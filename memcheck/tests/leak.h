--- conflicted
+++ resolved
@@ -181,14 +181,11 @@
       __asm__ __volatile__ ("mov x17, 0\n\t");                              \
       __asm__ __volatile__ ("mov x18, 0\n\t");                              \
    } while (0)
-<<<<<<< HEAD
-=======
 #elif defined(__riscv)
 #define CLEAR_CALLER_SAVED_REGS \
   do { \
     __asm__ __volatile__( "li a0, 0" : : :/*trash*/"a0" ); \
   } while (0)
->>>>>>> 69bc6d7c
 #else
 #define CLEAR_CALLER_SAVED_REGS  /*nothing*/
 #endif