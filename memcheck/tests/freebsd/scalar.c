/* Basic syscall test, see memcheck/tests/x86-linux/scalar.c for more info. */

#include <unistd.h>
#include <fcntl.h>
#include <sys/types.h>
#include <sys/ptrace.h>
#include <ufs/ufs/quota.h>
#include <machine/sysarch.h>
#include <sys/mman.h>
#include <sys/sem.h>
#include <sys/procctl.h>
#include <mqueue.h>
#include <sys/types.h>
#include <sys/socket.h>
#include <poll.h>
#include "scalar.h"
#include "config.h"
#include "../../memcheck.h"

/* Helper functions.  These are necessary if we've got two tests for a single
   syscall.  In that case, Memcheck can sometimes merge error messages.  Doing
   each test in its own function prevents that. */


int main(void)
{
   /* Uninitialised, but we know px[0] is 0x0. */
   long *px = malloc(2*sizeof(long));
   x0 = px[0];
   const char* running_in_vgtest = getenv("RUNNING_IN_VGTEST");

   /* SYS_syscall                 0 */
   /* does this need a specific test? There are two diffeent IDs for syscall, see 198 */

   /* SYS_exit                    1 */
   /* obviously an exit syscall needs to be last */
   GO(SYS_exit, "below");

   /* SYS_fork                    2 */
    GO(SYS_fork, "other");

   /* SYS_read                    3 */
   GO(SYS_read, "1+3s 0m");
   SY(SYS_read+x0, 0, x0, x0 + 1); FAILx(EFAULT);

   /* SYS_write                   4 */
   GO(SYS_write, "3s 1m");
   SY(SYS_write, x0 + 2, x0, x0 + 1); FAIL;

   /* SYS_open                    5 */
   GO(SYS_open, "(2-args) 2s 1m");
   SY(SYS_open, x0, x0); FAIL;

   // Only 1s 0m errors -- the other 2s 1m have been checked in the previous
   // open test, and if we test them they may be commoned up but they also
   // may not.
   GO(SYS_open, "(3-args) 1s 0m");
   SY(SYS_open, "scalar.c", O_CREAT|O_EXCL, x0); FAIL;

   /* SYS_close                   6 */
   GO(SYS_close, "1s 0m");
   SY(SYS_close, x0-1); FAIL;

   /* SYS_wait4                   7 */
   GO(SYS_wait4, "4s 2m");
   SY(SYS_wait4, x0, x0+1, x0, x0+1); FAIL;

   /* old creat                   8 */

   /* SYS_link                    9 */
   GO(SYS_link, "2s 2m");
   SY(SYS_link, x0, x0); FAIL;

   /* SYS_unlink                  10 */
   GO(SYS_unlink, "1s 1m");
   SY(SYS_unlink, x0); FAIL;

   /* obs execv                   11 */

   /* chdir                       12 */
   GO(SYS_chdir, "1s 1m");
   SY(SYS_chdir, x0); FAIL;

   /* fchdir                      13 */
   GO(SYS_fchdir, "1s 0m");
   SY(SYS_fchdir, x0-1); FAIL;

   /* SYS_freebsd11_mknod         14 */
#if defined(SYS_freebsd11_mknod)
   GO(SYS_freebsd11_mknod, "3s 1m");
   SY(SYS_freebsd11_mknod, x0, x0, x0); FAIL;
#else
   GO(SYS_mknod, "3s 1m");
   SY(SYS_mknod, x0, x0, x0); FAIL;
#endif

   /* chmod                       15 */
   GO(SYS_chmod, "2s 1m");
   SY(SYS_chmod, x0, x0); FAIL;

   /* chown                       16 */
   GO(SYS_chown, "3s 1m");
   SY(SYS_chown, x0, x0, x0); FAIL;

   /* break                       17 */
   GO(SYS_break, "1s 1m");
   SY(SYS_break, x0+1);
#if defined(VGP_arm64_freebsd)
   FAILx(ENOSYS);
#else
   SUCC;
#endif

   /* freebsd4 getfsstat          18 */

   /* old lseek                   19 */

   /* getpid                      20 */
   GO(SYS_getpid, "0s 0m");
   SY(SYS_getpid); SUCC;

   /* mount	                      21 */
   /* data not read otherwise this would ne 3m */
   GO(SYS_mount, "4s 2m");
   SY(SYS_mount, x0, x0, x0, x0); FAIL;

   /* unmount                     22 */
   GO(SYS_unmount, "2s 1m");
   SY(SYS_unmount, x0+1, x0); FAIL;

   /* setuid                      23 */
   GO(SYS_setuid, "1s 0m");
   SY(SYS_setuid, x0-1); FAIL;

   /* getuid                      24 */
   GO(SYS_getuid, "0s 0m");
   SY(SYS_getuid); SUCC;

   /* geteuid                     25 */
   GO(SYS_geteuid, "0s 0m");
   SY(SYS_geteuid); SUCC;

   /* ptrace                      26 */
   // XXX: memory pointed to be arg3 goes unchecked... otherwise would be 1m
   GO(SYS_ptrace, "4s 0m");
   SY(SYS_ptrace, x0+PTRACE_EXEC, x0, x0, x0); FAIL;

   /* recvmsg                     27 */
   GO(SYS_recvmsg, "3s 0m");
   SY(SYS_recvmsg, x0, x0, x0); FAIL;

   /* sendmsg                     28 */
   GO(SYS_sendmsg, "3s 0m");
   SY(SYS_sendmsg, x0, x0, x0); FAIL;

   /* recvfrom                    29 */
   GO(SYS_recvfrom, "6+1s 0m");
   SY(SYS_recvfrom, x0-1, x0+1, x0+16, x0+2, x0+3, x0+4); FAIL;

   /* accept                      30 */
   GO(SYS_accept, "3+1s 0m");
   SY(SYS_accept, x0-1, x0+1, x0+1); FAIL;

   /* getpeername                 31 */
   GO(SYS_getpeername, "3s 1m");
   SY(SYS_getpeername, x0, x0, x0); FAIL;

   /* getsockname                 32 */
   GO(SYS_getsockname, "3s 1m");
   SY(SYS_getsockname, x0, x0, x0); FAIL;

   /* access                      33 */
   GO(SYS_geteuid, "0s 0m");
   SY(SYS_geteuid); SUCC;

   /* chflags                     34 */
   GO(SYS_chflags, "2s 1m");
   SY(SYS_chflags, x0, x0); FAIL;

   /* fchflags                    35 */
   GO(SYS_fchflags, "2s 0m");
   SY(SYS_fchflags, x0+10, x0); FAIL;

   /* sync                        36 */
   GO(SYS_sync, "0s 0m");
   SY(SYS_sync); SUCC;

   /* kill                        37 */
   GO(SYS_kill, "2s 0m");
   SY(SYS_kill, x0, x0); SUCC;

   /* old stat                    38 */

   /* getppid                     39 */
   GO(SYS_getppid, "0s 0m");
   SY(SYS_getppid); SUCC;

   /* old lstat                   40 */

   /* dup                         41 */
   GO(SYS_dup, "1s 0m");
   SY(SYS_dup, x0-1); FAIL;

#if !defined(VGP_arm64_freebsd)
   /* freebsd10_pipe              42 */
#if defined(SYS_freebsd10_pipe)
   GO(SYS_freebsd10_pipe, "0s 0m");
   SY(SYS_freebsd10_pipe, x0); SUCC;
#else
   GO(SYS_pipe, "0s 0m");
   SY(SYS_pipe, x0); SUCC;
#endif
#else
   FAKE_GO(" 42:      SYS_freebsd10_pipe 0s 0m");
#endif

   /* getegid                     43 */
   GO(SYS_getegid, "0s 0m");
   SY(SYS_getegid); SUCC;

   /* profil                      44 */
   GO(SYS_profil, "ni");
   SY(SYS_profil, x0, x0, x0, x0);

   /* ktrace                      45 */
   GO(SYS_ktrace, "ni");
   SY(SYS_ktrace, x0, x0, x0, x0);

   /* old sigaction               46 */

   /* getgid                      47 */
   GO(SYS_getgid, "0s 0m");
   SY(SYS_getgid); SUCC;

   /* old sigprocmask             48 */

   /* getlogin                    49 */
   GO(SYS_getlogin, "2s 1m");
   SY(SYS_getlogin, x0, x0+20); FAIL;

   /* setlogin                    50 */
   GO(SYS_setlogin, "1s 1m");
   SY(SYS_setlogin, x0); FAIL;

   /* acct                        51 */
   GO(SYS_acct, "1s 1m");
   SY(SYS_acct, x0-1); FAIL;

   /* 4.3 sigpending              52 */
   /* sigaltstack                 53 */
   {
      struct our_sigaltstack {
              char *ss_sp;
              size_t ss_size;
              int ss_flags;
      } ss = { NULL, 0, 0};
      struct our_sigaltstack oss;
      VALGRIND_MAKE_MEM_NOACCESS(&ss, sizeof(struct our_sigaltstack));
      VALGRIND_MAKE_MEM_NOACCESS(&oss, sizeof(struct our_sigaltstack));
      GO(SYS_sigaltstack, "2s 4m");
      SY(SYS_sigaltstack, x0+&ss, x0+&oss); FAIL;
   }

   /* SYS_ioctl                   54 */
   #include <termios.h>
   GO(SYS_ioctl, "3s 1m");
   SY(SYS_ioctl, x0, x0+TIOCGWINSZ, x0); FAIL;

   /* SYS_reboot                  55 */
   /* how to test that and be sure of not rebooting? */

   /* SYS_revoke                  56 */
   GO(SYS_revoke, "1s 1m");
   SY(SYS_revoke, x0); FAIL;

   /* SYS_symlink                 57 */
   GO(SYS_symlink, "2s 2m");
   SY(SYS_symlink, x0, x0); FAIL;

   /* SYS_readlink                58 */
   GO(SYS_readlink, "3s 2m");
   SY(SYS_readlink, x0+1, x0+1, x0+1); FAIL;

   /* SYS_execve                  59 */
   GO(SYS_execve, "3s 1m");
   SY(SYS_execve, x0 + 1, x0 + 1, x0); FAIL;

   /* SYS_umask                   60 */
   GO(SYS_umask, "1s 0m");
   SY(SYS_umask, x0+022); SUCC;

   /* SYS_chroot                  61 */
   GO(SYS_chroot, "1s 1m");
   SY(SYS_chroot, x0); FAIL;

   /* 4.3 fstat                   62 */

   /* 4.3 getgerninfo             63 */

   /* 4.3 getpagesize             64 */

   /* SYS_msync                   65 */
   GO(SYS_msync, "3s 1m");
   SY(SYS_msync, x0, x0+1, x0); FAIL;

   /* SYS_vfork                   66 */
    GO(SYS_vfork, "other");
   // (see scalar_vfork.c)

   /* obsol vread                 67 */

   /* obsol vwrite                68 */

#if defined(SYS_sbrk)
   /* SYS_sbrk                    69 */
#if defined(SYS_sbrk)
   GO(SYS_sbrk, "1s 1m");
   SY(SYS_sbrk, x0); FAIL;
#else
   FAKE_GO(" 69:                SYS_sbrk 1s 1m");
   FAKE_SY("Syscall param sbrk(incr) contains uninitialised byte(s)\n")
   FAKE_SY("   ...\n");
   FAKE_SY("\n");
#endif

   /* not implemented on OS SYS_sstk 70 */

   /* 4.3 mmap                    71 */

   /* 4.2 vadvise                 72 */

   /* SYS_munmap                  73 */
   GO(SYS_munmap, "2s 0m");
   SY(SYS_munmap, x0, x0); FAIL;

   /* SYS_mprotect                74 */
   GO(SYS_mprotect, "3s 0m");
   SY(SYS_mprotect, x0+1, x0-10, x0+9999); FAIL;

   /* SYS_madvise                 75 */
   GO(SYS_madvise, "3s 0m");
   SY(SYS_madvise, x0, x0+1, x0); FAILx(EINVAL);

   /* obsol vhangup               76 */

   /* obsol vlimit                77 */

   /* SYS_mincore                 78 */
   GO(SYS_mincore, "3s 1m");
   SY(SYS_mincore, x0, x0+40960, x0); FAIL;

   /* SYS_getgroups               79 */
   GO(SYS_getgroups, "2s 1m");
   SY(SYS_getgroups, x0+1, x0+1); FAIL;

   /* SYS_setgroups               80 */
   GO(SYS_setgroups, "2s 1m");
   SY(SYS_setgroups, x0+1, x0+1); FAIL;

   /* SYS_getpgrp                 81 */
   GO(SYS_getpgrp, "0s 0m");
   SY(SYS_getpgrp); SUCC;

   /* SYS_setpgid                 82 */
   GO(SYS_setpgid, "2s 0m");
   SY(SYS_setpgid, x0, x0-1); FAIL;

   /* SYS_setitimer               83 */
   GO(SYS_setitimer, "3s 2m");
   SY(SYS_setitimer, x0, x0+1, x0+1); FAIL;

   /* 4.3 wait                    84 */

   /* SYS_swapon                  85 */
   GO(SYS_swapon, "1s 1m");
   SY(SYS_swapon, x0+1); FAIL;

   /* SYS_getitimer               86 */
   GO(SYS_getitimer, "2s 1m");
   SY(SYS_getitimer, x0+4, x0+1); FAIL;

   /* 4.3 gethostname             87 */

   /* 4.3 sethostname             88 */

   /* SYS_getdtablesize           89 */
   GO(SYS_getdtablesize, "0s 0m");
   SY(SYS_getdtablesize); SUCC;

   /* SYS_dup2                    90 */
   GO(SYS_dup2, "2s 0m");
   SY(SYS_dup2, x0-1, x0); FAIL;

   /* unimpl getdopt              91 */

   /* SYS_fcntl                   92 */
   /* takes varargs so two versions of test */
   GO(SYS_fcntl, "(GETFD) 2s 0m");
   SY(SYS_fcntl, x0-1, x0+F_GETFD, x0); FAILx(EBADF);

   GO(SYS_fcntl, "(DUPFD) 1s 0m");
   SY(SYS_fcntl, -1, F_DUPFD, x0); FAILx(EBADF);

   /* SYS_select                  93 */
   GO(SYS_select, "5s 4m");
   SY(SYS_select, x0+8, x0+0xffffffee, x0+1, x0+1, x0+1); FAIL;

   /* unimpl setdopt              94 */

   /* SYS_fsync                   95 */
   GO(SYS_fsync, "1s 0m");
   SY(SYS_fsync, x0-1); FAIL;

   /* SYS_setpriority             96 */
   GO(SYS_setpriority, "3s 0m");
   SY(SYS_setpriority, x0-1, x0, x0); FAIL;

   /* SYS_socket                  97 */
   GO(SYS_socket, "3s 0m");
   SY(SYS_socket, x0, x0, x0); FAIL;

   /* SYS_connect                  98 */
   /* needs a socket for the 1m ? */
   GO(SYS_connect, "3s 0m");
   SY(SYS_connect, x0, x0, x0); FAIL;

   /* 4.3 accept                  99 */

   /* SYS_getpriority             100 */
   GO(SYS_getpriority, "2s 0m");
   SY(SYS_getpriority, x0-1, x0); FAIL;

   /* 4.3 send                    101 */
   /* 4.3 recv                    102 */
   /* 4.3 sigreturn               103 */

   /* SYS_bind                    104 */
   GO(SYS_bind, "3s 0m");
   /* as connect, needs a socket */
   SY(SYS_bind, x0, x0, x0); FAIL;

   /* SYS_setsockopt              105 */
   GO(SYS_setsockopt, "5s 0m");
   SY(SYS_setsockopt, x0, x0, x0, x0, x0); FAIL;

   /* SYS_listen                  106 */
   GO(SYS_listen, "2s 0m");
   SY(SYS_listen, x0, x0); FAIL;

   /* obsol vtimes                107 */

   /* 4.3 sigvec                  108 */

   /* 4.3 sigblock                109 */

   /* 4.3 sigsetmask              110 */

   /* 4.3 sigsuspend              111 */

   /* 4.3 sigstack                112 */

   /* 4.3 recvmsg                 113 */

   /* 4.3 sendmsg                 114 */

   /* 4.3 vtrace                  115 */

   /* SYS_gettimeofday            116 */
   GO(SYS_gettimeofday, "2s 2m");
   SY(SYS_gettimeofday, x0+1, x0+1); FAIL;

   /* SYS_getrusage               117 */
   GO(SYS_getrusage, "2s 1m");
   SY(SYS_getrusage, x0, x0); FAIL;

   /* SYS_getsockopt              118 */
   GO(SYS_setsockopt, "5s 1m");
   SY(SYS_setsockopt, x0, x0, x0, x0, x0); FAIL;

   /* unimpl resuba               119 */

   /* SYS_readv                   120 */
   GO(SYS_readv, "3s 1m");
   SY(SYS_readv, x0, x0, x0+1); FAIL;

   /* SYS_writev                  121 */
   GO(SYS_writev, "3s 1m");
   SY(SYS_writev, x0, x0, x0+1); FAIL;

   /* SYS_settimeofday            122 */
   GO(SYS_settimeofday, "2s 2m");
   SY(SYS_settimeofday, x0+1, x0+1); FAIL;

   /* SYS_fchown                  123 */
   GO(SYS_fchown, "3s 0m");
   SY(SYS_fchown, x0-1, x0, x0); FAIL;

   /* SYS_fchmod                  124 */
   GO(SYS_fchmod, "2s 0m");
   SY(SYS_fchmod, x0-1, x0); FAIL;

   /* 4.3 recvfrom                125 */

   /* SYS_setreuid                126 */
   GO(SYS_setreuid, "2s 0m");
   SY(SYS_setreuid, x0+1, x0+1); FAIL;

   /* SYS_setregid                127 */
   GO(SYS_setregid, "2s 0m");
   SY(SYS_setregid, x0+1, x0+1); FAIL;

   /* SYS_rename                  128 */
   GO(SYS_rename, "2s 2m");
   SY(SYS_rename, x0, x0); FAIL;

   /* 4.3 truncate                129 */

   /* 4.3 ftruncate               130 */

   /* SYS_flock                   131 */
   GO(SYS_flock, "2s 0m");
   SY(SYS_flock, x0, x0); FAIL;

   /* SYS_mkfifo                  132 */
   GO(SYS_mkfifo, "2s 1m");
   SY(SYS_mkfifo, x0, x0); FAIL;

   /* SYS_sendto                  133 */
   GO(SYS_sendto, "6s 0m");
   SY(SYS_sendto, x0, x0, x0, x0, x0, x0); FAIL;

   /* SYS_shutdown                134 */
   /* don't really want to to this */

   /* SYS_socketpair              135 */
   GO(SYS_socketpair, "4s 1m");
   SY(SYS_socketpair, x0, x0, x0, x0); FAIL;

   /* SYS_mkdir                   136 */
   GO(SYS_mkdir, "2s 1m");
   SY(SYS_mkdir, x0, x0); FAIL;

   /* SYS_rmdir                   137 */
   GO(SYS_rmdir, "1s 1m");
   SY(SYS_rmdir, x0); FAIL;

   /* SYS_utimes                  138 */
   GO(SYS_utimes, "2s 2m");
   SY(SYS_utimes, x0, x0+1); FAIL;

   /* 4.2 sigreturn               139 */

   /* SYS_adjtime                 140 */
   GO(SYS_adjtime, "2s 1m");
   SY(SYS_adjtime, x0+1, x0); FAIL;

   GO(SYS_adjtime, "2s 2m");
   SY(SYS_adjtime, x0+1, x0+1); FAIL;

   /* 4.3 getpeername             141 */

   /* 4.3 gethostid               142 */

   /* 4.3 sethostid               143 */

   /* 4.3 getrlimit`              144 */

   /* 4.3 setrlimit               145 */

   /* 4.3 killpg                  146 */

   /* SYS_setsid                  147 */
   GO(SYS_setsid, "0s 0m");
   SY(SYS_setsid);
   if (running_in_vgtest) {
       SUCC;
   } else {
      FAIL;
   }

   /* SYS_quotactl                148 */
   GO(SYS_quotactl, "(Q_QUOTAOFF) 2s 0m");
   SY(SYS_quotactl, x0, x0+Q_QUOTAOFF, x0, x0); FAIL;

   GO(SYS_quotactl, "(Q_QUOTAON) 4s 2m");
   SY(SYS_quotactl, x0, x0+Q_QUOTAON, x0, x0); FAIL;

   /* 4.3 quota                   149 */

   /* 4.3 getsockname             150 */

   /* bsd/os sem_lock             151 */

   /* bsd/os sem_wakeup           152 */

   /* bsd/os asyncdaemon          153 */

   /* SYS_nlm_syscall             154 */

   // BSDXY(__NR_nfssvc,        sys_nfssvc),            // 155

   /* 4.3 getdirentries           156 */

   /* freebsd 4 statfs            157 */

   /* freebsd 4 fstatfs           158 */

   /* SYS_lgetfh                  160 */
   GO(SYS_lgetfh, "2s 2m");
   SY(SYS_lgetfh, x0, x0); FAIL;

   /* SYS_getfh                   161 */
   GO(SYS_getfh, "2s 2m");
   SY(SYS_getfh, x0, x0); FAIL;

   /* SYS_freebsd4_getdomainname  162 */
   /* SYS_freebsd4_setdomainname  163 */
   /* SYS_freebsd_4uname          164 */

   /* SYS_sysarch                 165 */
#if defined (VGP_x86_freebsd)
   GO(SYS_sysarch, "2s 1m");
   SY(SYS_sysarch, x0+I386_GET_GSBASE, x0); FAIL;

   GO(SYS_sysarch, "2s 0m");
   SY(SYS_sysarch, x0+I386_SET_GSBASE, x0); FAIL;
#elif defined(VGP_amd64_freebsd)
   GO(SYS_sysarch, "2s 1m");
   SY(SYS_sysarch, x0+AMD64_GET_FSBASE, x0); FAIL;

   GO(SYS_sysarch, "2s 0m");
   SY(SYS_sysarch, x0+AMD64_SET_FSBASE, x0); FAIL;
#elif defined(VGP_arm64_freebsd)
// does not exist
   FAKE_GO("165:             SYS_sysarch 2s 1m");
   FAKE_SY("Syscall param sysarch(number) contains uninitialised byte(s)\n");
   FAKE_SY("   ...\n");
   FAKE_SY("\n");
   FAKE_SY("Syscall param sysarch(args) contains uninitialised byte(s)\n");
   FAKE_SY("   ...\n");
   FAKE_SY("\n");
   FAKE_SY("Syscall param amd64_get_fsbase(basep) points to unaddressable byte(s)\n");
   FAKE_SY("   ...\n");
   FAKE_SY(" Address 0x........ is not stack'd, malloc'd or (recently) free'd\n");
   FAKE_SY("\n");
   FAKE_GO("165:             SYS_sysarch 2s 0m");
   FAKE_SY("Syscall param sysarch(number) contains uninitialised byte(s)\n");
   FAKE_SY("   ...\n");
   FAKE_SY("\n");
   FAKE_SY("Syscall param sysarch(args) contains uninitialised byte(s)\n");
   FAKE_SY("   ...\n");
   FAKE_SY("\n");

#else
#error "freebsd platform not defined"
#endif

   /* SYS_rtprio                   166 */
   GO(SYS_rtprio, "(GET) 3s 1m");
   SY(SYS_rtprio, x0, x0, x0); FAIL;

   GO(SYS_rtprio, "(SET) 3s 1m");
   SY(SYS_rtprio, x0+1, x0, x0); FAIL;

   /* following 3 not implemented in OS */
   /* SYS_semsys                  169 */
   /* SYS_msgsys                  170 */
   /* SYS_shmsys                  171 */

   /* SYS_freebsd6_pread          173 */
   /* SYS_freebsd6_pwrite         174 */

   /* SYS_setfib                  175 */
   GO(SYS_setfib, "1s 0m");
   SY(SYS_setfib, x0+10); FAIL;

   // BSDXY(__NR_ntp_adjtime,   sys_ntp_adjtime),       // 176

   /* bsd/os sfork                177 */
   /* bsd/os getdescriptor        178 */
   /* bsd/os setdescriptor        179 */

   /* SYS_setgid,                 181 */
   GO(SYS_setgid, "1s 0m");
   SY(SYS_setgid, x0-1); FAIL;

   /* SYS_setegid                 182 */
   GO(SYS_setegid, "1s 0m");
   SY(SYS_setegid, x0-1); FAIL;

   /* SYS_seteuid                 183 */
   GO(SYS_seteuid, "1s 0m");
   SY(SYS_seteuid, x0-1); FAIL;


   /* unimpl lfs_bmapv            184 */

   /* unimpl lfs_markv            185 */

   /* unimpl lfs_segclean         186 */

   /* unimpl lfs_segwait          187 */

 #if defined(SYS_freebsd11_stat)
   /* SYS_freebsd11_stat          188 */
   GO(SYS_freebsd11_stat, "2s 2m");
   SY(SYS_freebsd11_stat, x0, x0); FAIL;
#else
   /* SYS_stat          188 */
   GO(SYS_stat, "2s 2m");
   SY(SYS_stat, x0, x0); FAIL;
#endif

#if defined(SYS_freebsd11_fstat)
   /* SYS_freebsd11_fstat         189 */
   GO(SYS_freebsd11_fstat, "2s 1m");
   SY(SYS_freebsd11_fstat, x0, x0); FAIL;
#else
   /* SYS_fstat                   189 */
   GO(SYS_fstat, "2s 1m");
   SY(SYS_fstat, x0, x0); FAIL;
#endif

#if defined(SYS_freebsd11_lstat)
   /* SYS_freebsd11_lstat         190 */
   GO(SYS_freebsd11_lstat, "2s 2m");
   SY(SYS_freebsd11_lstat, x0, x0); FAIL;
#else
   /* SYS_lstat         190 */
   GO(SYS_lstat, "2s 2m");
   SY(SYS_lstat, x0, x0); FAIL;
#endif

   /* SYS_pathconf                191 */
   GO(SYS_pathconf, "2s 1m");
   SY(SYS_pathconf, x0, x0); FAIL;

   /* SYS_fpathconf               192 */
   GO(SYS_fpathconf, "2s 0m");
   SY(SYS_fpathconf, x0, x0); FAIL;

   /* nosys                       193 */

   /* SYS_getrlimit               194 */
   GO(SYS_getrlimit, "2s 1m");
   SY(SYS_getrlimit, x0, x0); FAIL;

   /* SYS_3etrlimit               195 */
   GO(SYS_setrlimit, "2s 1m");
   SY(SYS_setrlimit, x0, x0); FAIL;

   /* SYS_freebsd11_getdirentries 196 */
 #if defined(SYS_freebsd11_getdirentries)
   GO(SYS_freebsd11_getdirentries, "4s 2m");
   SY(SYS_freebsd11_getdirentries, x0, x0, x0+3, x0+1); FAIL;
#else
   GO(SYS_getdirentries, "4s 2m");
   SY(SYS_getdirentries, x0, x0, x0+3, x0+1); FAIL;
#endif

   /* SYS_freebsd6_mmap           197*/

   /* __syscall (handled specially) 198 */

   /* SYS_freebsd6_lseek          199 */
   /* SYS_freebsd6_truncate       200 */
   /* SYS_freebsd6_ftruncate      201 */

   /* SYS___sysctl                202 */
   GO(SYS___sysctl, "(getoldlen) 3s 2m");
   SY(SYS___sysctl, x0, x0+1, NULL, x0+1, NULL, x0); FAIL;

   GO(SYS___sysctl, "(getold) 4s 2m");
   SY(SYS___sysctl, x0, x0+1, x0+1, x0+1, NULL, x0); FAIL;

   GO(SYS___sysctl, "(putnew) 4s 2m");
   SY(SYS___sysctl, x0, x0+1, NULL, NULL, x0+1, x0+2); FAIL;

   /* SYS_mlock                   203 */
   GO(SYS_mlock, "2s 0m");
   SY(SYS_mlock, x0, x0+1); FAIL;

   /* SYS_munlock                 204 */
   GO(SYS_munlock, "2s 0m");
   SY(SYS_munlock, x0, x0+1); FAIL;

   /* SYS_undelete                205 */
   GO(SYS_undelete, "1s 1m");
   SY(SYS_undelete, x0); FAIL;

   /* SYS_futimes                 206 */
   GO(SYS_futimes, "2s 0m");
   /* not 1m? */
   SY(SYS_futimes, x0+5, x0); FAIL;

   /* SYS_getpgid                 207 */
   GO(SYS_getpgid, "1s 0m");
   SY(SYS_getpgid, x0-1); FAIL;

   /* netbsd newreboot            208 */

   /* SYS_poll                    209 */
   GO(SYS_poll, "2s 2m");
   SY(SYS_poll, x0, x0+1, x0); FAIL;

   {
      struct pollfd fds = { x0, x0, x0 };
      GO(SYS_poll, "0s 2m");
      SY(SYS_poll, &fds, 1, 1); SUCC;
   }

// On aarch64 this is defined in the header but
// the kernel returns ENOSYS
// The aarch64 port postdates FreeBSD 7
#if !defined(VGP_arm64_freebsd)
#if defined(SYS_freebsd7___semctl)
   /* SYS_freebsd7___semctl       220 */
   GO(SYS_freebsd7___semctl, "(IPC_STAT) 4s 1m");
   SY(SYS_freebsd7___semctl, x0, x0, x0+IPC_STAT, x0+1); FAIL;

   GO(SYS_freebsd7___semctl, "(bogus cmd) 3s 0m");
   SY(SYS_freebsd7___semctl, x0, x0, x0-1, x0+1); FAIL;
#endif
#else
   FAKE_GO("220:   SYS_freebsd7___semctl (IPC_STAT) 4s 1m");
   FAKE_SY("Syscall param semctl(semid) contains uninitialised byte(s)\n");
   FAKE_SY("   ...\n");
   FAKE_SY("\n");
   FAKE_SY("Syscall param semctl(semnum) contains uninitialised byte(s)\n");
   FAKE_SY("   ...\n");
   FAKE_SY("\n");
   FAKE_SY("Syscall param semctl(cmd) contains uninitialised byte(s)\n");
   FAKE_SY("   ...\n");
   FAKE_SY("\n");
   FAKE_SY("Syscall param semctl(arg) contains uninitialised byte(s)\n");
   FAKE_SY("   ...\n");
   FAKE_SY("\n");
   FAKE_SY("Syscall param sys_freebsd7___semctl(arg) points to unaddressable byte(s)\n");
   FAKE_SY("   ...\n");
   FAKE_SY(" Address 0x........ is not stack'd, malloc'd or (recently) free'd\n");
   FAKE_SY("\n");
   FAKE_GO("220:   SYS_freebsd7___semctl (bogus cmd) 3s 0m");
   FAKE_SY("Syscall param semctl(semid) contains uninitialised byte(s)\n");
   FAKE_SY("   ...\n");
   FAKE_SY("\n");
   FAKE_SY("Syscall param semctl(semnum) contains uninitialised byte(s)\n");
   FAKE_SY("   ...\n");
   FAKE_SY("\n");
   FAKE_SY("Syscall param semctl(cmd) contains uninitialised byte(s)\n");
   FAKE_SY("   ...\n");
   FAKE_SY("\n");
#endif

   /* SYS_semget                  221 */
   GO(SYS_semget, "3s 0m");
   SY(SYS_semget, x0, x0, x0); FAIL;

   /* SYS_semop                   222 */
   GO(SYS_semop, "3s 0m");
   SY(SYS_semop, x0, x0, x0); FAIL;

   /* unimpl semconfig            223 */

#if !defined(VGP_arm64_freebsd)
#if defined(SYS_freebsd7_msgctl)
   /* SYS_freebsd7_msgctl         224 */
   GO(SYS_freebsd7_msgctl, "(set) 3s 1m");
   SY(SYS_freebsd7_msgctl, x0, x0+1, x0); FAIL;

   GO(SYS_freebsd7_msgctl, "(stat) 3s 1m");
   SY(SYS_freebsd7_msgctl, x0, x0+2, x0); FAIL;
#endif
#else
   FAKE_GO("224:     SYS_freebsd7_msgctl (set) 3s 1m");
   FAKE_SY("Syscall param msgctl(msqid) contains uninitialised byte(s)\n");
   FAKE_SY("   ...\n");
   FAKE_SY("\n");
   FAKE_SY("Syscall param msgctl(cmd) contains uninitialised byte(s)\n");
   FAKE_SY("   ...\n");
   FAKE_SY("\n");
   FAKE_SY("Syscall param msgctl(buf) contains uninitialised byte(s)\n");
   FAKE_SY("   ...\n");
   FAKE_SY("\n");
   FAKE_SY("Syscall param msgctl(IPC_SET, buf) points to unaddressable byte(s)\n");
   FAKE_SY("   ...\n");
   FAKE_SY(" Address 0x........ is not stack'd, malloc'd or (recently) free'd\n");
   FAKE_SY("\n");

   FAKE_GO("224:     SYS_freebsd7_msgctl (stat) 3s 1m");
   FAKE_SY("Syscall param msgctl(msqid) contains uninitialised byte(s)\n");
   FAKE_SY("   ...\n");
   FAKE_SY("\n");
   FAKE_SY("Syscall param msgctl(cmd) contains uninitialised byte(s)\n");
   FAKE_SY("   ...\n");
   FAKE_SY("\n");
   FAKE_SY("Syscall param msgctl(buf) contains uninitialised byte(s)\n");
   FAKE_SY("   ...\n");
   FAKE_SY("\n");
   FAKE_SY("Syscall param msgctl(IPC_STAT, buf) points to unaddressable byte(s)\n");
   FAKE_SY("   ...\n");
   FAKE_SY(" Address 0x........ is not stack'd, malloc'd or (recently) free'd\n");
   FAKE_SY("\n");
#endif

   /* SYS_msgget                  225 */
   GO(SYS_msgget, "2s 0m");
   SY(SYS_msgget, x0-1, x0); FAIL;

   /* SYS_msgsnd                  226 */
   GO(SYS_msgsnd, "4s 1m");
   SY(SYS_msgsnd, x0, x0, x0, x0); FAIL;

   /* SYS_msgrcv                  227 */
   GO(SYS_msgrcv, "4+1s 1m");
   SY(SYS_msgrcv, x0-1, x0+1, x0+4, x0, x0); FAIL;

   /* SYS_shmat                   228 */
   GO(SYS_shmat, "3s 0m");
   SY(SYS_shmat, x0, x0, x0); FAIL;

#if !defined(VGP_arm64_freebsd)
#if defined(SYS_freebsd7_shmctl)
   /* SYS_freebsd7_shmctl         229 */
   GO(SYS_freebsd7_shmctl, "3s 0m");
   SY(SYS_freebsd7_shmctl, x0, x0, x0); FAIL;

   GO(SYS_freebsd7_shmctl, "(bogus cmd) 3s 0m");
   SY(SYS_freebsd7_shmctl, x0, x0-1, x0+1); FAIL;
#endif
#else
   FAKE_GO("229:     SYS_freebsd7_shmctl 3s 0m");
   FAKE_SY("Syscall param shmctl(shmid) contains uninitialised byte(s)\n");
   FAKE_SY("   ...\n");
   FAKE_SY("\n");
   FAKE_SY("Syscall param shmctl(cmd) contains uninitialised byte(s)\n");
   FAKE_SY("   ...\n");
   FAKE_SY("\n");
   FAKE_SY("Syscall param shmctl(buf) contains uninitialised byte(s)\n");
   FAKE_SY("   ...\n");
   FAKE_SY("\n");

   FAKE_GO("229:     SYS_freebsd7_shmctl (bogus cmd) 3s 0m");
   FAKE_SY("Syscall param shmctl(shmid) contains uninitialised byte(s)\n");
   FAKE_SY("   ...\n");
   FAKE_SY("\n");
   FAKE_SY("Syscall param shmctl(cmd) contains uninitialised byte(s)\n");
   FAKE_SY("   ...\n");
   FAKE_SY("\n");
   FAKE_SY("Syscall param shmctl(buf) contains uninitialised byte(s)\n");
   FAKE_SY("   ...\n");
   FAKE_SY("\n");

#endif

   /* SYS_shmdt                   230 */
   GO(SYS_shmdt, "1s 0m");
   SY(SYS_shmdt, x0); FAIL;

   /* SYS_shmget                  231 */
   GO(SYS_shmget, "3s 0m");
   SY(SYS_shmget, x0, x0, x0); FAIL;

   /* SYS_clock_gettime           232 */
   GO(SYS_clock_gettime, "2s 1m");
   SY(SYS_clock_gettime, x0, x0+1); FAIL;

   /* SYS_clock_settime           233 */
   GO(SYS_clock_settime, "2s 1m");
   SY(SYS_clock_settime, x0, x0); FAIL;

   /* SYS_clock_getres            234 */
   GO(SYS_clock_getres, "2s 1m");
   SY(SYS_clock_getres, x0, x0+1); FAIL;

   /* SYS_ktimer_create           235 */
   GO(SYS_ktimer_create, "3s 2m");
   SY(SYS_ktimer_create, x0-1, x0+1, x0+1); FAIL;

   /* SYS_ktimer_delete           236 */
   GO(SYS_ktimer_delete, "1s 0m");
   SY(SYS_ktimer_delete, x0); FAIL;

   /* SYS_ktimer_settime          237 */
   GO(SYS_ktimer_settime, "4s 2m");
   SY(SYS_ktimer_settime, x0-1, x0+1, x0+1, x0+1); FAIL;

   /* SYS_ktimer_gettime          238 */
   GO(SYS_ktimer_gettime, "2s 1m");
   SY(SYS_ktimer_gettime, x0-1, x0+1); FAIL;

   /* SYS_ktimer_getoverrun       239 */
   GO(SYS_ktimer_getoverrun, "1s 0m");
   SY(SYS_ktimer_getoverrun, x0+1); FAIL;

   /* SYS_nanosleep               240 */
   GO(SYS_nanosleep, "2s 2m");
   SY(SYS_nanosleep, x0, x0+1); FAIL;

   // unimpl SYS_ffclock_getcounter                        241

   // unimpl SYS_ffclock_setestimate                       242

   // unimpl SYS_ffclock_getestimate                       243

#if defined(SYS_clock_nanosleep)
   /* SYS_clock_nanosleep         244 */
   GO(SYS_clock_nanosleep, "4s 2m");
   SY(SYS_clock_nanosleep, x0+5000, x0+3000, x0+3, x0+1); SUCC;
   assert(res == EFAULT);
#endif

   // SYS_clock_getcpuclockid2                             247
   GO(SYS_clock_getcpuclockid2, "3s 1m");
   SY(SYS_clock_getcpuclockid2, x0+1, x0+1, x0+1); FAIL;

   // BSDXY(__NR_ntp_gettime,      sys_ntp_gettime),       // 248

   /* SYS_minherit                250 */
   // @todo PJF causes Valgrind to crash
   //GO(SYS_minherit, "3s 1m");
   //SY(SYS_minherit, x0, x0+1024, x0+1); SUCC;
   GO(SYS_minherit, "@todo");

   /* SYS_rfork                   251 */
   GO(SYS_rfork, "other");

   /* openbsd_poll                252 */

   /* SYS_issetugid               253 */
   GO(SYS_issetugid, "0s 0m");
   SY(SYS_issetugid); SUCC;

   /* SYS_lchown                  254 */
   GO(SYS_lchown, "3s 1m");
   SY(SYS_lchown, x0, x0+1234, x0+2345); FAIL;

   /* SYS_aio_read                255 */
   GO(SYS_aio_read, "1s 1m");
   SY(SYS_aio_read, x0+1); FAIL;

   /* SYS_aio_write               256 */
   GO(SYS_aio_write, "1s 1m");
   SY(SYS_aio_write, x0+1); FAIL;

   /* SYS_lio_listio              257 */
   GO(SYS_lio_listio, "4s 2m");
   SY(SYS_lio_listio, x0+0, x0+1, x0+10, x0+1); FAIL;

   /* SYS_freebsd11_getdents      272 */
#if defined(SYS_freebsd11_getdents)
   GO(SYS_freebsd11_getdents, "3s 1m");
   SY(SYS_freebsd11_getdents, x0+9, x0+1, x0+2); FAIL;
#else
   GO(SYS_getdents, "3s 1m");
   SY(SYS_getdents, x0+9, x0+1, x0+2); FAIL;
#endif

   /* SYS_lchmod                  274 */
   GO(SYS_lchmod, "2s 1m");
   SY(SYS_lchmod, x0, x0+1234); FAIL;

   /* netbsd_lchown               275 */

   /* SYS_lutimes                 276 */
   GO(SYS_lutimes, "3s 2m");
   SY(SYS_lutimes, x0+9, x0+1, x0+2); FAIL;

   /* netbsd msync                277 */

   /* netbsd stat                 278 */

   /* netbsd fstat                279 */

   /* netbsd lstat                280 */

   /* SYS_preadv                  289 */
#if defined(VGP_amd64_freebsd) || defined(VGP_arm64_freebsd)
   GO(SYS_preadv, "4s 0m");
   /* 0m because of the bogus fd */
   SY(SYS_preadv, x0+9999999, x0+1, x0+16, x0+20); FAIL;
#else
   GO(SYS_preadv, "5s 0m");
   SY(SYS_preadv, x0+9999999, x0+1, x0+16, x0, x0+20); FAIL;
#endif

   /* SYS_pwritev                    290 */
#if defined(VGP_amd64_freebsd) || defined(VGP_arm64_freebsd)
   GO(SYS_pwritev, "4s 0m");
   SY(SYS_pwritev, x0+9999999, x0+1, x0+16, x0+20); FAIL;
#else
   GO(SYS_pwritev, "5s 0m");
   SY(SYS_pwritev, x0+9999999, x0+1, x0+16, x0, x0+20); FAIL;
#endif

   /* freebsd 4 fhstatfs          297 */

   /* SYS_fhopen                  298 */
   GO(SYS_fhopen, "2s 1m");
   SY(SYS_fhopen, x0+1, x0); FAIL;

   /* SYS_fhstat                  299 */
   GO(SYS_fhstat, "2s 2m");
   SY(SYS_fhstat, x0+1, x0+2); FAIL;

   /* SYS_modnext                 300 */
   GO(SYS_modnext, "1s 0m");
   SY(SYS_modnext, x0+100000); FAIL;

   /* SYS_modstat                 301 */
   GO(SYS_modstat, "2s 1m");
   SY(SYS_modstat, x0+1234, x0+1); FAIL;

   /* SYS_modfnext                302 */
   GO(SYS_modfnext, "1s 0m");
   SY(SYS_modfnext, x0+100000); FAIL;

   /* SYS_modfind                 303 */
   GO(SYS_modfind, "1s 1m");
   SY(SYS_modfind, x0+1234, x0+1); FAIL;

   /* SYS_kldload                  304 */
   GO(SYS_kldload, "1s 1m");
   SY(SYS_kldload, x0+1); FAIL;

   /* SYS_kldunload               305 */
   GO(SYS_kldunload, "1s 0m");
   SY(SYS_kldunload, x0+1); FAIL;

   /* SYS_kldfind                 306 */
   GO(SYS_kldfind, "1s 1m");
   SY(SYS_kldfind, x0+1); FAIL;

   /* SYS_kldnext                 307 */
   GO(SYS_kldnext, "1s 0m");
   SY(SYS_kldnext, x0+1000); FAIL;

   /* SYS_kldstat                 308 */
   GO(SYS_kldstat, "2s 1m");
   SY(SYS_kldstat, x0+1234, x0+1); FAIL;

   /* SYS_kldfirstmod             309 */
   GO(SYS_kldfirstmod, "1s 0m");
   SY(SYS_kldfirstmod, x0+1000); FAIL;

   /* SYS_getsid                  310 */
   GO(SYS_getsid, "1s 0m");
   SY(SYS_getsid, x0-1); FAIL;

   /* SYS_setresuid               311 */
   GO(SYS_setresuid, "3s 0m");
   SY(SYS_setresuid, x0+1, x0+2, x0+3); FAIL;

   /* SYS_setresgid               312 */
   GO(SYS_setresgid, "3s 0m");
   SY(SYS_setresgid, x0+1, x0+2, x0+3); FAIL;

   /* obsol signanosleep          313 */

   /* SYS_aio_return              314 */
   GO(SYS_aio_return, "1s 1m");
   SY(SYS_aio_return, x0+1); FAIL;

   /* SYS_aio_suspend             315 */
   GO(SYS_aio_suspend, "3s 2m");
   SY(SYS_aio_suspend, x0+1, x0+1, x0+1); FAIL;

   /* SYS_aio_cancel              316 */
   GO(SYS_aio_cancel, "2s 1m");
   SY(SYS_aio_cancel, x0-1, x0+1); FAIL;

   /* SYS_aio_error               317 */
   GO(SYS_aio_error, "1s 1m");
   SY(SYS_aio_error, x0+1); FAIL;

   /* freebsd 6 aio_read          318 */

   /* freebsd 6 aio_write         319 */

   /* freebsd 6 lio_listio        320 */

   /* SYS_yield                   321 */
   GO(SYS_yield, "0s 0m");
   SY(SYS_yield); SUCC;

   /* obs thr_sleep               322 */

   /* obs thr_wakeup              323 */

   /* SYS_mlockall                324 */
   GO(SYS_mlockall, "1s 0m");
   SY(SYS_mlockall, x0-1); FAIL;

   /* SYS_munlockall              325 */
   GO(SYS_munlockall, "0s 0m");
   SY(SYS_munlockall); SUCC;

   /* SYS___getcwd                326 */
   GO(SYS___getcwd, "2s 1m");
   SY(SYS___getcwd, x0+1, x0+1); FAIL;

   /* SYS_sched_setparam          327 */
   GO(SYS_sched_setparam, "2s 1m");
   SY(SYS_sched_setparam, x0+1, x0+1); FAIL;

   /* SYS_sched_getparam          328 */
   GO(SYS_sched_getparam, "2s 1m");
   SY(SYS_sched_getparam, x0+1, x0+1); FAIL;

   /* SYS_sched_setscheduler      329 */
   GO(SYS_sched_setscheduler, "3s 1m");
   SY(SYS_sched_setscheduler, x0+1, x0+1, x0+1); FAIL;

   /* SYS_sched_getscheduler      330*/
   GO(SYS_sched_getscheduler, "1s 0m");
   SY(SYS_sched_getscheduler, x0+486486); FAIL;

   /* SYS_sched_yield             331 */
   GO(SYS_sched_yield, "0s 0m");
   SY(SYS_sched_yield); SUCC;

   /* SYS_sched_get_priority_max  332 */
   GO(SYS_sched_get_priority_max, "1s 0m");
   SY(SYS_sched_get_priority_max, x0+5678); FAIL;

   /* SYS_sched_get_priority_min  333 */
   GO(SYS_sched_get_priority_min, "1s 0m");
   SY(SYS_sched_get_priority_min, x0+9876); FAIL;

   /* SYS_sched_rr_get_interval   334 */
   GO(SYS_sched_rr_get_interval, "2s 1m");
   SY(SYS_sched_rr_get_interval, x0+999999, x0+1); FAIL;

   /* SYS_utrace                  335*/
   /* only works if process is being traced */
   GO(SYS_utrace, "2s 1m");
   SY(SYS_utrace, x0+1, x0+16); SUCC;

   // freebsd 4 sendfile          336

   /* SYS_kldsym                  337 */
   GO(SYS_kldsym, "3s 1m");
   SY(SYS_kldsym, x0-1, x0+16, x0+1); FAIL;

   /* SYS_jail                    338 */
   GO(SYS_jail, "1s 1m");
   SY(SYS_jail, x0+1); FAIL;

   // unimpl pioctl               339

   /* SYS_sigprocmask             340 */
   GO(SYS_sigprocmask, "2s 1m");
   SY(SYS_sigprocmask, x0+13, NULL, x0+1); FAIL;

   GO(SYS_sigprocmask, "3s 2m");
   SY(SYS_sigprocmask, x0+13, x0+2, x0+1); FAIL;

   /* SYS_sigsuspend              341 */
   GO(SYS_sigsuspend, "1s 1m");
   SY(SYS_sigsuspend, x0+1); FAIL;

   // freebsd 4 sigaction         342

   /* SYS_sigpending              343 */
   GO(SYS_sigpending, "1s 1m");
   SY(SYS_sigpending, x0+1); FAIL;

   /* freebsd 4 sigreturn         344 */

   /* SYS_sigtimedwait            345 */
   GO(SYS_sigtimedwait, "3s 3m");
   SY(SYS_sigtimedwait, x0+1, x0+2, x0+3); FAIL;

   /* SYS_sigwaitinfo             346 */
   GO(SYS_sigwaitinfo, "2s 2m");
   SY(SYS_sigwaitinfo, x0+1, x0+2); FAIL;

   GO(SYS_sigwaitinfo, "(NULL info) 2s 1m");
   SY(SYS_sigwaitinfo, x0, x0); FAIL;


   /* SYS___acl_get_file          347 */
   GO(SYS___acl_get_file, "3s 2m");
   SY(SYS___acl_get_file, x0+1, x0+4567, x0+3); FAIL;

   /* SYS___acl_set_file          348 */
   GO(SYS___acl_set_file, "3s 2m");
   SY(SYS___acl_set_file, x0+1, x0+4567, x0+3); FAIL;

   /* SYS___acl_get_fd            349 */
   GO(SYS___acl_get_fd, "3s 1m");
   SY(SYS___acl_get_fd, x0-1, x0+4567, x0+3); FAIL;

   /* SYS___acl_set_fd            350 */
   GO(SYS___acl_set_fd, "3s 1m");
   SY(SYS___acl_set_fd, x0-1, x0+4567, x0+3); FAIL;

   /* SYS___acl_delete_file       351 */
   GO(SYS___acl_delete_file, "2s 1m");
   SY(SYS___acl_delete_file, x0+1, x0+3); FAIL;

   /* SYS___acl_delete_fd         352 */
   GO(SYS___acl_delete_fd, "2s 0m");
   SY(SYS___acl_delete_fd, x0-1, x0+3); FAIL;

   /* SYS___acl_aclcheck_file     353 */
   GO(SYS___acl_aclcheck_file, "3s 2m");
   SY(SYS___acl_aclcheck_file, x0+1, x0+4567, x0+3); FAIL;

   /* SYS___acl_aclcheck_fd       354 */
   GO(SYS___acl_aclcheck_fd, "3s 1m");
   SY(SYS___acl_aclcheck_fd, x0-1, x0+4567, x0+3); FAIL;

   /* SYS_extattrctl              355 */
   GO(SYS_extattrctl, "5s 3m");
   SY(SYS_extattrctl, x0+1, x0, x0+2, x0, x0+3); FAIL;

   /* SYS_extattr_set_file        356 */
   GO(SYS_extattr_set_file, "5s 3m");
   SY(SYS_extattr_set_file, x0+1, x0, x0+2, x0+3, x0); FAIL;

   /* SYS_extattr_get_file        357 */
   GO(SYS_extattr_get_file, "5s 3m");
   SY(SYS_extattr_get_file, x0+1, x0+2, x0+3, x0+4, x0+5); FAIL;

   /* SYS_extattr_delete_file     358 */
   GO(SYS_extattr_delete_file, "3s 2m");
   SY(SYS_extattr_delete_file, x0+1, x0+2, x0+3); FAIL;

   /* SYS_aio_waitcomplete        359 */
   GO(SYS_aio_waitcomplete, "2s 2m");
   SY(SYS_aio_waitcomplete, x0+1, x0+1); FAIL;

   /* SYS_getresuid               360 */
   GO(SYS_getresuid, "3s 3m");
   SY(SYS_getresuid, x0+1, x0+4567, x0+3); FAIL;

   /* SYS_getresgid               361 */
   GO(SYS_getresgid, "3s 3m");
   SY(SYS_getresgid, x0+1, x0+4567, x0+3); FAIL;

   /* SYS_kqueue                  362 */
   GO(SYS_kqueue, "0s 0m");
   SY(SYS_kqueue); SUCC;

   /* SYS_freebsd11_kevent        363 */
#if defined(SYS_freebsd11_kevent)
   GO(SYS_freebsd11_kevent, "6s 3m");
   SY(SYS_freebsd11_kevent, x0+1, x0+2, x0+3, x0+4, x0+5, x0+6); FAIL;
#else
   GO(SYS_kevent, "6s 3m");
   SY(SYS_kevent, x0+1, x0+2, x0+3, x0+4, x0+5, x0+6); FAIL;
#endif

   /* obs __cap_get* / __cap_set* 364 to 369 */

   /* SYS_extattr_set_fd          371 */
   GO(SYS_extattr_set_fd, "5s 2m");
   SY(SYS_extattr_set_fd, x0+999999, x0, x0+1, x0+1, x0+16); FAIL;

   /* SYS_extattr_get_fd          372 */
   GO(SYS_extattr_get_fd, "5s 2m");
   SY(SYS_extattr_get_fd, x0+999999, x0, x0+1, x0+1, x0+16); FAIL;

   /* SYS_extattr_delete_fd       373 */
   GO(SYS_extattr_delete_fd, "3s 1m");
   SY(SYS_extattr_delete_fd, x0+999999, x0, x0+1); FAIL;

   /* SYS___setugid               374 */
   GO(SYS___setugid, "1s 0m");
   SY(SYS___setugid, x0); FAIL;

   // nfsclnt                                              375

   /* SYS_eaccess                 376 */
   GO(SYS_eaccess, "2s 1m");
   SY(SYS_eaccess, x0+1, x0+3); FAIL;

   // afs_syscall                                          377

   /* SYS_nmount                  378 */
   GO(SYS_nmount, "3s 1m");
   SY(SYS_nmount, x0+1, x0+3, x0); FAIL;

   // kse_exit                                             379

   // kse_wakeup                                           380

   // kse_create                                           381

   // kse_thr_interrupt                                    382

   // kse_release                                          383

   // __mac_get_proc                                       384

   // __mac_set_proc                                       385

   // __mac_get_fd                                         386

   // __mac_get_file                                       387

   // __mac_set_fd                                         388

   // __mac_set_file                                       389

   /* SYS_kenv                    390 */
   GO(SYS_kenv, "(KENV_GET) 4s 1m");
   SY(SYS_kenv, x0+0, x0+2, x0+3, x0+4); FAIL;

   GO(SYS_kenv, "(KENV_DUMP) 4s 0m");
   SY(SYS_kenv, x0+3, x0+2, x0+3, x0+4); FAIL;

   /* SYS_lchflags                391 */
   GO(SYS_lchflags, "2s 1m");
   SY(SYS_lchflags, x0+1, x0+2); FAIL;

   /* SYS_uuidgen                 392 */
   GO(SYS_uuidgen, "2s 1m");
   SY(SYS_uuidgen, x0+1, x0+2); FAIL;

   /* SYS_sendfile                393 */
   GO(SYS_sendfile, "7s 2m");
   SY(SYS_sendfile, x0-1, x0+2, x0+3, x0+4, x0+1, x0+1, x0+3); FAIL;

   // mac_syscall                                          394

#if defined(SYS_freebsd11_getfsstat)
   /* SYS_freebsd11_getfsstat     395*/
   GO(SYS_freebsd11_getfsstat, "3s 1m");
   SY(SYS_freebsd11_getfsstat, x0+1, x0+2, x0+3); FAIL;
#else
   /* SYS_getfsstat     395*/
   GO(SYS_getfsstat, "3s 1m");
   SY(SYS_getfsstat, x0+1, x0+2, x0+3); FAIL;
#endif

#if defined(SYS_freebsd11_statfs)
   /* SYS_freebsd11_statfs        396 */
   GO(SYS_freebsd11_statfs, "2s 2m");
   SY(SYS_freebsd11_statfs, x0+1, x0+2); FAIL;
#else
   /* SYS_statfs        396 */
   GO(SYS_statfs, "2s 2m");
   SY(SYS_statfs, x0+1, x0+2); FAIL;
#endif

#if defined(SYS_freebsd11_fstatfs)
   /* SYS_freebsd11_fstatfs       397 */
   GO(SYS_freebsd11_fstatfs, "2s 1m");
   SY(SYS_freebsd11_fstatfs, x0+1, x0+2); FAIL;
#else
   /* SYS_fstatfs       397 */
   GO(SYS_fstatfs, "2s 1m");
   SY(SYS_fstatfs, x0+1, x0+2); FAIL;
#endif

#if defined(SYS_freebsd11_fhstatfs)
   /* SYS_freebsd11_fhstatfs      398 */
   GO(SYS_freebsd11_fhstatfs, "2s 2m");
   SY(SYS_freebsd11_fhstatfs, x0+1, x0+2); FAIL;
#else
   /* SYS_fhstatfs      398 */
   GO(SYS_fhstatfs, "2s 2m");
   SY(SYS_fhstatfs, x0+1, x0+2); FAIL;
#endif

   // ksem_close                                           400

   // ksem_post                                            401

   // ksem_wait                                            402

   // ksem_trywait                                         403

   // ksem_init                                            404

   // ksem_open                                            405

   // ksem_unlink                                          406

   // ksem_getvalue                                        407

   // ksem_destroy                                         408

   // __mac_get_pid                                        409

   // __mac_get_link                                       410

   // __mac_set_link                                       411

   /* SYS_extattr_set_link        412 */
   GO(SYS_extattr_set_link, "5s 3m");
   SY(SYS_extattr_set_file, x0+1, x0, x0+2, x0+3, x0); FAIL;

   /* SYS_extattr_get_link        413 */
   GO(SYS_extattr_get_link, "5s 3m");
   SY(SYS_extattr_get_link, x0+1, x0+2, x0+3, x0+4, x0+5); FAIL;

   /* SYS_extattr_delete_link     414 */
   GO(SYS_extattr_delete_link, "3s 2m");
   SY(SYS_extattr_delete_link, x0+1, x0+2, x0+3); FAIL;

   // __mac_execve                                         415

   /* SYSR_sigaction              416 */
   GO(SYS_sigaction, "3s 2+2m");
   SY(SYS_sigaction, x0+1000, x0+2, x0+3); FAIL;

   /* SYS_sigreturn               417 */
   /* hope it fails because we're not in a signal context */
   GO(SYS_sigreturn, "1s 1m");
   SY(SYS_sigreturn, x0+1); FAIL;

   /* SYS_getcontext              421 */
   GO(SYS_getcontext, "1s 1m");
   SY(SYS_getcontext, x0+1); FAIL;

   /* SYS_setcontext              422 */
   GO(SYS_setcontext, "1s 1m");
   SY(SYS_setcontext, x0+1); FAIL;

   /* SYS_swapcontext             423 */
   GO(SYS_swapcontext, "2s 2m");
   SY(SYS_swapcontext, x0+1, x0+2); FAIL;

#if defined(SYS_freebsd13_swapoff)
   /* SYS_freebsd13_swapoff                 424 */
   GO(SYS_freebsd13_swapoff, "1s 1m");
   SY(SYS_freebsd13_swapoff, x0+1); FAIL;
#else
   /* SYS_swapoff                 424 */
   GO(SYS_swapoff, "1s 1m");
   SY(SYS_swapoff, x0+1); FAIL;
#endif

   /* SYS___acl_get_link          425 */
   GO(SYS___acl_get_link, "3s 2m");
   SY(SYS___acl_get_link, x0+1, x0+2, x0+3); FAIL;

   /* SYS___acl_set_link          426 */
   GO(SYS___acl_set_link, "3s 2m");
   SY(SYS___acl_set_link, x0+1, x0+2, x0+3); FAIL;

   /* SYS___acl_delete_link       427 */
   GO(SYS___acl_delete_link, "2s 1m");
   SY(SYS___acl_delete_link, x0+1, x0+2); FAIL;

   /* SYS___acl_aclcheck_link     428 */
   GO(SYS___acl_aclcheck_link, "3s 2m");
   SY(SYS___acl_aclcheck_link, x0+1, x0+2, x0+3); FAIL;

   /* SYS_sigwait                 429 */
   GO(SYS_sigwait, "2s 2m");
   SY(SYS_sigwait, x0+1, x0+2); SUCC;
   assert(res == EFAULT);

   GO(SYS_sigwait, "(NULL ags) 2s 2m");
   SY(SYS_sigwait, x0, x0); SUCC;
   assert(res == EFAULT);

   // thr_create                  430

   /* SYS_thr_exit                431 */
   GO(SYS_thr_exit, "other");

   /* SYS_thr_self                432 */
   GO(SYS_thr_self, "1s 1m");
   SY(SYS_thr_self, x0+1); FAIL;

   /* SYS_thr_kill                433 */
   GO(SYS_thr_kill, "2s 0m");
   SY(SYS_thr_kill, x0-10, x0-20); FAIL;

   /* SYS_freebsd10__umtx_lock    434 */
   /* SYS_freebsd10__umtx_unlock  435 */

   /* SYS_jail_attach             436 */
   GO(SYS_jail_attach, "1s 0m");
   SY(SYS_jail_attach, x0-1); FAIL;

   /* SYS_extattr_list_fd         437 */
   GO(SYS_extattr_list_fd, "4s 1m");
   SY(SYS_extattr_list_fd, x0+999999, x0+1, x0+1, x0+16); FAIL;

   /* SYS_extattr_list_file       438 */
   GO(SYS_extattr_list_file, "4s 2m");
   SY(SYS_extattr_list_file, x0+1, x0+1, x0+1, x0+16); FAIL;

   /* SYS_extattr_list_link       439 */
   GO(SYS_extattr_list_link, "4s 2m");
   SY(SYS_extattr_list_link, x0+1, x0+1, x0+1, x0+16); FAIL;


   // kse_switchin                                         440

   // ksem_timedwait                                       441

   // thr_suspend                                          442

   /* SYS_thr_wake                443 */
   GO(SYS_thr_wake, "1s 0m");
   SY(SYS_thr_wake, x0+99); FAIL;

   /* SYS_kldunloadf              444 */
   GO(SYS_kldunloadf, "1s 0m");
   SY(SYS_kldunloadf, x0+1, x0); FAIL;

   // audit                                                445

   // auditon                                              446

   // getauid                                              447

   // setauid                                              448

   // getaudit                                             449

   // setaudit                                             450

   // getaudit_addr                                        451

   // setaudit_addr                                        452

   // auditctl                                             453

// int _umtx_op(void *obj, int op, u_long val, void *uaddr, void *uaddr2);

   /* SYS__umtx_op                 454 */
   GO(SYS__umtx_op, "5s 2m");
   SY(SYS__umtx_op, x0+1, x0+15, x0+3, x0+4, x0+5); FAIL;

   /* SYS_thr_new                 455 */
   /* @todo needs some special testing, VG hangs if we go spawning threads willy-nilly */
   /*
   GO(SYS_thr_new, "2s 1m");
   SY(SYS_thr_new, x0+1, x0+2); FAIL;
   */

   /* SYS_sigqueue                456 */
   GO(SYS_sigqueue, "3s 0m");
   SY(SYS_sigqueue, x0+9999999, x0+2000, x0); FAIL;

   /* SYS_kmq_open                457 */
   GO(SYS_kmq_open, "4s 2m");
   SY(SYS_kmq_open, x0+1, x0+O_CREAT, x0, x0+1); FAIL;

   GO(SYS_kmq_open, "3s 1m");
   SY(SYS_kmq_open, x0+1, x0, x0); FAIL;

   {
       struct mq_attr mqa = { x0+1, x0+1 };
       GO(SYS_kmq_open, "3s 2m");
       SY(SYS_kmq_open, x0+1, x0+O_CREAT, x0, &mqa); FAIL;
   }

   /* SYS_kmq_setattr             458 */
   GO(SYS_kmq_setattr, "3s 2m");
   SY(SYS_kmq_setattr, x0+1, x0+2, x0+3); FAIL;

   /* SYS_kmq_timedreceive        459 */
   GO(SYS_kmq_timedreceive, "5s 2m");
   SY(SYS_kmq_timedreceive, x0+1, x0+2, x0+3, x0+4, x0+5); FAIL;

   /* SYS_kmq_timedsend           460 */
   GO(SYS_kmq_timedsend, "5s 1m");
   SY(SYS_kmq_timedsend, x0+1, x0+2, x0+3, x0+4, x0+5); FAIL;

   /* SYS_kmq_notify              461 */
   GO(SYS_kmq_notify, "2s 1m");
   SY(SYS_kmq_notify, x0+1, x0+2); FAIL;

   /* SYS_kmq_unlink              462 */
   GO(SYS_kmq_unlink, "1s 1m");
   SY(SYS_kmq_unlink, x0+1); FAIL;

   /* abort2                      463 */
   GO(SYS_abort2, "other");

   /* SYS_thr_set_name            464 */
   /* @todo PJF VG doesn't like this. Causes a SIGSEGV. Runs OK standalone */
   /*
   GO(SYS_thr_set_name, "2s 1m");
   SY(SYS_thr_set_name, x0+999999, x0+2); FAIL;
   */

   /* aio_fsync                   465 */
   GO(SYS_aio_fsync, "2s 1m");
   SY(SYS_aio_fsync, x0+1, x0+2); FAIL;

   /* SYS_rtprio_thread           466 */
   GO(SYS_rtprio_thread, "3s 1m");
   SY(SYS_rtprio_thread, x0+1, x0-2, x0+1); FAIL;

   // __getpath_fromfd            469

   // __getpath_fromaddr          470

   // sctp_peeloff                471

   // sctp_generic_sendmsg        472
   GO(SYS_sctp_generic_sendmsg, "7s 1m");
   SY(SYS_sctp_generic_sendmsg, x0+1, x0+2, x0+3, x0+4, x0+5, x0+6, x0+7); FAIL;

   // sctp_generic_sendmsg_iov    473

   // sctp_generic_recvmsg        474
   GO(SYS_sctp_generic_recvmsg, "7s 4m");
   SY(SYS_sctp_generic_recvmsg, x0+1, x0+2, x0+300, x0+4, x0+5, x0+6, x0+7); FAIL;

   {
      socklen_t fromlen = 64;
      struct iovec iov;
      GO(SYS_sctp_generic_recvmsg, "6s 4m");
      SY(SYS_sctp_generic_recvmsg, x0+1, x0+2, x0+300, x0+4, &fromlen, x0+6, x0+7); FAIL;

      iov.iov_base = (void*)(x0+8);
      iov.iov_len = x0+9;

      GO(SYS_sctp_generic_recvmsg, "6s 6m");
      SY(SYS_sctp_generic_recvmsg, x0+1, &iov, 1, x0+4, x0+5, x0+6, x0+7); FAIL;
   }

   /* SYS_pread                   475 */
   GO(SYS_pread, "4s 1m");
   SY(SYS_pread, x0+99, x0+1, x0+1, x0+2); FAIL;

   /* SYS_pwrite                  476 */
   GO(SYS_pwrite, "4s 1m");
   SY(SYS_pwrite, x0+99, x0+1, x0+1, x0+2); FAIL;

   /* SYS_mmap                    477 */
   GO(SYS_mmap, "6s 1m");
   SY(SYS_mmap, x0+1, x0, x0+123456, x0+234567, x0+99, x0+3); FAIL;

   /* SYS_lseek                   478 */
#if defined(VGP_amd64_freebsd) || defined(VGP_arm64_freebsd)
   GO(SYS_lseek, "3s 0m");
   SY(SYS_lseek, x0+99, x0+1, x0+55); FAIL;
#else
   GO(SYS_lseek, "4s 0m");
   SY(SYS_lseek, x0+99, x0+1, x0+1, x0+55); FAIL;
#endif

   /* SYS_truncate                479 */
#if defined(VGP_amd64_freebsd) || defined(VGP_arm64_freebsd)
   GO(SYS_truncate, "2s 1m");
   SY(SYS_truncate, x0+1, x0+1); FAIL;
#else
   GO(SYS_truncate, "3s 1m");
   SY(SYS_truncate, x0+1, x0, x0+1); FAIL;
#endif

   /* SYS_ftruncate               480 */
#if defined(VGP_amd64_freebsd) || defined(VGP_arm64_freebsd)
   GO(SYS_ftruncate, "2s 0m");
   SY(SYS_ftruncate, x0+99, x0+1); FAIL;
#else
   GO(SYS_ftruncate, "3s 0m");
   SY(SYS_ftruncate, x0+99, x0, x0+1); FAIL;
#endif

   /* SYS_thr_kill2               481 */
   GO(SYS_thr_kill2, "3s 0m");
   SY(SYS_thr_kill2, x0-1, x0-1, x0+9999); FAIL;

   /* SYS_shm_open                482 */
#if defined(SYS_freebsd12_shm_open)
   GO(SYS_freebsd12_shm_open, "(SHM_ANON) 3s 0m");
   SY(SYS_freebsd12_shm_open, x0+SHM_ANON, x0+2, x0+9); SUCC;

   GO(SYS_freebsd12_shm_open, "3s 1m");
   SY(SYS_freebsd12_shm_open, x0+2, x0+2, x0+9); FAIL;
#else
   GO(SYS_shm_open, "(SHM_ANON) 3s 0m");
   SY(SYS_shm_open, x0+SHM_ANON, x0+2, x0+9); SUCC;

   GO(SYS_shm_open, "3s 1m");
   SY(SYS_shm_open, x0+2, x0+2, x0+9); FAIL;
#endif

   /* SYS_shm_unlink              483 */
   GO(SYS_shm_unlink, "1s 1m");
   SY(SYS_shm_unlink, x0+1); FAIL;

   /* cpuset                      484 */
   GO(SYS_cpuset, "1s 1m");
   SY(SYS_cpuset, x0+1); FAIL;

   /* cpuset_setid                485 */
#if defined (VGP_amd64_freebsd) || defined(VGP_arm64_freebsd)
   GO(SYS_cpuset_setid, "3s 0m");
   SY(SYS_cpuset_setid, x0, x0, x0); FAIL;
#else
   GO(SYS_cpuset_setid, "4s 0m");
   SY(SYS_cpuset_setid, x0, x0, x0, x0); FAIL;
#endif

   /* cpuset_getid                486 */
   GO(SYS_cpuset_getid, "4s 1m");
   SY(SYS_cpuset_getid, x0, x0, x0, x0+1); FAIL;

   /* SYS_cpuset_getaffinity      487 */
   GO(SYS_cpuset_getaffinity, "5s 1m");
   SY(SYS_cpuset_getaffinity, x0+100, x0+100, x0+200, x0+500, x0+1); FAIL;

   /* SYS_cpuset_setaffinity      488 */
   GO(SYS_cpuset_setaffinity, "5s 1m");
   SY(SYS_cpuset_setaffinity, x0+100, x0+100, x0+200, x0+500, x0+1); FAIL;

   /* SYS_faccessat               489 */
   GO(SYS_faccessat, "3s 1m");
   SY(SYS_faccessat, x0+1, x0, x0); FAIL;

   /* SYS_fchmodat                490 */
   GO(SYS_fchmodat, "4s 1m");
   SY(SYS_fchmodat, x0, x0+1, x0, x0); FAIL;

   /* SYS_fchownat                491 */
   GO(SYS_fchownat, "5s 1m");
   SY(SYS_fchownat, x0, x0+1, x0, x0, x0); FAIL;

   /* SYS_fexecve                 492 */
   GO(SYS_fexecve, "3s 2m");
   SY(SYS_fexecve, x0-1, x0+1, x0+1); FAIL;

   /* SYS_freebsd11_fstatat       493 */
#if defined(SYS_freebsd11_fstatat)
   GO(SYS_freebsd11_fstatat, "4s 2m");
   SY(SYS_freebsd11_fstatat, x0, x0+1, x0+1, x0); FAIL;
#else
   GO(SYS_fstatat, "4s 2m");
   SY(SYS_fstatat, x0, x0+1, x0+1, x0); FAIL;
#endif

   /* SYS_futimesat               494 */
   GO(SYS_futimesat, "3s 2m");
   SY(SYS_futimesat, x0, x0+1, x0+1); FAIL;

   /* SYS_linkat                  495 */
   GO(SYS_linkat, "5s 2m");
   SY(SYS_linkat, x0, x0+1, x0, x0+1, x0); FAIL;

   /* SYS_mkdirat                 496 */
   GO(SYS_mkdirat, "3s 1m");
   SY(SYS_mkdirat, x0, x0+1, x0+1); FAIL;

   /* SYS_mkfifoat                497 */
   GO(SYS_mkfifoat, "3s 1m");
   SY(SYS_mkfifoat, x0, x0, x0); FAIL;

   /* SYS_freebsd11_mknodat       498 */
#if defined(SYS_freebsd11_mknodat)
   GO(SYS_freebsd11_mknodat, "4s 1m");
   SY(SYS_freebsd11_mknodat, x0, x0+1, x0, x0); FAIL;
#else
   GO(SYS_mknodat, "4s 1m");
   SY(SYS_mknodat, x0, x0+1, x0, x0); FAIL;
#endif

   /* SYS_openat                  499 */
   GO(SYS_openat, "3s 1m");
   SY(SYS_openat, x0, x0+1, x0); FAIL;

   GO(SYS_openat, "4s 1m");
   SY(SYS_openat, x0, x0+1, x0+O_CREAT, x0); FAIL;

   /* SYS _readlinkat             500 */
   GO(SYS_readlinkat, "4s 2m");
   SY(SYS_readlinkat, x0, x0+1, x0+1, x0+4); FAIL;

   /* SYS_renameat                501 */
   GO(SYS_renameat, "4s 2m");
   SY(SYS_renameat, x0, x0+1, x0+1, x0+1); FAIL;

   /* SYS_symlinkat               502 */
   GO(SYS_symlinkat, "3s 2m");
   SY(SYS_symlinkat, x0+1, x0, x0+1); FAIL;

   /* SYS_unlinkat                503 */
   GO(SYS_unlinkat, "3s 1m");
   SY(SYS_unlinkat, x0+9999999, x0+1, x0); FAIL;

   /* SYS_posix_openpt            504 */
   GO(SYS_posix_openpt, "1s 1m");
   SY(SYS_posix_openpt, x0+0x8); FAIL;

   // gssd_syscall                505

   /* SYS_jail_get                506 */
   GO(SYS_jail_get, "3s 1m");
   SY(SYS_jail_get, x0+1, x0+10, x0); FAIL;

   /* SYS_jail_set                507 */
   GO(SYS_jail_set, "3s 1m");
   SY(SYS_jail_set, x0+1, x0+10, x0); FAIL;

   /* SYS_jail_remove             508 */
   GO(SYS_jail_remove, "1s 0m");
   SY(SYS_jail_remove, x0+1); FAIL;

   /* SYS_closefrom               509 */
#if defined(SYS_freebsd12_closefrom)
   GO(SYS_freebsd12_closefrom, "1s 0m");
   SY(SYS_freebsd12_closefrom, x0+100000); SUCC;
#else
   GO(SYS_closefrom, "1s 0m");
   SY(SYS_closefrom, x0+100000); SUCC;
#endif

   /* SYS___semctl                510 */
   GO(SYS___semctl, "(IPC_STAT) 4s 1m");
   SY(SYS___semctl, x0, x0, x0+IPC_STAT, x0+1); FAIL;

   GO(SYS___semctl, "(other) 3s 0m");
   SY(SYS___semctl, x0, x0, x0+3000, x0+1); FAIL;

   /* msgctl                      511 */
   GO(SYS_msgctl, "3s 1m");
   SY(SYS_msgctl, x0, x0+IPC_STAT, x0+1); FAIL;

   /* SYS_shmctl                  512 */
   GO(SYS_shmctl, "3s 1m");
   SY(SYS_shmctl, x0, x0+IPC_STAT, x0+1); FAIL;

    /* lpathconf                  513 */
    GO(SYS_lpathconf, "2s 1m");
    SY(SYS_lpathconf, x0+1, x0); FAIL;

    // 514 is obsolete cap_new

    /* __cap_rights_get           515 */
    GO(SYS___cap_rights_get, "3s 1m");
    SY(SYS___cap_rights_get, x0+1, x0, x0+1); FAIL;

    /* SYS_cap_enter              516 */
    GO(SYS_cap_enter, "other");

    /* SYS_cap_getmode            517 */
    GO(SYS_cap_getmode, "1s 1m");
    SY(SYS_cap_getmode, x0+1); FAIL;

    /* SYS_pdfork                 518 */
    GO(SYS_pdfork, "other");

    /* SYS_pdkill                 519 */
    GO(SYS_pdkill, "2s 0m");
    SY(SYS_pdkill, x0-1, x0+1000); FAIL;

    /* SYS_pdgetpid               520 */
    GO(SYS_pdgetpid, "2s 1m");
    SY(SYS_pdgetpid, x0+100000, x0+1); FAIL;

    /* SYS_pselect                522 */
    GO(SYS_pselect, "6s 5m");
    SY(SYS_pselect, x0+64, x0+1, x0+2, x0+3, x0+4, x0+5); FAIL;

    /* SYS_getloginclass          523 */
    GO(SYS_getloginclass, "2s 1m");
    SY(SYS_getloginclass, x0+1, x0+16); FAIL;

    /* SYS_setloginclass          524 */
    GO(SYS_setloginclass, "1s 1m");
    SY(SYS_setloginclass, x0+1); FAIL;

    /* SYS_rctl_get_racct         525 */
    GO(SYS_rctl_get_racct, "4s 2m");
    SY(SYS_rctl_get_racct, x0+1, x0+1, x0+2, x0+16); FAIL;

    /* SYS_rctl_get_rules         526 */
    GO(SYS_rctl_get_rules, "4s 2m");
    SY(SYS_rctl_get_rules, x0+1, x0+1, x0+2, x0+16); FAIL;

    /* SYS_rctl_get_limits        527 */
    GO(SYS_rctl_get_limits, "4s 2m");
    SY(SYS_rctl_get_limits, x0+1, x0+1, x0+2, x0+16); FAIL;

    /* SYS_rctl_add_rule          528 */
    /* note arg3 and ar4 are not used as per the manpage */
    GO(SYS_rctl_add_rule, "2s 1m");
    SY(SYS_rctl_add_rule, x0+1, x0+1, x0+2, x0+16); FAIL;

    /* SYS_rctl_remove_rule       529 */
    GO(SYS_rctl_remove_rule, "2s 1m");
    /* note arg3 and ar4 are not used as per the manpage */
    SY(SYS_rctl_remove_rule, x0+1, x0+1, x0+2, x0+16); FAIL;

    /* SYS_posix_fallocate        530 */
#if defined(VGP_amd64_freebsd) || defined(VGP_arm64_freebsd)
    GO(SYS_posix_fallocate, "3s 0m");
    SY(SYS_posix_fallocate, x0+99999, x0+10, x0+20); SUCC;
#else
    GO(SYS_posix_fallocate, "5s 0m");
    SY(SYS_posix_fallocate, x0+99999, x0, x0+10, x0, x0+20); SUCC;
#endif
    assert(res == EBADF);

    /* SYS_posix_fadvise          531 */
    GO(SYS_posix_fadvise, "4s 0m");
    SY(SYS_posix_fadvise, x0+99999, x0+10, x0+20, x0); SUCC;
    assert(res == EBADF);

    /* SYS_wait6                  532 */
    GO(SYS_wait6, "6s 3m");
    SY(SYS_wait6, x0, x0, x0+1, x0, x0+1, x0+1); FAIL;

    /* SYS_cap_rights_limit       533 */
    GO(SYS_cap_rights_limit, "2s 1m");
    SY(SYS_cap_rights_limit, x0+99999, x0+1); FAIL;

    /* SYS_cap_ioctls_limit       534 */
    GO(SYS_cap_ioctls_limit, "3s 1m");
    SY(SYS_cap_ioctls_limit, x0+99999, x0+1, x0+2); FAIL;

    /* cap_ioctls_get             535 */
    GO(SYS_cap_ioctls_get, "3s 1m");
    SY(SYS_cap_ioctls_get, x0+99999, x0+1, x0+10); FAIL;

    /* SYS_cap_fcntls_limit       536 */
    GO(SYS_cap_fcntls_limit, "2s 0m");
    SY(SYS_cap_fcntls_limit, x0+99999, x0); FAIL;

    /* SYS_cap_fcntls_get         537 */
    GO(SYS_cap_fcntls_get, "2s 1m");
    SY(SYS_cap_fcntls_get, x0+99999, x0+1); FAIL;

    /* SYS_bindat                 538 */
    GO(SYS_bindat, "4s 1m");
    SY(SYS_bindat, x0+99999, x0+1, x0+2, x0+16); FAIL;

    /* SYS_connectat              539 */
    GO(SYS_connectat, "4s 1m");
    SY(SYS_connectat, x0+99999, x0+1, x0+2, x0+16); FAIL;

    /* SYS_chflagsat              540*/
    GO(SYS_chflagsat, "4s 1m");
    SY(SYS_chflagsat, x0+99999, x0+1, x0+2, x0+3); FAIL;

   /* SYS_accept4                 541 */
   GO(SYS_accept4, "4s 1m");
   SY(SYS_accept4, x0+999999, x0+1, x0+16, x0); FAIL;

   {
      socklen_t socklen = 42;
      GO(SYS_accept4, "3s 1m");
      SY(SYS_accept4, x0+999999, x0+1, &socklen, x0); FAIL;
   }

   /* SYS_pipe2                   542 */
   GO(SYS_pipe2, "2s 1m");
   SY(SYS_pipe2, x0+1, x0); FAIL;

    /* SYS_aio_mlock              543*/
    GO(SYS_aio_mlock, "1s 1m");
    SY(SYS_aio_mlock, x0+1); FAIL;

    /* SYS_procctl                544 */
#if defined(VGP_amd64_freebsd) || defined(VGP_arm64_freebsd)
    GO(SYS_procctl, "(PROC_REAP_RELEASE) 3s 0m");
    SY(SYS_procctl, x0+9999, x0+9999, x0+PROC_REAP_RELEASE, NULL); FAIL;

    GO(SYS_procctl, "(PROC_REAP_GETPIDS) 4s 1m");
    SY(SYS_procctl, x0+9999, x0+9999, x0+PROC_REAP_GETPIDS, x0+1); FAIL;
#else
    GO(SYS_procctl, "(PROC_REAP_RELEASE) 4s 0m");
    SY(SYS_procctl, x0+9999, x0, x0+9999, x0+PROC_REAP_RELEASE); FAIL;

    GO(SYS_procctl, "(PROC_REAP_GETPIDS) 5s 1m");
    SY(SYS_procctl, x0+9999, x0, x0+9999, x0+PROC_REAP_GETPIDS, x0+1); FAIL;
#endif

    // 544 is the highest syscall on FreeBSD 9

   /* SYS_ppoll                   545 */
   GO(SYS_ppoll, "4s 2m");
   SY(SYS_ppoll, x0+8, x0+1, x0+1, x0+1); FAIL;

   {
       struct pollfd arg1;
       arg1.fd = arg1.events = arg1.revents = x0;
       GO(SYS_ppoll, "2s 2+2m");
       SY(SYS_ppoll, &arg1, 1, x0+1, x0+1); FAIL;
   }

   /* SYS_futimens                546 */
   GO(SYS_futimens, "2s 1m");
   SY(SYS_futimens, x0+99999999, x0+1); FAIL;

   /* SYS_utimensat               547 */
   GO(SYS_utimensat, "4s 2m");
   SY(SYS_utimensat, x0+99999999, x0+1, x0+1, x0); FAIL;

    // 548 is obsolete numa_getaffinity

    // 549 is obsolete numa_setaffinity

   /* SYS_fdatasync              550 */
   GO(SYS_fdatasync, "1s 0m");
   SY(SYS_fdatasync, x0+99999999); FAIL;

   // __FreeBSD_version 1200031
   /* SYS_fstat                   551 */
   GO(SYS_fstat, "2s 1m");
   SY(SYS_fstat, x0+99999999, x0+1); FAIL;

   /* SYS_fstatat                552 */
   GO(SYS_fstatat, "4s 2m");
   SY(SYS_fstatat, x0+99999999, x0+1, x0+1, x0); FAIL;

   /* SYS_fhstat                 553 */
   GO(SYS_fhstat, "2s 2m");
   SY(SYS_fhstat, x0+1, x0+1); FAIL;

   /* SYS_getdirentries           554 */
   GO(SYS_getdirentries, "4s 2m");
   SY(SYS_getdirentries, x0+999999, x0+1, x0+16, x0+1); FAIL;

   /* SYS_statfs                 555 */
   GO(SYS_statfs, "2s 2m");
   SY(SYS_statfs, x0+1, x0+1); FAIL;

   /* SYS_fstatfs                556 */
   GO(SYS_fstatfs, "2s 1m");
   SY(SYS_fstatfs, x0+999999, x0+1); FAIL;

   /* SYS_getfsstat              557 */
   GO(SYS_getfsstat, "3s 1m");
   SY(SYS_getfsstat, x0+999999, x0+1, x0); FAIL;

   /* SYS_fhstatfs               558 */
   GO(SYS_fhstatfs, "2s 2m");
   SY(SYS_fhstatfs, x0+1, x0+1); FAIL;

   /* SYS_mknodat                559 */
   GO(SYS_mknodat, "4s 1m");
   SY(SYS_mknodat, x0+999999, x0+1, x0, x0); FAIL;

   // FreeBSD_version 1200033
   /* SYS_kevent                 560 */
   GO(SYS_kevent, "6s 3m");
   SY(SYS_kevent, x0+1, x0+2, x0+3, x0+4, x0+5, x0+6); FAIL;

   /* SYS_cpuset_getdomain        561 */
   GO(SYS_cpuset_getdomain, "6s 2m");
   SY(SYS_cpuset_getdomain, x0+1, x0+2, x0+3, x0+4, x0+5, x0+6); FAIL;

   /* SYS_cpuset_setdomain        562 */
   GO(SYS_cpuset_setdomain, "6s 1m");
   SY(SYS_cpuset_setdomain, x0+1, x0+2, x0+3, x0+4, x0+5, x0+6); FAIL;

   /* SYS_getrandom               563 */
   GO(SYS_getrandom, "3s 1m");
   SY(SYS_getrandom, x0+1, x0+1, x0); FAIL;

   // __FreeBSD_version 1200031)
   /* SYS_getfhat                 564 */
   GO(SYS_getfhat, "4s 2m");
   SY(SYS_getfhat, x0, x0, x0, x0); FAIL;

   /* SYS_fhlink                  565 */
   GO(SYS_fhlink, "2s 2m");
   SY(SYS_fhlink, x0+1, x0+1);

   /* SYS_fhlinkat                566 */
   GO(SYS_fhlinkat, "3s 2m");
   SY(SYS_fhlinkat, x0+1, x0+1000, x0+1);

   /* SYS_fhreadlink              567 */
   GO(SYS_fhreadlink, "3s 2m");
   SY(SYS_fhreadlink, x0+1, x0+1, x0+10);

   // __FreeBSD_version 1201522
   // __FreeBSD_version 1300045
   /* SYS___sysctlbyname       570 */
   GO(SYS___sysctlbyname, "(getoldlen) 3s 2m");
   SY(SYS___sysctlbyname, x0, x0+1, NULL, x0+1, NULL, x0); FAIL;

   GO(SYS___sysctlbyname, "(getold) 4s 2m");
   SY(SYS___sysctlbyname, x0, x0+1, x0+1, x0+1, NULL, x0); FAIL;

   GO(SYS___sysctlbyname, "(putnew) 4s 2m");
   SY(SYS___sysctlbyname, x0, x0+1, NULL, NULL, x0+1, x0+2); FAIL;

   // FreeBSD 13 (and any backports)
   /* SYS_shm_open2                      571 */
#if defined(SYS_shm_open2)
   GO(SYS_shm_open2, " 5s 2m");
   SY(SYS_shm_open2, x0+0xf00c, x0+1, x0+2, x0+3, x0+4); FAIL;

   GO(SYS_shm_open2, " 5s 1m");
   SY(SYS_shm_open2, x0+SHM_ANON, x0+1, x0+2, x0+3, x0+4); FAIL;
#else
   FAKE_GO("571:           SYS_shm_open2  5s 2m");
   FAKE_SY("Syscall param shm_open2(path) contains uninitialised byte(s)\n");
   FAKE_SY("   ...\n");
   FAKE_SY("\n");
   FAKE_SY("Syscall param shm_open2(flags) contains uninitialised byte(s)\n");
   FAKE_SY("   ...\n");
   FAKE_SY("\n");
   FAKE_SY("Syscall param shm_open2(mode) contains uninitialised byte(s)\n");
   FAKE_SY("   ...\n");
   FAKE_SY("\n");
   FAKE_SY("Syscall param shm_open2(shmflags) contains uninitialised byte(s)\n");
   FAKE_SY("   ...\n");
   FAKE_SY("\n");
   FAKE_SY("Syscall param shm_open2(name) contains uninitialised byte(s)\n");
   FAKE_SY("   ...\n");
   FAKE_SY("\n");
   FAKE_SY("Syscall param shm_open2(path) points to unaddressable byte(s)\n");
   FAKE_SY("   ...\n");
   FAKE_SY(" Address 0x........ is not stack'd, malloc'd or (recently) free'd\n");
   FAKE_SY("\n");
   FAKE_SY("Syscall param shm_open2(name) points to unaddressable byte(s)\n");
   FAKE_SY("   ...\n");
   FAKE_SY(" Address 0x........ is not stack'd, malloc'd or (recently) free'd\n");
   FAKE_SY("\n");

   FAKE_GO("571:           SYS_shm_open2  5s 1m");
   FAKE_SY("Syscall param shm_open2(path) contains uninitialised byte(s)\n");
   FAKE_SY("   ...\n");
   FAKE_SY("\n");
   FAKE_SY("Syscall param shm_open2(flags) contains uninitialised byte(s)\n");
   FAKE_SY("   ...\n");
   FAKE_SY("\n");
   FAKE_SY("Syscall param shm_open2(mode) contains uninitialised byte(s)\n");
   FAKE_SY("   ...\n");
   FAKE_SY("\n");
   FAKE_SY("Syscall param shm_open2(shmflags) contains uninitialised byte(s)\n");
   FAKE_SY("   ...\n");
   FAKE_SY("\n");
   FAKE_SY("Syscall param shm_open2(name) contains uninitialised byte(s)\n");
   FAKE_SY("   ...\n");
   FAKE_SY("\n");
   FAKE_SY("Syscall param shm_open2(name) points to unaddressable byte(s)\n");
   FAKE_SY("   ...\n");
   FAKE_SY(" Address 0x........ is not stack'd, malloc'd or (recently) free'd\n");
   FAKE_SY("\n");
#endif

   /* SYS___realpathat                   574 */
#if defined(SYS___realpathat)
   GO(SYS___realpathat, " 5s 2m");
   SY(SYS___realpathat, x0+0xffff, x0, x0, x0+100, x0+2); FAIL;
#else
   FAKE_GO("574:        SYS___realpathat  5s 2m");
   FAKE_SY("Syscall param __realpathat(fd) contains uninitialised byte(s)\n");
   FAKE_SY("   ...\n");
   FAKE_SY("\n");
   FAKE_SY("Syscall param __realpathat(path) contains uninitialised byte(s)\n");
   FAKE_SY("   ...\n");
   FAKE_SY("\n");
   FAKE_SY("Syscall param __realpathat(buf) contains uninitialised byte(s)\n");
   FAKE_SY("   ...\n");
   FAKE_SY("\n");
   FAKE_SY("Syscall param __realpathat(size) contains uninitialised byte(s)\n");
   FAKE_SY("   ...\n");
   FAKE_SY("\n");
   FAKE_SY("Syscall param __realpathat(flags) contains uninitialised byte(s)\n");
   FAKE_SY("   ...\n");
   FAKE_SY("\n");
   FAKE_SY("Syscall param __realpathat(path) points to unaddressable byte(s)\n");
   FAKE_SY("   ...\n");
   FAKE_SY(" Address 0x........ is not stack'd, malloc'd or (recently) free'd\n");
   FAKE_SY("\n");
   FAKE_SY("Syscall param __realpathat(buf) points to unaddressable byte(s)\n");
   FAKE_SY("   ...\n");
   FAKE_SY(" Address 0x........ is not stack'd, malloc'd or (recently) free'd\n");
   FAKE_SY("\n");
#endif

   /* SYS_close_range                    575 */
#if defined(SYS_close_range)
   GO(SYS_close_range, "3s 0m");
   SY(SYS_close_range, x0+5, x0+10, x0+12345); FAIL;
#else
#endif

   /* SYS___specialfd                    577 */
#if defined(SYS___specialfd)
   GO(SYS___specialfd, "3s 1m");
   SY(SYS___specialfd, x0+0xf000, x0+1, x0+10); FAIL;
#else
   FAKE_GO("577:         SYS___specialfd 3s 1m");
   FAKE_SY("Syscall param __specialfd(type) contains uninitialised byte(s)\n");
   FAKE_SY("   ...\n");
   FAKE_SY("\n");
   FAKE_SY("Syscall param __specialfd(req) contains uninitialised byte(s)\n");
   FAKE_SY("   ...\n");
   FAKE_SY("\n");
   FAKE_SY("Syscall param __specialfd(len) contains uninitialised byte(s)\n");
   FAKE_SY("   ...\n");
   FAKE_SY("\n");
   FAKE_SY("Syscall param __specialfd(req) points to unaddressable byte(s)\n");
   FAKE_SY("   ...\n");
   FAKE_SY(" Address 0x........ is not stack'd, malloc'd or (recently) free'd\n");
   FAKE_SY("\n");
#endif

   /* SYS_aio_writev                     578 */
#if defined(SYS_aio_writev)
   GO(SYS_aio_writev, "1s 1m");
   SY(SYS_aio_writev, x0+1); FAIL;
#else
   FAKE_GO("578:          SYS_aio_writev 1s 1m");
   FAKE_SY("Syscall param aio_writev(iocb) contains uninitialised byte(s)\n");
   FAKE_SY("   ...\n");
   FAKE_SY("\n");
   FAKE_SY("Syscall param aio_writev(iocb) points to unaddressable byte(s)\n");
   FAKE_SY("   ...\n");
   FAKE_SY(" Address 0x........ is not stack'd, malloc'd or (recently) free'd\n");
   FAKE_SY("\n");
#endif

   /* SYS_aio_readv                      579 */
#if defined(SYS_aio_readv)
   GO(SYS_aio_readv, "1s 1m");
   SY(SYS_aio_readv, x0+1); FAIL;
#else
   FAKE_GO("579:           SYS_aio_readv 1s 1m");
   FAKE_SY("Syscall param aio_readv(iocb) contains uninitialised byte(s)\n");
   FAKE_SY("   ...\n");
   FAKE_SY("\n");
   FAKE_SY("Syscall param aio_readv(iocb) points to unaddressable byte(s)\n");
   FAKE_SY("   ...\n");
   FAKE_SY(" Address 0x........ is not stack'd, malloc'd or (recently) free'd\n");
   FAKE_SY("\n");
#endif

    // FreeBSD 15 (and any backports)
   /* SYS_kqueuex                        583 */
#if defined(SYS_kqueuex)
   GO(SYS_kqueuex, " 1s 0m");
   SY(SYS_kqueuex, x0+123); FAIL;
#else
   FAKE_GO("583:             SYS_kqueuex  1s 0m");
   FAKE_SY("Syscall param kqueuex(flags) contains uninitialised byte(s)\n");
   FAKE_SY("   ...\n");
   FAKE_SY("\n");
#endif

   /* SYS_membarrier                     584 */
#if defined(SYS_membarrier)
   GO(SYS_membarrier, " 3s 0m");
   SY(SYS_membarrier, x0+123, x0+456, x0+789); FAIL;
#else
   FAKE_GO("584:          SYS_membarrier  3s 0m");
   FAKE_SY("Syscall param membarrier(cmd) contains uninitialised byte(s)\n");
   FAKE_SY("   ...\n");
   FAKE_SY("\n");
   FAKE_SY("Syscall param membarrier(flags) contains uninitialised byte(s)\n");
   FAKE_SY("   ...\n");
   FAKE_SY("\n");
   FAKE_SY("Syscall param membarrier(cpu_id) contains uninitialised byte(s)\n");
   FAKE_SY("   ...\n");
   FAKE_SY("\n");
#endif

   /* SYS_timerfd_create                 585 */
#if defined(SYS_timerfd_create)
   GO(SYS_timerfd_create, " 2s 0m");
   SY(SYS_timerfd_create, x0+123, x0+23456); FAIL;
#else
   FAKE_GO("585:      SYS_timerfd_create  2s 0m");
   FAKE_SY("Syscall param timerfd_create(clockid) contains uninitialised byte(s)\n");
   FAKE_SY("   ...\n");
   FAKE_SY("\n");
   FAKE_SY("Syscall param timerfd_create(flags) contains uninitialised byte(s)\n");
   FAKE_SY("   ...\n");
   FAKE_SY("\n");
#endif

   /* SYS_timerfd_gettime                586 */
#if defined(SYS_timerfd_gettime)
   GO(SYS_timerfd_gettime, " 2s 1m");
   SY(SYS_timerfd_gettime, x0+100, x0); FAIL;
#else
   FAKE_GO("586:     SYS_timerfd_gettime  2s 1m");
   FAKE_SY("Syscall param timerfd_gettime(fd) contains uninitialised byte(s)\n");
   FAKE_SY("   ...\n");
   FAKE_SY("\n");
   FAKE_SY("Syscall param timerfd_gettime(curr_value) contains uninitialised byte(s)\n");
   FAKE_SY("   ...\n");
   FAKE_SY("\n");
   FAKE_SY("Syscall param timerfd_gettime(curr_value) points to unaddressable byte(s)\n");
   FAKE_SY("   ...\n");
   FAKE_SY(" Address 0x........ is not stack'd, malloc'd or (recently) free'd\n");
   FAKE_SY("\n");
#endif

   /* SYS_timerfd_settime                587 */
#if defined(SYS_timerfd_settime)
   GO(SYS_timerfd_settime, "4s 2m");
   SY(SYS_timerfd_settime, x0+321, x0, x0+10, x0+5); FAIL;
#else
   FAKE_GO("587:     SYS_timerfd_settime 4s 2m");
   FAKE_SY("Syscall param timerfd_settime(fd) contains uninitialised byte(s)\n");
   FAKE_SY("   ...\n");
   FAKE_SY("\n");
   FAKE_SY("Syscall param timerfd_settime(flags) contains uninitialised byte(s)\n");
   FAKE_SY("   ...\n");
   FAKE_SY("\n");
   FAKE_SY("Syscall param timerfd_settime(new_value) contains uninitialised byte(s)\n");
   FAKE_SY("   ...\n");
   FAKE_SY("\n");
   FAKE_SY("Syscall param timerfd_settime(old_value) contains uninitialised byte(s)\n");
   FAKE_SY("   ...\n");
   FAKE_SY("\n");
   FAKE_SY("Syscall param timerfd_settime(new_value) points to unaddressable byte(s)\n");
   FAKE_SY("   ...\n");
   FAKE_SY(" Address 0x........ is not stack'd, malloc'd or (recently) free'd\n");
   FAKE_SY("\n");
   FAKE_SY("Syscall param timerfd_settime(old_value) points to unaddressable byte(s)\n");
   FAKE_SY("   ...\n");
   FAKE_SY(" Address 0x........ is not stack'd, malloc'd or (recently) free'd\n");
   FAKE_SY("\n");
#endif

   /* SYS_kcmp                           588 */
#if defined(SYS_kcmp)
   GO(SYS_kcmp, "5s 0m");
   SY(SYS_kcmp, x0+1, x0+2, x0+3, x0+4, x0+5);
#else
   FAKE_GO("588:                SYS_kcmp 5s 0m");
   FAKE_SY("Syscall param kcmp(pid1) contains uninitialised byte(s)\n");
   FAKE_SY("   ...\n");
   FAKE_SY("\n");
   FAKE_SY("Syscall param kcmp(pid2) contains uninitialised byte(s)\n");
   FAKE_SY("   ...\n");
   FAKE_SY("\n");
   FAKE_SY("Syscall param kcmp(type) contains uninitialised byte(s)\n");
   FAKE_SY("   ...\n");
   FAKE_SY("\n");
   FAKE_SY("Syscall param kcmp(idx1) contains uninitialised byte(s)\n");
   FAKE_SY("   ...\n");
   FAKE_SY("\n");
   FAKE_SY("Syscall param kcmp(idx2) contains uninitialised byte(s)\n");
   FAKE_SY("   ...\n");
   FAKE_SY("\n");
#endif

   /* SYS_getrlimitusage                 589 */
#if defined(SYS_getrlimitusage)
   GO(SYS_getrlimitusage, "3s, 1m");
   SY(SYS_getrlimitusage, x0+3, x0, x0+2);
#else
   FAKE_GO("589:      SYS_getrlimitusage 3s, 1m");
   FAKE_SY("Syscall param getrlimitusage(which) contains uninitialised byte(s)\n");
   FAKE_SY("   ...\n");
   FAKE_SY("\n");
   FAKE_SY("Syscall param getrlimitusage(flags) contains uninitialised byte(s)\n");
   FAKE_SY("   ...\n");
   FAKE_SY("\n");
   FAKE_SY("Syscall param getrlimitusage(res) contains uninitialised byte(s)\n");
   FAKE_SY("   ...\n");
   FAKE_SY("\n");
   FAKE_SY("Syscall param getrlimitusage(res) points to unaddressable byte(s)\n");
   FAKE_SY("   ...\n");
   FAKE_SY(" Address 0x........ is not stack'd, malloc'd or (recently) free'd\n");
   FAKE_SY("\n");
#endif
<<<<<<< HEAD
=======

#if defined(SYS_fchroot)
   GO(SYS_fchroot, "1s, 0m");
   SY(SYS_fchroot, x0+1000);
#else
   FAKE_GO("590:             SYS_fchroot 1s, 0m");
   FAKE_SY("Syscall param fchroot(fd) contains uninitialised byte(s)\n");
   FAKE_SY("   ...\n");
   FAKE_SY("\n");
#endif

#if defined(SYS_setcred)
   GO(SYS_setcred, "3s, 1m");
   SY(SYS_setcred, x0+100, x0+3, x0+50);
#else
   FAKE_GO("591:             SYS_setcred 3s, 1m");
   FAKE_SY("Syscall param setcred(flags) contains uninitialised byte(s)\n");
   FAKE_SY("   ...\n");
   FAKE_SY("\n");
   FAKE_SY("Syscall param setcred(wcred) contains uninitialised byte(s)\n");
   FAKE_SY("   ...\n");
   FAKE_SY("\n");
   FAKE_SY("Syscall param setcred(size) contains uninitialised byte(s)\n");
   FAKE_SY("   ...\n");
   FAKE_SY("\n");
   FAKE_SY("Syscall param setcred(wcred) points to unaddressable byte(s)\n");
   FAKE_SY("   ...\n");
   FAKE_SY(" Address 0x........ is not stack'd, malloc'd or (recently) free'd\n");
   FAKE_SY("\n");
#endif

#if defined(SYS_exterrctl)
   GO(SYS_exterrctl, "3s, 1m");
   SY(SYS_exterrctl, x0, x0+1, x0+1);
#else
   FAKE_GO("592:           SYS_exterrctl 3s, 1m");
   FAKE_SY("Syscall param exterrctl(op) contains uninitialised byte(s)\n");
   FAKE_SY("   ...\n");
   FAKE_SY("\n");
   FAKE_SY("Syscall param exterrctl(flags) contains uninitialised byte(s)\n");
   FAKE_SY("   ...\n");
   FAKE_SY("\n");
   FAKE_SY("Syscall param exterrctl(ptr) contains uninitialised byte(s)\n");
   FAKE_SY("   ...\n");
   FAKE_SY("\n");
   FAKE_SY("Syscall param exterrctl(ptr) points to unaddressable byte(s)\n");
   FAKE_SY("   ...\n");
   FAKE_SY(" Address 0x........ is not stack'd, malloc'd or (recently) free'd\n");
   FAKE_SY("\n");
#endif

#if defined(SYS_inotify_add_watch_at)
   GO(SYS_inotify_add_watch_at, "3s, 1m");
   SY(SYS_inotify_add_watch_at, x0, x0+1, x0+1);
#else
   FAKE_GO("593:SYS_inotify_add_watch_at 3s, 1m");
   FAKE_SY("Syscall param inotify_add_watch_at(fd) contains uninitialised byte(s)\n");
   FAKE_SY("   ...\n");
   FAKE_SY("\n");
   FAKE_SY("Syscall param inotify_add_watch_at(dfd) contains uninitialised byte(s)\n");
   FAKE_SY("   ...\n");
   FAKE_SY("\n");
   FAKE_SY("Syscall param inotify_add_watch_at(path) contains uninitialised byte(s)\n");
   FAKE_SY("   ...\n");
   FAKE_SY("\n");
   FAKE_SY("Syscall param inotify_add_watch_at(path) points to unaddressable byte(s)\n");
   FAKE_SY("   ...\n");
   FAKE_SY(" Address 0x........ is not stack'd, malloc'd or (recently) free'd\n");
   FAKE_SY("\n");
#endif

#if defined(SYS_inotify_rm_watch)
   GO(SYS_inotify_rm_watch, "2s, 0m");
   SY(SYS_inotify_rm_watch, x0+1000, x0+1000);
#else
   FAKE_GO("594:    SYS_inotify_rm_watch 2s, 0m");
   FAKE_SY("Syscall param sys_inotify_rm_watch(fd) contains uninitialised byte(s)\n");
   FAKE_SY("   ...\n");
   FAKE_SY("\n");
   FAKE_SY("Syscall param sys_inotify_rm_watch(wd) contains uninitialised byte(s)\n");
   FAKE_SY("   ...\n");
   FAKE_SY("\n");
#endif
>>>>>>> 957d7350

   /* SYS_exit                    1 */
   GO(SYS_exit, "1s 0m");
   SY(SYS_exit, x0); FAIL;
}<|MERGE_RESOLUTION|>--- conflicted
+++ resolved
@@ -2457,8 +2457,6 @@
    FAKE_SY(" Address 0x........ is not stack'd, malloc'd or (recently) free'd\n");
    FAKE_SY("\n");
 #endif
-<<<<<<< HEAD
-=======
 
 #if defined(SYS_fchroot)
    GO(SYS_fchroot, "1s, 0m");
@@ -2542,7 +2540,6 @@
    FAKE_SY("   ...\n");
    FAKE_SY("\n");
 #endif
->>>>>>> 957d7350
 
    /* SYS_exit                    1 */
    GO(SYS_exit, "1s 0m");
