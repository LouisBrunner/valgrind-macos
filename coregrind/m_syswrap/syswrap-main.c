
/*--------------------------------------------------------------------*/
/*--- Handle system calls.                          syswrap-main.c ---*/
/*--------------------------------------------------------------------*/

/*
   This file is part of Valgrind, a dynamic binary instrumentation
   framework.

   Copyright (C) 2000-2017 Julian Seward
      jseward@acm.org

   This program is free software; you can redistribute it and/or
   modify it under the terms of the GNU General Public License as
   published by the Free Software Foundation; either version 2 of the
   License, or (at your option) any later version.

   This program is distributed in the hope that it will be useful, but
   WITHOUT ANY WARRANTY; without even the implied warranty of
   MERCHANTABILITY or FITNESS FOR A PARTICULAR PURPOSE.  See the GNU
   General Public License for more details.

   You should have received a copy of the GNU General Public License
   along with this program; if not, see <http://www.gnu.org/licenses/>.

   The GNU General Public License is contained in the file COPYING.
*/

#include "libvex_guest_offsets.h"
#include "libvex_trc_values.h"
#include "pub_core_basics.h"
#include "pub_core_aspacemgr.h"
#include "pub_core_vki.h"
#include "pub_core_vkiscnums.h"
#include "pub_core_threadstate.h"
#include "pub_core_libcbase.h"
#include "pub_core_libcassert.h"
#include "pub_core_libcprint.h"
#include "pub_core_libcproc.h"      // For VG_(getpid)()
#include "pub_core_libcsignal.h"
#include "pub_core_scheduler.h"     // For VG_({acquire,release}_BigLock),
                                    //   and VG_(vg_yield)
#include "pub_core_stacktrace.h"    // For VG_(get_and_pp_StackTrace)()
#include "pub_core_tooliface.h"
#include "pub_core_options.h"
#include "pub_core_signals.h"       // For VG_SIGVGKILL, VG_(poll_signals)
#include "pub_core_syscall.h"
#include "pub_core_machine.h"
#include "pub_core_mallocfree.h"
#include "pub_core_syswrap.h"
#include "pub_core_gdbserver.h"     // VG_(gdbserver_report_syscall)

#include "priv_types_n_macros.h"
#include "priv_syswrap-main.h"

#if defined(VGO_darwin)
#include "priv_syswrap-darwin.h"
#endif

/* Useful info which needs to be recorded somewhere:
   Use of registers in syscalls is:

          NUM   ARG1 ARG2 ARG3 ARG4 ARG5 ARG6 ARG7 ARG8 RESULT
   LINUX:
   x86    eax   ebx  ecx  edx  esi  edi  ebp  n/a  n/a  eax       (== NUM)
   amd64  rax   rdi  rsi  rdx  r10  r8   r9   n/a  n/a  rax       (== NUM)
   ppc32  r0    r3   r4   r5   r6   r7   r8   n/a  n/a  r3+CR0.SO (== ARG1)
   ppc64  r0    r3   r4   r5   r6   r7   r8   n/a  n/a  r3+CR0.SO (== ARG1)
   arm    r7    r0   r1   r2   r3   r4   r5   n/a  n/a  r0        (== ARG1)
   mips32 v0    a0   a1   a2   a3 stack stack n/a  n/a  v0        (== NUM)
   mips64 v0    a0   a1   a2   a3   a4   a5   a6   a7   v0        (== NUM)
   arm64  x8    x0   x1   x2   x3   x4   x5   n/a  n/a  x0 ??     (== ARG1??)

   FreeBSD:
   x86    eax +4   +8   +12  +16  +20  +24  +28  +32  edx:eax, eflags.c
   amd64  rax rdi  rsi  rdx  rcx  r8   r9   +8   +16  rdx:rax, rflags.c

   On s390x the svc instruction is used for system calls. The system call
   number is encoded in the instruction (8 bit immediate field). Since Linux
   2.6 it is also allowed to use svc 0 with the system call number in r1.
   This was introduced for system calls >255, but works for all. It is
   also possible to see the svc 0 together with an EXecute instruction, that
   fills in the immediate field.
   s390x r1/SVC r2   r3   r4   r5   r6   r7   n/a  n/a  r2        (== ARG1)

          NUM   ARG1 ARG2 ARG3 ARG4 ARG5 ARG6 ARG7 ARG8 RESULT
   DARWIN:
   x86    eax   +4   +8   +12  +16  +20  +24  +28  +32  edx:eax, eflags.c
   amd64  rax   rdi  rsi  rdx  rcx  r8   r9   +8   +16  rdx:rax, rflags.c

   For x86-darwin and x86-freebsd, "+N" denotes "in memory at N(%esp)";
   ditto amd64-darwin/amd64-freebsd.  Apparently 0(%esp) is some kind of return address
   (perhaps for syscalls done with "sysenter"?)  I don't think it is
   relevant for syscalls done with "int $0x80/1/2".

   SOLARIS:
   x86    eax +4   +8   +12  +16  +20  +24  +28  +32  edx:eax, eflags.c
   amd64  rax rdi  rsi  rdx  r10  r8   r9   +8   +16  rdx:rax, rflags.c

   "+N" denotes "in memory at N(%esp)". Solaris also supports fasttrap
   syscalls. Fasttraps do not take any parameters (except of the sysno in eax)
   and never fail (if the sysno is valid).
*/

/* This is the top level of the system-call handler module.  All
   system calls are channelled through here, doing two things:

   * notify the tool of the events (mem/reg reads, writes) happening

   * perform the syscall, usually by passing it along to the kernel
     unmodified.

   A magical piece of assembly code, do_syscall_for_client_WRK, in
   syscall-$PLATFORM.S does the tricky bit of passing a syscall to the
   kernel, whilst having the simulator retain control.
*/

/* The main function is VG_(client_syscall).  The simulation calls it
   whenever a client thread wants to do a syscall.  The following is a
   sketch of what it does.

   * Ensures the root thread's stack is suitably mapped.  Tedious and
     arcane.  See big big comment in VG_(client_syscall).

   * First, it rounds up the syscall number and args (which is a
     platform dependent activity) and puts them in a struct ("args")
     and also a copy in "orig_args".

     The pre/post wrappers refer to these structs and so no longer
     need magic macros to access any specific registers.  This struct
     is stored in thread-specific storage.


   * The pre-wrapper is called, passing it a pointer to struct
     "args".


   * The pre-wrapper examines the args and pokes the tool
     appropriately.  It may modify the args; this is why "orig_args"
     is also stored.

     The pre-wrapper may choose to 'do' the syscall itself, and
     concludes one of three outcomes:

       Success(N)    -- syscall is already complete, with success;
                        result is N

       Fail(N)       -- syscall is already complete, with failure;
                        error code is N

       HandToKernel  -- (the usual case): this needs to be given to
                        the kernel to be done, using the values in
                        the possibly-modified "args" struct.

     In addition, the pre-wrapper may set some flags:

       MayBlock   -- only applicable when outcome==HandToKernel

       PostOnFail -- only applicable when outcome==HandToKernel or Fail


   * If the pre-outcome is HandToKernel, the syscall is duly handed
     off to the kernel (perhaps involving some thread switchery, but
     that's not important).  This reduces the possible set of outcomes
     to either Success(N) or Fail(N).


   * The outcome (Success(N) or Fail(N)) is written back to the guest
     register(s).  This is platform specific:

     x86:    Success(N) ==>  eax = N
             Fail(N)    ==>  eax = -N

     ditto amd64

     ppc32:  Success(N) ==>  r3 = N, CR0.SO = 0
             Fail(N) ==>     r3 = N, CR0.SO = 1

     FreeBSD:
     x86:    Success(N) ==>  edx:eax = N, cc = 0
             Fail(N)    ==>  edx:eax = N, cc = 1

     ditto amd64

     Darwin:
     x86:    Success(N) ==>  edx:eax = N, cc = 0
             Fail(N)    ==>  edx:eax = N, cc = 1

     s390x:  Success(N) ==>  r2 = N
             Fail(N)    ==>  r2 = -N

     Solaris:
     x86:    Success(N) ==>  edx:eax = N, cc = 0
             Fail(N)    ==>      eax = N, cc = 1
     Same applies for fasttraps except they never fail.

   * The post wrapper is called if:

     - it exists, and
     - outcome==Success or (outcome==Fail and PostOnFail is set)

     The post wrapper is passed the adulterated syscall args (struct
     "args"), and the syscall outcome (viz, Success(N) or Fail(N)).

   There are several other complications, primarily to do with
   syscalls getting interrupted, explained in comments in the code.
*/

/* CAVEATS for writing wrappers.  It is important to follow these!

   The macros defined in priv_types_n_macros.h are designed to help
   decouple the wrapper logic from the actual representation of
   syscall args/results, since these wrappers are designed to work on
   multiple platforms.

   Sometimes a PRE wrapper will complete the syscall itself, without
   handing it to the kernel.  It will use one of SET_STATUS_Success,
   SET_STATUS_Failure or SET_STATUS_from_SysRes to set the return
   value.  It is critical to appreciate that use of the macro does not
   immediately cause the underlying guest state to be updated -- that
   is done by the driver logic in this file, when the wrapper returns.

   As a result, PRE wrappers of the following form will malfunction:

   PRE(fooble)
   {
      ... do stuff ...
      SET_STATUS_Somehow(...)

      // do something that assumes guest state is up to date
   }

   In particular, direct or indirect calls to VG_(poll_signals) after
   setting STATUS can cause the guest state to be read (in order to
   build signal frames).  Do not do this.  If you want a signal poll
   after the syscall goes through, do "*flags |= SfPollAfter" and the
   driver logic will do it for you.

   -----------

   Another critical requirement following introduction of new address
   space manager (JRS, 20050923):

   In a situation where the mappedness of memory has changed, aspacem
   should be notified BEFORE the tool.  Hence the following is
   correct:

      Bool d = VG_(am_notify_munmap)(s->start, s->end+1 - s->start);
      VG_TRACK( die_mem_munmap, s->start, s->end+1 - s->start );
      if (d)
         VG_(discard_translations)(s->start, s->end+1 - s->start);

   whilst this is wrong:

      VG_TRACK( die_mem_munmap, s->start, s->end+1 - s->start );
      Bool d = VG_(am_notify_munmap)(s->start, s->end+1 - s->start);
      if (d)
         VG_(discard_translations)(s->start, s->end+1 - s->start);

   The reason is that the tool may itself ask aspacem for more shadow
   memory as a result of the VG_TRACK call.  In such a situation it is
   critical that aspacem's segment array is up to date -- hence the
   need to notify aspacem first.

   -----------

   Also .. take care to call VG_(discard_translations) whenever
   memory with execute permissions is unmapped.
*/


/* ---------------------------------------------------------------------
   Do potentially blocking syscall for the client, and mess with
   signal masks at the same time.
   ------------------------------------------------------------------ */

/* Perform a syscall on behalf of a client thread, using a specific
   signal mask.  On completion, the signal mask is set to restore_mask
   (which presumably blocks almost everything).  If a signal happens
   during the syscall, the handler should call
   VG_(fixup_guest_state_after_syscall_interrupted) to adjust the
   thread's context to do the right thing.

   The _WRK function is handwritten assembly, implemented per-platform
   in coregrind/m_syswrap/syscall-$PLAT.S.  It has some very magic
   properties.  See comments at the top of
   VG_(fixup_guest_state_after_syscall_interrupted) below for details.

   This function (these functions) are required to return zero in case
   of success (even if the syscall itself failed), and nonzero if the
   sigprocmask-swizzling calls failed.  We don't actually care about
   the failure values from sigprocmask, although most of the assembly
   implementations do attempt to return that, using the convention
   0 for success, or 0x8000 | error-code for failure.
*/
#if defined(VGO_linux)
extern
UWord ML_(do_syscall_for_client_WRK)( Word syscallno,
                                      void* guest_state,
                                      const vki_sigset_t *syscall_mask,
                                      const vki_sigset_t *restore_mask,
                                      Word sigsetSzB );
#elif defined(VGO_freebsd)
extern
UWord ML_(do_syscall_for_client_WRK)( Word syscallno,
                                      void* guest_state,
                                      const vki_sigset_t *syscall_mask,
                                      const vki_sigset_t *restore_mask,
                                      Word sigsetSzB );
#elif defined(VGO_darwin)
extern
UWord ML_(do_syscall_for_client_unix_WRK)( Word syscallno,
                                           void* guest_state,
                                           const vki_sigset_t *syscall_mask,
                                           const vki_sigset_t *restore_mask,
                                           Word sigsetSzB ); /* unused */
extern
UWord ML_(do_syscall_for_client_mach_WRK)( Word syscallno,
                                           void* guest_state,
                                           const vki_sigset_t *syscall_mask,
                                           const vki_sigset_t *restore_mask,
                                           Word sigsetSzB ); /* unused */
extern
UWord ML_(do_syscall_for_client_mdep_WRK)( Word syscallno,
                                           void* guest_state,
                                           const vki_sigset_t *syscall_mask,
                                           const vki_sigset_t *restore_mask,
                                           Word sigsetSzB ); /* unused */
#elif defined(VGO_solaris)
extern
UWord ML_(do_syscall_for_client_WRK)( Word syscallno,
                                      void* guest_state,
                                      const vki_sigset_t *syscall_mask,
                                      const vki_sigset_t *restore_mask,
                                      UChar *cflag);
UWord ML_(do_syscall_for_client_dret_WRK)( Word syscallno,
                                           void* guest_state,
                                           const vki_sigset_t *syscall_mask,
                                           const vki_sigset_t *restore_mask,
                                           UChar *cflag);
#else
#  error "Unknown OS"
#endif


static
void do_syscall_for_client ( Int syscallno,
                             ThreadState* tst,
                             const vki_sigset_t* syscall_mask )
{
   vki_sigset_t saved;
   UWord err;
#  if defined(VGO_freebsd)
   Word real_syscallno;
#  endif
#  if defined(VGO_linux)
   err = ML_(do_syscall_for_client_WRK)(
            syscallno, &tst->arch.vex,
            syscall_mask, &saved, sizeof(vki_sigset_t)
         );
#  elif defined(VGO_freebsd)
   if (tst->arch.vex.guest_SC_CLASS == VG_FREEBSD_SYSCALL0)
      real_syscallno = __NR_syscall;
   else if (tst->arch.vex.guest_SC_CLASS == VG_FREEBSD_SYSCALL198)
      real_syscallno = __NR___syscall;
   else
      real_syscallno = syscallno;
   err = ML_(do_syscall_for_client_WRK)(
            real_syscallno, &tst->arch.vex,
            syscall_mask, &saved, sizeof(vki_sigset_t)
         );
#  elif defined(VGO_darwin)
   switch (VG_DARWIN_SYSNO_CLASS(syscallno)) {
      case VG_DARWIN_SYSCALL_CLASS_UNIX:
         err = ML_(do_syscall_for_client_unix_WRK)(
                  VG_DARWIN_SYSNO_FOR_KERNEL(syscallno), &tst->arch.vex,
                  syscall_mask, &saved, 0/*unused:sigsetSzB*/
               );
         break;
      case VG_DARWIN_SYSCALL_CLASS_MACH:
         err = ML_(do_syscall_for_client_mach_WRK)(
                  VG_DARWIN_SYSNO_FOR_KERNEL(syscallno), &tst->arch.vex,
                  syscall_mask, &saved, 0/*unused:sigsetSzB*/
               );
         break;
      case VG_DARWIN_SYSCALL_CLASS_MDEP:
#if defined(VGP_arm64_darwin)
         // They do not exist on arm64. We pretend thread_set_tsd_base is one for simplicity,
         // but we don't forward it to the kernel so this function SHOULD NOT be called.
         vg_assert(0);
#endif
         err = ML_(do_syscall_for_client_mdep_WRK)(
                  VG_DARWIN_SYSNO_FOR_KERNEL(syscallno), &tst->arch.vex,
                  syscall_mask, &saved, 0/*unused:sigsetSzB*/
               );
         break;
      default:
         vg_assert(0);
         /*NOTREACHED*/
         break;
   }
#  elif defined(VGO_solaris)
   UChar cflag;

   /* Fasttraps or anything else cannot go through this path. */
   vg_assert(VG_SOLARIS_SYSNO_CLASS(syscallno)
             == VG_SOLARIS_SYSCALL_CLASS_CLASSIC);

   /* If the syscall is a door_return call then it has to be handled very
      differently. */
   if (tst->os_state.in_door_return)
      err = ML_(do_syscall_for_client_dret_WRK)(
                syscallno, &tst->arch.vex,
                syscall_mask, &saved, &cflag
            );
   else
      err = ML_(do_syscall_for_client_WRK)(
                syscallno, &tst->arch.vex,
                syscall_mask, &saved, &cflag
            );

   /* Save the carry flag. */
#  if defined(VGP_x86_solaris)
   LibVEX_GuestX86_put_eflag_c(cflag, &tst->arch.vex);
#  elif defined(VGP_amd64_solaris)
   LibVEX_GuestAMD64_put_rflag_c(cflag, &tst->arch.vex);
#  else
#    error "Unknown platform"
#  endif

#  else
#    error "Unknown OS"
#  endif
   vg_assert2(
      err == 0,
      "ML_(do_syscall_for_client_WRK): sigprocmask error %lu",
      err & 0xFFF
   );
}


/* ---------------------------------------------------------------------
   Impedance matchers and misc helpers
   ------------------------------------------------------------------ */

static
Bool eq_SyscallArgs ( SyscallArgs* a1, SyscallArgs* a2 )
{
   return a1->sysno == a2->sysno
          && a1->arg1 == a2->arg1
          && a1->arg2 == a2->arg2
          && a1->arg3 == a2->arg3
          && a1->arg4 == a2->arg4
          && a1->arg5 == a2->arg5
          && a1->arg6 == a2->arg6
          && a1->arg7 == a2->arg7
          && a1->arg8 == a2->arg8;
}

static
Bool eq_SyscallStatus ( UInt sysno, SyscallStatus* s1, SyscallStatus* s2 )
{
   /* was: return s1->what == s2->what && sr_EQ( s1->sres, s2->sres ); */
   if (s1->what == s2->what && sr_EQ( sysno, s1->sres, s2->sres ))
      return True;
#  if defined(VGO_darwin)
   /* Darwin-specific debugging guff */
   vg_assert(s1->what == s2->what);
   VG_(printf)("eq_SyscallStatus:\n");
   VG_(printf)("  {%lu %lu %u}\n", s1->sres._wLO, s1->sres._wHI, s1->sres._mode);
   VG_(printf)("  {%lu %lu %u}\n", s2->sres._wLO, s2->sres._wHI, s2->sres._mode);
   vg_assert(0);
#  endif
   return False;
}

/* Convert between SysRes and SyscallStatus, to the extent possible. */

static
SyscallStatus convert_SysRes_to_SyscallStatus ( SysRes res )
{
   SyscallStatus status;
   status.what = SsComplete;
   status.sres = res;
   return status;
}


/* Impedance matchers.  These convert syscall arg or result data from
   the platform-specific in-guest-state format to the canonical
   formats, and back. */

static
void getSyscallArgsFromGuestState ( /*OUT*/SyscallArgs*       canonical,
                                    /*IN*/ VexGuestArchState* gst_vanilla,
                                    /*IN*/ UInt trc )
{
#if defined(VGP_x86_linux)
   VexGuestX86State* gst = (VexGuestX86State*)gst_vanilla;
   canonical->sysno = gst->guest_EAX;
   canonical->arg1  = gst->guest_EBX;
   canonical->arg2  = gst->guest_ECX;
   canonical->arg3  = gst->guest_EDX;
   canonical->arg4  = gst->guest_ESI;
   canonical->arg5  = gst->guest_EDI;
   canonical->arg6  = gst->guest_EBP;
   canonical->arg7  = 0;
   canonical->arg8  = 0;

#elif defined(VGP_amd64_linux)
   VexGuestAMD64State* gst = (VexGuestAMD64State*)gst_vanilla;
   canonical->sysno = gst->guest_RAX;
   canonical->arg1  = gst->guest_RDI;
   canonical->arg2  = gst->guest_RSI;
   canonical->arg3  = gst->guest_RDX;
   canonical->arg4  = gst->guest_R10;
   canonical->arg5  = gst->guest_R8;
   canonical->arg6  = gst->guest_R9;
   canonical->arg7  = 0;
   canonical->arg8  = 0;

#elif defined(VGP_ppc32_linux)
   VexGuestPPC32State* gst = (VexGuestPPC32State*)gst_vanilla;
   canonical->sysno = gst->guest_GPR0;
   canonical->arg1  = gst->guest_GPR3;
   canonical->arg2  = gst->guest_GPR4;
   canonical->arg3  = gst->guest_GPR5;
   canonical->arg4  = gst->guest_GPR6;
   canonical->arg5  = gst->guest_GPR7;
   canonical->arg6  = gst->guest_GPR8;
   canonical->arg7  = 0;
   canonical->arg8  = 0;

#elif defined(VGP_ppc64be_linux) || defined(VGP_ppc64le_linux)
   VexGuestPPC64State* gst = (VexGuestPPC64State*)gst_vanilla;
   canonical->sysno = gst->guest_GPR0;
   canonical->arg1  = gst->guest_GPR3;
   canonical->arg2  = gst->guest_GPR4;
   canonical->arg3  = gst->guest_GPR5;
   canonical->arg4  = gst->guest_GPR6;
   canonical->arg5  = gst->guest_GPR7;
   canonical->arg6  = gst->guest_GPR8;
   /* ISA 3.0 adds the scv system call instruction.
      The PPC syscalls have at most 6 args.  Arg 7 is being used to pass a
      flag to indicate which system call instruction is to be used.
      Arg7 = SC_FLAG for the sc instruction; Arg7 = SCV_FLAG for the scv
      instruction.  The guest register guest_syscall_flag was created to pass
      the flag so the actual guest state would not be changed. */
   canonical->arg7  = gst->guest_syscall_flag;
   canonical->arg8  = 0;

#elif defined(VGP_x86_freebsd)
   VexGuestX86State* gst = (VexGuestX86State*)gst_vanilla;
   UWord *stack = (UWord *)gst->guest_ESP;

   // FreeBSD supports different calling conventions
   switch (gst->guest_EAX) {
   case __NR_syscall:
      canonical->klass = VG_FREEBSD_SYSCALL0;
      canonical->sysno = stack[1];
      stack += 1;
      break;
   case __NR___syscall:
      canonical->klass = VG_FREEBSD_SYSCALL198;
      canonical->sysno = stack[1];
      stack += 2;
      break;
   default:
      canonical->klass = 0;
      canonical->sysno = gst->guest_EAX;
      break;
   }
   // stack[0] is a (fake) return address
   canonical->arg1  = stack[1];
   canonical->arg2  = stack[2];
   canonical->arg3  = stack[3];
   canonical->arg4  = stack[4];
   canonical->arg5  = stack[5];
   canonical->arg6  = stack[6];
   canonical->arg7  = stack[7];
   canonical->arg8  = stack[8];

#elif defined(VGP_amd64_freebsd)
   VexGuestAMD64State* gst = (VexGuestAMD64State*)gst_vanilla;
   UWord *stack = (UWord *)gst->guest_RSP;

   // FreeBSD supports different calling conventions
   // @todo PJF this all seems over complicated to me
   // SYSCALL_STD is OK but for the other
   // two here we overwrite canonical->sysno with
   // the final syscall number but then in do_syscall_for_client
   // we switch real_syscallno back to __NR_syscall or __NR___syscall
   switch (gst->guest_RAX) {
   case __NR_syscall:
      canonical->klass = VG_FREEBSD_SYSCALL0;
      canonical->sysno = gst->guest_RDI;
      break;
   case __NR___syscall:
      canonical->klass = VG_FREEBSD_SYSCALL198;
      canonical->sysno = gst->guest_RDI;
      break;
   default:
      canonical->klass = VG_FREEBSD_SYSCALL_STD;
      canonical->sysno = gst->guest_RAX;
      break;
   }

   // stack[0] is a (fake) return address
   if (canonical->klass == VG_FREEBSD_SYSCALL0 || canonical->klass == VG_FREEBSD_SYSCALL198) {
      // stack[0] is return address
      canonical->arg1  = gst->guest_RSI;
      canonical->arg2  = gst->guest_RDX;
      canonical->arg3  = gst->guest_R10;
      canonical->arg4  = gst->guest_R8;
      canonical->arg5  = gst->guest_R9;
      canonical->arg6  = stack[1];
      canonical->arg7  = stack[2];
      canonical->arg8  = stack[3];
   } else {
      // stack[0] is return address
      canonical->arg1  = gst->guest_RDI;
      canonical->arg2  = gst->guest_RSI;
      canonical->arg3  = gst->guest_RDX;
      canonical->arg4  = gst->guest_R10;
      canonical->arg5  = gst->guest_R8;
      canonical->arg6  = gst->guest_R9;
      canonical->arg7  = stack[1];
      canonical->arg8  = stack[2];
   }

#elif defined(VGP_arm64_freebsd)
   VexGuestARM64State* gst = (VexGuestARM64State*)gst_vanilla;
   switch (gst->guest_X8) {
   case __NR_syscall:
      canonical->klass = VG_FREEBSD_SYSCALL0;
      canonical->sysno = gst->guest_X0;
      break;
   case __NR___syscall:
      canonical->klass = VG_FREEBSD_SYSCALL198;
      canonical->sysno = gst->guest_X0;
      break;
   default:
      canonical->klass = 0;
      canonical->sysno = gst->guest_X8;
      break;
   }
   if (canonical->klass == VG_FREEBSD_SYSCALL0 || canonical->klass == VG_FREEBSD_SYSCALL198) {
      canonical->arg1  = gst->guest_X1;
      canonical->arg2  = gst->guest_X2;
      canonical->arg3  = gst->guest_X3;
      canonical->arg4  = gst->guest_X4;
      canonical->arg5  = gst->guest_X5;
      canonical->arg6  = gst->guest_X6;
      canonical->arg7  = gst->guest_X7;
   } else {
      canonical->arg1  = gst->guest_X0;
      canonical->arg2  = gst->guest_X1;
      canonical->arg3  = gst->guest_X2;
      canonical->arg4  = gst->guest_X3;
      canonical->arg5  = gst->guest_X4;
      canonical->arg6  = gst->guest_X5;
      canonical->arg7  = gst->guest_X6;
   }

#elif defined(VGP_arm_linux)
   VexGuestARMState* gst = (VexGuestARMState*)gst_vanilla;
   canonical->sysno = gst->guest_R7;
   canonical->arg1  = gst->guest_R0;
   canonical->arg2  = gst->guest_R1;
   canonical->arg3  = gst->guest_R2;
   canonical->arg4  = gst->guest_R3;
   canonical->arg5  = gst->guest_R4;
   canonical->arg6  = gst->guest_R5;
   canonical->arg7  = 0;
   canonical->arg8  = 0;

#elif defined(VGP_arm64_linux)
   VexGuestARM64State* gst = (VexGuestARM64State*)gst_vanilla;
   canonical->sysno = gst->guest_X8;
   canonical->arg1  = gst->guest_X0;
   canonical->arg2  = gst->guest_X1;
   canonical->arg3  = gst->guest_X2;
   canonical->arg4  = gst->guest_X3;
   canonical->arg5  = gst->guest_X4;
   canonical->arg6  = gst->guest_X5;
   canonical->arg7  = 0;
   canonical->arg8  = 0;

#elif defined(VGP_mips32_linux)
   VexGuestMIPS32State* gst = (VexGuestMIPS32State*)gst_vanilla;
   canonical->sysno = gst->guest_r2;    // v0
   if (canonical->sysno == __NR_exit) {
      canonical->arg1 = gst->guest_r4;    // a0
      canonical->arg2 = 0;
      canonical->arg3 = 0;
      canonical->arg4 = 0;
      canonical->arg5 = 0;
      canonical->arg6 = 0;
      canonical->arg8 = 0;
   } else if (canonical->sysno != __NR_syscall) {
      canonical->arg1  = gst->guest_r4;    // a0
      canonical->arg2  = gst->guest_r5;    // a1
      canonical->arg3  = gst->guest_r6;    // a2
      canonical->arg4  = gst->guest_r7;    // a3
      canonical->arg5  = *((UInt*) (gst->guest_r29 + 16));    // 16(guest_SP)
      canonical->arg6  = *((UInt*) (gst->guest_r29 + 20));    // 20(guest_SP)
      canonical->arg7  = *((UInt*) (gst->guest_r29 + 24));    // 24(guest_SP)
      canonical->arg8 = 0;
   } else {
      // Fixme hack handle syscall()
      canonical->sysno = gst->guest_r4;    // a0
      canonical->arg1  = gst->guest_r5;    // a1
      canonical->arg2  = gst->guest_r6;    // a2
      canonical->arg3  = gst->guest_r7;    // a3
      canonical->arg4  = *((UInt*) (gst->guest_r29 + 16));    // 16(guest_SP/sp)
      canonical->arg5  = *((UInt*) (gst->guest_r29 + 20));    // 20(guest_SP/sp)
      canonical->arg6  = *((UInt*) (gst->guest_r29 + 24));    // 24(guest_SP/sp)
      canonical->arg7  = *((UInt*) (gst->guest_r29 + 28));    // 28(guest_SP/sp)
      canonical->arg8 = __NR_syscall;
   }

#elif defined(VGP_mips64_linux)
   VexGuestMIPS64State* gst = (VexGuestMIPS64State*)gst_vanilla;
   canonical->sysno = gst->guest_r2;    // v0
   canonical->arg1  = gst->guest_r4;    // a0
   canonical->arg2  = gst->guest_r5;    // a1
   canonical->arg3  = gst->guest_r6;    // a2
   canonical->arg4  = gst->guest_r7;    // a3
   canonical->arg5  = gst->guest_r8;    // a4
   canonical->arg6  = gst->guest_r9;    // a5
   canonical->arg7  = gst->guest_r10;   // a6
   canonical->arg8  = gst->guest_r11;   // a7

#elif defined(VGP_nanomips_linux)
  VexGuestMIPS32State* gst = (VexGuestMIPS32State*)gst_vanilla;
   canonical->sysno = gst->guest_r2;    // t4
   canonical->arg1  = gst->guest_r4;    // a0
   canonical->arg2  = gst->guest_r5;    // a1
   canonical->arg3  = gst->guest_r6;    // a2
   canonical->arg4  = gst->guest_r7;    // a3
   canonical->arg5  = gst->guest_r8;    // a4
   canonical->arg6  = gst->guest_r9;    // a5
   canonical->arg7  = gst->guest_r10;   // a6
   canonical->arg8  = gst->guest_r11;   // a7
#elif defined(VGP_x86_darwin)
   VexGuestX86State* gst = (VexGuestX86State*)gst_vanilla;
   UWord *stack = (UWord *)gst->guest_ESP;
   // GrP fixme hope syscalls aren't called with really shallow stacks...
   canonical->sysno = gst->guest_EAX;
   if (canonical->sysno != 0) {
      // stack[0] is return address
      canonical->arg1  = stack[1];
      canonical->arg2  = stack[2];
      canonical->arg3  = stack[3];
      canonical->arg4  = stack[4];
      canonical->arg5  = stack[5];
      canonical->arg6  = stack[6];
      canonical->arg7  = stack[7];
      canonical->arg8  = stack[8];
   } else {
      // GrP fixme hack handle syscall()
      // GrP fixme what about __syscall() ?
      // stack[0] is return address
      // DDD: the tool can't see that the params have been shifted!  Can
      //      lead to incorrect checking, I think, because the PRRAn/PSARn
      //      macros will mention the pre-shifted args.
      canonical->sysno = stack[1];
      vg_assert(canonical->sysno != 0);
      canonical->arg1  = stack[2];
      canonical->arg2  = stack[3];
      canonical->arg3  = stack[4];
      canonical->arg4  = stack[5];
      canonical->arg5  = stack[6];
      canonical->arg6  = stack[7];
      canonical->arg7  = stack[8];
      canonical->arg8  = stack[9];

      PRINT("SYSCALL[%d,?](0) syscall(%s, ...); please stand by...\n",
            VG_(getpid)(), /*tid,*/
            VG_SYSNUM_STRING(canonical->sysno));
   }

   // Here we determine what kind of syscall it was by looking at the
   // interrupt kind, and then encode the syscall number using the 64-bit
   // encoding for Valgrind's internal use.
   //
   // DDD: Would it be better to stash the JMP kind into the Darwin
   // thread state rather than passing in the trc?
   switch (trc) {
   case VEX_TRC_JMP_SYS_INT128:
      // int $0x80 = Unix, 64-bit result
      vg_assert(canonical->sysno >= 0);
      canonical->sysno = VG_DARWIN_SYSCALL_CONSTRUCT_UNIX(canonical->sysno);
      break;
   case VEX_TRC_JMP_SYS_SYSENTER:
      // syscall = Unix, 32-bit result
      // OR        Mach, 32-bit result
      if (canonical->sysno >= 0) {
         // GrP fixme hack:  0xffff == I386_SYSCALL_NUMBER_MASK
         canonical->sysno = VG_DARWIN_SYSCALL_CONSTRUCT_UNIX(canonical->sysno
                                                             & 0xffff);
      } else {
         canonical->sysno = VG_DARWIN_SYSCALL_CONSTRUCT_MACH(-canonical->sysno);
      }
      break;
   case VEX_TRC_JMP_SYS_INT129:
      // int $0x81 = Mach, 32-bit result
      vg_assert(canonical->sysno < 0);
      canonical->sysno = VG_DARWIN_SYSCALL_CONSTRUCT_MACH(-canonical->sysno);
      break;
   case VEX_TRC_JMP_SYS_INT130:
      // int $0x82 = mdep, 32-bit result
      vg_assert(canonical->sysno >= 0);
      canonical->sysno = VG_DARWIN_SYSCALL_CONSTRUCT_MDEP(canonical->sysno);
      break;
   default:
      vg_assert(0);
      break;
   }

#elif defined(VGP_amd64_darwin)
   VexGuestAMD64State* gst = (VexGuestAMD64State*)gst_vanilla;
   UWord *stack = (UWord *)gst->guest_RSP;

   vg_assert(trc == VEX_TRC_JMP_SYS_SYSCALL);

   // GrP fixme hope syscalls aren't called with really shallow stacks...
   canonical->sysno = gst->guest_RAX;
   if (canonical->sysno != __NR_syscall) {
      // stack[0] is return address
      canonical->arg1  = gst->guest_RDI;
      canonical->arg2  = gst->guest_RSI;
      canonical->arg3  = gst->guest_RDX;
      canonical->arg4  = gst->guest_R10;  // not rcx with syscall insn
      canonical->arg5  = gst->guest_R8;
      canonical->arg6  = gst->guest_R9;
      canonical->arg7  = stack[1];
      canonical->arg8  = stack[2];
   } else {
      // GrP fixme hack handle syscall()
      // GrP fixme what about __syscall() ?
      // stack[0] is return address
      // DDD: the tool can't see that the params have been shifted!  Can
      //      lead to incorrect checking, I think, because the PRRAn/PSARn
      //      macros will mention the pre-shifted args.
      canonical->sysno = VG_DARWIN_SYSCALL_CONSTRUCT_UNIX(gst->guest_RDI);
      vg_assert(canonical->sysno != __NR_syscall);
      canonical->arg1  = gst->guest_RSI;
      canonical->arg2  = gst->guest_RDX;
      canonical->arg3  = gst->guest_R10;  // not rcx with syscall insn
      canonical->arg4  = gst->guest_R8;
      canonical->arg5  = gst->guest_R9;
      canonical->arg6  = stack[1];
      canonical->arg7  = stack[2];
      canonical->arg8  = stack[3];

      PRINT("SYSCALL[%d,?](0) syscall(%s, ...); please stand by...\n",
            VG_(getpid)(), /*tid,*/
            VG_SYSNUM_STRING(canonical->sysno));
   }

   // no canonical->sysno adjustment needed

#elif defined(VGP_arm64_darwin)
   vg_assert(trc == VEX_TRC_JMP_SYS_SYSCALL || trc == VEX_TRC_JMP_SYS_INT128);

   VexGuestARM64State* gst = (VexGuestARM64State*)gst_vanilla;
   canonical->sysno = gst->guest_X16;
   if (canonical->sysno == __SYSNO_thread_set_tsd_base) {
     canonical->sysno = __NR_thread_set_tsd_base;
   } else if (canonical->sysno >= 0) {
     canonical->sysno = VG_DARWIN_SYSCALL_CONSTRUCT_UNIX(canonical->sysno);
   } else {
     canonical->sysno = VG_DARWIN_SYSCALL_CONSTRUCT_MACH(-canonical->sysno);
   }
   canonical->arg1  = gst->guest_X0;
   canonical->arg2  = gst->guest_X1;
   canonical->arg3  = gst->guest_X2;
   canonical->arg4  = gst->guest_X3;
   canonical->arg5  = gst->guest_X4;
   canonical->arg6  = gst->guest_X5;
   canonical->arg7  = gst->guest_X6;
   canonical->arg8  = gst->guest_X7;
   canonical->arg9  = gst->guest_X8;

   // no canonical->sysno adjustment needed

#elif defined(VGP_s390x_linux)
   VexGuestS390XState* gst = (VexGuestS390XState*)gst_vanilla;
   canonical->sysno = gst->guest_SYSNO;
   canonical->arg1  = gst->guest_r2;
   canonical->arg2  = gst->guest_r3;
   canonical->arg3  = gst->guest_r4;
   canonical->arg4  = gst->guest_r5;
   canonical->arg5  = gst->guest_r6;
   canonical->arg6  = gst->guest_r7;
   canonical->arg7  = 0;
   canonical->arg8  = 0;

#elif defined(VGP_x86_solaris)
   VexGuestX86State* gst = (VexGuestX86State*)gst_vanilla;
   UWord *stack = (UWord *)gst->guest_ESP;
   canonical->sysno = gst->guest_EAX;
   /* stack[0] is a return address. */
   canonical->arg1  = stack[1];
   canonical->arg2  = stack[2];
   canonical->arg3  = stack[3];
   canonical->arg4  = stack[4];
   canonical->arg5  = stack[5];
   canonical->arg6  = stack[6];
   canonical->arg7  = stack[7];
   canonical->arg8  = stack[8];

   switch (trc) {
   case VEX_TRC_JMP_SYS_INT145:
   case VEX_TRC_JMP_SYS_SYSENTER:
   case VEX_TRC_JMP_SYS_SYSCALL:
   /* These three are not actually valid syscall instructions on Solaris.
      Pretend for now that we handle them as normal syscalls. */
   case VEX_TRC_JMP_SYS_INT128:
   case VEX_TRC_JMP_SYS_INT129:
   case VEX_TRC_JMP_SYS_INT130:
      /* int $0x91, sysenter, syscall = normal syscall */
      break;
   case VEX_TRC_JMP_SYS_INT210:
      /* int $0xD2 = fasttrap */
      canonical->sysno
         = VG_SOLARIS_SYSCALL_CONSTRUCT_FASTTRAP(canonical->sysno);
      break;
   default:
      vg_assert(0);
      break;
   }

#elif defined(VGP_amd64_solaris)
   VexGuestAMD64State* gst = (VexGuestAMD64State*)gst_vanilla;
   UWord *stack = (UWord *)gst->guest_RSP;
   canonical->sysno = gst->guest_RAX;
   /* stack[0] is a return address. */
   canonical->arg1 = gst->guest_RDI;
   canonical->arg2 = gst->guest_RSI;
   canonical->arg3 = gst->guest_RDX;
   canonical->arg4 = gst->guest_R10;  /* Not RCX with syscall. */
   canonical->arg5 = gst->guest_R8;
   canonical->arg6 = gst->guest_R9;
   canonical->arg7 = stack[1];
   canonical->arg8 = stack[2];

   switch (trc) {
   case VEX_TRC_JMP_SYS_SYSCALL:
      /* syscall = normal syscall */
      break;
   case VEX_TRC_JMP_SYS_INT210:
      /* int $0xD2 = fasttrap */
      canonical->sysno
         = VG_SOLARIS_SYSCALL_CONSTRUCT_FASTTRAP(canonical->sysno);
      break;
   default:
      vg_assert(0);
      break;
   }

#else
#  error "getSyscallArgsFromGuestState: unknown arch"
#endif
}

static
void putSyscallArgsIntoGuestState ( /*IN*/ SyscallArgs*       canonical,
                                    /*OUT*/VexGuestArchState* gst_vanilla )
{
#if defined(VGP_x86_linux)
   VexGuestX86State* gst = (VexGuestX86State*)gst_vanilla;
   gst->guest_EAX = canonical->sysno;
   gst->guest_EBX = canonical->arg1;
   gst->guest_ECX = canonical->arg2;
   gst->guest_EDX = canonical->arg3;
   gst->guest_ESI = canonical->arg4;
   gst->guest_EDI = canonical->arg5;
   gst->guest_EBP = canonical->arg6;

#elif defined(VGP_amd64_linux)
   VexGuestAMD64State* gst = (VexGuestAMD64State*)gst_vanilla;
   gst->guest_RAX = canonical->sysno;
   gst->guest_RDI = canonical->arg1;
   gst->guest_RSI = canonical->arg2;
   gst->guest_RDX = canonical->arg3;
   gst->guest_R10 = canonical->arg4;
   gst->guest_R8  = canonical->arg5;
   gst->guest_R9  = canonical->arg6;

#elif defined(VGP_ppc32_linux)
   VexGuestPPC32State* gst = (VexGuestPPC32State*)gst_vanilla;
   gst->guest_GPR0 = canonical->sysno;
   gst->guest_GPR3 = canonical->arg1;
   gst->guest_GPR4 = canonical->arg2;
   gst->guest_GPR5 = canonical->arg3;
   gst->guest_GPR6 = canonical->arg4;
   gst->guest_GPR7 = canonical->arg5;
   gst->guest_GPR8 = canonical->arg6;

#elif defined(VGP_ppc64be_linux) || defined(VGP_ppc64le_linux)
   VexGuestPPC64State* gst = (VexGuestPPC64State*)gst_vanilla;
   gst->guest_GPR0 = canonical->sysno;
   gst->guest_GPR3 = canonical->arg1;
   gst->guest_GPR4 = canonical->arg2;
   gst->guest_GPR5 = canonical->arg3;
   gst->guest_GPR6 = canonical->arg4;
   gst->guest_GPR7 = canonical->arg5;
   gst->guest_GPR8 = canonical->arg6;
   gst->guest_GPR9 = canonical->arg7;

#elif defined(VGP_x86_freebsd)
   VexGuestX86State* gst = (VexGuestX86State*)gst_vanilla;
   UWord *stack = (UWord *)gst->guest_ESP;

   // stack[0] is a (fake) return address
   switch (canonical->klass) {
   case VG_FREEBSD_SYSCALL0:
      gst->guest_EAX = __NR_syscall;
      stack[1] = canonical->sysno;
      stack++;
      break;
   case VG_FREEBSD_SYSCALL198:
      gst->guest_EAX = __NR___syscall;
      stack[1] = canonical->sysno;
      stack += 2;
      break;
   default:
      gst->guest_EAX = canonical->sysno;
      break;
   }

   stack[1] = canonical->arg1;
   stack[2] = canonical->arg2;
   stack[3] = canonical->arg3;
   stack[4] = canonical->arg4;
   stack[5] = canonical->arg5;
   stack[6] = canonical->arg6;
   stack[7] = canonical->arg7;
   stack[8] = canonical->arg8;

#elif defined(VGP_amd64_freebsd)
   VexGuestAMD64State* gst = (VexGuestAMD64State*)gst_vanilla;
   UWord *stack = (UWord *)gst->guest_RSP;

   // stack[0] is a (fake) return address
   switch (canonical->klass) {
   case VG_FREEBSD_SYSCALL0:
      gst->guest_RAX = __NR_syscall;
      break;
   case VG_FREEBSD_SYSCALL198:
      gst->guest_RAX = __NR___syscall;
      break;
   default:
      gst->guest_RAX = canonical->sysno;
      break;
   }

   if (canonical->klass == VG_FREEBSD_SYSCALL0 || canonical->klass == VG_FREEBSD_SYSCALL198) {
       gst->guest_RDI = canonical->sysno;
       gst->guest_RSI = canonical->arg1;
       gst->guest_RDX = canonical->arg2;
       gst->guest_R10 = canonical->arg3;
       gst->guest_R8  = canonical->arg4;
       gst->guest_R9  = canonical->arg5;
       stack[1]       = canonical->arg6;
       stack[2]       = canonical->arg7;
       stack[3]       = canonical->arg8;
   } else {
       gst->guest_RDI = canonical->arg1;
       gst->guest_RSI = canonical->arg2;
       gst->guest_RDX = canonical->arg3;
       gst->guest_R10 = canonical->arg4;
       gst->guest_R8  = canonical->arg5;
       gst->guest_R9  = canonical->arg6;
       stack[1]       = canonical->arg7;
       stack[2]       = canonical->arg8;
   }

#elif defined(VGP_arm64_freebsd)
   VexGuestARM64State* gst = (VexGuestARM64State*)gst_vanilla;
   switch (canonical->klass) {
   case VG_FREEBSD_SYSCALL0:
      gst->guest_X8 = __NR_syscall;
      break;
   case VG_FREEBSD_SYSCALL198:
      gst->guest_X8 = __NR___syscall;
      break;
   default:
      gst->guest_X8 = canonical->sysno;
      break;
   }
   if (canonical->klass == VG_FREEBSD_SYSCALL0 || canonical->klass == VG_FREEBSD_SYSCALL198) {
      gst->guest_X0 = canonical->sysno;
      gst->guest_X1 = canonical->arg1;
      gst->guest_X2 = canonical->arg2;
      gst->guest_X3 = canonical->arg3;
      gst->guest_X4 = canonical->arg4;
      gst->guest_X5 = canonical->arg5;
      gst->guest_X6 = canonical->arg6;
      gst->guest_X7 = canonical->arg7;
   } else {
      gst->guest_X0 = canonical->arg1;
      gst->guest_X1 = canonical->arg2;
      gst->guest_X2 = canonical->arg3;
      gst->guest_X3 = canonical->arg4;
      gst->guest_X4 = canonical->arg5;
      gst->guest_X5 = canonical->arg6;
      gst->guest_X6 = canonical->arg7;
   }

#elif defined(VGP_arm_linux)
   VexGuestARMState* gst = (VexGuestARMState*)gst_vanilla;
   gst->guest_R7 = canonical->sysno;
   gst->guest_R0 = canonical->arg1;
   gst->guest_R1 = canonical->arg2;
   gst->guest_R2 = canonical->arg3;
   gst->guest_R3 = canonical->arg4;
   gst->guest_R4 = canonical->arg5;
   gst->guest_R5 = canonical->arg6;

#elif defined(VGP_arm64_linux)
   VexGuestARM64State* gst = (VexGuestARM64State*)gst_vanilla;
   gst->guest_X8 = canonical->sysno;
   gst->guest_X0 = canonical->arg1;
   gst->guest_X1 = canonical->arg2;
   gst->guest_X2 = canonical->arg3;
   gst->guest_X3 = canonical->arg4;
   gst->guest_X4 = canonical->arg5;
   gst->guest_X5 = canonical->arg6;

#elif defined(VGP_x86_darwin)
   VexGuestX86State* gst = (VexGuestX86State*)gst_vanilla;
   UWord *stack = (UWord *)gst->guest_ESP;

   gst->guest_EAX = VG_DARWIN_SYSNO_FOR_KERNEL(canonical->sysno);

   // GrP fixme? gst->guest_TEMP_EFLAG_C = 0;
   // stack[0] is return address
   stack[1] = canonical->arg1;
   stack[2] = canonical->arg2;
   stack[3] = canonical->arg3;
   stack[4] = canonical->arg4;
   stack[5] = canonical->arg5;
   stack[6] = canonical->arg6;
   stack[7] = canonical->arg7;
   stack[8] = canonical->arg8;

#elif defined(VGP_amd64_darwin)
   VexGuestAMD64State* gst = (VexGuestAMD64State*)gst_vanilla;
   UWord *stack = (UWord *)gst->guest_RSP;

   gst->guest_RAX = VG_DARWIN_SYSNO_FOR_KERNEL(canonical->sysno);
   // GrP fixme? gst->guest_TEMP_EFLAG_C = 0;

   // stack[0] is return address
   gst->guest_RDI = canonical->arg1;
   gst->guest_RSI = canonical->arg2;
   gst->guest_RDX = canonical->arg3;
   gst->guest_RCX = canonical->arg4;
   gst->guest_R8  = canonical->arg5;
   gst->guest_R9  = canonical->arg6;
   stack[1]       = canonical->arg7;
   stack[2]       = canonical->arg8;

#elif defined(VGP_arm64_darwin)
   VexGuestARM64State* gst = (VexGuestARM64State*)gst_vanilla;

   gst->guest_X16 = VG_DARWIN_SYSNO_FOR_KERNEL(canonical->sysno);
   gst->guest_X0 = canonical->arg1;
   gst->guest_X1 = canonical->arg2;
   gst->guest_X2 = canonical->arg3;
   gst->guest_X3 = canonical->arg4;
   gst->guest_X4 = canonical->arg5;
   gst->guest_X5 = canonical->arg6;
   gst->guest_X6 = canonical->arg7;
   gst->guest_X7 = canonical->arg8;
   gst->guest_X8 = canonical->arg9;

#elif defined(VGP_s390x_linux)
   VexGuestS390XState* gst = (VexGuestS390XState*)gst_vanilla;
   gst->guest_SYSNO  = canonical->sysno;
   gst->guest_r2     = canonical->arg1;
   gst->guest_r3     = canonical->arg2;
   gst->guest_r4     = canonical->arg3;
   gst->guest_r5     = canonical->arg4;
   gst->guest_r6     = canonical->arg5;
   gst->guest_r7     = canonical->arg6;

#elif defined(VGP_mips32_linux)
   VexGuestMIPS32State* gst = (VexGuestMIPS32State*)gst_vanilla;
   if (canonical->arg8 != __NR_syscall) {
      gst->guest_r2 = canonical->sysno;
      gst->guest_r4 = canonical->arg1;
      gst->guest_r5 = canonical->arg2;
      gst->guest_r6 = canonical->arg3;
      gst->guest_r7 = canonical->arg4;
      *((UInt*) (gst->guest_r29 + 16)) = canonical->arg5; // 16(guest_GPR29/sp)
      *((UInt*) (gst->guest_r29 + 20)) = canonical->arg6; // 20(sp)
      *((UInt*) (gst->guest_r29 + 24)) = canonical->arg7; // 24(sp)
   } else {
      canonical->arg8 = 0;
      gst->guest_r2 = __NR_syscall;
      gst->guest_r4 = canonical->sysno;
      gst->guest_r5 = canonical->arg1;
      gst->guest_r6 = canonical->arg2;
      gst->guest_r7 = canonical->arg3;
      *((UInt*) (gst->guest_r29 + 16)) = canonical->arg4; // 16(guest_GPR29/sp)
      *((UInt*) (gst->guest_r29 + 20)) = canonical->arg5; // 20(sp)
      *((UInt*) (gst->guest_r29 + 24)) = canonical->arg6; // 24(sp)
      *((UInt*) (gst->guest_r29 + 28)) = canonical->arg7; // 28(sp)
   }

#elif defined(VGP_nanomips_linux)
   VexGuestMIPS32State* gst = (VexGuestMIPS32State*)gst_vanilla;
   gst->guest_r2  = canonical->sysno;
   gst->guest_r4  = canonical->arg1;
   gst->guest_r5  = canonical->arg2;
   gst->guest_r6  = canonical->arg3;
   gst->guest_r7  = canonical->arg4;
   gst->guest_r8  = canonical->arg5;
   gst->guest_r9  = canonical->arg6;
   gst->guest_r10 = canonical->arg7;
   gst->guest_r11 = canonical->arg8;
#elif defined(VGP_mips64_linux)
   VexGuestMIPS64State* gst = (VexGuestMIPS64State*)gst_vanilla;
   gst->guest_r2 = canonical->sysno;
   gst->guest_r4 = canonical->arg1;
   gst->guest_r5 = canonical->arg2;
   gst->guest_r6 = canonical->arg3;
   gst->guest_r7 = canonical->arg4;
   gst->guest_r8 = canonical->arg5;
   gst->guest_r9 = canonical->arg6;
   gst->guest_r10 = canonical->arg7;
   gst->guest_r11 = canonical->arg8;

#elif defined(VGP_x86_solaris)
   VexGuestX86State* gst = (VexGuestX86State*)gst_vanilla;
   UWord *stack = (UWord *)gst->guest_ESP;

   /* Fasttraps or anything else cannot go through this way. */
   vg_assert(VG_SOLARIS_SYSNO_CLASS(canonical->sysno)
             == VG_SOLARIS_SYSCALL_CLASS_CLASSIC);
   gst->guest_EAX = canonical->sysno;
   /* stack[0] is a return address. */
   stack[1] = canonical->arg1;
   stack[2] = canonical->arg2;
   stack[3] = canonical->arg3;
   stack[4] = canonical->arg4;
   stack[5] = canonical->arg5;
   stack[6] = canonical->arg6;
   stack[7] = canonical->arg7;
   stack[8] = canonical->arg8;

#elif defined(VGP_amd64_solaris)
   VexGuestAMD64State* gst = (VexGuestAMD64State*)gst_vanilla;
   UWord *stack = (UWord *)gst->guest_RSP;

   /* Fasttraps or anything else cannot go through this way. */
   vg_assert(VG_SOLARIS_SYSNO_CLASS(canonical->sysno)
             == VG_SOLARIS_SYSCALL_CLASS_CLASSIC);
   gst->guest_RAX = canonical->sysno;
   /* stack[0] is a return address. */
   gst->guest_RDI = canonical->arg1;
   gst->guest_RSI = canonical->arg2;
   gst->guest_RDX = canonical->arg3;
   gst->guest_R10 = canonical->arg4;
   gst->guest_R8  = canonical->arg5;
   gst->guest_R9  = canonical->arg6;
   stack[1] = canonical->arg7;
   stack[2] = canonical->arg8;

#else
#  error "putSyscallArgsIntoGuestState: unknown arch"
#endif
}

static
void getSyscallStatusFromGuestState ( /*OUT*/SyscallStatus*     canonical,
                                      /*IN*/ VexGuestArchState* gst_vanilla )
{
#  if defined(VGP_x86_linux)
   VexGuestX86State* gst = (VexGuestX86State*)gst_vanilla;
   canonical->sres = VG_(mk_SysRes_x86_linux)( gst->guest_EAX );
   canonical->what = SsComplete;

#  elif defined(VGP_amd64_linux)
   VexGuestAMD64State* gst = (VexGuestAMD64State*)gst_vanilla;
   canonical->sres = VG_(mk_SysRes_amd64_linux)( gst->guest_RAX );
   canonical->what = SsComplete;

#  elif defined(VGP_ppc32_linux)
   VexGuestPPC32State* gst   = (VexGuestPPC32State*)gst_vanilla;
   UInt                cr    = LibVEX_GuestPPC32_get_CR( gst );
   UInt                cr0so = (cr >> 28) & 1;
   canonical->sres = VG_(mk_SysRes_ppc32_linux)( gst->guest_GPR3, cr0so );
   canonical->what = SsComplete;

#  elif defined(VGP_ppc64be_linux) || defined(VGP_ppc64le_linux)
   /* There is a Valgrind specific guest state register guest_syscall_flag
      that is set to zero to indicate if the sc instruction was used or one
      if the scv instruction was used for the system call.  */
   VexGuestPPC64State* gst   = (VexGuestPPC64State*)gst_vanilla;
   UInt                cr    = LibVEX_GuestPPC64_get_CR( gst );
   UInt                cr0so = (cr >> 28) & 1;
   UInt                flag  =  gst->guest_syscall_flag;

   canonical->sres = VG_(mk_SysRes_ppc64_linux)( gst->guest_GPR3, cr0so, flag );
   canonical->what = SsComplete;

#  elif defined(VGP_x86_freebsd)
   /* duplicates logic in m_signals.VG_UCONTEXT_SYSCALL_SYSRES */
   VexGuestX86State* gst = (VexGuestX86State*)gst_vanilla;
   UInt flags = LibVEX_GuestX86_get_eflags(gst);

   canonical->sres = VG_(mk_SysRes_x86_freebsd)(gst->guest_EAX, gst->guest_EDX,
                        (flags & 1) != 0 ? True : False);
   canonical->what = SsComplete;

#  elif defined(VGP_arm_linux)
   VexGuestARMState* gst = (VexGuestARMState*)gst_vanilla;
   canonical->sres = VG_(mk_SysRes_arm_linux)( gst->guest_R0 );
   canonical->what = SsComplete;

#  elif defined(VGP_arm64_linux)
   VexGuestARM64State* gst = (VexGuestARM64State*)gst_vanilla;
   canonical->sres = VG_(mk_SysRes_arm64_linux)( gst->guest_X0 );
   canonical->what = SsComplete;

#  elif defined(VGP_mips32_linux)
   VexGuestMIPS32State* gst = (VexGuestMIPS32State*)gst_vanilla;
   UInt                v0 = gst->guest_r2;    // v0
   UInt                v1 = gst->guest_r3;    // v1
   UInt                a3 = gst->guest_r7;    // a3
   canonical->sres = VG_(mk_SysRes_mips32_linux)( v0, v1, a3 );
   canonical->what = SsComplete;

#  elif defined(VGP_mips64_linux)
   VexGuestMIPS64State* gst = (VexGuestMIPS64State*)gst_vanilla;
   ULong                v0 = gst->guest_r2;    // v0
   ULong                v1 = gst->guest_r3;    // v1
   ULong                a3 = gst->guest_r7;    // a3
   canonical->sres = VG_(mk_SysRes_mips64_linux)(v0, v1, a3);
   canonical->what = SsComplete;

#  elif defined(VGP_nanomips_linux)
   VexGuestMIPS32State* gst = (VexGuestMIPS32State*)gst_vanilla;
   RegWord  a0 = gst->guest_r4;    // a0
   canonical->sres = VG_(mk_SysRes_nanomips_linux)(a0);
   canonical->what = SsComplete;

#  elif defined(VGP_amd64_freebsd)
   /* duplicates logic in m_signals.VG_UCONTEXT_SYSCALL_SYSRES */
   VexGuestAMD64State* gst = (VexGuestAMD64State*)gst_vanilla;
   ULong flags = LibVEX_GuestAMD64_get_rflags(gst);
   canonical->sres = VG_(mk_SysRes_amd64_freebsd)(gst->guest_RAX, gst->guest_RDX,
                        (flags & 1) != 0 ? True : False);
   canonical->what = SsComplete;

#  elif defined(VGP_arm64_freebsd)
   VexGuestARM64State* gst = (VexGuestARM64State*)gst_vanilla;
   ULong flags = LibVEX_GuestARM64_get_nzcv(gst);
   canonical->sres = VG_(mk_SysRes_arm64_freebsd)(gst->guest_X0, gst->guest_X1,
                                                  (flags & VKI_PSR_C) != 0 ? True : False);
   canonical->what = SsComplete;

#  elif defined(VGP_x86_darwin)
   /* duplicates logic in m_signals.VG_UCONTEXT_SYSCALL_SYSRES */
   VexGuestX86State* gst = (VexGuestX86State*)gst_vanilla;
   UInt carry = 1 & LibVEX_GuestX86_get_eflags(gst);
   UInt err = 0;
   UInt wLO = 0;
   UInt wHI = 0;
   switch (gst->guest_SC_CLASS) {
      case VG_DARWIN_SYSCALL_CLASS_UNIX:
         // int $0x80 = Unix, 64-bit result
         err = carry;
         wLO = gst->guest_EAX;
         wHI = gst->guest_EDX;
         break;
      case VG_DARWIN_SYSCALL_CLASS_MACH:
         // int $0x81 = Mach, 32-bit result
         wLO = gst->guest_EAX;
         break;
      case VG_DARWIN_SYSCALL_CLASS_MDEP:
         // int $0x82 = mdep, 32-bit result
         wLO = gst->guest_EAX;
         break;
      default:
         vg_assert(0);
         break;
   }
   canonical->sres = VG_(mk_SysRes_x86_darwin)(
                        gst->guest_SC_CLASS, err ? True : False,
                        wHI, wLO
                     );
   canonical->what = SsComplete;

#  elif defined(VGP_amd64_darwin)
   /* duplicates logic in m_signals.VG_UCONTEXT_SYSCALL_SYSRES */
   VexGuestAMD64State* gst = (VexGuestAMD64State*)gst_vanilla;
   ULong carry = 1 & LibVEX_GuestAMD64_get_rflags(gst);
   ULong err = 0;
   ULong wLO = 0;
   ULong wHI = 0;
   switch (gst->guest_SC_CLASS) {
      case VG_DARWIN_SYSCALL_CLASS_UNIX:
         // syscall = Unix, 128-bit result
         err = carry;
         wLO = gst->guest_RAX;
         wHI = gst->guest_RDX;
         break;
      case VG_DARWIN_SYSCALL_CLASS_MACH:
         // syscall = Mach, 64-bit result
         wLO = gst->guest_RAX;
         break;
      case VG_DARWIN_SYSCALL_CLASS_MDEP:
         // syscall = mdep, 64-bit result
         wLO = gst->guest_RAX;
         break;
      default:
         vg_assert(0);
         break;
   }
   canonical->sres = VG_(mk_SysRes_amd64_darwin)(
                        gst->guest_SC_CLASS, err ? True : False,
                        wHI, wLO
                     );
   canonical->what = SsComplete;

#  elif defined(VGP_arm64_darwin)
   /* duplicates logic in m_signals.VG_UCONTEXT_SYSCALL_SYSRES */
   VexGuestARM64State* gst = (VexGuestARM64State*)gst_vanilla;

   // FIXME: replace with ARM64G_CC_MASK_C?
   ULong carry = (1 << 29) & LibVEX_GuestARM64_get_nzcv(gst);
   ULong err = 0;
   ULong wLO = 0;
   ULong wHI = 0;
   switch (gst->guest_SC_CLASS) {
      case VG_DARWIN_SYSCALL_CLASS_UNIX:
         // syscall = Unix, 128-bit result
         err = carry;
         wLO = gst->guest_X0;
         wHI = gst->guest_X1;
         break;
      case VG_DARWIN_SYSCALL_CLASS_MACH:
         // syscall = Mach, 64-bit result
         wLO = gst->guest_X0;
         break;
      case VG_DARWIN_SYSCALL_CLASS_MDEP:
         // syscall = mdep, 64-bit result
         wLO = gst->guest_X0;
         break;
      default:
         vg_assert(0);
         break;
   }
   canonical->sres = VG_(mk_SysRes_arm64_darwin)(
                        gst->guest_SC_CLASS, err ? True : False,
                        wHI, wLO
                     );
   canonical->what = SsComplete;

#  elif defined(VGP_s390x_linux)
   VexGuestS390XState* gst   = (VexGuestS390XState*)gst_vanilla;
   canonical->sres = VG_(mk_SysRes_s390x_linux)( gst->guest_r2 );
   canonical->what = SsComplete;

#  elif defined(VGP_x86_solaris)
   VexGuestX86State* gst = (VexGuestX86State*)gst_vanilla;
   UInt carry = 1 & LibVEX_GuestX86_get_eflags(gst);

   canonical->sres = VG_(mk_SysRes_x86_solaris)(carry ? True : False,
                                                gst->guest_EAX,
                                                carry ? 0 : gst->guest_EDX);
   canonical->what = SsComplete;

#  elif defined(VGP_amd64_solaris)
   VexGuestAMD64State* gst = (VexGuestAMD64State*)gst_vanilla;
   UInt carry = 1 & LibVEX_GuestAMD64_get_rflags(gst);

   canonical->sres = VG_(mk_SysRes_amd64_solaris)(carry ? True : False,
                                                  gst->guest_RAX,
                                                  carry ? 0 : gst->guest_RDX);
   canonical->what = SsComplete;

#  else
#    error "getSyscallStatusFromGuestState: unknown arch"
#  endif
}

static
void putSyscallStatusIntoGuestState ( /*IN*/ ThreadId tid,
                                      /*IN*/ SyscallStatus*     canonical,
                                      /*OUT*/VexGuestArchState* gst_vanilla )
{
#  if defined(VGP_x86_linux)
   VexGuestX86State* gst = (VexGuestX86State*)gst_vanilla;
   vg_assert(canonical->what == SsComplete);
   if (sr_isError(canonical->sres)) {
      /* This isn't exactly right, in that really a Failure with res
         not in the range 1 .. 4095 is unrepresentable in the
         Linux-x86 scheme.  Oh well. */
      gst->guest_EAX = - (Int)sr_Err(canonical->sres);
   } else {
      gst->guest_EAX = sr_Res(canonical->sres);
   }
   VG_TRACK( post_reg_write, Vg_CoreSysCall, tid,
             OFFSET_x86_EAX, sizeof(UWord) );

#  elif defined(VGP_amd64_linux)
   VexGuestAMD64State* gst = (VexGuestAMD64State*)gst_vanilla;
   vg_assert(canonical->what == SsComplete);
   if (sr_isError(canonical->sres)) {
      /* This isn't exactly right, in that really a Failure with res
         not in the range 1 .. 4095 is unrepresentable in the
         Linux-amd64 scheme.  Oh well. */
      gst->guest_RAX = - (Long)sr_Err(canonical->sres);
   } else {
      gst->guest_RAX = sr_Res(canonical->sres);
   }
   VG_TRACK( post_reg_write, Vg_CoreSysCall, tid,
             OFFSET_amd64_RAX, sizeof(UWord) );

#  elif defined(VGP_ppc32_linux)
   VexGuestPPC32State* gst = (VexGuestPPC32State*)gst_vanilla;
   UInt old_cr = LibVEX_GuestPPC32_get_CR(gst);
   vg_assert(canonical->what == SsComplete);
   if (sr_isError(canonical->sres)) {
      /* set CR0.SO */
      LibVEX_GuestPPC32_put_CR( old_cr | (1<<28), gst );
      gst->guest_GPR3 = sr_Err(canonical->sres);
   } else {
      /* clear CR0.SO */
      LibVEX_GuestPPC32_put_CR( old_cr & ~(1<<28), gst );
      gst->guest_GPR3 = sr_Res(canonical->sres);
   }
   VG_TRACK( post_reg_write, Vg_CoreSysCall, tid,
             OFFSET_ppc32_GPR3, sizeof(UWord) );
   VG_TRACK( post_reg_write, Vg_CoreSysCall, tid,
             OFFSET_ppc32_CR0_0, sizeof(UChar) );

#  elif defined(VGP_ppc64be_linux) || defined(VGP_ppc64le_linux)
   VexGuestPPC64State* gst = (VexGuestPPC64State*)gst_vanilla;
   UInt old_cr = LibVEX_GuestPPC64_get_CR(gst);
   UInt flag  =  gst->guest_syscall_flag;

   vg_assert(canonical->what == SsComplete);
   if (flag == SC_FLAG) {
      /* sc syscall */
      if (sr_isError(canonical->sres)) {
         /* set CR0.SO */
         LibVEX_GuestPPC64_put_CR( old_cr | (1<<28), gst );
         gst->guest_GPR3 = sr_Err(canonical->sres);
      } else {
         /* clear CR0.SO */
         LibVEX_GuestPPC64_put_CR( old_cr & ~(1<<28), gst );
         gst->guest_GPR3 = sr_Res(canonical->sres);
      }
      VG_TRACK( post_reg_write, Vg_CoreSysCall, tid,
                OFFSET_ppc64_GPR3, sizeof(UWord) );
      VG_TRACK( post_reg_write, Vg_CoreSysCall, tid,
                OFFSET_ppc64_CR0_0, sizeof(UChar) );
   } else {
      /* scv system call instruction */
      if (sr_isError(canonical->sres))
         gst->guest_GPR3 = - (Long)canonical->sres._val;
      else
         gst->guest_GPR3 = canonical->sres._val;

      VG_TRACK( post_reg_write, Vg_CoreSysCall, tid,
                OFFSET_ppc64_GPR3, sizeof(UWord) );
   }

#  elif defined(VGP_arm_linux)
   VexGuestARMState* gst = (VexGuestARMState*)gst_vanilla;
   vg_assert(canonical->what == SsComplete);
   if (sr_isError(canonical->sres)) {
      /* This isn't exactly right, in that really a Failure with res
         not in the range 1 .. 4095 is unrepresentable in the
         Linux-arm scheme.  Oh well. */
      gst->guest_R0 = - (Int)sr_Err(canonical->sres);
   } else {
      gst->guest_R0 = sr_Res(canonical->sres);
   }
   VG_TRACK( post_reg_write, Vg_CoreSysCall, tid,
             OFFSET_arm_R0, sizeof(UWord) );

#  elif defined(VGP_arm64_linux)
   VexGuestARM64State* gst = (VexGuestARM64State*)gst_vanilla;
   vg_assert(canonical->what == SsComplete);
   if (sr_isError(canonical->sres)) {
      /* This isn't exactly right, in that really a Failure with res
         not in the range 1 .. 4095 is unrepresentable in the
         Linux-arm64 scheme.  Oh well. */
      gst->guest_X0 = - (Long)sr_Err(canonical->sres);
   } else {
      gst->guest_X0 = sr_Res(canonical->sres);
   }
   VG_TRACK( post_reg_write, Vg_CoreSysCall, tid,
             OFFSET_arm64_X0, sizeof(UWord) );

#elif defined(VGP_x86_freebsd)
   VexGuestX86State* gst = (VexGuestX86State*)gst_vanilla;
   vg_assert(canonical->what == SsComplete);
   if (sr_isError(canonical->sres)) {
      gst->guest_EAX = sr_Err(canonical->sres);
      LibVEX_GuestX86_put_eflag_c(1, gst);
   } else {
      gst->guest_EAX = sr_Res(canonical->sres);
      gst->guest_EDX = sr_ResHI(canonical->sres);
      LibVEX_GuestX86_put_eflag_c(0, gst);
   }
   VG_TRACK( post_reg_write, Vg_CoreSysCall, tid,
      OFFSET_x86_EAX, sizeof(UInt) );
   VG_TRACK( post_reg_write, Vg_CoreSysCall, tid,
      OFFSET_x86_EDX, sizeof(UInt) );
   // GrP fixme sets defined for entire eflags, not just bit c
   VG_TRACK( post_reg_write, Vg_CoreSysCall, tid,
      offsetof(VexGuestX86State, guest_CC_DEP1), sizeof(UInt) );

#elif defined(VGP_amd64_freebsd)
   VexGuestAMD64State* gst = (VexGuestAMD64State*)gst_vanilla;
   vg_assert(canonical->what == SsComplete);
   if (sr_isError(canonical->sres)) {
      gst->guest_RAX = sr_Err(canonical->sres);
      LibVEX_GuestAMD64_put_rflag_c(1, gst);
   } else {
      gst->guest_RAX = sr_Res(canonical->sres);
      gst->guest_RDX = sr_ResHI(canonical->sres);
      LibVEX_GuestAMD64_put_rflag_c(0, gst);
   }
   VG_TRACK( post_reg_write, Vg_CoreSysCall, tid,
      OFFSET_amd64_RAX, sizeof(ULong) );
   VG_TRACK( post_reg_write, Vg_CoreSysCall, tid,
      OFFSET_amd64_RDX, sizeof(ULong) );
   // GrP fixme sets defined for entire eflags, not just bit c
   VG_TRACK( post_reg_write, Vg_CoreSysCall, tid,
      offsetof(VexGuestAMD64State, guest_CC_DEP1), sizeof(ULong) );

#  elif defined(VGP_arm64_freebsd)
   VexGuestARM64State* gst = (VexGuestARM64State*)gst_vanilla;
   vg_assert(canonical->what == SsComplete);
   if (sr_isError(canonical->sres)) {
      gst->guest_X0 = sr_Err(canonical->sres);
      LibVEX_GuestARM64_put_nzcv_c(1, gst);
   } else {
      gst->guest_X0 = sr_Res(canonical->sres);
      gst->guest_X1 = sr_ResHI(canonical->sres);
      LibVEX_GuestARM64_put_nzcv_c(0, gst);
   }

   VG_TRACK( post_reg_write, Vg_CoreSysCall, tid,
            OFFSET_arm64_X0, sizeof(ULong) );
   VG_TRACK( post_reg_write, Vg_CoreSysCall, tid,
            OFFSET_arm64_X1, sizeof(ULong) );
   VG_TRACK( post_reg_write, Vg_CoreSysCall, tid,
            offsetof(VexGuestARM64State, guest_CC_DEP1), sizeof(ULong) );

#elif defined(VGP_x86_darwin)
   VexGuestX86State* gst = (VexGuestX86State*)gst_vanilla;
   SysRes sres = canonical->sres;
   vg_assert(canonical->what == SsComplete);
   /* Unfortunately here we have to break abstraction and look
      directly inside 'res', in order to decide what to do. */
   switch (sres._mode) {
      case SysRes_MACH: // int $0x81 = Mach, 32-bit result
      case SysRes_MDEP: // int $0x82 = mdep, 32-bit result
         gst->guest_EAX = sres._wLO;
         VG_TRACK( post_reg_write, Vg_CoreSysCall, tid,
                   OFFSET_x86_EAX, sizeof(UInt) );
         break;
      case SysRes_UNIX_OK:  // int $0x80 = Unix, 64-bit result
      case SysRes_UNIX_ERR: // int $0x80 = Unix, 64-bit error
         gst->guest_EAX = sres._wLO;
         VG_TRACK( post_reg_write, Vg_CoreSysCall, tid,
                   OFFSET_x86_EAX, sizeof(UInt) );
         gst->guest_EDX = sres._wHI;
         VG_TRACK( post_reg_write, Vg_CoreSysCall, tid,
                   OFFSET_x86_EDX, sizeof(UInt) );
         LibVEX_GuestX86_put_eflag_c( sres._mode==SysRes_UNIX_ERR ? 1 : 0,
                                      gst );
         // GrP fixme sets defined for entire eflags, not just bit c
         // DDD: this breaks exp-ptrcheck.
         VG_TRACK( post_reg_write, Vg_CoreSysCall, tid,
                   offsetof(VexGuestX86State, guest_CC_DEP1), sizeof(UInt) );
         break;
      default:
         vg_assert(0);
         break;
   }

#elif defined(VGP_amd64_darwin)
   VexGuestAMD64State* gst = (VexGuestAMD64State*)gst_vanilla;
   SysRes sres = canonical->sres;
   vg_assert(canonical->what == SsComplete);
   /* Unfortunately here we have to break abstraction and look
      directly inside 'res', in order to decide what to do. */
   switch (sres._mode) {
      case SysRes_MACH: // syscall = Mach, 64-bit result
      case SysRes_MDEP: // syscall = mdep, 64-bit result
         gst->guest_RAX = sres._wLO;
         VG_TRACK( post_reg_write, Vg_CoreSysCall, tid,
                   OFFSET_amd64_RAX, sizeof(ULong) );
         break;
      case SysRes_UNIX_OK:  // syscall = Unix, 128-bit result
      case SysRes_UNIX_ERR: // syscall = Unix, 128-bit error
         gst->guest_RAX = sres._wLO;
         VG_TRACK( post_reg_write, Vg_CoreSysCall, tid,
                   OFFSET_amd64_RAX, sizeof(ULong) );
         gst->guest_RDX = sres._wHI;
         VG_TRACK( post_reg_write, Vg_CoreSysCall, tid,
                   OFFSET_amd64_RDX, sizeof(ULong) );
         LibVEX_GuestAMD64_put_rflag_c( sres._mode==SysRes_UNIX_ERR ? 1 : 0,
                                        gst );
         // GrP fixme sets defined for entire rflags, not just bit c
         // DDD: this breaks exp-ptrcheck.
         VG_TRACK( post_reg_write, Vg_CoreSysCall, tid,
                   offsetof(VexGuestAMD64State, guest_CC_DEP1), sizeof(ULong) );
         break;
      default:
         vg_assert(0);
         break;
   }

#elif defined(VGP_arm64_darwin)
   VexGuestARM64State* gst = (VexGuestARM64State*)gst_vanilla;
   SysRes sres = canonical->sres;
   vg_assert(canonical->what == SsComplete);

   /* Unfortunately here we have to break abstraction and look
      directly inside 'res', in order to decide what to do. */
   switch (sres._mode) {
      case SysRes_MACH: // syscall = Mach, 64-bit result
      case SysRes_MDEP: // syscall = mdep, 64-bit result
         gst->guest_X0 = sres._wLO;
         VG_TRACK( post_reg_write, Vg_CoreSysCall, tid,
                   OFFSET_arm64_X0, sizeof(ULong) );
         break;
      case SysRes_UNIX_OK:  // syscall = Unix, 128-bit result
      case SysRes_UNIX_ERR: // syscall = Unix, 128-bit error
         gst->guest_X0 = sres._wLO;
         VG_TRACK( post_reg_write, Vg_CoreSysCall, tid,
                   OFFSET_arm64_X0, sizeof(ULong) );
         gst->guest_X1 = sres._wHI;
         VG_TRACK( post_reg_write, Vg_CoreSysCall, tid,
                   OFFSET_arm64_X1, sizeof(ULong) );
         LibVEX_GuestARM64_put_nzcv_c( gst, sres._mode==SysRes_UNIX_ERR ? 1 : 0 );
         // GrP fixme sets defined for entire rflags, not just bit c
         // DDD: this breaks exp-ptrcheck.
         VG_TRACK( post_reg_write, Vg_CoreSysCall, tid,
                   offsetof(VexGuestARM64State, guest_CC_DEP1), sizeof(ULong) );
         break;
      default:
         vg_assert(0);
         break;
   }

#  elif defined(VGP_s390x_linux)
   VexGuestS390XState* gst = (VexGuestS390XState*)gst_vanilla;
   vg_assert(canonical->what == SsComplete);
   if (sr_isError(canonical->sres)) {
      gst->guest_r2 = - (Long)sr_Err(canonical->sres);
   } else {
      gst->guest_r2 = sr_Res(canonical->sres);
   }
   VG_TRACK( post_reg_write, Vg_CoreSysCall, tid,
             OFFSET_s390x_r2, sizeof(UWord) );

#  elif defined(VGP_mips32_linux)
   VexGuestMIPS32State* gst = (VexGuestMIPS32State*)gst_vanilla;
   vg_assert(canonical->what == SsComplete);
   if (sr_isError(canonical->sres)) {
      gst->guest_r2 = (Int)sr_Err(canonical->sres);
      gst->guest_r7 = (Int)sr_Err(canonical->sres);
   } else {
      gst->guest_r2 = sr_Res(canonical->sres);
      gst->guest_r3 = sr_ResEx(canonical->sres);
      gst->guest_r7 = (Int)sr_Err(canonical->sres);
   }
   VG_TRACK( post_reg_write, Vg_CoreSysCall, tid,
             OFFSET_mips32_r2, sizeof(UWord) );
   VG_TRACK( post_reg_write, Vg_CoreSysCall, tid,
             OFFSET_mips32_r3, sizeof(UWord) );
   VG_TRACK( post_reg_write, Vg_CoreSysCall, tid,
             OFFSET_mips32_r7, sizeof(UWord) );

#  elif defined(VGP_mips64_linux)
   VexGuestMIPS64State* gst = (VexGuestMIPS64State*)gst_vanilla;
   vg_assert(canonical->what == SsComplete);
   if (sr_isError(canonical->sres)) {
      gst->guest_r2 = (Int)sr_Err(canonical->sres);
      gst->guest_r7 = (Int)sr_Err(canonical->sres);
   } else {
      gst->guest_r2 = sr_Res(canonical->sres);
      gst->guest_r3 = sr_ResEx(canonical->sres);
      gst->guest_r7 = (Int)sr_Err(canonical->sres);
   }
   VG_TRACK( post_reg_write, Vg_CoreSysCall, tid,
             OFFSET_mips64_r2, sizeof(UWord) );
   VG_TRACK( post_reg_write, Vg_CoreSysCall, tid,
             OFFSET_mips64_r3, sizeof(UWord) );
   VG_TRACK( post_reg_write, Vg_CoreSysCall, tid,
             OFFSET_mips64_r7, sizeof(UWord) );

#  elif defined(VGP_nanomips_linux)
   VexGuestMIPS32State* gst = (VexGuestMIPS32State*)gst_vanilla;
   vg_assert(canonical->what == SsComplete);
   gst->guest_r4 = canonical->sres._val;
   VG_TRACK( post_reg_write, Vg_CoreSysCall, tid,
             OFFSET_mips32_r4, sizeof(UWord) );

#  elif defined(VGP_x86_solaris)
   VexGuestX86State* gst = (VexGuestX86State*)gst_vanilla;
   SysRes sres = canonical->sres;
   vg_assert(canonical->what == SsComplete);

   if (sr_isError(sres)) {
      gst->guest_EAX = sr_Err(sres);
      VG_TRACK(post_reg_write, Vg_CoreSysCall, tid, OFFSET_x86_EAX,
               sizeof(UInt));
      LibVEX_GuestX86_put_eflag_c(1, gst);
   }
   else {
      gst->guest_EAX = sr_Res(sres);
      VG_TRACK(post_reg_write, Vg_CoreSysCall, tid, OFFSET_x86_EAX,
               sizeof(UInt));
      gst->guest_EDX = sr_ResHI(sres);
      VG_TRACK(post_reg_write, Vg_CoreSysCall, tid, OFFSET_x86_EDX,
               sizeof(UInt));
      LibVEX_GuestX86_put_eflag_c(0, gst);
   }
   /* Make CC_DEP1 and CC_DEP2 defined.  This is inaccurate because it makes
      other eflags defined too (see README.solaris). */
   VG_TRACK(post_reg_write, Vg_CoreSysCall, tid, offsetof(VexGuestX86State,
            guest_CC_DEP1), sizeof(UInt));
   VG_TRACK(post_reg_write, Vg_CoreSysCall, tid, offsetof(VexGuestX86State,
            guest_CC_DEP2), sizeof(UInt));

#  elif defined(VGP_amd64_solaris)
   VexGuestAMD64State* gst = (VexGuestAMD64State*)gst_vanilla;
   SysRes sres = canonical->sres;
   vg_assert(canonical->what == SsComplete);

   if (sr_isError(sres)) {
      gst->guest_RAX = sr_Err(sres);
      VG_TRACK(post_reg_write, Vg_CoreSysCall, tid, OFFSET_amd64_RAX,
               sizeof(ULong));
      LibVEX_GuestAMD64_put_rflag_c(1, gst);
   }
   else {
      gst->guest_RAX = sr_Res(sres);
      VG_TRACK(post_reg_write, Vg_CoreSysCall, tid, OFFSET_amd64_RAX,
               sizeof(ULong));
      gst->guest_RDX = sr_ResHI(sres);
      VG_TRACK(post_reg_write, Vg_CoreSysCall, tid, OFFSET_amd64_RDX,
               sizeof(ULong));
      LibVEX_GuestAMD64_put_rflag_c(0, gst);
   }
   /* Make CC_DEP1 and CC_DEP2 defined.  This is inaccurate because it makes
      other eflags defined too (see README.solaris). */
   VG_TRACK(post_reg_write, Vg_CoreSysCall, tid, offsetof(VexGuestAMD64State,
            guest_CC_DEP1), sizeof(ULong));
   VG_TRACK(post_reg_write, Vg_CoreSysCall, tid, offsetof(VexGuestAMD64State,
            guest_CC_DEP2), sizeof(ULong));

#  else
#    error "putSyscallStatusIntoGuestState: unknown arch"
#  endif
}


/* Tell me the offsets in the guest state of the syscall params, so
   that the scalar argument checkers don't have to have this info
   hardwired. */

static
void getSyscallArgLayout ( /*OUT*/SyscallArgLayout* layout )
{
   VG_(bzero_inline)(layout, sizeof(*layout));

#if defined(VGP_x86_linux)
   layout->o_sysno  = OFFSET_x86_EAX;
   layout->o_arg1   = OFFSET_x86_EBX;
   layout->o_arg2   = OFFSET_x86_ECX;
   layout->o_arg3   = OFFSET_x86_EDX;
   layout->o_arg4   = OFFSET_x86_ESI;
   layout->o_arg5   = OFFSET_x86_EDI;
   layout->o_arg6   = OFFSET_x86_EBP;
   layout->uu_arg7  = -1; /* impossible value */
   layout->uu_arg8  = -1; /* impossible value */

#elif defined(VGP_amd64_linux)
   layout->o_sysno  = OFFSET_amd64_RAX;
   layout->o_arg1   = OFFSET_amd64_RDI;
   layout->o_arg2   = OFFSET_amd64_RSI;
   layout->o_arg3   = OFFSET_amd64_RDX;
   layout->o_arg4   = OFFSET_amd64_R10;
   layout->o_arg5   = OFFSET_amd64_R8;
   layout->o_arg6   = OFFSET_amd64_R9;
   layout->uu_arg7  = -1; /* impossible value */
   layout->uu_arg8  = -1; /* impossible value */

#elif defined(VGP_ppc32_linux)
   layout->o_sysno  = OFFSET_ppc32_GPR0;
   layout->o_arg1   = OFFSET_ppc32_GPR3;
   layout->o_arg2   = OFFSET_ppc32_GPR4;
   layout->o_arg3   = OFFSET_ppc32_GPR5;
   layout->o_arg4   = OFFSET_ppc32_GPR6;
   layout->o_arg5   = OFFSET_ppc32_GPR7;
   layout->o_arg6   = OFFSET_ppc32_GPR8;
   layout->uu_arg7  = -1; /* impossible value */
   layout->uu_arg8  = -1; /* impossible value */

#elif defined(VGP_ppc64be_linux) || defined(VGP_ppc64le_linux)
   layout->o_sysno  = OFFSET_ppc64_GPR0;
   layout->o_arg1   = OFFSET_ppc64_GPR3;
   layout->o_arg2   = OFFSET_ppc64_GPR4;
   layout->o_arg3   = OFFSET_ppc64_GPR5;
   layout->o_arg4   = OFFSET_ppc64_GPR6;
   layout->o_arg5   = OFFSET_ppc64_GPR7;
   layout->o_arg6   = OFFSET_ppc64_GPR8;
   layout->o_arg7   = OFFSET_ppc64_GPR9;
   layout->uu_arg8  = -1; /* impossible value */

#elif defined(VGP_x86_freebsd)
   layout->o_sysno  = OFFSET_x86_EAX;
   // syscall parameters are on stack in C convention
   layout->s_arg1   = sizeof(UWord) * 1;
   layout->s_arg2   = sizeof(UWord) * 2;
   layout->s_arg3   = sizeof(UWord) * 3;
   layout->s_arg4   = sizeof(UWord) * 4;
   layout->s_arg5   = sizeof(UWord) * 5;
   layout->s_arg6   = sizeof(UWord) * 6;
   layout->s_arg7   = sizeof(UWord) * 7;
   layout->s_arg8   = sizeof(UWord) * 8;

#elif defined(VGP_amd64_freebsd)
   layout->o_sysno  = OFFSET_amd64_RAX;
   layout->o_arg1   = OFFSET_amd64_RDI;
   layout->o_arg2   = OFFSET_amd64_RSI;
   layout->o_arg3   = OFFSET_amd64_RDX;
   layout->o_arg4   = OFFSET_amd64_R10;
   layout->o_arg5   = OFFSET_amd64_R8;
   layout->o_arg6   = OFFSET_amd64_R9;
   layout->s_arg7   = sizeof(UWord) * 1;
   layout->s_arg8   = sizeof(UWord) * 2;
   layout->arg6_is_reg = True;

#elif defined(VGP_arm64_freebsd)
   layout->o_sysno  = OFFSET_arm64_X8;
   layout->o_arg1   = OFFSET_arm64_X0;
   layout->o_arg2   = OFFSET_arm64_X1;
   layout->o_arg3   = OFFSET_arm64_X2;
   layout->o_arg4   = OFFSET_arm64_X3;
   layout->o_arg5   = OFFSET_arm64_X4;
   layout->o_arg6   = OFFSET_arm64_X5;
   layout->o_arg7   = OFFSET_arm64_X6;
   layout->o_arg8   = OFFSET_arm64_X7;

#elif defined(VGP_arm_linux)
   layout->o_sysno  = OFFSET_arm_R7;
   layout->o_arg1   = OFFSET_arm_R0;
   layout->o_arg2   = OFFSET_arm_R1;
   layout->o_arg3   = OFFSET_arm_R2;
   layout->o_arg4   = OFFSET_arm_R3;
   layout->o_arg5   = OFFSET_arm_R4;
   layout->o_arg6   = OFFSET_arm_R5;
   layout->uu_arg7  = -1; /* impossible value */
   layout->uu_arg8  = -1; /* impossible value */

#elif defined(VGP_arm64_linux)
   layout->o_sysno  = OFFSET_arm64_X8;
   layout->o_arg1   = OFFSET_arm64_X0;
   layout->o_arg2   = OFFSET_arm64_X1;
   layout->o_arg3   = OFFSET_arm64_X2;
   layout->o_arg4   = OFFSET_arm64_X3;
   layout->o_arg5   = OFFSET_arm64_X4;
   layout->o_arg6   = OFFSET_arm64_X5;
   layout->uu_arg7  = -1; /* impossible value */
   layout->uu_arg8  = -1; /* impossible value */

#elif defined(VGP_mips32_linux)
   layout->o_sysno  = OFFSET_mips32_r2;
   layout->o_arg1   = OFFSET_mips32_r4;
   layout->o_arg2   = OFFSET_mips32_r5;
   layout->o_arg3   = OFFSET_mips32_r6;
   layout->o_arg4   = OFFSET_mips32_r7;
   layout->s_arg5   = sizeof(UWord) * 4;
   layout->s_arg6   = sizeof(UWord) * 5;
   layout->s_arg7   = sizeof(UWord) * 6;
   layout->uu_arg8  = -1; /* impossible value */

#elif defined(VGP_nanomips_linux)
   layout->o_sysno  = OFFSET_mips32_r2;
   layout->o_arg1   = OFFSET_mips32_r4;
   layout->o_arg2   = OFFSET_mips32_r5;
   layout->o_arg3   = OFFSET_mips32_r6;
   layout->o_arg4   = OFFSET_mips32_r7;
   layout->o_arg5   = OFFSET_mips32_r8;
   layout->o_arg6   = OFFSET_mips32_r9;
   layout->uu_arg7  = -1; /* impossible value */
   layout->uu_arg8  = -1; /* impossible value */

#elif defined(VGP_mips64_linux)
   layout->o_sysno  = OFFSET_mips64_r2;
   layout->o_arg1   = OFFSET_mips64_r4;
   layout->o_arg2   = OFFSET_mips64_r5;
   layout->o_arg3   = OFFSET_mips64_r6;
   layout->o_arg4   = OFFSET_mips64_r7;
   layout->o_arg5   = OFFSET_mips64_r8;
   layout->o_arg6   = OFFSET_mips64_r9;
   layout->o_arg7   = OFFSET_mips64_r10;
   layout->o_arg8   = OFFSET_mips64_r11;

#elif defined(VGP_x86_darwin)
   layout->o_sysno  = OFFSET_x86_EAX;
   // syscall parameters are on stack in C convention
   layout->s_arg1   = sizeof(UWord) * 1;
   layout->s_arg2   = sizeof(UWord) * 2;
   layout->s_arg3   = sizeof(UWord) * 3;
   layout->s_arg4   = sizeof(UWord) * 4;
   layout->s_arg5   = sizeof(UWord) * 5;
   layout->s_arg6   = sizeof(UWord) * 6;
   layout->s_arg7   = sizeof(UWord) * 7;
   layout->s_arg8   = sizeof(UWord) * 8;

#elif defined(VGP_amd64_darwin)
   layout->o_sysno  = OFFSET_amd64_RAX;
   layout->o_arg1   = OFFSET_amd64_RDI;
   layout->o_arg2   = OFFSET_amd64_RSI;
   layout->o_arg3   = OFFSET_amd64_RDX;
   layout->o_arg4   = OFFSET_amd64_RCX;
   layout->o_arg5   = OFFSET_amd64_R8;
   layout->o_arg6   = OFFSET_amd64_R9;
   layout->s_arg7   = sizeof(UWord) * 1;
   layout->s_arg8   = sizeof(UWord) * 2;

#elif defined(VGP_arm64_darwin)
   layout->o_sysno  = OFFSET_arm64_X16;
   layout->o_arg1   = OFFSET_arm64_X0;
   layout->o_arg2   = OFFSET_arm64_X1;
   layout->o_arg3   = OFFSET_arm64_X2;
   layout->o_arg4   = OFFSET_arm64_X3;
   layout->o_arg5   = OFFSET_arm64_X4;
   layout->o_arg6   = OFFSET_arm64_X5;
   layout->o_arg7   = OFFSET_arm64_X6;
   layout->o_arg8   = OFFSET_arm64_X7;
   layout->o_arg9   = OFFSET_arm64_X8;

#elif defined(VGP_s390x_linux)
   layout->o_sysno  = OFFSET_s390x_SYSNO;
   layout->o_arg1   = OFFSET_s390x_r2;
   layout->o_arg2   = OFFSET_s390x_r3;
   layout->o_arg3   = OFFSET_s390x_r4;
   layout->o_arg4   = OFFSET_s390x_r5;
   layout->o_arg5   = OFFSET_s390x_r6;
   layout->o_arg6   = OFFSET_s390x_r7;
   layout->uu_arg7  = -1; /* impossible value */
   layout->uu_arg8  = -1; /* impossible value */

#elif defined(VGP_x86_solaris)
   layout->o_sysno  = OFFSET_x86_EAX;
   /* Syscall parameters are on the stack. */
   layout->s_arg1   = sizeof(UWord) * 1;
   layout->s_arg2   = sizeof(UWord) * 2;
   layout->s_arg3   = sizeof(UWord) * 3;
   layout->s_arg4   = sizeof(UWord) * 4;
   layout->s_arg5   = sizeof(UWord) * 5;
   layout->s_arg6   = sizeof(UWord) * 6;
   layout->s_arg7   = sizeof(UWord) * 7;
   layout->s_arg8   = sizeof(UWord) * 8;

#elif defined(VGP_amd64_solaris)
   layout->o_sysno  = OFFSET_amd64_RAX;
   layout->o_arg1   = OFFSET_amd64_RDI;
   layout->o_arg2   = OFFSET_amd64_RSI;
   layout->o_arg3   = OFFSET_amd64_RDX;
   layout->o_arg4   = OFFSET_amd64_R10;
   layout->o_arg5   = OFFSET_amd64_R8;
   layout->o_arg6   = OFFSET_amd64_R9;
   layout->s_arg7   = sizeof(UWord) * 1;
   layout->s_arg8   = sizeof(UWord) * 2;

#else
#  error "getSyscallLayout: unknown arch"
#endif
}

#if defined(VGP_amd64_freebsd) || defined(VGP_arm64_freebsd)
static
void getSyscallArgLayout_0_198 ( /*OUT*/SyscallArgLayout* layout )
{
#if defined(VGP_amd64_freebsd)
   VG_(bzero_inline)(layout, sizeof(*layout));
   layout->o_sysno  = OFFSET_amd64_RDI;
   layout->o_arg1   = OFFSET_amd64_RSI;
   layout->o_arg2   = OFFSET_amd64_RDX;
   layout->o_arg3   = OFFSET_amd64_R10;
   layout->o_arg4   = OFFSET_amd64_R8;
   layout->o_arg5   = OFFSET_amd64_R9;
   layout->s_arg6   = sizeof(UWord) * 1;
   layout->s_arg7   = sizeof(UWord) * 2;
   layout->s_arg8   = sizeof(UWord) * 3;
   layout->arg6_is_reg = False;
#else
   layout->o_sysno  = OFFSET_arm64_X0;
   layout->o_arg1   = OFFSET_arm64_X1;
   layout->o_arg2   = OFFSET_arm64_X2;
   layout->o_arg3   = OFFSET_arm64_X3;
   layout->o_arg4   = OFFSET_arm64_X4;
   layout->o_arg5   = OFFSET_arm64_X5;
   layout->o_arg6   = OFFSET_arm64_X6;
   layout->o_arg7   = OFFSET_arm64_X7;
#endif
}
#endif


/* ---------------------------------------------------------------------
   The main driver logic
   ------------------------------------------------------------------ */

/* Finding the handlers for a given syscall, or faking up one
   when no handler is found. */

static
void bad_before ( ThreadId              tid,
                  SyscallArgLayout*     layout,
                  /*MOD*/SyscallArgs*   args,
                  /*OUT*/SyscallStatus* status,
                  /*OUT*/UWord*         flags )
{
   VG_(dmsg)("WARNING: unhandled %s syscall: %s\n",
      VG_PLATFORM, VG_SYSNUM_STRING(args->sysno));
   if (VG_(clo_verbosity) > 1) {
      VG_(get_and_pp_StackTrace)(tid, VG_(clo_backtrace_size));
   }
   VG_(dmsg)("You may be able to write your own handler.\n");
   VG_(dmsg)("Read the file README_MISSING_SYSCALL_OR_IOCTL.\n");
   VG_(dmsg)("Nevertheless we consider this a bug.  Please report\n");
   VG_(dmsg)("it at http://valgrind.org/support/bug_reports.html.\n");

   SET_STATUS_Failure(VKI_ENOSYS);

#  if defined(VGO_solaris)
   VG_(exit)(1);
#  endif
}

static SyscallTableEntry bad_sys =
   { bad_before, NULL };

static const SyscallTableEntry* get_syscall_entry ( Int syscallno )
{
   const SyscallTableEntry* sys = NULL;

#  if defined(VGO_linux)
   sys = ML_(get_linux_syscall_entry)( syscallno );

#  elif defined(VGO_freebsd)
   sys = ML_(get_freebsd_syscall_entry)( syscallno );

#  elif defined(VGO_darwin)
   Int idx = VG_DARWIN_SYSNO_INDEX(syscallno);

   switch (VG_DARWIN_SYSNO_CLASS(syscallno)) {
   case VG_DARWIN_SYSCALL_CLASS_UNIX:
      if (idx >= 0 && idx < ML_(syscall_table_size) &&
          ML_(syscall_table)[idx].before != NULL)
         sys = &ML_(syscall_table)[idx];
         break;
   case VG_DARWIN_SYSCALL_CLASS_MACH:
      if (idx >= 0 && idx < ML_(mach_trap_table_size) &&
          ML_(mach_trap_table)[idx].before != NULL)
         sys = &ML_(mach_trap_table)[idx];
         break;
   case VG_DARWIN_SYSCALL_CLASS_MDEP:
      if (idx >= 0 && idx < ML_(mdep_trap_table_size) &&
          ML_(mdep_trap_table)[idx].before != NULL)
         sys = &ML_(mdep_trap_table)[idx];
         break;
   default:
      vg_assert2(0, "invalid syscall class: %d (syscall: %d / %#x)\n", VG_DARWIN_SYSNO_CLASS(syscallno), syscallno, syscallno);
      break;
   }

#  elif defined(VGO_solaris)
   sys = ML_(get_solaris_syscall_entry)(syscallno);

#  else
#    error Unknown OS
#  endif

   return sys == NULL  ? &bad_sys  : sys;
}


/* Add and remove signals from mask so that we end up telling the
   kernel the state we actually want rather than what the client
   wants. */
void VG_(sanitize_client_sigmask)(vki_sigset_t *mask)
{
   VG_(sigdelset)(mask, VKI_SIGKILL);
   VG_(sigdelset)(mask, VKI_SIGSTOP);
   VG_(sigdelset)(mask, VG_SIGVGKILL); /* never block */
}

typedef
   struct {
      SyscallArgs   orig_args;
      SyscallArgs   args;
      SyscallStatus status;
      UWord         flags;
   }
   SyscallInfo;

SyscallInfo *syscallInfo;

/* The scheduler needs to be able to zero out these records after a
   fork, hence this is exported from m_syswrap. */
void VG_(clear_syscallInfo) ( ThreadId tid )
{
   vg_assert(syscallInfo);
   vg_assert(tid < VG_N_THREADS);
   VG_(memset)( & syscallInfo[tid], 0, sizeof( syscallInfo[tid] ));
   syscallInfo[tid].status.what = SsIdle;
}

Bool VG_(is_in_syscall) ( ThreadId tid )
{
   vg_assert(tid < VG_N_THREADS);
   return (syscallInfo && syscallInfo[tid].status.what != SsIdle);
}

Bool VG_(is_in_kernel_restart_syscall) ( ThreadId tid )
{
   vg_assert(tid < VG_N_THREADS);
   return (syscallInfo && ((syscallInfo[tid].flags & SfKernelRestart) != 0));
}

Word VG_(is_in_syscall_no) (ThreadId tid )
{
   vg_assert(tid < VG_N_THREADS);
   return syscallInfo[tid].orig_args.sysno;
}

static void ensure_initialised ( void )
{
   Int i;
   static Bool init_done = False;
   if (init_done)
      return;
   init_done = True;

   syscallInfo = VG_(malloc)("scinfo", VG_N_THREADS * sizeof syscallInfo[0]);

   for (i = 0; i < VG_N_THREADS; i++) {
      VG_(clear_syscallInfo)( i );
   }
}

/* --- This is the main function of this file. --- */

void VG_(client_syscall) ( ThreadId tid, UInt trc )
{
   Word                     sysno;
   ThreadState*             tst;
   const SyscallTableEntry* ent;
   SyscallArgLayout         layout;
   SyscallInfo*             sci;

   ensure_initialised();

   vg_assert(VG_(is_valid_tid)(tid));
   vg_assert(tid >= 1 && tid < VG_N_THREADS);
   vg_assert(VG_(is_running_thread)(tid));

#  if !defined(VGO_darwin)
   // Resync filtering is meaningless on non-Darwin targets.
   vg_assert(VG_(clo_resync_filter) == 0);
#  endif

   tst = VG_(get_ThreadState)(tid);

   /* BEGIN ensure root thread's stack is suitably mapped */
   /* In some rare circumstances, we may do the syscall without the
      bottom page of the stack being mapped, because the stack pointer
      was moved down just a few instructions before the syscall
      instruction, and there have been no memory references since
      then, that would cause a call to VG_(extend_stack) to have
      happened.

      In native execution that's OK: the kernel automagically extends
      the stack's mapped area down to cover the stack pointer (or sp -
      redzone, really).  In simulated normal execution that's OK too,
      since any signals we get from accessing below the mapped area of
      the (guest's) stack lead us to VG_(extend_stack), where we
      simulate the kernel's stack extension logic.  But that leaves
      the problem of entering a syscall with the SP unmapped.  Because
      the kernel doesn't know that the segment immediately above SP is
      supposed to be a grow-down segment, it causes the syscall to
      fail, and thereby causes a divergence between native behaviour
      (syscall succeeds) and simulated behaviour (syscall fails).

      This is quite a rare failure mode.  It has only been seen
      affecting calls to sys_readlink on amd64-linux, and even then it
      requires a certain code sequence around the syscall to trigger
      it.  Here is one:

      extern int my_readlink ( const char* path );
      asm(
      ".text\n"
      ".globl my_readlink\n"
      "my_readlink:\n"
      "\tsubq    $0x1008,%rsp\n"
      "\tmovq    %rdi,%rdi\n"              // path is in rdi
      "\tmovq    %rsp,%rsi\n"              // &buf[0] -> rsi
      "\tmovl    $0x1000,%edx\n"           // sizeof(buf) in rdx
      "\tmovl    $"__NR_READLINK",%eax\n"  // syscall number
      "\tsyscall\n"
      "\taddq    $0x1008,%rsp\n"
      "\tret\n"
      ".previous\n"
      );

      For more details, see bug #156404
      (https://bugs.kde.org/show_bug.cgi?id=156404).

      The fix is actually very simple.  We simply need to call
      VG_(extend_stack) for this thread, handing it the lowest
      possible valid address for stack (sp - redzone), to ensure the
      pages all the way down to that address, are mapped.  Because
      this is a potentially expensive and frequent operation, we
      do the following:

      Only the main thread (tid=1) has a growdown stack.  So
      ignore all others.  It is conceivable, although highly unlikely,
      that the main thread exits, and later another thread is
      allocated tid=1, but that's harmless, I believe;
      VG_(extend_stack) will do nothing when applied to a non-root
      thread.

      All this guff is of course Linux-specific.  Hence the ifdef.
   */
#  if defined(VGO_linux)
   if (tid == 1/*ROOT THREAD*/) {
      Addr     stackMin   = VG_(get_SP)(tid) - VG_STACK_REDZONE_SZB;

      /* The precise thing to do here would be to extend the stack only
         if the system call can be proven to access unmapped user stack
         memory. That is an enormous amount of work even if a proper
         spec of system calls was available.

         In the case where the system call does not access user memory
         the stack pointer here can have any value. A legitimate testcase
         that exercises this is none/tests/s390x/stmg.c:
         The stack pointer happens to be in the reservation segment near
         the end of the addressable memory and there is no SkAnonC segment
         above.

         So the approximation we're taking here is to extend the stack only
         if the client stack pointer does not look bogus. */
      if (VG_(am_addr_is_in_extensible_client_stack)(stackMin))
         VG_(extend_stack)( tid, stackMin );
   }
#  endif
   /* END ensure root thread's stack is suitably mapped */

   /* First off, get the syscall args and number.  This is a
      platform-dependent action. */

   sci = & syscallInfo[tid];
   vg_assert(sci->status.what == SsIdle);

   getSyscallArgsFromGuestState( &sci->orig_args, &tst->arch.vex, trc );

   /* Copy .orig_args to .args.  The pre-handler may modify .args, but
      we want to keep the originals too, just in case. */
   sci->args = sci->orig_args;

   /* Save the syscall number in the thread state in case the syscall
      is interrupted by a signal. */
   sysno = sci->orig_args.sysno;

#  if defined(VGO_freebsd)
   tst->arch.vex.guest_SC_CLASS = sci->orig_args.klass;
#  endif
   /* It's sometimes useful, as a crude debugging hack, to get a
      stack trace at each (or selected) syscalls. */
   if (0 && sysno == __NR_ioctl) {
      VG_(umsg)("\nioctl:\n");
      VG_(get_and_pp_StackTrace)(tid, 10);
      VG_(umsg)("\n");
   }

#  if defined(VGO_darwin)
   /* Record syscall class.  But why?  Because the syscall might be
      interrupted by a signal, and in the signal handler (which will
      be m_signals.async_signalhandler) we will need to build a SysRes
      reflecting the syscall return result.  In order to do that we
      need to know the syscall class.  Hence stash it in the guest
      state of this thread.  This madness is not needed on Linux
      because it only has a single syscall return convention and so
      there is no ambiguity involved in converting the post-signal
      machine state into a SysRes. */
   tst->arch.vex.guest_SC_CLASS = VG_DARWIN_SYSNO_CLASS(sysno);
#  endif

   /* The default what-to-do-next thing is hand the syscall to the
      kernel, so we pre-set that here.  Set .sres to something
      harmless looking (is irrelevant because .what is not
      SsComplete.) */
   sci->status.what = SsHandToKernel;
   sci->status.sres = VG_(mk_SysRes_Error)(0);
   sci->flags       = 0;

   /* Fetch the syscall's handlers.  If no handlers exist for this
      syscall, we are given dummy handlers which force an immediate
      return with ENOSYS. */
   ent = get_syscall_entry(sysno);

   /* Fetch the layout information, which tells us where in the guest
      state the syscall args reside.  This is a platform-dependent
      action.  This info is needed so that the scalar syscall argument
      checks (PRE_REG_READ calls) know which bits of the guest state
      they need to inspect. */
#if defined(VGP_amd64_freebsd) || defined (VGP_arm64_freebsd)
   // PJF - somewhat unfortunate uglificaton of the code, but the current code handles two
   // types of syscall with different register use. Mixing them up is not good.
   // I've avoided modifying the existing function (I could have added
   // a FreeBSD amd64-only flag to it for this purpose).
   if (sci->orig_args.klass == VG_FREEBSD_SYSCALL0 || sci->orig_args.klass == VG_FREEBSD_SYSCALL198) {
       getSyscallArgLayout_0_198( &layout );
    } else {
#endif

   getSyscallArgLayout( &layout );

#if defined(VGP_amd64_freebsd) || defined(VGP_arm64_freebsd)
   }
#endif


   /* Make sure the tmp signal mask matches the real signal mask;
      sigsuspend may change this. */
   vg_assert(VG_(iseqsigset)(&tst->sig_mask, &tst->tmp_sig_mask));

   /* Right, we're finally ready to Party.  Call the pre-handler and
      see what we get back.  At this point:

        sci->status.what  is Unset (we don't know yet).
        sci->orig_args    contains the original args.
        sci->args         is the same as sci->orig_args.
        sci->flags        is zero.
   */

   PRINT("SYSCALL[%d,%u](%s) ",
      VG_(getpid)(), tid, VG_SYSNUM_STRING(sysno));

   /* Do any pre-syscall actions */
   if (VG_(needs).syscall_wrapper) {
      UWord tmpv[8];
      tmpv[0] = sci->orig_args.arg1;
      tmpv[1] = sci->orig_args.arg2;
      tmpv[2] = sci->orig_args.arg3;
      tmpv[3] = sci->orig_args.arg4;
      tmpv[4] = sci->orig_args.arg5;
      tmpv[5] = sci->orig_args.arg6;
      tmpv[6] = sci->orig_args.arg7;
      tmpv[7] = sci->orig_args.arg8;
      VG_TDICT_CALL(tool_pre_syscall, tid, sysno,
                    &tmpv[0], sizeof(tmpv)/sizeof(tmpv[0]));
   }

   vg_assert(ent);
   vg_assert(ent->before);
   (ent->before)( tid,
                  &layout,
                  &sci->args, &sci->status, &sci->flags );

   /* If needed, gdbserver will report syscall entry to GDB */
   VG_(gdbserver_report_syscall)(True, sysno, tid);

   /* The pre-handler may have modified:
         sci->args
         sci->status
         sci->flags
      All else remains unchanged.
      Although the args may be modified, pre handlers are not allowed
      to change the syscall number.
   */
   /* Now we proceed according to what the pre-handler decided. */
   vg_assert(sci->status.what == SsHandToKernel
             || sci->status.what == SsComplete);
   vg_assert(sci->args.sysno == sci->orig_args.sysno);

   if (sci->status.what == SsComplete && !sr_isError(sci->status.sres)) {
      /* The pre-handler completed the syscall itself, declaring
         success. */
      if (sci->flags & SfNoWriteResult) {
         PRINT(" --> [pre-success] NoWriteResult");
      } else {
         PRINT(" --> [pre-success] %s", VG_(sr_as_string)(sci->status.sres));
      }
      /* In this case the allowable flags are to ask for a signal-poll
         and/or a yield after the call.  Changing the args isn't
         allowed. */
      vg_assert(0 == (sci->flags
                      & ~(SfPollAfter | SfYieldAfter | SfNoWriteResult)));
      vg_assert(eq_SyscallArgs(&sci->args, &sci->orig_args));
   }

   else
   if (sci->status.what == SsComplete && sr_isError(sci->status.sres)) {
      /* The pre-handler decided to fail syscall itself. */
      PRINT(" --> [pre-fail] %s", VG_(sr_as_string)(sci->status.sres));
      /* In this case, the pre-handler is also allowed to ask for the
         post-handler to be run anyway.  Changing the args is not
         allowed. */
      vg_assert(0 == (sci->flags & ~(SfMayBlock | SfPostOnFail | SfPollAfter)));
      vg_assert(eq_SyscallArgs(&sci->args, &sci->orig_args));
   }

   else
   if (sci->status.what != SsHandToKernel) {
      /* huh?! */
      vg_assert(0);
   }

   else /* (sci->status.what == HandToKernel) */ {
      /* Ok, this is the usual case -- and the complicated one.  There
         are two subcases: sync and async.  async is the general case
         and is to be used when there is any possibility that the
         syscall might block [a fact that the pre-handler must tell us
         via the sci->flags field.]  Because the tidying-away /
         context-switch overhead of the async case could be large, if
         we are sure that the syscall will not block, we fast-track it
         by doing it directly in this thread, which is a lot
         simpler. */

      /* Check that the given flags are allowable: MayBlock, PollAfter
         and PostOnFail are ok. */
      vg_assert(0 == (sci->flags & ~(SfMayBlock | SfPostOnFail | SfPollAfter | SfKernelRestart)));

      if (sci->flags & SfMayBlock) {

         /* Syscall may block, so run it asynchronously */
         vki_sigset_t mask;

         PRINT(" --> [async] ... \n");

         mask = tst->sig_mask;
         VG_(sanitize_client_sigmask)(&mask);

         /* Gack.  More impedance matching.  Copy the possibly
            modified syscall args back into the guest state. */
         /* JRS 2009-Mar-16: if the syscall args are possibly modified,
            then this assertion is senseless:
              vg_assert(eq_SyscallArgs(&sci->args, &sci->orig_args));
            The case that exposed it was sys_posix_spawn on Darwin,
            which heavily modifies its arguments but then lets the call
            go through anyway, with SfToBlock set, hence we end up here. */
         putSyscallArgsIntoGuestState( &sci->args, &tst->arch.vex );

         /* SfNoWriteResult flag is invalid for blocking signals because
            do_syscall_for_client() directly modifies the guest state. */
         vg_assert(!(sci->flags & SfNoWriteResult));

         /* Drop the bigLock */
         VG_(release_BigLock)(tid, VgTs_WaitSys, "VG_(client_syscall)[async]");
         /* Urr.  We're now in a race against other threads trying to
            acquire the bigLock.  I guess that doesn't matter provided
            that do_syscall_for_client only touches thread-local
            state. */

         /* Do the call, which operates directly on the guest state,
            not on our abstracted copies of the args/result. */
         do_syscall_for_client(sysno, tst, &mask);

         /* do_syscall_for_client may not return if the syscall was
            interrupted by a signal.  In that case, flow of control is
            first to m_signals.async_sighandler, which calls
            VG_(fixup_guest_state_after_syscall_interrupted), which
            fixes up the guest state, and possibly calls
            VG_(post_syscall).  Once that's done, control drops back
            to the scheduler.  */

         /* Darwin: do_syscall_for_client may not return if the
            syscall was workq_ops(WQOPS_THREAD_RETURN) and the kernel
            responded by starting the thread at wqthread_hijack(reuse=1)
            (to run another workqueue item). In that case, wqthread_hijack
            calls ML_(wqthread_continue), which is similar to
            VG_(fixup_guest_state_after_syscall_interrupted). */

         /* Reacquire the lock */
         VG_(acquire_BigLock)(tid, "VG_(client_syscall)[async]");

         /* Even more impedance matching.  Extract the syscall status
            from the guest state. */
         getSyscallStatusFromGuestState( &sci->status, &tst->arch.vex );
         vg_assert(sci->status.what == SsComplete);

         /* Be decorative, if required. */
         if (VG_(clo_trace_syscalls)) {
            PRINT("SYSCALL[%d,%u](%s) ... [async] --> %s",
                  VG_(getpid)(), tid, VG_SYSNUM_STRING(sysno),
                  VG_(sr_as_string)(sci->status.sres));
         }

      } else {

         /* run the syscall directly */
         /* The pre-handler may have modified the syscall args, but
            since we're passing values in ->args directly to the
            kernel, there's no point in flushing them back to the
            guest state.  Indeed doing so could be construed as
            incorrect. */
         SysRes sres
            = VG_(do_syscall)(sysno, sci->args.arg1, sci->args.arg2,
                                     sci->args.arg3, sci->args.arg4,
                                     sci->args.arg5, sci->args.arg6,
                                     sci->args.arg7, sci->args.arg8 );
         sci->status = convert_SysRes_to_SyscallStatus(sres);

         /* Be decorative, if required. */
         if (VG_(clo_trace_syscalls)) {
           PRINT("[sync] --> %s", VG_(sr_as_string)(sci->status.sres));
         }
      }
   }

   vg_assert(sci->status.what == SsComplete);

   vg_assert(VG_(is_running_thread)(tid));

   /* Dump the syscall result back in the guest state.  This is
      a platform-specific action. */
   if (!(sci->flags & SfNoWriteResult))
      putSyscallStatusIntoGuestState( tid, &sci->status, &tst->arch.vex );

   /* If needed, gdbserver will report syscall return to GDB */
   VG_(gdbserver_report_syscall)(False, sysno, tid);

   /* Situation now:
      - the guest state is now correctly modified following the syscall
      - modified args, original args and syscall status are still
        available in the syscallInfo[] entry for this syscall.

      Now go on to do the post-syscall actions (read on down ..)
   */
   PRINT(" ");
   VG_(post_syscall)(tid);
   PRINT("\n");
}


/* Perform post syscall actions.  The expected state on entry is
   precisely as at the end of VG_(client_syscall), that is:

   - guest state up to date following the syscall
   - modified args, original args and syscall status are still
     available in the syscallInfo[] entry for this syscall.
   - syscall status matches what's in the guest state.

   There are two ways to get here: the normal way -- being called by
   VG_(client_syscall), and the unusual way, from
   VG_(fixup_guest_state_after_syscall_interrupted).
   Darwin: there's a third way, ML_(wqthread_continue).
*/
void VG_(post_syscall) (ThreadId tid)
{
   SyscallInfo*             sci;
   const SyscallTableEntry* ent;
   SyscallStatus            test_status;
   ThreadState*             tst;
   Word sysno;

   /* Preliminaries */
   vg_assert(VG_(is_valid_tid)(tid));
   vg_assert(tid >= 1 && tid < VG_N_THREADS);
   vg_assert(VG_(is_running_thread)(tid));

   tst = VG_(get_ThreadState)(tid);
   sci = & syscallInfo[tid];

   /* m_signals.sigvgkill_handler might call here even when not in
      a syscall. */
   if (sci->status.what == SsIdle || sci->status.what == SsHandToKernel) {
      sci->status.what = SsIdle;
      return;
   }

   /* Validate current syscallInfo entry.  In particular we require
      that the current .status matches what's actually in the guest
      state.  At least in the normal case where we have actually
      previously written the result into the guest state. */
   vg_assert(sci->status.what == SsComplete);

   /* Get the system call number.  Because the pre-handler isn't
      allowed to mess with it, it should be the same for both the
      original and potentially-modified args. */
   vg_assert(sci->args.sysno == sci->orig_args.sysno);
   sysno = sci->args.sysno;

   getSyscallStatusFromGuestState( &test_status, &tst->arch.vex );
   if (!(sci->flags & SfNoWriteResult)) {
      vg_assert(eq_SyscallStatus( sysno, &sci->status, &test_status ));
   }
   /* Failure of the above assertion on Darwin can indicate a problem
      in the syscall wrappers that pre-fail or pre-succeed the
      syscall, by calling SET_STATUS_Success or SET_STATUS_Failure,
      when they really should call SET_STATUS_from_SysRes.  The former
      create a UNIX-class syscall result on Darwin, which may not be
      correct for the syscall; if that's the case then this assertion
      fires.  See PRE(thread_fast_set_cthread_self) for an example.  On
      non-Darwin platforms this assertion is should never fail, and this
      comment is completely irrelevant. */
   /* Ok, looks sane */

   /* pre: status == Complete (asserted above) */
   /* Consider either success or failure.  Now run the post handler if:
      - it exists, and
      - Success or (Failure and PostOnFail is set)
   */
   ent = get_syscall_entry(sysno);
   if (ent->after
       && ((!sr_isError(sci->status.sres))
           || (sr_isError(sci->status.sres)
               && (sci->flags & SfPostOnFail) ))) {

      (ent->after)( tid, &sci->args, &sci->status );
   }

   /* Because the post handler might have changed the status (eg, the
      post-handler for sys_open can change the result from success to
      failure if the kernel supplied a fd that it doesn't like), once
      again dump the syscall result back in the guest state.*/
   if (!(sci->flags & SfNoWriteResult))
      putSyscallStatusIntoGuestState( tid, &sci->status, &tst->arch.vex );

   /* Do any post-syscall actions required by the tool. */
   if (VG_(needs).syscall_wrapper) {
      UWord tmpv[8];
      tmpv[0] = sci->orig_args.arg1;
      tmpv[1] = sci->orig_args.arg2;
      tmpv[2] = sci->orig_args.arg3;
      tmpv[3] = sci->orig_args.arg4;
      tmpv[4] = sci->orig_args.arg5;
      tmpv[5] = sci->orig_args.arg6;
      tmpv[6] = sci->orig_args.arg7;
      tmpv[7] = sci->orig_args.arg8;
      VG_TDICT_CALL(tool_post_syscall, tid,
                    sysno,
                    &tmpv[0], sizeof(tmpv)/sizeof(tmpv[0]),
                    sci->status.sres);
   }

   /* The syscall is done. */
   vg_assert(sci->status.what == SsComplete);
   sci->status.what = SsIdle;

   /* The pre/post wrappers may have concluded that pending signals
      might have been created, and will have set SfPollAfter to
      request a poll for them once the syscall is done. */
   if (sci->flags & SfPollAfter)
      VG_(poll_signals)(tid);

   /* Similarly, the wrappers might have asked for a yield
      afterwards. */
   if (sci->flags & SfYieldAfter)
      VG_(vg_yield)();
}


/* ---------------------------------------------------------------------
   Dealing with syscalls which get interrupted by a signal:
   VG_(fixup_guest_state_after_syscall_interrupted)
   ------------------------------------------------------------------ */

/* Syscalls done on behalf of the client are finally handed off to the
   kernel in VG_(client_syscall) above, either by calling
   do_syscall_for_client (the async case), or by calling
   VG_(do_syscall6) (the sync case).

   If the syscall is not interrupted by a signal (it may block and
   later unblock, but that's irrelevant here) then those functions
   eventually return and so control is passed to VG_(post_syscall).
   NB: not sure if the sync case can actually get interrupted, as it
   operates with all signals masked.

   However, the syscall may get interrupted by an async-signal.  In
   that case do_syscall_for_client/VG_(do_syscall6) do not
   return.  Instead we wind up in m_signals.async_sighandler.  We need
   to fix up the guest state to make it look like the syscall was
   interrupted for guest.  So async_sighandler calls here, and this
   does the fixup.  Note that from here we wind up calling
   VG_(post_syscall) too.
*/


/* These are addresses within ML_(do_syscall_for_client_WRK).  See
   syscall-$PLAT.S for details.
*/
#if defined(VGO_linux) || defined(VGO_freebsd)
  extern const Addr ML_(blksys_setup);
  extern const Addr ML_(blksys_restart);
  extern const Addr ML_(blksys_complete);
  extern const Addr ML_(blksys_committed);
  extern const Addr ML_(blksys_finished);
#elif defined(VGO_darwin)
  /* Darwin requires extra uglyness */
  extern const Addr ML_(blksys_setup_MACH);
  extern const Addr ML_(blksys_restart_MACH);
  extern const Addr ML_(blksys_complete_MACH);
  extern const Addr ML_(blksys_committed_MACH);
  extern const Addr ML_(blksys_finished_MACH);
  extern const Addr ML_(blksys_setup_MDEP);
  extern const Addr ML_(blksys_restart_MDEP);
  extern const Addr ML_(blksys_complete_MDEP);
  extern const Addr ML_(blksys_committed_MDEP);
  extern const Addr ML_(blksys_finished_MDEP);
  extern const Addr ML_(blksys_setup_UNIX);
  extern const Addr ML_(blksys_restart_UNIX);
  extern const Addr ML_(blksys_complete_UNIX);
  extern const Addr ML_(blksys_committed_UNIX);
  extern const Addr ML_(blksys_finished_UNIX);
#elif defined(VGO_solaris)
  extern const Addr ML_(blksys_setup);
  extern const Addr ML_(blksys_complete);
  extern const Addr ML_(blksys_committed);
  extern const Addr ML_(blksys_finished);
  extern const Addr ML_(blksys_setup_DRET);
  extern const Addr ML_(blksys_complete_DRET);
  extern const Addr ML_(blksys_committed_DRET);
  extern const Addr ML_(blksys_finished_DRET);
#else
# error "Unknown OS"
#endif


/* Back up guest state to restart a system call. */

void ML_(fixup_guest_state_to_restart_syscall) ( ThreadArchState* arch )
{
#if defined(VGP_x86_linux)
   arch->vex.guest_EIP -= 2;             // sizeof(int $0x80)

   /* Make sure our caller is actually sane, and we're really backing
      back over a syscall.

      int $0x80 == CD 80
   */
   {
      UChar *p = (UChar *)arch->vex.guest_EIP;

      if (p[0] != 0xcd || p[1] != 0x80)
         VG_(message)(Vg_DebugMsg,
                      "?! restarting over syscall at %#x %02x %02x\n",
                      arch->vex.guest_EIP, p[0], p[1]);

      vg_assert(p[0] == 0xcd && p[1] == 0x80);
   }

#elif defined(VGP_amd64_linux)
   arch->vex.guest_RIP -= 2;             // sizeof(syscall)

   /* Make sure our caller is actually sane, and we're really backing
      back over a syscall.

      syscall == 0F 05
   */
   {
      UChar *p = (UChar *)arch->vex.guest_RIP;

      if (p[0] != 0x0F || p[1] != 0x05)
         VG_(message)(Vg_DebugMsg,
                      "?! restarting over syscall at %#llx %02x %02x\n",
                      arch->vex.guest_RIP, p[0], p[1]);

      vg_assert(p[0] == 0x0F && p[1] == 0x05);
   }

#elif defined(VGP_ppc32_linux) || defined(VGP_ppc64be_linux)
   arch->vex.guest_CIA -= 4;             // sizeof(ppc32 instr)

   /* Make sure our caller is actually sane, and we're really backing
      back over a syscall.

      sc == 44 00 00 02
   */
   {
      UChar *p = (UChar *)arch->vex.guest_CIA;

      if (p[0] != 0x44 || p[1] != 0x0 || p[2] != 0x0 || p[3] != 0x02)
         VG_(message)(Vg_DebugMsg,
                      "?! restarting over syscall at %#llx %02x %02x %02x %02x\n",
                      (ULong)arch->vex.guest_CIA, p[0], p[1], p[2], p[3]);

      vg_assert(p[0] == 0x44 && p[1] == 0x0 && p[2] == 0x0 && p[3] == 0x2);
   }

#elif defined(VGP_ppc64le_linux)
   arch->vex.guest_CIA -= 4;             // sizeof(ppc32 instr)

   /* Make sure our caller is actually sane, and we're really backing
      back over a syscall.

      sc == 44 00 00 02
      or
      scv == 44 00 00 01
   */
   {
      UChar *p = (UChar *)arch->vex.guest_CIA;

      if (!(p[3] == 0x44 && p[2] == 0x0 && p[1] == 0x0
            && (p[0] == 0x01 || p[0] == 0x02)))
         VG_(message)(Vg_DebugMsg,
                      "?! restarting over syscall at %#llx %02x %02x %02x %02x\n",
                      arch->vex.guest_CIA, p[3], p[2], p[1], p[0]);

      vg_assert(p[3] == 0x44 && p[2] == 0x0 && p[1] == 0x0
                && (p[0] == 0x1 || p[0] == 0x2));
   }

#elif defined(VGP_arm_linux)
   if (arch->vex.guest_R15T & 1) {
      // Thumb mode.  SVC is a encoded as
      //   1101 1111 imm8
      // where imm8 is the SVC number, and we only accept 0.
      arch->vex.guest_R15T -= 2;   // sizeof(thumb 16 bit insn)
      UChar* p     = (UChar*)(arch->vex.guest_R15T - 1);
      Bool   valid = p[0] == 0 && p[1] == 0xDF;
      if (!valid) {
         VG_(message)(Vg_DebugMsg,
                      "?! restarting over (Thumb) syscall that is not syscall "
                      "at %#x %02x %02x\n",
                      arch->vex.guest_R15T - 1, p[0], p[1]);
      }
      vg_assert(valid);
      // FIXME: NOTE, this really isn't right.  We need to back up
      // ITSTATE to what it was before the SVC instruction, but we
      // don't know what it was.  At least assert that it is now
      // zero, because if it is nonzero then it must also have
      // been nonzero for the SVC itself, which means it was
      // conditional.  Urk.
      vg_assert(arch->vex.guest_ITSTATE == 0);
   } else {
      // ARM mode.  SVC is encoded as
      //   cond 1111 imm24
      // where imm24 is the SVC number, and we only accept 0.
      arch->vex.guest_R15T -= 4;   // sizeof(arm instr)
      UChar* p     = (UChar*)arch->vex.guest_R15T;
      Bool   valid = p[0] == 0 && p[1] == 0 && p[2] == 0
                     && (p[3] & 0xF) == 0xF;
      if (!valid) {
         VG_(message)(Vg_DebugMsg,
                      "?! restarting over (ARM) syscall that is not syscall "
                      "at %#x %02x %02x %02x %02x\n",
                      arch->vex.guest_R15T, p[0], p[1], p[2], p[3]);
      }
      vg_assert(valid);
   }

#elif defined(VGP_arm64_linux)
   arch->vex.guest_PC -= 4;             // sizeof(arm64 instr)

   /* Make sure our caller is actually sane, and we're really backing
      back over a syscall.

      svc #0 == d4 00 00 01
   */
   {
      UChar *p = (UChar *)arch->vex.guest_PC;

      if (p[0] != 0x01 || p[1] != 0x00 || p[2] != 0x00 || p[3] != 0xD4)
         VG_(message)(
            Vg_DebugMsg,
            "?! restarting over syscall at %#llx %02x %02x %02x %02x\n",
            arch->vex.guest_PC, p[0], p[1], p[2], p[3]
          );

      vg_assert(p[0] == 0x01 && p[1] == 0x00 && p[2] == 0x00 && p[3] == 0xD4);
   }

#elif defined(VGP_x86_freebsd)
   /* XXX: we support different syscall methods. */
   arch->vex.guest_EIP -= 2;             // sizeof(int $0x80)

   /* Make sure our caller is actually sane, and we're really backing
      back over a syscall.

      int $0x80 == CD 80
   */
   {
      UChar *p = (UChar *)arch->vex.guest_EIP;

      if (p[0] != 0xcd || p[1] != 0x80)
         VG_(message)(Vg_DebugMsg,
                      "?! restarting over syscall at %#x %02x %02x\n",
                      arch->vex.guest_EIP, p[0], p[1]);

      vg_assert(p[0] == 0xcd && p[1] == 0x80);
   }

#elif defined(VGP_amd64_freebsd)
   /* XXX: we support different syscall methods. */
   arch->vex.guest_RIP -= 2;             // sizeof(syscall)

   /* Make sure our caller is actually sane, and we're really backing
      back over a syscall.

      syscall == 0F 05
   */
   {
      UChar *p = (UChar *)arch->vex.guest_RIP;

      if (p[0] != 0x0F || p[1] != 0x05)
         VG_(message)(Vg_DebugMsg,
                      "?! restarting over syscall at %#llx %02x %02x\n",
                      arch->vex.guest_RIP, p[0], p[1]);

      vg_assert(p[0] == 0x0F && p[1] == 0x05);
   }

#elif defined(VGP_arm64_freebsd)
   arch->vex.guest_PC -= 4;             // sizeof(arm64 instr)

   /* Make sure our caller is actually sane, and we're really backing
      back over a syscall.

       svc #0 == d4 00 00 01
    */
   {
      UChar *p = (UChar *)arch->vex.guest_PC;

      if (p[0] != 0x01 || p[1] != 0x00 || p[2] != 0x00 || p[3] != 0xD4)
         VG_(message)(
            Vg_DebugMsg,
            "?! restarting over syscall at %#llx %02x %02x %02x %02x\n",
            arch->vex.guest_PC, p[0], p[1], p[2], p[3]
            );

      vg_assert(p[0] == 0x01 && p[1] == 0x00 && p[2] == 0x00 && p[3] == 0xD4);
   }

#elif defined(VGP_x86_darwin)
   arch->vex.guest_EIP = arch->vex.guest_IP_AT_SYSCALL;

   /* Make sure our caller is actually sane, and we're really backing
      back over a syscall.

      int $0x80 == CD 80  // Used to communicate with BSD syscalls
      int $0x81 == CD 81  // Used to communicate with Mach traps
      int $0x82 == CD 82  // Used to communicate with "thread" ?
      sysenter  == 0F 34  // Used to communicate with Unix syscalls
   */
   {
       UChar *p = (UChar *)arch->vex.guest_EIP;
       Bool  ok = (p[0] == 0xCD && p[1] == 0x80)
                  || (p[0] == 0xCD && p[1] == 0x81)
                  || (p[0] == 0xCD && p[1] == 0x82)
                  || (p[0] == 0x0F && p[1] == 0x34);
       if (!ok)
           VG_(message)(Vg_DebugMsg,
                        "?! restarting over syscall at %#x %02x %02x\n",
                        arch->vex.guest_EIP, p[0], p[1]);
       vg_assert(ok);
   }

#elif defined(VGP_amd64_darwin)
   arch->vex.guest_RIP = arch->vex.guest_IP_AT_SYSCALL;

   /* Make sure our caller is actually sane, and we're really backing
      back over a syscall.

      syscall   == 0F 05
   */
   {
       UChar *p = (UChar *)arch->vex.guest_RIP;

       Bool  ok = (p[0] == 0x0F && p[1] == 0x05);
       if (!ok)
           VG_(message)(Vg_DebugMsg,
                        "?! restarting over syscall at %#llx %02x %02x\n",
                        arch->vex.guest_RIP, p[0], p[1]);
       vg_assert(ok);
   }

#elif defined(VGP_arm64_darwin)
   arch->vex.guest_PC = arch->vex.guest_IP_AT_SYSCALL;
   // FIXME: should be this?
   // arch->vex.guest_PC -= 4;             // sizeof(arm64 instr)

   /* Make sure our caller is actually sane, and we're really backing
      back over a syscall.

      svc #0x80 == d4 00 10 01
   */
   {
      UChar *p = (UChar *)arch->vex.guest_PC;

      Bool ok = p[0] == 0x01 && p[1] == 0x10 && p[2] == 0x00 && p[3] == 0xD4;
      if (!ok)
         VG_(message)(
            Vg_DebugMsg,
            "?! restarting over syscall at %#llx %02x %02x %02x %02x\n",
            arch->vex.guest_PC, p[0], p[1], p[2], p[3]
          );

      vg_assert(ok);
   }

#elif defined(VGP_s390x_linux)
   arch->vex.guest_IA -= 2;             // sizeof(syscall)

   /* Make sure our caller is actually sane, and we're really backing
      back over a syscall.

      syscall == 0A <num>
   */
   {
      UChar *p = (UChar *)arch->vex.guest_IA;
      if (p[0] != 0x0A)
         VG_(message)(Vg_DebugMsg,
                      "?! restarting over syscall at %#llx %02x %02x\n",
                      arch->vex.guest_IA, p[0], p[1]);

      vg_assert(p[0] == 0x0A);
   }

#elif defined(VGP_mips32_linux) || defined(VGP_mips64_linux)

   arch->vex.guest_PC -= 4;             // sizeof(mips instr)

   /* Make sure our caller is actually sane, and we're really backing
      back over a syscall.

      syscall == 00 00 00 0C
      big endian
      syscall == 0C 00 00 00
   */
   {
      UChar *p = (UChar *)(Addr)(arch->vex.guest_PC);
#     if defined (VG_LITTLEENDIAN)
      if (p[0] != 0x0c || p[1] != 0x00 || p[2] != 0x00 || p[3] != 0x00)
         VG_(message)(Vg_DebugMsg,
                      "?! restarting over syscall at %#llx %02x %02x %02x %02x\n",
                      (ULong)arch->vex.guest_PC, p[0], p[1], p[2], p[3]);

      vg_assert(p[0] == 0x0c && p[1] == 0x00 && p[2] == 0x00 && p[3] == 0x00);
#     elif defined (VG_BIGENDIAN)
      if (p[0] != 0x00 || p[1] != 0x00 || p[2] != 0x00 || p[3] != 0x0c)
         VG_(message)(Vg_DebugMsg,
                      "?! restarting over syscall at %#llx %02x %02x %02x %02x\n",
                      (ULong)arch->vex.guest_PC, p[0], p[1], p[2], p[3]);

      vg_assert(p[0] == 0x00 && p[1] == 0x00 && p[2] == 0x00 && p[3] == 0x0c);
#     else
#        error "Unknown endianness"
#     endif
   }

#elif defined(VGP_nanomips_linux)
   {
      /* Make sure our caller is actually sane, and we're really backing
         back over a syscall.
      */
      arch->vex.guest_PC -= 2;
      /* PC has to be 16-bit aligned. */
      vg_assert((arch->vex.guest_PC & 1) == 0);

      UShort *p = ASSUME_ALIGNED(UShort *, (Addr)(arch->vex.guest_PC));

      if (((*p) & 0xFFFD) != 0x1008) {
         if (((*(p - 1)) & 0xFFFD) != 0x0008) {
            VG_(message)(Vg_DebugMsg,
                         "?! restarting over syscall at %#x %08lx\n",
                         arch->vex.guest_PC, (UWord)(*p));
            vg_assert(0);
         }
         arch->vex.guest_PC -= 2;
      }
   }
#elif defined(VGP_x86_solaris)
   arch->vex.guest_EIP -= 2;   // sizeof(int $0x91) or sizeof(syscall)

   /* Make sure our caller is actually sane, and we're really backing
      back over a syscall.

      int $0x91 == CD 91
      syscall   == 0F 05
      sysenter  == 0F 34

      Handle also other syscall instructions because we also handle them in
      the scheduler.
      int $0x80 == CD 80
      int $0x81 == CD 81
      int $0x82 == CD 82
   */
   {
      UChar *p = (UChar *)arch->vex.guest_EIP;

      Bool  ok = (p[0] == 0xCD && p[1] == 0x91)
                  || (p[0] == 0x0F && p[1] == 0x05)
                  || (p[0] == 0x0F && p[1] == 0x34)
                  || (p[0] == 0xCD && p[1] == 0x80)
                  || (p[0] == 0xCD && p[1] == 0x81)
                  || (p[0] == 0xCD && p[1] == 0x82);
      if (!ok)
         VG_(message)(Vg_DebugMsg,
                      "?! restarting over syscall at %#x %02x %02x\n",
                      arch->vex.guest_EIP, p[0], p[1]);
      vg_assert(ok);
   }

#elif defined(VGP_amd64_solaris)
   arch->vex.guest_RIP -= 2;   // sizeof(syscall)

   /* Make sure our caller is actually sane, and we're really backing
      back over a syscall.

      syscall   == 0F 05
   */
   {
      UChar *p = (UChar *)arch->vex.guest_RIP;

      Bool  ok = (p[0] == 0x0F && p[1] == 0x05);
      if (!ok)
         VG_(message)(Vg_DebugMsg,
                      "?! restarting over syscall at %#llx %02x %02x\n",
                      arch->vex.guest_RIP, p[0], p[1]);
      vg_assert(ok);
   }

#else
#  error "ML_(fixup_guest_state_to_restart_syscall): unknown plat"
#endif
}


/*
   Fix up the guest state when a syscall is interrupted by a signal
   and so has been forced to return 'sysret'.

   To do this, we determine the precise state of the syscall by
   looking at the (real) IP at the time the signal happened.  The
   syscall sequence looks like:

     1. unblock signals
     2. perform syscall
     3. save result to guest state (EAX, RAX, R3+CR0.SO, R0, V0)
     4. re-block signals

   If a signal
   happens at      Then     Why?
   [1-2)           restart  nothing has happened (restart syscall)
   [2]             restart  syscall hasn't started, or kernel wants to restart
   [2-3)           save     syscall complete, but results not saved
   [3-4)           syscall complete, results saved

   Sometimes we never want to restart an interrupted syscall (because
   sigaction says not to), so we only restart if "restart" is True.

   This will also call VG_(post_syscall) if the syscall has actually
   completed (either because it was interrupted, or because it
   actually finished).  It will not call VG_(post_syscall) if the
   syscall is set up for restart, which means that the pre-wrapper may
   get called multiple times.
*/

void
VG_(fixup_guest_state_after_syscall_interrupted)( ThreadId tid,
                                                  Addr     ip,
                                                  SysRes   sres,
                                                  Bool     restart,
                                                  struct vki_ucontext *uc)
{
   /* Note that we don't know the syscall number here, since (1) in
      general there's no reliable way to get hold of it short of
      stashing it in the guest state before the syscall, and (2) in
      any case we don't need to know it for the actions done by this
      routine.

      Furthermore, 'sres' is only used in the case where the syscall
      is complete, but the result has not been committed to the guest
      state yet.  In any other situation it will be meaningless and
      therefore ignored. */

   ThreadState*     tst;
   SyscallStatus    canonical;
   ThreadArchState* th_regs;
   SyscallInfo*     sci;

   /* Compute some Booleans indicating which range we're in. */
   Bool outside_range,
        in_setup_to_restart,      // [1,2) in the .S files
        at_restart,               // [2]   in the .S files
        in_complete_to_committed, // [3,4) in the .S files
        in_committed_to_finished; // [4,5) in the .S files

   if (VG_(clo_trace_signals))
      VG_(message)( Vg_DebugMsg,
                    "interrupted_syscall: tid=%u, ip=%#lx, "
                    "restart=%s, sres.isErr=%s, sres.val=%" FMT_REGWORD "u\n",
                    tid,
                    ip,
                    restart ? "True" : "False",
                    sr_isError(sres) ? "True" : "False",
                    sr_isError(sres) ? (RegWord)sr_Err(sres) :
                                       (RegWord)sr_Res(sres));

   vg_assert(VG_(is_valid_tid)(tid));
   vg_assert(tid >= 1 && tid < VG_N_THREADS);
   vg_assert(VG_(is_running_thread)(tid));

   tst     = VG_(get_ThreadState)(tid);
   th_regs = &tst->arch;
   sci     = & syscallInfo[tid];

#  if defined(VGO_linux) || defined(VGO_freebsd)
   outside_range
      = ip < ML_(blksys_setup) || ip >= ML_(blksys_finished);
   in_setup_to_restart
      = ip >= ML_(blksys_setup) && ip < ML_(blksys_restart);

#if  defined(VGP_ppc64le_linux)
   /* Starting with ISA 3.0, Power supports two system call instructions sc
      and scv.  The code in file syscall-ppc64[be|le]-linux.S uses an input
      to call the requested system call.  The definitions for blksys_restart
      and blksys_complete must account for being at either of the two system
      calls and account for the branch to lable 3 if the sc instruction was
      called.  at_restart is true if the ip is at either system call
      instruction.  in_complete_to_committed is true if the ip is between
      blksys_complete and blksys_committed OR at the branch after the sc
      instruction.  The scv instruction is currently only supported on LE. */
   at_restart
      = (ip == ML_(blksys_restart)) || ((ip-8) == ML_(blksys_restart));
   in_complete_to_committed
      = (ip >= ML_(blksys_complete) && ip < ML_(blksys_committed)) ||
      ((ip+8) == ML_(blksys_complete));
#else
   at_restart
      = ip == ML_(blksys_restart);
   in_complete_to_committed
      = ip >= ML_(blksys_complete) && ip < ML_(blksys_committed);
#endif

   in_committed_to_finished
      = ip >= ML_(blksys_committed) && ip < ML_(blksys_finished);
#  elif defined(VGO_darwin)
   outside_range
      =  (ip < ML_(blksys_setup_MACH) || ip >= ML_(blksys_finished_MACH))
      && (ip < ML_(blksys_setup_MDEP) || ip >= ML_(blksys_finished_MDEP))
      && (ip < ML_(blksys_setup_UNIX) || ip >= ML_(blksys_finished_UNIX));
   in_setup_to_restart
      =  (ip >= ML_(blksys_setup_MACH) && ip < ML_(blksys_restart_MACH))
      || (ip >= ML_(blksys_setup_MDEP) && ip < ML_(blksys_restart_MDEP))
      || (ip >= ML_(blksys_setup_UNIX) && ip < ML_(blksys_restart_UNIX));
   at_restart
      =  (ip == ML_(blksys_restart_MACH))
      || (ip == ML_(blksys_restart_MDEP))
      || (ip == ML_(blksys_restart_UNIX));
   in_complete_to_committed
      =  (ip >= ML_(blksys_complete_MACH) && ip < ML_(blksys_committed_MACH))
      || (ip >= ML_(blksys_complete_MDEP) && ip < ML_(blksys_committed_MDEP))
      || (ip >= ML_(blksys_complete_UNIX) && ip < ML_(blksys_committed_UNIX));
   in_committed_to_finished
      =  (ip >= ML_(blksys_committed_MACH) && ip < ML_(blksys_finished_MACH))
      || (ip >= ML_(blksys_committed_MDEP) && ip < ML_(blksys_finished_MDEP))
      || (ip >= ML_(blksys_committed_UNIX) && ip < ML_(blksys_finished_UNIX));
   /* Wasn't that just So Much Fun?  Does your head hurt yet?  Mine does. */
#  elif defined(VGO_solaris)
   /* The solaris port is never outside the range. */
   outside_range = False;
   /* The Solaris kernel never restarts syscalls directly! */
   at_restart = False;
   if (tst->os_state.in_door_return) {
      vg_assert(ip >= ML_(blksys_setup_DRET)
                && ip < ML_(blksys_finished_DRET));

      in_setup_to_restart
         = ip >= ML_(blksys_setup_DRET) && ip < ML_(blksys_complete_DRET);
      in_complete_to_committed
         = ip >= ML_(blksys_complete_DRET) && ip < ML_(blksys_committed_DRET);
      in_committed_to_finished
         = ip >= ML_(blksys_committed_DRET) && ip < ML_(blksys_finished_DRET);
   }
   else {
      vg_assert(ip >= ML_(blksys_setup) && ip < ML_(blksys_finished));

      in_setup_to_restart
         = ip >= ML_(blksys_setup) && ip < ML_(blksys_complete);
      in_complete_to_committed
         = ip >= ML_(blksys_complete) && ip < ML_(blksys_committed);
      in_committed_to_finished
         = ip >= ML_(blksys_committed) && ip < ML_(blksys_finished);
   }
#  else
#    error "Unknown OS"
#  endif

#if defined(VGO_freebsd) || defined(VGO_darwin)
  if (outside_range)
  {
<<<<<<< HEAD
     /* This is not guaranteed to work since the compiler / link editor
        could lay out the binary functions in a different order to
        the source file. However, it seems to work. */

#if defined (VGA_amd64)

     vg_assert((Addr)_______VVVVVVVV_after_GuestAMD64_put_rflag_c_VVVVVVVV_______ >
               (Addr)LibVEX_GuestAMD64_put_rflag_c );

     vg_assert(addr________VVVVVVVV_amd64g_calculate_rflags_all_WRK_VVVVVVVV_______ >
               addr_amd64g_calculate_rflags_all_WRK);

     if ((ip >= (Addr)LibVEX_GuestAMD64_put_rflag_c &&
          ip <  (Addr)_______VVVVVVVV_after_GuestAMD64_put_rflag_c_VVVVVVVV_______) ||
         (ip >= addr_amd64g_calculate_rflags_all_WRK &&
         ip < addr________VVVVVVVV_amd64g_calculate_rflags_all_WRK_VVVVVVVV_______))
#elif defined (VGA_x86)

     vg_assert((Addr)_______VVVVVVVV_after_LibVEX_GuestX86_put_eflag_c_VVVVVVVV_______ >
               (Addr)LibVEX_GuestX86_put_eflag_c);

     vg_assert(addr________VVVVVVVV_x86g_calculate_eflags_all_WRK_VVVVVVVV_______>
              addr_x86g_calculate_eflags_all_WRK);

     if ((ip >= (Addr)LibVEX_GuestX86_put_eflag_c &&
         ip <  (Addr)_______VVVVVVVV_after_LibVEX_GuestX86_put_eflag_c_VVVVVVVV_______) ||
         (ip >= addr_x86g_calculate_eflags_all_WRK &&
          ip < addr________VVVVVVVV_x86g_calculate_eflags_all_WRK_VVVVVVVV_______))
#elif defined(VGA_arm64)

    // TODO: finish this (unsure WHICH flags need to be protected)

#else
#error "Unsupported architecture"
#endif
=======
     if (th_regs->vex.guest_SETC)
>>>>>>> 7c079ba1
     {
        outside_range = False;
        in_complete_to_committed = True;
     }
  }
#endif


   /* Figure out what the state of the syscall was by examining the
      (real) IP at the time of the signal, and act accordingly. */
   if (outside_range) {
      if (VG_(clo_trace_signals))
         VG_(message)( Vg_DebugMsg,
                       "  not in syscall at all: hmm, very suspicious\n" );
      /* Looks like we weren't in a syscall at all.  Hmm. */
      vg_assert(sci->status.what != SsIdle);
      return;
   }

   /* We should not be here unless this thread had first started up
      the machinery for a syscall by calling VG_(client_syscall).
      Hence: */
   vg_assert(sci->status.what != SsIdle);

   /* now, do one of four fixup actions, depending on where the IP has
      got to. */

   if (in_setup_to_restart) {
      /* syscall hasn't even started; go around again */
      if (VG_(clo_trace_signals))
         VG_(message)( Vg_DebugMsg, "  not started: restarting\n");
      vg_assert(sci->status.what == SsHandToKernel);
      ML_(fixup_guest_state_to_restart_syscall)(th_regs);
   }

   else
   if (at_restart) {
#     if defined(VGO_solaris)
      /* We should never hit this branch on Solaris, see the comment above. */
      vg_assert(0);
#     endif

      /* We're either about to run the syscall, or it was interrupted
         and the kernel restarted it.  Restart if asked, otherwise
         EINTR it. */
      if (restart) {
         if (VG_(clo_trace_signals))
            VG_(message)( Vg_DebugMsg, "  at syscall instr: restarting\n");
         ML_(fixup_guest_state_to_restart_syscall)(th_regs);
      } else {
         if (VG_(clo_trace_signals))
            VG_(message)( Vg_DebugMsg, "  at syscall instr: returning EINTR\n");
         canonical = convert_SysRes_to_SyscallStatus(
                        VG_(mk_SysRes_Error)( VKI_EINTR )
                     );
         if (!(sci->flags & SfNoWriteResult))
            putSyscallStatusIntoGuestState( tid, &canonical, &th_regs->vex );
         sci->status = canonical;
         VG_(post_syscall)(tid);
      }
   }

   else
   if (in_complete_to_committed) {
      /* Syscall complete, but result hasn't been written back yet.
         Write the SysRes we were supplied with back to the guest
         state. */
      if (VG_(clo_trace_signals))
         VG_(message)( Vg_DebugMsg,
                       "  completed, but uncommitted: committing\n");
      canonical = convert_SysRes_to_SyscallStatus( sres );
      vg_assert(!(sci->flags & SfNoWriteResult));
      putSyscallStatusIntoGuestState( tid, &canonical, &th_regs->vex );
#     if defined(VGO_solaris)
      if (tst->os_state.in_door_return) {
#        if defined(VGP_x86_solaris)
         /* Registers %esp and %ebp were also modified by the syscall. */
         tst->arch.vex.guest_ESP = uc->uc_mcontext.gregs[VKI_UESP];
         tst->arch.vex.guest_EBP = uc->uc_mcontext.gregs[VKI_EBP];
#        elif defined(VGP_amd64_solaris)
         tst->arch.vex.guest_RSP = uc->uc_mcontext.gregs[VKI_REG_RSP];
         tst->arch.vex.guest_RBP = uc->uc_mcontext.gregs[VKI_REG_RBP];
#        endif
      }
#     endif
      sci->status = canonical;
      VG_(post_syscall)(tid);
   }

   else
   if (in_committed_to_finished) {
      /* Result committed, but the signal mask has not been restored;
         we expect our caller (the signal handler) will have fixed
         this up. */
/* XXX: needed? */
#if defined(VGP_x86_freebsd)
      /* On FreeBSD, the success/fail status is returned to the caller
        and still has to be fixed up here. */
      if (!(sci->flags & SfNoWriteResult)) {
        if (sr_isError(sres))
           LibVEX_GuestX86_put_eflag_c(1, &th_regs->vex);
        else
           LibVEX_GuestX86_put_eflag_c(0, &th_regs->vex);
      }
#elif defined(VGP_amd64_freebsd)
      if (!(sci->flags & SfNoWriteResult)) {
        if (sr_isError(sres))
           LibVEX_GuestAMD64_put_rflag_c(1, &th_regs->vex);
        else
           LibVEX_GuestAMD64_put_rflag_c(0, &th_regs->vex);
      }
#elif defined(VGP_arm64_freebsd)
      if (!(sci->flags & SfNoWriteResult)) {
         if (sr_isError(sres))
            LibVEX_GuestARM64_put_nzcv_c(1, &th_regs->vex);
         else
            LibVEX_GuestARM64_put_nzcv_c(0, &th_regs->vex);
      }
#endif
      if (VG_(clo_trace_signals))
         VG_(message)( Vg_DebugMsg,
                       "  completed and committed: nothing to do\n");
#     if defined(VGP_x86_solaris)
      /* The %eax and %edx values are committed but the carry flag is still
         uncommitted.  Save it now. */
      LibVEX_GuestX86_put_eflag_c(sr_isError(sres), &th_regs->vex);
#     elif defined(VGP_amd64_solaris)
      LibVEX_GuestAMD64_put_rflag_c(sr_isError(sres), &th_regs->vex);
#     endif
      getSyscallStatusFromGuestState( &sci->status, &th_regs->vex );
      vg_assert(sci->status.what == SsComplete);
      VG_(post_syscall)(tid);
   }

   else
      VG_(core_panic)("?? strange syscall interrupt state?");

   /* In all cases, the syscall is now finished (even if we called
      ML_(fixup_guest_state_to_restart_syscall), since that just
      re-positions the guest's IP for another go at it).  So we need
      to record that fact. */
   sci->status.what = SsIdle;
}


#if defined(VGO_solaris)
/* Returns True if ip is inside a fixable syscall code in syscall-*-*.S.  This
   function can be called by a 'non-running' thread! */
Bool VG_(is_ip_in_blocking_syscall)(ThreadId tid, Addr ip)
{
   ThreadState *tst = VG_(get_ThreadState)(tid);

   if (tst->os_state.in_door_return)
      return ip >= ML_(blksys_setup_DRET) && ip < ML_(blksys_finished_DRET);
   else
      return ip >= ML_(blksys_setup) && ip < ML_(blksys_finished);
}
#endif


#if defined(VGO_darwin)
// Clean up after workq_ops(WQOPS_THREAD_RETURN) jumped to wqthread_hijack.
// This is similar to VG_(fixup_guest_state_after_syscall_interrupted).
// This longjmps back to the scheduler.
void ML_(wqthread_continue_NORETURN)(ThreadId tid)
{
   ThreadState*     tst;
   SyscallInfo*     sci;

   VG_(acquire_BigLock)(tid, "wqthread_continue_NORETURN");

   PRINT("SYSCALL[%d,%u](%s) workq_ops() starting new workqueue item\n",
         VG_(getpid)(), tid, VG_SYSNUM_STRING(__NR_workq_ops));

   vg_assert(VG_(is_valid_tid)(tid));
   vg_assert(tid >= 1 && tid < VG_N_THREADS);
   vg_assert(VG_(is_running_thread)(tid));

   tst     = VG_(get_ThreadState)(tid);
   sci     = & syscallInfo[tid];
   vg_assert(sci->status.what != SsIdle);
   vg_assert(tst->os_state.wq_jmpbuf_valid);  // check this BEFORE post_syscall

   // Pretend the syscall completed normally, but don't touch the thread state.
   sci->status = convert_SysRes_to_SyscallStatus( VG_(mk_SysRes_Success)(0) );
   sci->flags |= SfNoWriteResult;
   VG_(post_syscall)(tid);

   ML_(sync_mappings)("in", "ML_(wqthread_continue_NORETURN)", 0);

   sci->status.what = SsIdle;

   vg_assert(tst->sched_jmpbuf_valid);
   VG_MINIMAL_LONGJMP(tst->sched_jmpbuf);

   /* NOTREACHED */
   vg_assert(0);
}
#endif


/* ---------------------------------------------------------------------
   A place to store the where-to-call-when-really-done pointer
   ------------------------------------------------------------------ */

// When the final thread is done, where shall I call to shutdown the
// system cleanly?  Is set once at startup (in m_main) and never
// changes after that.  Is basically a pointer to the exit
// continuation.  This is all just a nasty hack to avoid calling
// directly from m_syswrap to m_main at exit, since that would cause
// m_main to become part of a module cycle, which is silly.
void (* VG_(address_of_m_main_shutdown_actions_NORETURN) )
       (ThreadId,VgSchedReturnCode)
   = NULL;

/*--------------------------------------------------------------------*/
/*--- end                                                          ---*/
/*--------------------------------------------------------------------*/<|MERGE_RESOLUTION|>--- conflicted
+++ resolved
@@ -3405,45 +3405,7 @@
 #if defined(VGO_freebsd) || defined(VGO_darwin)
   if (outside_range)
   {
-<<<<<<< HEAD
-     /* This is not guaranteed to work since the compiler / link editor
-        could lay out the binary functions in a different order to
-        the source file. However, it seems to work. */
-
-#if defined (VGA_amd64)
-
-     vg_assert((Addr)_______VVVVVVVV_after_GuestAMD64_put_rflag_c_VVVVVVVV_______ >
-               (Addr)LibVEX_GuestAMD64_put_rflag_c );
-
-     vg_assert(addr________VVVVVVVV_amd64g_calculate_rflags_all_WRK_VVVVVVVV_______ >
-               addr_amd64g_calculate_rflags_all_WRK);
-
-     if ((ip >= (Addr)LibVEX_GuestAMD64_put_rflag_c &&
-          ip <  (Addr)_______VVVVVVVV_after_GuestAMD64_put_rflag_c_VVVVVVVV_______) ||
-         (ip >= addr_amd64g_calculate_rflags_all_WRK &&
-         ip < addr________VVVVVVVV_amd64g_calculate_rflags_all_WRK_VVVVVVVV_______))
-#elif defined (VGA_x86)
-
-     vg_assert((Addr)_______VVVVVVVV_after_LibVEX_GuestX86_put_eflag_c_VVVVVVVV_______ >
-               (Addr)LibVEX_GuestX86_put_eflag_c);
-
-     vg_assert(addr________VVVVVVVV_x86g_calculate_eflags_all_WRK_VVVVVVVV_______>
-              addr_x86g_calculate_eflags_all_WRK);
-
-     if ((ip >= (Addr)LibVEX_GuestX86_put_eflag_c &&
-         ip <  (Addr)_______VVVVVVVV_after_LibVEX_GuestX86_put_eflag_c_VVVVVVVV_______) ||
-         (ip >= addr_x86g_calculate_eflags_all_WRK &&
-          ip < addr________VVVVVVVV_x86g_calculate_eflags_all_WRK_VVVVVVVV_______))
-#elif defined(VGA_arm64)
-
-    // TODO: finish this (unsure WHICH flags need to be protected)
-
-#else
-#error "Unsupported architecture"
-#endif
-=======
      if (th_regs->vex.guest_SETC)
->>>>>>> 7c079ba1
      {
         outside_range = False;
         in_complete_to_committed = True;
