--- conflicted
+++ resolved
@@ -51,7 +51,7 @@
 
 Bool ML_(sync_mappings)(const HChar *when, const HChar *where, UWord num);
 
-// Unix syscalls.  
+// Unix syscalls.
 // GEN = it uses the generic wrapper
 // NYI = wrapper not yet implemented in Valgrind
 // NOC = the non-"_nocancel" wrapper is used
@@ -628,17 +628,8 @@
 #endif /* DARWIN_VERS >= DARWIN_10_11 */
 #if DARWIN_VERS >= DARWIN_10_12
 DECL_TEMPLATE(darwin, getentropy);                  // 500
-<<<<<<< HEAD
-#endif
-#if DARWIN_VERS >= DARWIN_10_15
 DECL_TEMPLATE(darwin, necp_open);                   // 501
 DECL_TEMPLATE(darwin, necp_client_action);          // 502
-#endif
-#if DARWIN_VERS >= DARWIN_10_12
-=======
-DECL_TEMPLATE(darwin, necp_open);                   // 501
-DECL_TEMPLATE(darwin, necp_client_action);          // 502
->>>>>>> a215f02d
 // 503
 // 504
 // 505
@@ -859,24 +850,24 @@
 
 // syswrap-<arch>-darwin.c
 #include <mach/mach.h>
-extern 
-void thread_state_from_vex(thread_state_t mach_generic, 
-                           thread_state_flavor_t flavor, 
-                           mach_msg_type_number_t count, 
+extern
+void thread_state_from_vex(thread_state_t mach_generic,
+                           thread_state_flavor_t flavor,
+                           mach_msg_type_number_t count,
                            VexGuestArchState *vex_generic);
 extern
-void thread_state_to_vex(const thread_state_t mach_generic, 
-                         thread_state_flavor_t flavor, 
-                         mach_msg_type_number_t count, 
+void thread_state_to_vex(const thread_state_t mach_generic,
+                         thread_state_flavor_t flavor,
+                         mach_msg_type_number_t count,
                          VexGuestArchState *vex_generic);
-extern 
-ThreadState *build_thread(const thread_state_t state, 
-                          thread_state_flavor_t flavor, 
+extern
+ThreadState *build_thread(const thread_state_t state,
+                          thread_state_flavor_t flavor,
                           mach_msg_type_number_t count);
 extern
-void hijack_thread_state(thread_state_t mach_generic, 
-                         thread_state_flavor_t flavor, 
-                         mach_msg_type_number_t count, 
+void hijack_thread_state(thread_state_t mach_generic,
+                         thread_state_flavor_t flavor,
+                         mach_msg_type_number_t count,
                          ThreadState *tst);
 extern
 __attribute__((noreturn))
@@ -886,7 +877,7 @@
                              Word arg1 );
 
 extern void pthread_hijack_asm(void);
-extern void pthread_hijack(Addr self, Addr kport, Addr func, Addr func_arg, 
+extern void pthread_hijack(Addr self, Addr kport, Addr func, Addr func_arg,
                            Addr stacksize, Addr flags, Addr sp);
 extern void wqthread_hijack_asm(void);
 extern void wqthread_hijack(Addr self, Addr kport, Addr stackaddr, Addr workitem, Int reuse, Addr sp);
