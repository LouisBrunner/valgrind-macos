# Suppressions for FreeBSD / Memcheck

# This is a workaround for a bug in rtld / sysctl hw.pagesizes
# it was fixed in May 2020 in the kernel
# removing it means either waiting for 12-RELEASE EOL
# or some tricky kernel detection in configure.ac
{
   MEMCHECK-RTLD-32ON64
   Memcheck:Addr4
   fun:memcpy
   fun:elf_aux_info
}
{
   MEMCHECK-RTLD-COND
   Memcheck:Cond
   obj:/libexec/ld-elf*.so.1
}
{
   MEMCHECK-RTLD-32ON64-ADDR4
   Memcheck:Addr4
   obj:/libexec/ld-elf32.so.1
   obj:/libexec/ld-elf32.so.1
}
{
   MEMCHECK-LIBC-REACHABLE-1
   Memcheck:Leak
   match-leak-kinds: reachable
   fun:malloc
   obj:*/lib*/libc.so.7
   obj:*/lib*/libc.so.7
   obj:*/lib*/libc.so.7
   fun:vfprintf_l
}
# clang only, should check that this is not a genuine error
{
   MEMCHECK-POSIX-FADVISE
   Memcheck:Cond
   fun:posix_fadvise
}
{
   MEMCHECK-POSIX-FALLOCATE
   Memcheck:Cond
   fun:posix_fallocate
}
{
   MEMCHECK-LIBC-REACHABLE-2
   Memcheck:Leak
   match-leak-kinds: reachable
   fun:malloc
   obj:*/lib*/libc.so.7
   obj:*/lib*/libc.so.7
   obj:*/lib*/libc.so.7
   fun:fwrite
}
# when calling std::locale::facet::_S_create_c_locale
{
   MEMCHECK-LIBC-REACHABLE-3
   Memcheck:Leak
   match-leak-kinds: reachable
   fun:calloc
   ...
   fun:newlocale
}
# when calling getaddrinfo
{
   MEMCHECK-LIBC-REACHABLE-4
   Memcheck:Leak
   match-leak-kinds: reachable
   fun:*alloc
   fun:_nsyyparse
}
{
   MEMCHECK-LIBC-REACHABLE-5
   Memcheck:Leak
   match-leak-kinds: reachable
   fun:malloc
   fun:_nsyylex
}
{
   MEMCHECK-LIBC-REACHABLE-6
   Memcheck:Leak
   match-leak-kinds: reachable
   fun:malloc
   fun:__res_vinit
}
# back to regular reachables
{
   MEMCHECK-LIBC-REACHABLE-7
   Memcheck:Leak
   match-leak-kinds: reachable
   fun:malloc
   fun:getgrnam
}
<<<<<<< HEAD
=======
{
   MEMCHECK-LIBTHR-REACHABLE-1
   Memcheck:Leak
   match-leak-kinds: reachable
   fun:calloc
   obj:*/lib*/libthr.so.3
}
{
   MEMCHECK-LIBC-GETC
   Memcheck:Leak
   match-leak-kinds: reachable
   fun:malloc
   obj:*/lib*/libc.so.7
   obj:*/lib*/libc.so.7
   fun:__srget
}
{
   MEMCHECK-LIBC-__SWBUF
   Memcheck:Leak
   match-leak-kinds: reachable
   fun:malloc
   obj:*/lib*/libc.so.7
   obj:*/lib*/libc.so.7
   fun:__swbuf
}
{
   MEMCHECK-LIBC-SETLOCALE
   Memcheck:Leak
   match-leak-kinds: reachable
   fun:malloc
   obj:*/lib*/libc.so.7
   obj:*/lib*/libc.so.7
   obj:*/lib*/libc.so.7
   obj:*/lib*/libc.so.7
   fun:setlocale
}
{
   MEMCHECK-LIBC-GETGRGID
   Memcheck:Leak
   match-leak-kinds: reachable
   fun:malloc
   fun:getgrgid
}
{
   MEMCHECK-LIBC-GMTIME
   Memcheck:Leak
   match-leak-kinds: reachable
   fun:malloc
   obj:*/lib*/libc.so.7
   obj:*/lib*/libc.so.7
   fun:gmtime
}
{
   MEMCHECK-LIBC-TZSET
   Memcheck:Leak
   match-leak-kinds: reachable
   fun:malloc
   obj:*/lib*/libc.so.7
   fun:tzset
}
{
   MEMCHECK-LIBC-PUTS
   Memcheck:Leak
   match-leak-kinds: reachable
   fun:malloc
   obj:*/lib*/libc.so.7
   obj:*/lib*/libc.so.7
   obj:*/lib*/libc.so.7
   fun:puts
}
{
   MEMCHECK-LIBC-SRAND
   Memcheck:Leak
   match-leak-kinds: reachable
   fun:malloc
   obj:*/lib*/libc.so.7
   obj:*/lib*/libc.so.7
   fun:srand
}
{
   MEMCHECK-LIBC-SCANF
   Memcheck:Leak
   match-leak-kinds: reachable
   fun:malloc
   obj:*/lib*/libc.so.7
   obj:*/lib*/libc.so.7
   obj:*/lib*/libc.so.7
   fun:scanf
}
>>>>>>> a215f02d
<|MERGE_RESOLUTION|>--- conflicted
+++ resolved
@@ -91,8 +91,6 @@
    fun:malloc
    fun:getgrnam
 }
-<<<<<<< HEAD
-=======
 {
    MEMCHECK-LIBTHR-REACHABLE-1
    Memcheck:Leak
@@ -181,5 +179,4 @@
    obj:*/lib*/libc.so.7
    obj:*/lib*/libc.so.7
    fun:scanf
-}
->>>>>>> a215f02d
+}