/* Basic syscall test, see memcheck/tests/x86-linux/scalar.c for more info. */

#include <unistd.h>
#include <fcntl.h>
#include <sys/types.h>
#include <sys/ptrace.h>
#include <ufs/ufs/quota.h>
#include <machine/sysarch.h>
#include <sys/mman.h>
#include <sys/sem.h>
#include <sys/procctl.h>
#include <mqueue.h>
#include <sys/types.h>
#include <sys/socket.h>
#include <poll.h>
#include "scalar.h"
#include "config.h"
#include "../../memcheck.h"

/* Helper functions.  These are necessary if we've got two tests for a single
   syscall.  In that case, Memcheck can sometimes merge error messages.  Doing
   each test in its own function prevents that. */


int main(void)
{
   /* Uninitialised, but we know px[0] is 0x0. */
   long *px = malloc(2*sizeof(long));
   x0 = px[0];
   const char* running_in_vgtest = getenv("RUNNING_IN_VGTEST");

   /* SYS_syscall                 0 */
   /* does this need a specific test? There are two diffeent IDs for syscall, see 198 */

   /* SYS_exit                    1 */
   /* obviously an exit syscall needs to be last */
   GO(SYS_exit, "below");

   /* SYS_fork                    2 */
    GO(SYS_fork, "other");

   /* SYS_read                    3 */
   GO(SYS_read, "1+3s 0m");
   SY(SYS_read+x0, 0, x0, x0 + 1); FAILx(EFAULT);

   /* SYS_write                   4 */
   GO(SYS_write, "3s 1m");
   SY(SYS_write, x0 + 2, x0, x0 + 1); FAIL;

   /* SYS_open                    5 */
   GO(SYS_open, "(2-args) 2s 1m");
   SY(SYS_open, x0, x0); FAIL;

   // Only 1s 0m errors -- the other 2s 1m have been checked in the previous
   // open test, and if we test them they may be commoned up but they also
   // may not.
   GO(SYS_open, "(3-args) 1s 0m");
   SY(SYS_open, "scalar.c", O_CREAT|O_EXCL, x0); FAIL;

   /* SYS_close                   6 */
   GO(SYS_close, "1s 0m");
   SY(SYS_close, x0-1); FAIL;

   /* SYS_wait4                   7 */
   GO(SYS_wait4, "4s 2m");
   SY(SYS_wait4, x0, x0+1, x0, x0+1); FAIL;

   /* old creat                   8 */

   /* SYS_link                    9 */
   GO(SYS_link, "2s 2m");
   SY(SYS_link, x0, x0); FAIL;

   /* SYS_unlink                  10 */
   GO(SYS_unlink, "1s 1m");
   SY(SYS_unlink, x0); FAIL;

   /* obs execv                   11 */

   /* chdir                       12 */
   GO(SYS_chdir, "1s 1m");
   SY(SYS_chdir, x0); FAIL;

   /* fchdir                      13 */
   GO(SYS_fchdir, "1s 0m");
   SY(SYS_fchdir, x0-1); FAIL;

   /* SYS_freebsd11_mknod         14 */
#if defined(SYS_freebsd11_mknod)
   GO(SYS_freebsd11_mknod, "3s 1m");
   SY(SYS_freebsd11_mknod, x0, x0, x0); FAIL;
#else
   GO(SYS_mknod, "3s 1m");
   SY(SYS_mknod, x0, x0, x0); FAIL;
#endif

   /* chmod                       15 */
   GO(SYS_chmod, "2s 1m");
   SY(SYS_chmod, x0, x0); FAIL;

   /* chown                       16 */
   GO(SYS_chown, "3s 1m");
   SY(SYS_chown, x0, x0, x0); FAIL;

   /* break                       17 */
   GO(SYS_break, "1s 1m");
   SY(SYS_break, x0+1);
#if defined(VGP_arm64_freebsd)
   FAILx(ENOSYS);
#else
   SUCC;
#endif

   /* freebsd4 getfsstat          18 */

   /* old lseek                   19 */

   /* getpid                      20 */
   GO(SYS_getpid, "0s 0m");
   SY(SYS_getpid); SUCC;

   /* mount	                      21 */
   /* data not read otherwise this would ne 3m */
   GO(SYS_mount, "4s 2m");
   SY(SYS_mount, x0, x0, x0, x0); FAIL;

   /* unmount                     22 */
   GO(SYS_unmount, "2s 1m");
   SY(SYS_unmount, x0+1, x0); FAIL;

   /* setuid                      23 */
   GO(SYS_setuid, "1s 0m");
   SY(SYS_setuid, x0-1); FAIL;

   /* getuid                      24 */
   GO(SYS_getuid, "0s 0m");
   SY(SYS_getuid); SUCC;

   /* geteuid                     25 */
   GO(SYS_geteuid, "0s 0m");
   SY(SYS_geteuid); SUCC;

   /* ptrace                      26 */
   // XXX: memory pointed to be arg3 goes unchecked... otherwise would be 1m
   GO(SYS_ptrace, "4s 0m");
   SY(SYS_ptrace, x0+PTRACE_EXEC, x0, x0, x0); FAIL;

   /* recvmsg                     27 */
   GO(SYS_recvmsg, "3s 0m");
   SY(SYS_recvmsg, x0, x0, x0); FAIL;

   /* sendmsg                     28 */
   GO(SYS_sendmsg, "3s 0m");
   SY(SYS_sendmsg, x0, x0, x0); FAIL;

   /* recvfrom                    29 */
   GO(SYS_recvfrom, "6+1s 0m");
   SY(SYS_recvfrom, x0-1, x0+1, x0+16, x0+2, x0+3, x0+4); FAIL;

   /* accept                      30 */
   GO(SYS_accept, "3+1s 0m");
   SY(SYS_accept, x0-1, x0+1, x0+1); FAIL;

   /* getpeername                 31 */
   GO(SYS_getpeername, "3s 1m");
   SY(SYS_getpeername, x0, x0, x0); FAIL;

   /* getsockname                 32 */
   GO(SYS_getsockname, "3s 1m");
   SY(SYS_getsockname, x0, x0, x0); FAIL;

   /* access                      33 */
   GO(SYS_geteuid, "0s 0m");
   SY(SYS_geteuid); SUCC;

   /* chflags                     34 */
   GO(SYS_chflags, "2s 1m");
   SY(SYS_chflags, x0, x0); FAIL;

   /* fchflags                    35 */
   GO(SYS_fchflags, "2s 0m");
   SY(SYS_fchflags, x0+10, x0); FAIL;

   /* sync                        36 */
   GO(SYS_sync, "0s 0m");
   SY(SYS_sync); SUCC;

   /* kill                        37 */
   GO(SYS_kill, "2s 0m");
   SY(SYS_kill, x0, x0); SUCC;

   /* old stat                    38 */

   /* getppid                     39 */
   GO(SYS_getppid, "0s 0m");
   SY(SYS_getppid); SUCC;

   /* old lstat                   40 */

   /* dup                         41 */
   GO(SYS_dup, "1s 0m");
   SY(SYS_dup, x0-1); FAIL;

#if !defined(VGP_arm64_freebsd)
   /* freebsd10_pipe              42 */
#if defined(SYS_freebsd10_pipe)
   GO(SYS_freebsd10_pipe, "0s 0m");
   SY(SYS_freebsd10_pipe, x0); SUCC;
#else
   GO(SYS_pipe, "0s 0m");
   SY(SYS_pipe, x0); SUCC;
#endif
<<<<<<< HEAD
=======
#else
   FAKE_GO(" 42:      SYS_freebsd10_pipe 0s 0m");
>>>>>>> 69bc6d7c
#endif

   /* getegid                     43 */
   GO(SYS_getegid, "0s 0m");
   SY(SYS_getegid); SUCC;

   /* profil                      44 */
   GO(SYS_profil, "ni");
   SY(SYS_profil, x0, x0, x0, x0);

   /* ktrace                      45 */
   GO(SYS_ktrace, "ni");
   SY(SYS_ktrace, x0, x0, x0, x0);

   /* old sigaction               46 */

   /* getgid                      47 */
   GO(SYS_getgid, "0s 0m");
   SY(SYS_getgid); SUCC;

   /* old sigprocmask             48 */

   /* getlogin                    49 */
   GO(SYS_getlogin, "2s 1m");
   SY(SYS_getlogin, x0, x0+20); FAIL;

   /* setlogin                    50 */
   GO(SYS_setlogin, "1s 1m");
   SY(SYS_setlogin, x0); FAIL;

   /* acct                        51 */
   GO(SYS_acct, "1s 1m");
   SY(SYS_acct, x0-1); FAIL;

   /* 4.3 sigpending              52 */
   /* sigaltstack                 53 */
   {
      struct our_sigaltstack {
              char *ss_sp;
              size_t ss_size;
              int ss_flags;
      } ss = { NULL, 0, 0};
      struct our_sigaltstack oss;
      VALGRIND_MAKE_MEM_NOACCESS(&ss, sizeof(struct our_sigaltstack));
      VALGRIND_MAKE_MEM_NOACCESS(&oss, sizeof(struct our_sigaltstack));
<<<<<<< HEAD
      GO(SYS_sigaltstack, "2s 2m");
=======
      GO(SYS_sigaltstack, "2s 4m");
>>>>>>> 69bc6d7c
      SY(SYS_sigaltstack, x0+&ss, x0+&oss); FAIL;
   }

   /* SYS_ioctl                   54 */
   #include <termios.h>
   GO(SYS_ioctl, "3s 1m");
   SY(SYS_ioctl, x0, x0+TIOCGWINSZ, x0); FAIL;

   /* SYS_reboot                  55 */
   /* how to test that and be sure of not rebooting? */

   /* SYS_revoke                  56 */
   GO(SYS_revoke, "1s 1m");
   SY(SYS_revoke, x0); FAIL;

   /* SYS_symlink                 57 */
   GO(SYS_symlink, "2s 2m");
   SY(SYS_symlink, x0, x0); FAIL;

   /* SYS_readlink                58 */
   GO(SYS_readlink, "3s 2m");
   SY(SYS_readlink, x0+1, x0+1, x0+1); FAIL;

   /* SYS_execve                  59 */
   GO(SYS_execve, "3s 1m");
   SY(SYS_execve, x0 + 1, x0 + 1, x0); FAIL;

   /* SYS_umask                   60 */
   GO(SYS_umask, "1s 0m");
   SY(SYS_umask, x0+022); SUCC;

   /* SYS_chroot                  61 */
   GO(SYS_chroot, "1s 1m");
   SY(SYS_chroot, x0); FAIL;

   /* 4.3 fstat                   62 */

   /* 4.3 getgerninfo             63 */

   /* 4.3 getpagesize             64 */

   /* SYS_msync                   65 */
   GO(SYS_msync, "3s 1m");
   SY(SYS_msync, x0, x0+1, x0); FAIL;

   /* SYS_vfork                   66 */
    GO(SYS_vfork, "other");
   // (see scalar_vfork.c)

   /* obsol vread                 67 */

   /* obsol vwrite                68 */

#if defined(SYS_sbrk)
   /* SYS_sbrk                    69 */
#if defined(SYS_sbrk)
   GO(SYS_sbrk, "1s 1m");
   SY(SYS_sbrk, x0); FAIL;
<<<<<<< HEAD
=======
#else
   FAKE_GO(" 69:                SYS_sbrk 1s 1m");
   FAKE_SY("Syscall param sbrk(incr) contains uninitialised byte(s)\n")
   FAKE_SY("   ...\n");
   FAKE_SY("\n");
>>>>>>> 69bc6d7c
#endif

   /* not implemented on OS SYS_sstk 70 */

   /* 4.3 mmap                    71 */

   /* 4.2 vadvise                 72 */

   /* SYS_munmap                  73 */
   GO(SYS_munmap, "2s 0m");
   SY(SYS_munmap, x0, x0); FAIL;

   /* SYS_mprotect                74 */
   GO(SYS_mprotect, "3s 0m");
   SY(SYS_mprotect, x0+1, x0-10, x0+9999); FAIL;

   /* SYS_madvise                 75 */
   GO(SYS_madvise, "3s 0m");
   SY(SYS_madvise, x0, x0+1, x0); FAILx(EINVAL);

   /* obsol vhangup               76 */

   /* obsol vlimit                77 */

   /* SYS_mincore                 78 */
   GO(SYS_mincore, "3s 1m");
   SY(SYS_mincore, x0, x0+40960, x0); FAIL;

   /* SYS_getgroups               79 */
   GO(SYS_getgroups, "2s 1m");
   SY(SYS_getgroups, x0+1, x0+1); FAIL;

   /* SYS_setgroups               80 */
   GO(SYS_setgroups, "2s 1m");
   SY(SYS_setgroups, x0+1, x0+1); FAIL;

   /* SYS_getpgrp                 81 */
   GO(SYS_getpgrp, "0s 0m");
   SY(SYS_getpgrp); SUCC;

   /* SYS_setpgid                 82 */
   GO(SYS_setpgid, "2s 0m");
   SY(SYS_setpgid, x0, x0-1); FAIL;

   /* SYS_setitimer               83 */
   GO(SYS_setitimer, "3s 2m");
   SY(SYS_setitimer, x0, x0+1, x0+1); FAIL;

   /* 4.3 wait                    84 */

   /* SYS_swapon                  85 */
   GO(SYS_swapon, "1s 1m");
   SY(SYS_swapon, x0+1); FAIL;

   /* SYS_getitimer               86 */
   GO(SYS_getitimer, "2s 1m");
   SY(SYS_getitimer, x0+4, x0+1); FAIL;

   /* 4.3 gethostname             87 */

   /* 4.3 sethostname             88 */

   /* SYS_getdtablesize           89 */
   GO(SYS_getdtablesize, "0s 0m");
   SY(SYS_getdtablesize); SUCC;

   /* SYS_dup2                    90 */
   GO(SYS_dup2, "2s 0m");
   SY(SYS_dup2, x0-1, x0); FAIL;

   /* unimpl getdopt              91 */

   /* SYS_fcntl                   92 */
   /* takes varargs so two versions of test */
   GO(SYS_fcntl, "(GETFD) 2s 0m");
   SY(SYS_fcntl, x0-1, x0+F_GETFD, x0); FAILx(EBADF);

   GO(SYS_fcntl, "(DUPFD) 1s 0m");
   SY(SYS_fcntl, -1, F_DUPFD, x0); FAILx(EBADF);

   /* SYS_select                  93 */
   GO(SYS_select, "5s 4m");
   SY(SYS_select, x0+8, x0+0xffffffee, x0+1, x0+1, x0+1); FAIL;

   /* unimpl setdopt              94 */

   /* SYS_fsync                   95 */
   GO(SYS_fsync, "1s 0m");
   SY(SYS_fsync, x0-1); FAIL;

   /* SYS_setpriority             96 */
   GO(SYS_setpriority, "3s 0m");
   SY(SYS_setpriority, x0-1, x0, x0); FAIL;

   /* SYS_socket                  97 */
   GO(SYS_socket, "3s 0m");
   SY(SYS_socket, x0, x0, x0); FAIL;

   /* SYS_connect                  98 */
   /* needs a socket for the 1m ? */
   GO(SYS_connect, "3s 0m");
   SY(SYS_connect, x0, x0, x0); FAIL;

   /* 4.3 accept                  99 */

   /* SYS_getpriority             100 */
   GO(SYS_getpriority, "2s 0m");
   SY(SYS_getpriority, x0-1, x0); FAIL;

   /* 4.3 send                    101 */
   /* 4.3 recv                    102 */
   /* 4.3 sigreturn               103 */

   /* SYS_bind                    104 */
   GO(SYS_bind, "3s 0m");
   /* as connect, needs a socket */
   SY(SYS_bind, x0, x0, x0); FAIL;

   /* SYS_setsockopt              105 */
   GO(SYS_setsockopt, "5s 0m");
   SY(SYS_setsockopt, x0, x0, x0, x0, x0); FAIL;

   /* SYS_listen                  106 */
   GO(SYS_listen, "2s 0m");
   SY(SYS_listen, x0, x0); FAIL;

   /* obsol vtimes                107 */

   /* 4.3 sigvec                  108 */

   /* 4.3 sigblock                109 */

   /* 4.3 sigsetmask              110 */

   /* 4.3 sigsuspend              111 */

   /* 4.3 sigstack                112 */

   /* 4.3 recvmsg                 113 */

   /* 4.3 sendmsg                 114 */

   /* 4.3 vtrace                  115 */

   /* SYS_gettimeofday            116 */
   GO(SYS_gettimeofday, "2s 2m");
   SY(SYS_gettimeofday, x0+1, x0+1); FAIL;

   /* SYS_getrusage               117 */
   GO(SYS_getrusage, "2s 1m");
   SY(SYS_getrusage, x0, x0); FAIL;

   /* SYS_getsockopt              118 */
   GO(SYS_setsockopt, "5s 1m");
   SY(SYS_setsockopt, x0, x0, x0, x0, x0); FAIL;

   /* unimpl resuba               119 */

   /* SYS_readv                   120 */
   GO(SYS_readv, "3s 1m");
   SY(SYS_readv, x0, x0, x0+1); FAIL;

   /* SYS_writev                  121 */
   GO(SYS_writev, "3s 1m");
   SY(SYS_writev, x0, x0, x0+1); FAIL;

   /* SYS_settimeofday            122 */
   GO(SYS_settimeofday, "2s 2m");
   SY(SYS_settimeofday, x0+1, x0+1); FAIL;

   /* SYS_fchown                  123 */
   GO(SYS_fchown, "3s 0m");
   SY(SYS_fchown, x0-1, x0, x0); FAIL;

   /* SYS_fchmod                  124 */
   GO(SYS_fchmod, "2s 0m");
   SY(SYS_fchmod, x0-1, x0); FAIL;

   /* 4.3 recvfrom                125 */

   /* SYS_setreuid                126 */
   GO(SYS_setreuid, "2s 0m");
   SY(SYS_setreuid, x0+1, x0+1); FAIL;

   /* SYS_setregid                127 */
   GO(SYS_setregid, "2s 0m");
   SY(SYS_setregid, x0+1, x0+1); FAIL;

   /* SYS_rename                  128 */
   GO(SYS_rename, "2s 2m");
   SY(SYS_rename, x0, x0); FAIL;

   /* 4.3 truncate                129 */

   /* 4.3 ftruncate               130 */

   /* SYS_flock                   131 */
   GO(SYS_flock, "2s 0m");
   SY(SYS_flock, x0, x0); FAIL;

   /* SYS_mkfifo                  132 */
   GO(SYS_mkfifo, "2s 1m");
   SY(SYS_mkfifo, x0, x0); FAIL;

   /* SYS_sendto                  133 */
   GO(SYS_sendto, "6s 0m");
   SY(SYS_sendto, x0, x0, x0, x0, x0, x0); FAIL;

   /* SYS_shutdown                134 */
   /* don't really want to to this */

   /* SYS_socketpair              135 */
   GO(SYS_socketpair, "4s 1m");
   SY(SYS_socketpair, x0, x0, x0, x0); FAIL;

   /* SYS_mkdir                   136 */
   GO(SYS_mkdir, "2s 1m");
   SY(SYS_mkdir, x0, x0); FAIL;

   /* SYS_rmdir                   137 */
   GO(SYS_rmdir, "1s 1m");
   SY(SYS_rmdir, x0); FAIL;

   /* SYS_utimes                  138 */
   GO(SYS_utimes, "2s 2m");
   SY(SYS_utimes, x0, x0+1); FAIL;

   /* 4.2 sigreturn               139 */

   /* SYS_adjtime                 140 */
   GO(SYS_adjtime, "2s 1m");
   SY(SYS_adjtime, x0+1, x0); FAIL;

   GO(SYS_adjtime, "2s 2m");
   SY(SYS_adjtime, x0+1, x0+1); FAIL;

   /* 4.3 getpeername             141 */

   /* 4.3 gethostid               142 */

   /* 4.3 sethostid               143 */

   /* 4.3 getrlimit`              144 */

   /* 4.3 setrlimit               145 */

   /* 4.3 killpg                  146 */

   /* SYS_setsid                  147 */
   GO(SYS_setsid, "0s 0m");
   SY(SYS_setsid);
   if (running_in_vgtest) {
       SUCC;
   } else {
      FAIL;
   }

   /* SYS_quotactl                148 */
   GO(SYS_quotactl, "(Q_QUOTAOFF) 2s 0m");
   SY(SYS_quotactl, x0, x0+Q_QUOTAOFF, x0, x0); FAIL;

   GO(SYS_quotactl, "(Q_QUOTAON) 4s 2m");
   SY(SYS_quotactl, x0, x0+Q_QUOTAON, x0, x0); FAIL;

   /* 4.3 quota                   149 */

   /* 4.3 getsockname             150 */

   /* bsd/os sem_lock             151 */

   /* bsd/os sem_wakeup           152 */

   /* bsd/os asyncdaemon          153 */

   /* SYS_nlm_syscall             154 */

   // BSDXY(__NR_nfssvc,        sys_nfssvc),            // 155

   /* 4.3 getdirentries           156 */

   /* freebsd 4 statfs            157 */

   /* freebsd 4 fstatfs           158 */

   /* SYS_lgetfh                  160 */
   GO(SYS_lgetfh, "2s 2m");
   SY(SYS_lgetfh, x0, x0); FAIL;

   /* SYS_getfh                   161 */
   GO(SYS_getfh, "2s 2m");
   SY(SYS_getfh, x0, x0); FAIL;

   /* SYS_freebsd4_getdomainname  162 */
   /* SYS_freebsd4_setdomainname  163 */
   /* SYS_freebsd_4uname          164 */

   /* SYS_sysarch                 165 */
#if defined (VGP_x86_freebsd)
   GO(SYS_sysarch, "2s 1m");
   SY(SYS_sysarch, x0+I386_GET_GSBASE, x0); FAIL;

   GO(SYS_sysarch, "2s 0m");
   SY(SYS_sysarch, x0+I386_SET_GSBASE, x0); FAIL;
#elif defined(VGP_amd64_freebsd)
   GO(SYS_sysarch, "2s 1m");
   SY(SYS_sysarch, x0+AMD64_GET_FSBASE, x0); FAIL;

   GO(SYS_sysarch, "2s 0m");
   SY(SYS_sysarch, x0+AMD64_SET_FSBASE, x0); FAIL;
#elif defined(VGP_arm64_freebsd)
// does not exist
<<<<<<< HEAD
=======
   FAKE_GO("165:             SYS_sysarch 2s 1m");
   FAKE_SY("Syscall param sysarch(number) contains uninitialised byte(s)\n");
   FAKE_SY("   ...\n");
   FAKE_SY("\n");
   FAKE_SY("Syscall param sysarch(args) contains uninitialised byte(s)\n");
   FAKE_SY("   ...\n");
   FAKE_SY("\n");
   FAKE_SY("Syscall param amd64_get_fsbase(basep) points to unaddressable byte(s)\n");
   FAKE_SY("   ...\n");
   FAKE_SY(" Address 0x........ is not stack'd, malloc'd or (recently) free'd\n");
   FAKE_SY("\n");
   FAKE_GO("165:             SYS_sysarch 2s 0m");
   FAKE_SY("Syscall param sysarch(number) contains uninitialised byte(s)\n");
   FAKE_SY("   ...\n");
   FAKE_SY("\n");
   FAKE_SY("Syscall param sysarch(args) contains uninitialised byte(s)\n");
   FAKE_SY("   ...\n");
   FAKE_SY("\n");

>>>>>>> 69bc6d7c
#else
#error "freebsd platform not defined"
#endif

   /* SYS_rtprio                   166 */
   GO(SYS_rtprio, "(GET) 3s 1m");
   SY(SYS_rtprio, x0, x0, x0); FAIL;

   GO(SYS_rtprio, "(SET) 3s 1m");
   SY(SYS_rtprio, x0+1, x0, x0); FAIL;

   /* following 3 not implemented in OS */
   /* SYS_semsys                  169 */
   /* SYS_msgsys                  170 */
   /* SYS_shmsys                  171 */

   /* SYS_freebsd6_pread          173 */
   /* SYS_freebsd6_pwrite         174 */

   /* SYS_setfib                  175 */
   GO(SYS_setfib, "1s 0m");
   SY(SYS_setfib, x0+10); FAIL;

   // BSDXY(__NR_ntp_adjtime,   sys_ntp_adjtime),       // 176

   /* bsd/os sfork                177 */
   /* bsd/os getdescriptor        178 */
   /* bsd/os setdescriptor        179 */

   /* SYS_setgid,                 181 */
   GO(SYS_setgid, "1s 0m");
   SY(SYS_setgid, x0-1); FAIL;

   /* SYS_setegid                 182 */
   GO(SYS_setegid, "1s 0m");
   SY(SYS_setegid, x0-1); FAIL;

   /* SYS_seteuid                 183 */
   GO(SYS_seteuid, "1s 0m");
   SY(SYS_seteuid, x0-1); FAIL;


   /* unimpl lfs_bmapv            184 */

   /* unimpl lfs_markv            185 */

   /* unimpl lfs_segclean         186 */

   /* unimpl lfs_segwait          187 */

 #if defined(SYS_freebsd11_stat)
   /* SYS_freebsd11_stat          188 */
   GO(SYS_freebsd11_stat, "2s 2m");
   SY(SYS_freebsd11_stat, x0, x0); FAIL;
#else
   /* SYS_stat          188 */
   GO(SYS_stat, "2s 2m");
   SY(SYS_stat, x0, x0); FAIL;
#endif

#if defined(SYS_freebsd11_fstat)
   /* SYS_freebsd11_fstat         189 */
   GO(SYS_freebsd11_fstat, "2s 1m");
   SY(SYS_freebsd11_fstat, x0, x0); FAIL;
#else
   /* SYS_fstat                   189 */
   GO(SYS_fstat, "2s 1m");
   SY(SYS_fstat, x0, x0); FAIL;
#endif

#if defined(SYS_freebsd11_lstat)
   /* SYS_freebsd11_lstat         190 */
   GO(SYS_freebsd11_lstat, "2s 2m");
   SY(SYS_freebsd11_lstat, x0, x0); FAIL;
#else
   /* SYS_lstat         190 */
   GO(SYS_lstat, "2s 2m");
   SY(SYS_lstat, x0, x0); FAIL;
#endif

   /* SYS_pathconf                191 */
   GO(SYS_pathconf, "2s 1m");
   SY(SYS_pathconf, x0, x0); FAIL;

   /* SYS_fpathconf               192 */
   GO(SYS_fpathconf, "2s 0m");
   SY(SYS_fpathconf, x0, x0); FAIL;

   /* nosys                       193 */

   /* SYS_getrlimit               194 */
   GO(SYS_getrlimit, "2s 1m");
   SY(SYS_getrlimit, x0, x0); FAIL;

   /* SYS_3etrlimit               195 */
   GO(SYS_setrlimit, "2s 1m");
   SY(SYS_setrlimit, x0, x0); FAIL;

   /* SYS_freebsd11_getdirentries 196 */
 #if defined(SYS_freebsd11_getdirentries)
   GO(SYS_freebsd11_getdirentries, "4s 2m");
   SY(SYS_freebsd11_getdirentries, x0, x0, x0+3, x0+1); FAIL;
#else
   GO(SYS_getdirentries, "4s 2m");
   SY(SYS_getdirentries, x0, x0, x0+3, x0+1); FAIL;
#endif

   /* SYS_freebsd6_mmap           197*/

   /* __syscall (handled specially) 198 */

   /* SYS_freebsd6_lseek          199 */
   /* SYS_freebsd6_truncate       200 */
   /* SYS_freebsd6_ftruncate      201 */

   /* SYS___sysctl                202 */
   GO(SYS___sysctl, "(getoldlen) 3s 2m");
   SY(SYS___sysctl, x0, x0+1, NULL, x0+1, NULL, x0); FAIL;

   GO(SYS___sysctl, "(getold) 4s 2m");
   SY(SYS___sysctl, x0, x0+1, x0+1, x0+1, NULL, x0); FAIL;

   GO(SYS___sysctl, "(putnew) 4s 2m");
   SY(SYS___sysctl, x0, x0+1, NULL, NULL, x0+1, x0+2); FAIL;

   /* SYS_mlock                   203 */
   GO(SYS_mlock, "2s 0m");
   SY(SYS_mlock, x0, x0+1); FAIL;

   /* SYS_munlock                 204 */
   GO(SYS_munlock, "2s 0m");
   SY(SYS_munlock, x0, x0+1); FAIL;

   /* SYS_undelete                205 */
   GO(SYS_undelete, "1s 1m");
   SY(SYS_undelete, x0); FAIL;

   /* SYS_futimes                 206 */
   GO(SYS_futimes, "2s 0m");
   /* not 1m? */
   SY(SYS_futimes, x0+5, x0); FAIL;

   /* SYS_getpgid                 207 */
   GO(SYS_getpgid, "1s 0m");
   SY(SYS_getpgid, x0-1); FAIL;

   /* netbsd newreboot            208 */

   /* SYS_poll                    209 */
   GO(SYS_poll, "2s 2m");
   SY(SYS_poll, x0, x0+1, x0); FAIL;

   {
      struct pollfd fds = { x0, x0, x0 };
      GO(SYS_poll, "0s 2m");
      SY(SYS_poll, &fds, 1, 1); SUCC;
   }

<<<<<<< HEAD
=======
// On aarch64 this is defined in the header but
// the kernel returns ENOSYS
// The aarch64 port postdates FreeBSD 7
#if !defined(VGP_arm64_freebsd)
>>>>>>> 69bc6d7c
#if defined(SYS_freebsd7___semctl)
   /* SYS_freebsd7___semctl       220 */
   GO(SYS_freebsd7___semctl, "(IPC_STAT) 4s 1m");
   SY(SYS_freebsd7___semctl, x0, x0, x0+IPC_STAT, x0+1); FAIL;

   GO(SYS_freebsd7___semctl, "(bogus cmd) 3s 0m");
   SY(SYS_freebsd7___semctl, x0, x0, x0-1, x0+1); FAIL;
#endif
<<<<<<< HEAD
=======
#else
   FAKE_GO("220:   SYS_freebsd7___semctl (IPC_STAT) 4s 1m");
   FAKE_SY("Syscall param semctl(semid) contains uninitialised byte(s)\n");
   FAKE_SY("   ...\n");
   FAKE_SY("\n");
   FAKE_SY("Syscall param semctl(semnum) contains uninitialised byte(s)\n");
   FAKE_SY("   ...\n");
   FAKE_SY("\n");
   FAKE_SY("Syscall param semctl(cmd) contains uninitialised byte(s)\n");
   FAKE_SY("   ...\n");
   FAKE_SY("\n");
   FAKE_SY("Syscall param semctl(arg) contains uninitialised byte(s)\n");
   FAKE_SY("   ...\n");
   FAKE_SY("\n");
   FAKE_SY("Syscall param sys_freebsd7___semctl(arg) points to unaddressable byte(s)\n");
   FAKE_SY("   ...\n");
   FAKE_SY(" Address 0x........ is not stack'd, malloc'd or (recently) free'd\n");
   FAKE_SY("\n");
   FAKE_GO("220:   SYS_freebsd7___semctl (bogus cmd) 3s 0m");
   FAKE_SY("Syscall param semctl(semid) contains uninitialised byte(s)\n");
   FAKE_SY("   ...\n");
   FAKE_SY("\n");
   FAKE_SY("Syscall param semctl(semnum) contains uninitialised byte(s)\n");
   FAKE_SY("   ...\n");
   FAKE_SY("\n");
   FAKE_SY("Syscall param semctl(cmd) contains uninitialised byte(s)\n");
   FAKE_SY("   ...\n");
   FAKE_SY("\n");
#endif
>>>>>>> 69bc6d7c

   /* SYS_semget                  221 */
   GO(SYS_semget, "3s 0m");
   SY(SYS_semget, x0, x0, x0); FAIL;

   /* SYS_semop                   222 */
   GO(SYS_semop, "3s 0m");
   SY(SYS_semop, x0, x0, x0); FAIL;

   /* unimpl semconfig            223 */

<<<<<<< HEAD
=======
#if !defined(VGP_arm64_freebsd)
>>>>>>> 69bc6d7c
#if defined(SYS_freebsd7_msgctl)
   /* SYS_freebsd7_msgctl         224 */
   GO(SYS_freebsd7_msgctl, "(set) 3s 1m");
   SY(SYS_freebsd7_msgctl, x0, x0+1, x0); FAIL;

   GO(SYS_freebsd7_msgctl, "(stat) 3s 1m");
   SY(SYS_freebsd7_msgctl, x0, x0+2, x0); FAIL;
#endif
<<<<<<< HEAD
=======
#else
   FAKE_GO("224:     SYS_freebsd7_msgctl (set) 3s 1m");
   FAKE_SY("Syscall param msgctl(msqid) contains uninitialised byte(s)\n");
   FAKE_SY("   ...\n");
   FAKE_SY("\n");
   FAKE_SY("Syscall param msgctl(cmd) contains uninitialised byte(s)\n");
   FAKE_SY("   ...\n");
   FAKE_SY("\n");
   FAKE_SY("Syscall param msgctl(buf) contains uninitialised byte(s)\n");
   FAKE_SY("   ...\n");
   FAKE_SY("\n");
   FAKE_SY("Syscall param msgctl(IPC_SET, buf) points to unaddressable byte(s)\n");
   FAKE_SY("   ...\n");
   FAKE_SY(" Address 0x........ is not stack'd, malloc'd or (recently) free'd\n");
   FAKE_SY("\n");

   FAKE_GO("224:     SYS_freebsd7_msgctl (stat) 3s 1m");
   FAKE_SY("Syscall param msgctl(msqid) contains uninitialised byte(s)\n");
   FAKE_SY("   ...\n");
   FAKE_SY("\n");
   FAKE_SY("Syscall param msgctl(cmd) contains uninitialised byte(s)\n");
   FAKE_SY("   ...\n");
   FAKE_SY("\n");
   FAKE_SY("Syscall param msgctl(buf) contains uninitialised byte(s)\n");
   FAKE_SY("   ...\n");
   FAKE_SY("\n");
   FAKE_SY("Syscall param msgctl(IPC_STAT, buf) points to unaddressable byte(s)\n");
   FAKE_SY("   ...\n");
   FAKE_SY(" Address 0x........ is not stack'd, malloc'd or (recently) free'd\n");
   FAKE_SY("\n");
#endif
>>>>>>> 69bc6d7c

   /* SYS_msgget                  225 */
   GO(SYS_msgget, "2s 0m");
   SY(SYS_msgget, x0-1, x0); FAIL;

   /* SYS_msgsnd                  226 */
   GO(SYS_msgsnd, "4s 1m");
   SY(SYS_msgsnd, x0, x0, x0, x0); FAIL;

   /* SYS_msgrcv                  227 */
   GO(SYS_msgrcv, "4+1s 1m");
   SY(SYS_msgrcv, x0-1, x0+1, x0+4, x0, x0); FAIL;

   /* SYS_shmat                   228 */
   GO(SYS_shmat, "3s 0m");
   SY(SYS_shmat, x0, x0, x0); FAIL;

<<<<<<< HEAD
=======
#if !defined(VGP_arm64_freebsd)
>>>>>>> 69bc6d7c
#if defined(SYS_freebsd7_shmctl)
   /* SYS_freebsd7_shmctl         229 */
   GO(SYS_freebsd7_shmctl, "3s 0m");
   SY(SYS_freebsd7_shmctl, x0, x0, x0); FAIL;

   GO(SYS_freebsd7_shmctl, "(bogus cmd) 3s 0m");
   SY(SYS_freebsd7_shmctl, x0, x0-1, x0+1); FAIL;
#endif
<<<<<<< HEAD
=======
#else
   FAKE_GO("229:     SYS_freebsd7_shmctl 3s 0m");
   FAKE_SY("Syscall param shmctl(shmid) contains uninitialised byte(s)\n");
   FAKE_SY("   ...\n");
   FAKE_SY("\n");
   FAKE_SY("Syscall param shmctl(cmd) contains uninitialised byte(s)\n");
   FAKE_SY("   ...\n");
   FAKE_SY("\n");
   FAKE_SY("Syscall param shmctl(buf) contains uninitialised byte(s)\n");
   FAKE_SY("   ...\n");
   FAKE_SY("\n");

   FAKE_GO("229:     SYS_freebsd7_shmctl (bogus cmd) 3s 0m");
   FAKE_SY("Syscall param shmctl(shmid) contains uninitialised byte(s)\n");
   FAKE_SY("   ...\n");
   FAKE_SY("\n");
   FAKE_SY("Syscall param shmctl(cmd) contains uninitialised byte(s)\n");
   FAKE_SY("   ...\n");
   FAKE_SY("\n");
   FAKE_SY("Syscall param shmctl(buf) contains uninitialised byte(s)\n");
   FAKE_SY("   ...\n");
   FAKE_SY("\n");

#endif
>>>>>>> 69bc6d7c

   /* SYS_shmdt                   230 */
   GO(SYS_shmdt, "1s 0m");
   SY(SYS_shmdt, x0); FAIL;

   /* SYS_shmget                  231 */
   GO(SYS_shmget, "3s 0m");
   SY(SYS_shmget, x0, x0, x0); FAIL;

   /* SYS_clock_gettime           232 */
   GO(SYS_clock_gettime, "2s 1m");
   SY(SYS_clock_gettime, x0, x0+1); FAIL;

   /* SYS_clock_settime           233 */
   GO(SYS_clock_settime, "2s 1m");
   SY(SYS_clock_settime, x0, x0); FAIL;

   /* SYS_clock_getres            234 */
   GO(SYS_clock_getres, "2s 1m");
   SY(SYS_clock_getres, x0, x0+1); FAIL;

   /* SYS_ktimer_create           235 */
   GO(SYS_ktimer_create, "3s 2m");
   SY(SYS_ktimer_create, x0-1, x0+1, x0+1); FAIL;

   /* SYS_ktimer_delete           236 */
   GO(SYS_ktimer_delete, "1s 0m");
   SY(SYS_ktimer_delete, x0); FAIL;

   /* SYS_ktimer_settime          237 */
   GO(SYS_ktimer_settime, "4s 2m");
   SY(SYS_ktimer_settime, x0-1, x0+1, x0+1, x0+1); FAIL;

   /* SYS_ktimer_gettime          238 */
   GO(SYS_ktimer_gettime, "2s 1m");
   SY(SYS_ktimer_gettime, x0-1, x0+1); FAIL;

   /* SYS_ktimer_getoverrun       239 */
   GO(SYS_ktimer_getoverrun, "1s 0m");
   SY(SYS_ktimer_getoverrun, x0+1); FAIL;

   /* SYS_nanosleep               240 */
   GO(SYS_nanosleep, "2s 2m");
   SY(SYS_nanosleep, x0, x0+1); FAIL;

   // unimpl SYS_ffclock_getcounter                        241

   // unimpl SYS_ffclock_setestimate                       242

   // unimpl SYS_ffclock_getestimate                       243

#if defined(SYS_clock_nanosleep)
   /* SYS_clock_nanosleep         244 */
   GO(SYS_clock_nanosleep, "4s 2m");
   SY(SYS_clock_nanosleep, x0+5000, x0+3000, x0+3, x0+1); SUCC;
<<<<<<< HEAD
=======
   assert(res == EFAULT);
>>>>>>> 69bc6d7c
#endif

   // SYS_clock_getcpuclockid2                             247
   GO(SYS_clock_getcpuclockid2, "3s 1m");
   SY(SYS_clock_getcpuclockid2, x0+1, x0+1, x0+1); FAIL;

   // BSDXY(__NR_ntp_gettime,      sys_ntp_gettime),       // 248

   /* SYS_minherit                250 */
   // @todo PJF causes Valgrind to crash
   //GO(SYS_minherit, "3s 1m");
   //SY(SYS_minherit, x0, x0+1024, x0+1); SUCC;
   GO(SYS_minherit, "@todo");

   /* SYS_rfork                   251 */
   GO(SYS_rfork, "other");

   /* openbsd_poll                252 */

   /* SYS_issetugid               253 */
   GO(SYS_issetugid, "0s 0m");
   SY(SYS_issetugid); SUCC;

   /* SYS_lchown                  254 */
   GO(SYS_lchown, "3s 1m");
   SY(SYS_lchown, x0, x0+1234, x0+2345); FAIL;

   /* SYS_aio_read                255 */
   GO(SYS_aio_read, "1s 1m");
   SY(SYS_aio_read, x0+1); FAIL;

   /* SYS_aio_write               256 */
   GO(SYS_aio_write, "1s 1m");
   SY(SYS_aio_write, x0+1); FAIL;

   /* SYS_lio_listio              257 */
   GO(SYS_lio_listio, "4s 2m");
   SY(SYS_lio_listio, x0+0, x0+1, x0+10, x0+1); FAIL;

   /* SYS_freebsd11_getdents      272 */
#if defined(SYS_freebsd11_getdents)
   GO(SYS_freebsd11_getdents, "3s 1m");
   SY(SYS_freebsd11_getdents, x0+9, x0+1, x0+2); FAIL;
#else
   GO(SYS_getdents, "3s 1m");
   SY(SYS_getdents, x0+9, x0+1, x0+2); FAIL;
#endif

   /* SYS_lchmod                  274 */
   GO(SYS_lchmod, "2s 1m");
   SY(SYS_lchmod, x0, x0+1234); FAIL;

   /* netbsd_lchown               275 */

   /* SYS_lutimes                 276 */
   GO(SYS_lutimes, "3s 2m");
   SY(SYS_lutimes, x0+9, x0+1, x0+2); FAIL;

   /* netbsd msync                277 */

   /* netbsd stat                 278 */

   /* netbsd fstat                279 */

   /* netbsd lstat                280 */

   /* SYS_preadv                  289 */
#if defined(VGP_amd64_freebsd) || defined(VGP_arm64_freebsd)
   GO(SYS_preadv, "4s 0m");
   /* 0m because of the bogus fd */
   SY(SYS_preadv, x0+9999999, x0+1, x0+16, x0+20); FAIL;
#else
   GO(SYS_preadv, "5s 0m");
   SY(SYS_preadv, x0+9999999, x0+1, x0+16, x0, x0+20); FAIL;
#endif

   /* SYS_pwritev                    290 */
#if defined(VGP_amd64_freebsd) || defined(VGP_arm64_freebsd)
   GO(SYS_pwritev, "4s 0m");
   SY(SYS_pwritev, x0+9999999, x0+1, x0+16, x0+20); FAIL;
#else
   GO(SYS_pwritev, "5s 0m");
   SY(SYS_pwritev, x0+9999999, x0+1, x0+16, x0, x0+20); FAIL;
#endif

   /* freebsd 4 fhstatfs          297 */

   /* SYS_fhopen                  298 */
   GO(SYS_fhopen, "2s 1m");
   SY(SYS_fhopen, x0+1, x0); FAIL;

   /* SYS_fhstat                  299 */
   GO(SYS_fhstat, "2s 2m");
   SY(SYS_fhstat, x0+1, x0+2); FAIL;

   /* SYS_modnext                 300 */
   GO(SYS_modnext, "1s 0m");
   SY(SYS_modnext, x0+100000); FAIL;

   /* SYS_modstat                 301 */
   GO(SYS_modstat, "2s 1m");
   SY(SYS_modstat, x0+1234, x0+1); FAIL;

   /* SYS_modfnext                302 */
   GO(SYS_modfnext, "1s 0m");
   SY(SYS_modfnext, x0+100000); FAIL;

   /* SYS_modfind                 303 */
   GO(SYS_modfind, "1s 1m");
   SY(SYS_modfind, x0+1234, x0+1); FAIL;

   /* SYS_kldload                  304 */
   GO(SYS_kldload, "1s 1m");
   SY(SYS_kldload, x0+1); FAIL;

   /* SYS_kldunload               305 */
   GO(SYS_kldunload, "1s 0m");
   SY(SYS_kldunload, x0+1); FAIL;

   /* SYS_kldfind                 306 */
   GO(SYS_kldfind, "1s 1m");
   SY(SYS_kldfind, x0+1); FAIL;

   /* SYS_kldnext                 307 */
   GO(SYS_kldnext, "1s 0m");
   SY(SYS_kldnext, x0+1000); FAIL;

   /* SYS_kldstat                 308 */
   GO(SYS_kldstat, "2s 1m");
   SY(SYS_kldstat, x0+1234, x0+1); FAIL;

   /* SYS_kldfirstmod             309 */
   GO(SYS_kldfirstmod, "1s 0m");
   SY(SYS_kldfirstmod, x0+1000); FAIL;

   /* SYS_getsid                  310 */
   GO(SYS_getsid, "1s 0m");
   SY(SYS_getsid, x0-1); FAIL;

   /* SYS_setresuid               311 */
   GO(SYS_setresuid, "3s 0m");
   SY(SYS_setresuid, x0+1, x0+2, x0+3); FAIL;

   /* SYS_setresgid               312 */
   GO(SYS_setresgid, "3s 0m");
   SY(SYS_setresgid, x0+1, x0+2, x0+3); FAIL;

   /* obsol signanosleep          313 */

   /* SYS_aio_return              314 */
   GO(SYS_aio_return, "1s 1m");
   SY(SYS_aio_return, x0+1); FAIL;

   /* SYS_aio_suspend             315 */
   GO(SYS_aio_suspend, "3s 2m");
   SY(SYS_aio_suspend, x0+1, x0+1, x0+1); FAIL;

   /* SYS_aio_cancel              316 */
   GO(SYS_aio_cancel, "2s 1m");
   SY(SYS_aio_cancel, x0-1, x0+1); FAIL;

   /* SYS_aio_error               317 */
   GO(SYS_aio_error, "1s 1m");
   SY(SYS_aio_error, x0+1); SUCC;

   /* freebsd 6 aio_read          318 */

   /* freebsd 6 aio_write         319 */

   /* freebsd 6 lio_listio        320 */

   /* SYS_yield                   321 */
   GO(SYS_yield, "0s 0m");
   SY(SYS_yield); SUCC;

   /* obs thr_sleep               322 */

   /* obs thr_wakeup              323 */

   /* SYS_mlockall                324 */
   GO(SYS_mlockall, "1s 0m");
   SY(SYS_mlockall, x0-1); FAIL;

   /* SYS_munlockall              325 */
   GO(SYS_munlockall, "0s 0m");
   SY(SYS_munlockall); SUCC;

   /* SYS___getcwd                326 */
   GO(SYS___getcwd, "2s 1m");
   SY(SYS___getcwd, x0+1, x0+1); FAIL;

   /* SYS_sched_setparam          327 */
   GO(SYS_sched_setparam, "2s 1m");
   SY(SYS_sched_setparam, x0+1, x0+1); FAIL;

   /* SYS_sched_getparam          328 */
   GO(SYS_sched_getparam, "2s 1m");
   SY(SYS_sched_getparam, x0+1, x0+1); FAIL;

   /* SYS_sched_setscheduler      329 */
   GO(SYS_sched_setscheduler, "3s 1m");
   SY(SYS_sched_setscheduler, x0+1, x0+1, x0+1); FAIL;

   /* SYS_sched_getscheduler      330*/
   GO(SYS_sched_getscheduler, "1s 0m");
   SY(SYS_sched_getscheduler, x0+486486); FAIL;

   /* SYS_sched_yield             331 */
   GO(SYS_sched_yield, "0s 0m");
   SY(SYS_sched_yield); SUCC;

   /* SYS_sched_get_priority_max  332 */
   GO(SYS_sched_get_priority_max, "1s 0m");
   SY(SYS_sched_get_priority_max, x0+5678); FAIL;

   /* SYS_sched_get_priority_min  333 */
   GO(SYS_sched_get_priority_min, "1s 0m");
   SY(SYS_sched_get_priority_min, x0+9876); FAIL;

   /* SYS_sched_rr_get_interval   334 */
   GO(SYS_sched_rr_get_interval, "2s 1m");
   SY(SYS_sched_rr_get_interval, x0+999999, x0+1); FAIL;

   /* SYS_utrace                  335*/
   /* only works if process is being traced */
   GO(SYS_utrace, "2s 1m");
   SY(SYS_utrace, x0+1, x0+16); SUCC;

   // freebsd 4 sendfile          336

   /* SYS_kldsym                  337 */
   GO(SYS_kldsym, "3s 1m");
   SY(SYS_kldsym, x0-1, x0+16, x0+1); FAIL;

   /* SYS_jail                    338 */
   GO(SYS_jail, "1s 1m");
   SY(SYS_jail, x0+1); FAIL;

   // unimpl pioctl               339

   /* SYS_sigprocmask             340 */
   GO(SYS_sigprocmask, "2s 1m");
   SY(SYS_sigprocmask, x0+13, NULL, x0+1); FAIL;

   GO(SYS_sigprocmask, "3s 2m");
   SY(SYS_sigprocmask, x0+13, x0+2, x0+1); FAIL;

   /* SYS_sigsuspend              341 */
   GO(SYS_sigsuspend, "1s 1m");
   SY(SYS_sigsuspend, x0+1); FAIL;

   // freebsd 4 sigaction         342

   /* SYS_sigpending              343 */
   GO(SYS_sigpending, "1s 1m");
   SY(SYS_sigpending, x0+1); FAIL;

   /* freebsd 4 sigreturn         344 */

   /* SYS_sigtimedwait            345 */
   GO(SYS_sigtimedwait, "3s 3m");
   SY(SYS_sigtimedwait, x0+1, x0+2, x0+3); FAIL;

   /* SYS_sigwaitinfo             346 */
   GO(SYS_sigwaitinfo, "2s 2m");
   SY(SYS_sigwaitinfo, x0+1, x0+2, x0+3); FAIL;

   /* SYS___acl_get_file          347 */
   GO(SYS___acl_get_file, "3s 2m");
   SY(SYS___acl_get_file, x0+1, x0+4567, x0+3); FAIL;

   /* SYS___acl_set_file          348 */
   GO(SYS___acl_set_file, "3s 2m");
   SY(SYS___acl_set_file, x0+1, x0+4567, x0+3); FAIL;

   /* SYS___acl_get_fd            349 */
   GO(SYS___acl_get_fd, "3s 1m");
   SY(SYS___acl_get_fd, x0-1, x0+4567, x0+3); FAIL;

   /* SYS___acl_set_fd            350 */
   GO(SYS___acl_set_fd, "3s 1m");
   SY(SYS___acl_set_fd, x0-1, x0+4567, x0+3); FAIL;

   /* SYS___acl_delete_file       351 */
   GO(SYS___acl_delete_file, "2s 1m");
   SY(SYS___acl_delete_file, x0+1, x0+3); FAIL;

   /* SYS___acl_delete_fd         352 */
   GO(SYS___acl_delete_fd, "2s 0m");
   SY(SYS___acl_delete_fd, x0-1, x0+3); FAIL;

   /* SYS___acl_aclcheck_file     353 */
   GO(SYS___acl_aclcheck_file, "3s 2m");
   SY(SYS___acl_aclcheck_file, x0+1, x0+4567, x0+3); FAIL;

   /* SYS___acl_aclcheck_fd       354 */
   GO(SYS___acl_aclcheck_fd, "3s 1m");
   SY(SYS___acl_aclcheck_fd, x0-1, x0+4567, x0+3); FAIL;

   /* SYS_extattrctl              355 */
   GO(SYS_extattrctl, "5s 3m");
   SY(SYS_extattrctl, x0+1, x0, x0+2, x0, x0+3); FAIL;

   /* SYS_extattr_set_file        356 */
   GO(SYS_extattr_set_file, "5s 3m");
   SY(SYS_extattr_set_file, x0+1, x0, x0+2, x0+3, x0); FAIL;

   /* SYS_extattr_get_file        357 */
   GO(SYS_extattr_get_file, "5s 3m");
   SY(SYS_extattr_get_file, x0+1, x0+2, x0+3, x0+4, x0+5); FAIL;

   /* SYS_extattr_delete_file     358 */
   GO(SYS_extattr_delete_file, "3s 2m");
   SY(SYS_extattr_delete_file, x0+1, x0+2, x0+3); FAIL;

   /* SYS_aio_waitcomplete        359 */
   GO(SYS_aio_waitcomplete, "2s 2m");
   SY(SYS_aio_waitcomplete, x0+1, x0+1); FAIL;

   /* SYS_getresuid               360 */
   GO(SYS_getresuid, "3s 3m");
   SY(SYS_getresuid, x0+1, x0+4567, x0+3); FAIL;

   /* SYS_getresgid               361 */
   GO(SYS_getresgid, "3s 3m");
   SY(SYS_getresgid, x0+1, x0+4567, x0+3); FAIL;

   /* SYS_kqueue                  362 */
   GO(SYS_kqueue, "0s 0m");
   SY(SYS_kqueue); SUCC;

   /* SYS_freebsd11_kevent        363 */
#if defined(SYS_freebsd11_kevent)
   GO(SYS_freebsd11_kevent, "6s 3m");
   SY(SYS_freebsd11_kevent, x0+1, x0+2, x0+3, x0+4, x0+5, x0+6); FAIL;
#else
   GO(SYS_kevent, "6s 3m");
   SY(SYS_kevent, x0+1, x0+2, x0+3, x0+4, x0+5, x0+6); FAIL;
#endif

   /* obs __cap_get* / __cap_set* 364 to 369 */

   /* SYS_extattr_set_fd          371 */
   GO(SYS_extattr_set_fd, "5s 2m");
   SY(SYS_extattr_set_fd, x0+999999, x0, x0+1, x0+1, x0+16); FAIL;

   /* SYS_extattr_get_fd          372 */
   GO(SYS_extattr_get_fd, "5s 2m");
   SY(SYS_extattr_get_fd, x0+999999, x0, x0+1, x0+1, x0+16); FAIL;

   /* SYS_extattr_delete_fd       373 */
   GO(SYS_extattr_delete_fd, "3s 1m");
   SY(SYS_extattr_delete_fd, x0+999999, x0, x0+1); FAIL;

   /* SYS___setugid               374 */
   GO(SYS___setugid, "1s 0m");
   SY(SYS___setugid, x0); FAIL;

   // nfsclnt                                              375

   /* SYS_eaccess                 376 */
   GO(SYS_eaccess, "2s 1m");
   SY(SYS_eaccess, x0+1, x0+3); FAIL;

   // afs_syscall                                          377

   /* SYS_nmount                  378 */
   GO(SYS_nmount, "3s 1m");
   SY(SYS_nmount, x0+1, x0+3, x0); FAIL;

   // kse_exit                                             379

   // kse_wakeup                                           380

   // kse_create                                           381

   // kse_thr_interrupt                                    382

   // kse_release                                          383

   // __mac_get_proc                                       384

   // __mac_set_proc                                       385

   // __mac_get_fd                                         386

   // __mac_get_file                                       387

   // __mac_set_fd                                         388

   // __mac_set_file                                       389

   /* SYS_kenv                    390 */
   GO(SYS_kenv, "(KENV_GET) 4s 1m");
   SY(SYS_kenv, x0+0, x0+2, x0+3, x0+4); FAIL;

   GO(SYS_kenv, "(KENV_DUMP) 4s 0m");
   SY(SYS_kenv, x0+3, x0+2, x0+3, x0+4); FAIL;

   GO(SYS_kenv, "(bogus) 4s 0m");
   SY(SYS_kenv, x0+20, x0+2, x0+3, x0+4); FAIL;

   /* SYS_lchflags                391 */
   GO(SYS_lchflags, "2s 1m");
   SY(SYS_lchflags, x0+1, x0+2); FAIL;

   /* SYS_uuidgen                 392 */
   GO(SYS_uuidgen, "2s 1m");
   SY(SYS_uuidgen, x0+1, x0+2); FAIL;

   /* SYS_sendfile                393 */
   GO(SYS_sendfile, "7s 2m");
   SY(SYS_sendfile, x0-1, x0+2, x0+3, x0+4, x0+1, x0+1, x0+3); FAIL;

   // mac_syscall                                          394

#if defined(SYS_freebsd11_getfsstat)
   /* SYS_freebsd11_getfsstat     395*/
   GO(SYS_freebsd11_getfsstat, "3s 1m");
   SY(SYS_freebsd11_getfsstat, x0+1, x0+2, x0+3); FAIL;
#else
   /* SYS_getfsstat     395*/
   GO(SYS_getfsstat, "3s 1m");
   SY(SYS_getfsstat, x0+1, x0+2, x0+3); FAIL;
#endif

#if defined(SYS_freebsd11_statfs)
   /* SYS_freebsd11_statfs        396 */
   GO(SYS_freebsd11_statfs, "2s 2m");
   SY(SYS_freebsd11_statfs, x0+1, x0+2); FAIL;
#else
   /* SYS_statfs        396 */
   GO(SYS_statfs, "2s 2m");
   SY(SYS_statfs, x0+1, x0+2); FAIL;
#endif

#if defined(SYS_freebsd11_fstatfs)
   /* SYS_freebsd11_fstatfs       397 */
   GO(SYS_freebsd11_fstatfs, "2s 1m");
   SY(SYS_freebsd11_fstatfs, x0+1, x0+2); FAIL;
#else
   /* SYS_fstatfs       397 */
   GO(SYS_fstatfs, "2s 1m");
   SY(SYS_fstatfs, x0+1, x0+2); FAIL;
#endif

#if defined(SYS_freebsd11_fhstatfs)
   /* SYS_freebsd11_fhstatfs      398 */
   GO(SYS_freebsd11_fhstatfs, "2s 2m");
   SY(SYS_freebsd11_fhstatfs, x0+1, x0+2); FAIL;
#else
   /* SYS_fhstatfs      398 */
   GO(SYS_fhstatfs, "2s 2m");
   SY(SYS_fhstatfs, x0+1, x0+2); FAIL;
#endif

   // ksem_close                                           400

   // ksem_post                                            401

   // ksem_wait                                            402

   // ksem_trywait                                         403

   // ksem_init                                            404

   // ksem_open                                            405

   // ksem_unlink                                          406

   // ksem_getvalue                                        407

   // ksem_destroy                                         408

   // __mac_get_pid                                        409

   // __mac_get_link                                       410

   // __mac_set_link                                       411

   /* SYS_extattr_set_link        412 */
   GO(SYS_extattr_set_link, "5s 3m");
   SY(SYS_extattr_set_file, x0+1, x0, x0+2, x0+3, x0); FAIL;

   /* SYS_extattr_get_link        413 */
   GO(SYS_extattr_get_link, "5s 3m");
   SY(SYS_extattr_get_link, x0+1, x0+2, x0+3, x0+4, x0+5); FAIL;

   /* SYS_extattr_delete_link     414 */
   GO(SYS_extattr_delete_link, "3s 2m");
   SY(SYS_extattr_delete_link, x0+1, x0+2, x0+3); FAIL;

   // __mac_execve                                         415

   /* SYSR_sigaction              416 */
   GO(SYS_sigaction, "3s 2+2m");
   SY(SYS_sigaction, x0+1000, x0+2, x0+3); FAIL;

   /* SYS_sigreturn               417 */
   /* hope it fails because we're not in a signal context */
   GO(SYS_sigreturn, "1s 1m");
   SY(SYS_sigreturn, x0+1); FAIL;

   /* SYS_getcontext              421 */
   GO(SYS_getcontext, "1s 1m");
   SY(SYS_getcontext, x0+1); FAIL;

   /* SYS_setcontext              422 */
   GO(SYS_setcontext, "1s 1m");
   SY(SYS_setcontext, x0+1); FAIL;

   /* SYS_swapcontext             423 */
   GO(SYS_swapcontext, "2s 2m");
   SY(SYS_swapcontext, x0+1, x0+2); FAIL;

#if defined(SYS_freebsd13_swapoff)
   /* SYS_freebsd13_swapoff                 424 */
   GO(SYS_freebsd13_swapoff, "1s 1m");
   SY(SYS_freebsd13_swapoff, x0+1); FAIL;
#else
   /* SYS_swapoff                 424 */
   GO(SYS_swapoff, "1s 1m");
   SY(SYS_swapoff, x0+1); FAIL;
#endif

   /* SYS___acl_get_link          425 */
   GO(SYS___acl_get_link, "3s 2m");
   SY(SYS___acl_get_link, x0+1, x0+2, x0+3); FAIL;

   /* SYS___acl_set_link          426 */
   GO(SYS___acl_set_link, "3s 2m");
   SY(SYS___acl_set_link, x0+1, x0+2, x0+3); FAIL;

   /* SYS___acl_delete_link       427 */
   GO(SYS___acl_delete_link, "2s 1m");
   SY(SYS___acl_delete_link, x0+1, x0+2); FAIL;

   /* SYS___acl_aclcheck_link     428 */
   GO(SYS___acl_aclcheck_link, "3s 2m");
   SY(SYS___acl_aclcheck_link, x0+1, x0+2, x0+3); FAIL;

   /* SYS_sigwait                 429 */
   GO(SYS_sigwait, "2s 2m");
   SY(SYS_sigwait, x0+1, x0+2); SUCC;
   assert(res == EFAULT);

   // thr_create                  430

   /* SYS_thr_exit                431 */
   GO(SYS_thr_exit, "other");

   /* SYS_thr_self                432 */
   GO(SYS_thr_self, "1s 1m");
   SY(SYS_thr_self, x0+1); FAIL;

   /* SYS_thr_kill                433 */
   GO(SYS_thr_kill, "2s 0m");
   SY(SYS_thr_kill, x0-10, x0-20); FAIL;

   /* SYS_freebsd10__umtx_lock    434 */
   /* SYS_freebsd10__umtx_unlock  435 */

   /* SYS_jail_attach             436 */
   GO(SYS_jail_attach, "1s 0m");
   SY(SYS_jail_attach, x0-1); FAIL;

   /* SYS_extattr_list_fd         437 */
   GO(SYS_extattr_list_fd, "4s 1m");
   SY(SYS_extattr_list_fd, x0+999999, x0+1, x0+1, x0+16); FAIL;

   /* SYS_extattr_list_file       438 */
   GO(SYS_extattr_list_file, "4s 2m");
   SY(SYS_extattr_list_file, x0+1, x0+1, x0+1, x0+16); FAIL;

   /* SYS_extattr_list_link       439 */
   GO(SYS_extattr_list_link, "4s 2m");
   SY(SYS_extattr_list_link, x0+1, x0+1, x0+1, x0+16); FAIL;


   // kse_switchin                                         440

   // ksem_timedwait                                       441

   // thr_suspend                                          442

   /* SYS_thr_wake                443 */
   GO(SYS_thr_wake, "1s 0m");
   SY(SYS_thr_wake, x0+99); FAIL;

   /* SYS_kldunloadf              444 */
   GO(SYS_kldunloadf, "1s 0m");
   SY(SYS_kldunloadf, x0+1, x0); FAIL;

   // audit                                                445

   // auditon                                              446

   // getauid                                              447

   // setauid                                              448

   // getaudit                                             449

   // setaudit                                             450

   // getaudit_addr                                        451

   // setaudit_addr                                        452

   // auditctl                                             453

// int _umtx_op(void *obj, int op, u_long val, void *uaddr, void *uaddr2);

   /* SYS__umtx_op                 454 */
   GO(SYS__umtx_op, "5s 2m");
   SY(SYS__umtx_op, x0+1, x0+15, x0+3, x0+4, x0+5); FAIL;

   /* SYS_thr_new                 455 */
   /* @todo needs some special testing, VG hangs if we go spawning threads willy-nilly */
   /*
   GO(SYS_thr_new, "2s 1m");
   SY(SYS_thr_new, x0+1, x0+2); FAIL;
   */

   /* SYS_sigqueue                456 */
   GO(SYS_sigqueue, "3s 0m");
   SY(SYS_sigqueue, x0+9999999, x0+2000, x0); FAIL;

   /* SYS_kmq_open                457 */
   GO(SYS_kmq_open, "4s 2m");
   SY(SYS_kmq_open, x0+1, x0+O_CREAT, x0, x0+1); FAIL;

   GO(SYS_kmq_open, "3s 1m");
   SY(SYS_kmq_open, x0+1, x0, x0); FAIL;

   {
       struct mq_attr mqa = { x0+1, x0+1 };
       GO(SYS_kmq_open, "3s 2m");
       SY(SYS_kmq_open, x0+1, x0+O_CREAT, x0, &mqa); FAIL;
   }

   /* SYS_kmq_setattr             458 */
   GO(SYS_kmq_setattr, "3s 2m");
   SY(SYS_kmq_setattr, x0+1, x0+2, x0+3); FAIL;

   /* SYS_kmq_timedreceive        459 */
   GO(SYS_kmq_timedreceive, "5s 2m");
   SY(SYS_kmq_timedreceive, x0+1, x0+2, x0+3, x0+4, x0+5); FAIL;

   /* SYS_kmq_timedsend           460 */
   GO(SYS_kmq_timedsend, "5s 1m");
   SY(SYS_kmq_timedsend, x0+1, x0+2, x0+3, x0+4, x0+5); FAIL;

   /* SYS_kmq_notify              461 */
   GO(SYS_kmq_notify, "2s 1m");
   SY(SYS_kmq_notify, x0+1, x0+2); FAIL;

   /* SYS_kmq_unlink              462 */
   GO(SYS_kmq_unlink, "1s 1m");
   SY(SYS_kmq_unlink, x0+1); FAIL;

   /* abort2                      463 */
   GO(SYS_abort2, "other");

   /* SYS_thr_set_name            464 */
   /* @todo PJF VG doesn't like this. Causes a SIGSEGV. Runs OK standalone */
   /*
   GO(SYS_thr_set_name, "2s 1m");
   SY(SYS_thr_set_name, x0+999999, x0+2); FAIL;
   */

   /* aio_fsync                   465 */
   GO(SYS_aio_fsync, "2s 1m");
   SY(SYS_aio_fsync, x0+1, x0+2); FAIL;

   /* SYS_rtprio_thread           466 */
   GO(SYS_rtprio_thread, "3s 1m");
   SY(SYS_rtprio_thread, x0+1, x0-2, x0+1); FAIL;

   // __getpath_fromfd            469

   // __getpath_fromaddr          470

   // sctp_peeloff                471

   // sctp_generic_sendmsg        472
   GO(SYS_sctp_generic_sendmsg, "7s 1m");
   SY(SYS_sctp_generic_sendmsg, x0+1, x0+2, x0+3, x0+4, x0+5, x0+6, x0+7); FAIL;

   // sctp_generic_sendmsg_iov    473

   // sctp_generic_recvmsg        474
   GO(SYS_sctp_generic_recvmsg, "7s 4m");
   SY(SYS_sctp_generic_recvmsg, x0+1, x0+2, x0+300, x0+4, x0+5, x0+6, x0+7); FAIL;

   {
      socklen_t fromlen = 64;
      struct iovec iov;
      GO(SYS_sctp_generic_recvmsg, "6s 4m");
      SY(SYS_sctp_generic_recvmsg, x0+1, x0+2, x0+300, x0+4, &fromlen, x0+6, x0+7); FAIL;

      iov.iov_base = (void*)(x0+8);
      iov.iov_len = x0+9;

      GO(SYS_sctp_generic_recvmsg, "6s 6m");
      SY(SYS_sctp_generic_recvmsg, x0+1, &iov, 1, x0+4, x0+5, x0+6, x0+7); FAIL;
   }

   /* SYS_pread                   475 */
   GO(SYS_pread, "4s 1m");
   SY(SYS_pread, x0+99, x0+1, x0+1, x0+2); FAIL;

   /* SYS_pwrite                  476 */
   GO(SYS_pwrite, "4s 1m");
   SY(SYS_pwrite, x0+99, x0+1, x0+1, x0+2); FAIL;

   /* SYS_mmap                    477 */
   GO(SYS_mmap, "6s 1m");
   SY(SYS_mmap, x0+1, x0, x0+123456, x0+234567, x0+99, x0+3); FAIL;

   /* SYS_lseek                   478 */
#if defined(VGP_amd64_freebsd) || defined(VGP_arm64_freebsd)
   GO(SYS_lseek, "3s 0m");
   SY(SYS_lseek, x0+99, x0+1, x0+55); FAIL;
#else
   GO(SYS_lseek, "4s 0m");
   SY(SYS_lseek, x0+99, x0+1, x0+1, x0+55); FAIL;
#endif

   /* SYS_truncate                479 */
#if defined(VGP_amd64_freebsd) || defined(VGP_arm64_freebsd)
   GO(SYS_truncate, "2s 1m");
   SY(SYS_truncate, x0+1, x0+1); FAIL;
#else
   GO(SYS_truncate, "3s 1m");
   SY(SYS_truncate, x0+1, x0, x0+1); FAIL;
#endif

   /* SYS_ftruncate               480 */
#if defined(VGP_amd64_freebsd) || defined(VGP_arm64_freebsd)
   GO(SYS_ftruncate, "2s 0m");
   SY(SYS_ftruncate, x0+99, x0+1); FAIL;
#else
   GO(SYS_ftruncate, "3s 0m");
   SY(SYS_ftruncate, x0+99, x0, x0+1); FAIL;
#endif

   /* SYS_thr_kill2               481 */
   GO(SYS_thr_kill2, "3s 0m");
   SY(SYS_thr_kill2, x0-1, x0-1, x0+9999); FAIL;

   /* SYS_shm_open                482 */
#if defined(SYS_freebsd12_shm_open)
   GO(SYS_freebsd12_shm_open, "(SHM_ANON) 3s 0m");
   SY(SYS_freebsd12_shm_open, x0+SHM_ANON, x0+2, x0+9); SUCC;

   GO(SYS_freebsd12_shm_open, "3s 1m");
   SY(SYS_freebsd12_shm_open, x0+2, x0+2, x0+9); FAIL;
#else
   GO(SYS_shm_open, "(SHM_ANON) 3s 0m");
   SY(SYS_shm_open, x0+SHM_ANON, x0+2, x0+9); SUCC;

   GO(SYS_shm_open, "3s 1m");
   SY(SYS_shm_open, x0+2, x0+2, x0+9); FAIL;
#endif

   /* SYS_shm_unlink              483 */
   GO(SYS_shm_unlink, "1s 1m");
   SY(SYS_shm_unlink, x0+1); FAIL;

   /* cpuset                      484 */
   GO(SYS_cpuset, "1s 1m");
   SY(SYS_cpuset, x0+1); FAIL;

   /* cpuset_setid                485 */
#if defined (VGP_amd64_freebsd) || defined(VGP_arm64_freebsd)
   GO(SYS_cpuset_setid, "3s 0m");
   SY(SYS_cpuset_setid, x0, x0, x0); FAIL;
#else
   GO(SYS_cpuset_setid, "4s 0m");
   SY(SYS_cpuset_setid, x0, x0, x0, x0); FAIL;
#endif

   /* cpuset_getid                486 */
   GO(SYS_cpuset_getid, "4s 1m");
   SY(SYS_cpuset_getid, x0, x0, x0, x0+1); FAIL;

   /* SYS_cpuset_getaffinity      487 */
   GO(SYS_cpuset_getaffinity, "5s 1m");
   SY(SYS_cpuset_getaffinity, x0+100, x0+100, x0+200, x0+500, x0+1); FAIL;

   /* SYS_cpuset_setaffinity      488 */
   GO(SYS_cpuset_setaffinity, "5s 1m");
   SY(SYS_cpuset_setaffinity, x0+100, x0+100, x0+200, x0+500, x0+1); FAIL;

   /* SYS_faccessat               489 */
   GO(SYS_faccessat, "3s 1m");
   SY(SYS_faccessat, x0+1, x0, x0); FAIL;

   /* SYS_fchmodat                490 */
   GO(SYS_fchmodat, "4s 1m");
   SY(SYS_fchmodat, x0, x0+1, x0, x0); FAIL;

   /* SYS_fchownat                491 */
   GO(SYS_fchownat, "5s 1m");
   SY(SYS_fchownat, x0, x0+1, x0, x0, x0); FAIL;

   /* SYS_fexecve                 492 */
   GO(SYS_fexecve, "3s 2m");
   SY(SYS_fexecve, x0-1, x0+1, x0+1); FAIL;

   /* SYS_freebsd11_fstatat       493 */
#if defined(SYS_freebsd11_fstatat)
   GO(SYS_freebsd11_fstatat, "4s 2m");
   SY(SYS_freebsd11_fstatat, x0, x0+1, x0+1, x0); FAIL;
#else
   GO(SYS_fstatat, "4s 2m");
   SY(SYS_fstatat, x0, x0+1, x0+1, x0); FAIL;
#endif

   /* SYS_futimesat               494 */
   GO(SYS_futimesat, "3s 2m");
   SY(SYS_futimesat, x0, x0+1, x0+1); FAIL;

   /* SYS_linkat                  495 */
   GO(SYS_linkat, "5s 2m");
   SY(SYS_linkat, x0, x0+1, x0, x0+1, x0); FAIL;

   /* SYS_mkdirat                 496 */
   GO(SYS_mkdirat, "3s 1m");
   SY(SYS_mkdirat, x0, x0+1, x0+1); FAIL;

   /* SYS_mkfifoat                497 */
   GO(SYS_mkfifoat, "3s 1m");
   SY(SYS_mkfifoat, x0, x0, x0); FAIL;

   /* SYS_freebsd11_mknodat       498 */
#if defined(SYS_freebsd11_mknodat)
   GO(SYS_freebsd11_mknodat, "4s 1m");
   SY(SYS_freebsd11_mknodat, x0, x0+1, x0, x0); FAIL;
#else
   GO(SYS_mknodat, "4s 1m");
   SY(SYS_mknodat, x0, x0+1, x0, x0); FAIL;
#endif

   /* SYS_openat                  499 */
   GO(SYS_openat, "3s 1m");
   SY(SYS_openat, x0, x0+1, x0); FAIL;

   GO(SYS_openat, "4s 1m");
   SY(SYS_openat, x0, x0+1, x0+O_CREAT, x0); FAIL;

   /* SYS _readlinkat             500 */
   GO(SYS_readlinkat, "4s 2m");
   SY(SYS_readlinkat, x0, x0+1, x0+1, x0+4); FAIL;

   /* SYS_renameat                501 */
   GO(SYS_renameat, "4s 2m");
   SY(SYS_renameat, x0, x0+1, x0+1, x0+1); FAIL;

   /* SYS_symlinkat               502 */
   GO(SYS_symlinkat, "3s 2m");
   SY(SYS_symlinkat, x0+1, x0, x0+1); FAIL;

   /* SYS_unlinkat                503 */
   GO(SYS_unlinkat, "3s 1m");
   SY(SYS_unlinkat, x0+9999999, x0+1, x0); FAIL;

   /* SYS_posix_openpt            504 */
   GO(SYS_posix_openpt, "1s 1m");
   SY(SYS_posix_openpt, x0+0x8); FAIL;

   // gssd_syscall                505

   /* SYS_jail_get                506 */
   GO(SYS_jail_get, "3s 1m");
   SY(SYS_jail_get, x0+1, x0+10, x0); FAIL;

   /* SYS_jail_set                507 */
   GO(SYS_jail_set, "3s 1m");
   SY(SYS_jail_set, x0+1, x0+10, x0); FAIL;

   /* SYS_jail_remove             508 */
   GO(SYS_jail_remove, "1s 0m");
   SY(SYS_jail_remove, x0+1); FAIL;

   /* SYS_closefrom               509 */
#if defined(SYS_freebsd12_closefrom)
   GO(SYS_freebsd12_closefrom, "1s 0m");
   SY(SYS_freebsd12_closefrom, x0+100000); SUCC;
#else
   GO(SYS_closefrom, "1s 0m");
   SY(SYS_closefrom, x0+100000); SUCC;
#endif

   /* SYS___semctl                510 */
   GO(SYS___semctl, "(IPC_STAT) 4s 1m");
   SY(SYS___semctl, x0, x0, x0+IPC_STAT, x0+1); FAIL;

   GO(SYS___semctl, "(other) 3s 0m");
   SY(SYS___semctl, x0, x0, x0+3000, x0+1); FAIL;

   /* msgctl                      511 */
   GO(SYS_msgctl, "3s 1m");
   SY(SYS_msgctl, x0, x0+IPC_STAT, x0+1); FAIL;

   /* SYS_shmctl                  512 */
   GO(SYS_shmctl, "3s 1m");
   SY(SYS_shmctl, x0, x0+IPC_STAT, x0+1); FAIL;

    /* lpathconf                  513 */
    GO(SYS_lpathconf, "2s 1m");
    SY(SYS_lpathconf, x0+1, x0); FAIL;

    // 514 is obsolete cap_new

    /* __cap_rights_get           515 */
    GO(SYS___cap_rights_get, "3s 1m");
    SY(SYS___cap_rights_get, x0+1, x0, x0+1); FAIL;

    /* SYS_cap_enter              516 */
    GO(SYS_cap_enter, "other");

    /* SYS_cap_getmode            517 */
    GO(SYS_cap_getmode, "1s 1m");
    SY(SYS_cap_getmode, x0+1); FAIL;

    /* SYS_pdfork                 518 */
    GO(SYS_pdfork, "other");

    /* SYS_pdkill                 519 */
    GO(SYS_pdkill, "2s 0m");
    SY(SYS_pdkill, x0-1, x0+1000); FAIL;

    /* SYS_pdgetpid               520 */
    GO(SYS_pdgetpid, "2s 1m");
    SY(SYS_pdgetpid, x0+100000, x0+1); FAIL;

    /* SYS_pselect                522 */
    GO(SYS_pselect, "6s 5m");
    SY(SYS_pselect, x0+64, x0+1, x0+2, x0+3, x0+4, x0+5); FAIL;

    /* SYS_getloginclass          523 */
    GO(SYS_getloginclass, "2s 1m");
    SY(SYS_getloginclass, x0+1, x0+16); FAIL;

    /* SYS_setloginclass          524 */
    GO(SYS_setloginclass, "1s 1m");
    SY(SYS_setloginclass, x0+1); FAIL;

    /* SYS_rctl_get_racct         525 */
    GO(SYS_rctl_get_racct, "4s 2m");
    SY(SYS_rctl_get_racct, x0+1, x0+1, x0+2, x0+16); FAIL;

    /* SYS_rctl_get_rules         526 */
    GO(SYS_rctl_get_rules, "4s 2m");
    SY(SYS_rctl_get_rules, x0+1, x0+1, x0+2, x0+16); FAIL;

    /* SYS_rctl_get_limits        527 */
    GO(SYS_rctl_get_limits, "4s 2m");
    SY(SYS_rctl_get_limits, x0+1, x0+1, x0+2, x0+16); FAIL;

    /* SYS_rctl_add_rule          528 */
    /* note arg3 and ar4 are not used as per the manpage */
    GO(SYS_rctl_add_rule, "2s 1m");
    SY(SYS_rctl_add_rule, x0+1, x0+1, x0+2, x0+16); FAIL;

    /* SYS_rctl_remove_rule       529 */
    GO(SYS_rctl_remove_rule, "2s 1m");
    /* note arg3 and ar4 are not used as per the manpage */
    SY(SYS_rctl_remove_rule, x0+1, x0+1, x0+2, x0+16); FAIL;

    /* SYS_posix_fallocate        530 */
#if defined(VGP_amd64_freebsd) || defined(VGP_arm64_freebsd)
    GO(SYS_posix_fallocate, "3s 0m");
    SY(SYS_posix_fallocate, x0+99999, x0+10, x0+20); SUCC;
#else
    GO(SYS_posix_fallocate, "5s 0m");
    SY(SYS_posix_fallocate, x0+99999, x0, x0+10, x0, x0+20); SUCC;
#endif
    assert(res == EBADF);

    /* SYS_posix_fadvise          531 */
    GO(SYS_posix_fadvise, "4s 0m");
    SY(SYS_posix_fadvise, x0+99999, x0+10, x0+20, x0); SUCC;
    assert(res == EBADF);

    /* SYS_wait6                  532 */
    GO(SYS_wait6, "6s 3m");
    SY(SYS_wait6, x0, x0, x0+1, x0, x0+1, x0+1); FAIL;

    /* SYS_cap_rights_limit       533 */
    GO(SYS_cap_rights_limit, "2s 1m");
    SY(SYS_cap_rights_limit, x0+99999, x0+1); FAIL;

    /* SYS_cap_ioctls_limit       534 */
    GO(SYS_cap_ioctls_limit, "3s 1m");
    SY(SYS_cap_ioctls_limit, x0+99999, x0+1, x0+2); FAIL;

    /* cap_ioctls_get             535 */
    GO(SYS_cap_ioctls_get, "3s 1m");
    SY(SYS_cap_ioctls_get, x0+99999, x0+1, x0+10); FAIL;

    /* SYS_cap_fcntls_limit       536 */
    GO(SYS_cap_fcntls_limit, "2s 0m");
    SY(SYS_cap_fcntls_limit, x0+99999, x0); FAIL;

    /* SYS_cap_fcntls_get         537 */
    GO(SYS_cap_fcntls_get, "2s 1m");
    SY(SYS_cap_fcntls_get, x0+99999, x0+1); FAIL;

    /* SYS_bindat                 538 */
    GO(SYS_bindat, "4s 1m");
    SY(SYS_bindat, x0+99999, x0+1, x0+2, x0+16); FAIL;

    /* SYS_connectat              539 */
    GO(SYS_connectat, "4s 1m");
    SY(SYS_connectat, x0+99999, x0+1, x0+2, x0+16); FAIL;

    /* SYS_chflagsat              540*/
    GO(SYS_chflagsat, "4s 1m");
    SY(SYS_chflagsat, x0+99999, x0+1, x0+2, x0+3); FAIL;

   /* SYS_accept4                 541 */
   GO(SYS_accept4, "4s 1m");
   SY(SYS_accept4, x0+999999, x0+1, x0+16, x0); FAIL;

   {
      socklen_t socklen = 42;
      GO(SYS_accept4, "3s 1m");
      SY(SYS_accept4, x0+999999, x0+1, &socklen, x0); FAIL;
   }

   /* SYS_pipe2                   542 */
   GO(SYS_pipe2, "2s 1m");
   SY(SYS_pipe2, x0+1, x0); FAIL;

    /* SYS_aio_mlock              543*/
    GO(SYS_aio_mlock, "1s 1m");
    SY(SYS_aio_mlock, x0+1); FAIL;

    /* SYS_procctl                544 */
#if defined(VGP_amd64_freebsd) || defined(VGP_arm64_freebsd)
    GO(SYS_procctl, "(PROC_REAP_RELEASE) 3s 0m");
    SY(SYS_procctl, x0+9999, x0+9999, x0+PROC_REAP_RELEASE, NULL); FAIL;

    GO(SYS_procctl, "(PROC_REAP_GETPIDS) 4s 1m");
    SY(SYS_procctl, x0+9999, x0+9999, x0+PROC_REAP_GETPIDS, x0+1); FAIL;
#else
    GO(SYS_procctl, "(PROC_REAP_RELEASE) 4s 0m");
    SY(SYS_procctl, x0+9999, x0, x0+9999, x0+PROC_REAP_RELEASE); FAIL;

    GO(SYS_procctl, "(PROC_REAP_GETPIDS) 5s 1m");
    SY(SYS_procctl, x0+9999, x0, x0+9999, x0+PROC_REAP_GETPIDS, x0+1); FAIL;
#endif

    // 544 is the highest syscall on FreeBSD 9

   /* SYS_ppoll                   545 */
   GO(SYS_ppoll, "4s 2m");
   SY(SYS_ppoll, x0+8, x0+1, x0+1, x0+1); FAIL;

   {
       struct pollfd arg1;
       arg1.fd = arg1.events = arg1.revents = x0;
       GO(SYS_ppoll, "2s 2+2m");
       SY(SYS_ppoll, &arg1, 1, x0+1, x0+1); FAIL;
   }

   /* SYS_futimens                546 */
   GO(SYS_futimens, "2s 1m");
   SY(SYS_futimens, x0+99999999, x0+1); FAIL;

   /* SYS_utimensat               547 */
   GO(SYS_utimensat, "4s 2m");
   SY(SYS_utimensat, x0+99999999, x0+1, x0+1, x0); FAIL;

    // 548 is obsolete numa_getaffinity

    // 549 is obsolete numa_setaffinity

   /* SYS_fdatasync              550 */
   GO(SYS_fdatasync, "1s 0m");
   SY(SYS_fdatasync, x0+99999999); FAIL;

<<<<<<< HEAD
#if (FREEBSD_VERS >= FREEBSD_12)

=======
   // __FreeBSD_version 1200031
>>>>>>> 69bc6d7c
   /* SYS_fstat                   551 */
   GO(SYS_fstat, "2s 1m");
   SY(SYS_fstat, x0+99999999, x0+1); FAIL;

   /* SYS_fstatat                552 */
   GO(SYS_fstatat, "4s 2m");
   SY(SYS_fstatat, x0+99999999, x0+1, x0+1, x0); FAIL;

   /* SYS_fhstat                 553 */
   GO(SYS_fhstat, "2s 2m");
   SY(SYS_fhstat, x0+1, x0+1); FAIL;

   /* SYS_getdirentries           554 */
   GO(SYS_getdirentries, "4s 2m");
   SY(SYS_getdirentries, x0+999999, x0+1, x0+16, x0+1); FAIL;

   /* SYS_statfs                 555 */
   GO(SYS_statfs, "2s 2m");
   SY(SYS_statfs, x0+1, x0+1); FAIL;

   /* SYS_fstatfs                556 */
   GO(SYS_fstatfs, "2s 1m");
   SY(SYS_fstatfs, x0+999999, x0+1); FAIL;

   /* SYS_getfsstat              557 */
   GO(SYS_getfsstat, "3s 1m");
   SY(SYS_getfsstat, x0+999999, x0+1, x0); FAIL;

   /* SYS_fhstatfs               558 */
   GO(SYS_fhstatfs, "2s 2m");
   SY(SYS_fhstatfs, x0+1, x0+1); FAIL;

   /* SYS_mknodat                559 */
   GO(SYS_mknodat, "4s 1m");
   SY(SYS_mknodat, x0+999999, x0+1, x0, x0); FAIL;

   // FreeBSD_version 1200033
   /* SYS_kevent                 560 */
   GO(SYS_kevent, "6s 3m");
   SY(SYS_kevent, x0+1, x0+2, x0+3, x0+4, x0+5, x0+6); FAIL;

   /* SYS_cpuset_getdomain        561 */
   GO(SYS_cpuset_getdomain, "6s 2m");
   SY(SYS_cpuset_getdomain, x0+1, x0+2, x0+3, x0+4, x0+5, x0+6); FAIL;

   /* SYS_cpuset_setdomain        562 */
   GO(SYS_cpuset_setdomain, "6s 1m");
   SY(SYS_cpuset_setdomain, x0+1, x0+2, x0+3, x0+4, x0+5, x0+6); FAIL;

   /* SYS_getrandom               563 */
   GO(SYS_getrandom, "3s 1m");
   SY(SYS_getrandom, x0+1, x0+1, x0); FAIL;

   // __FreeBSD_version 1200031)
   /* SYS_getfhat                 564 */
   GO(SYS_getfhat, "4s 2m");
   SY(SYS_getfhat, x0, x0, x0, x0); FAIL;

   /* SYS_fhlink                  565 */
   GO(SYS_fhlink, "2s 2m");
   SY(SYS_fhlink, x0+1, x0+1);

   /* SYS_fhlinkat                566 */
   GO(SYS_fhlinkat, "3s 2m");
   SY(SYS_fhlinkat, x0+1, x0+1000, x0+1);

   /* SYS_fhreadlink              567 */
   GO(SYS_fhreadlink, "3s 2m");
   SY(SYS_fhreadlink, x0+1, x0+1, x0+10);

   // __FreeBSD_version 1201522
   // __FreeBSD_version 1300045
   /* SYS___sysctlbyname       570 */
   GO(SYS___sysctlbyname, "(getoldlen) 3s 2m");
   SY(SYS___sysctlbyname, x0, x0+1, NULL, x0+1, NULL, x0); FAIL;

   GO(SYS___sysctlbyname, "(getold) 4s 2m");
   SY(SYS___sysctlbyname, x0, x0+1, x0+1, x0+1, NULL, x0); FAIL;

   GO(SYS___sysctlbyname, "(putnew) 4s 2m");
   SY(SYS___sysctlbyname, x0, x0+1, NULL, NULL, x0+1, x0+2); FAIL;

   // FreeBSD 13 (and any backports)
   /* SYS_shm_open2                      571 */
#if defined(SYS_shm_open2)
   GO(SYS_shm_open2, " 5s 2m");
   SY(SYS_shm_open2, x0+0xf00c, x0+1, x0+2, x0+3, x0+4); FAIL;

   GO(SYS_shm_open2, " 5s 1m");
   SY(SYS_shm_open2, x0+SHM_ANON, x0+1, x0+2, x0+3, x0+4); FAIL;
#else
   FAKE_GO("571:           SYS_shm_open2  5s 2m");
   FAKE_SY("Syscall param shm_open2(path) contains uninitialised byte(s)\n");
   FAKE_SY("   ...\n");
   FAKE_SY("\n");
   FAKE_SY("Syscall param shm_open2(flags) contains uninitialised byte(s)\n");
   FAKE_SY("   ...\n");
   FAKE_SY("\n");
   FAKE_SY("Syscall param shm_open2(mode) contains uninitialised byte(s)\n");
   FAKE_SY("   ...\n");
   FAKE_SY("\n");
   FAKE_SY("Syscall param shm_open2(shmflags) contains uninitialised byte(s)\n");
   FAKE_SY("   ...\n");
   FAKE_SY("\n");
   FAKE_SY("Syscall param shm_open2(name) contains uninitialised byte(s)\n");
   FAKE_SY("   ...\n");
   FAKE_SY("\n");
   FAKE_SY("Syscall param shm_open2(path) points to unaddressable byte(s)\n");
   FAKE_SY("   ...\n");
   FAKE_SY(" Address 0x........ is not stack'd, malloc'd or (recently) free'd\n");
   FAKE_SY("\n");
   FAKE_SY("Syscall param shm_open2(name) points to unaddressable byte(s)\n");
   FAKE_SY("   ...\n");
   FAKE_SY(" Address 0x........ is not stack'd, malloc'd or (recently) free'd\n");
   FAKE_SY("\n");

   FAKE_GO("571:           SYS_shm_open2  5s 1m");
   FAKE_SY("Syscall param shm_open2(path) contains uninitialised byte(s)\n");
   FAKE_SY("   ...\n");
   FAKE_SY("\n");
   FAKE_SY("Syscall param shm_open2(flags) contains uninitialised byte(s)\n");
   FAKE_SY("   ...\n");
   FAKE_SY("\n");
   FAKE_SY("Syscall param shm_open2(mode) contains uninitialised byte(s)\n");
   FAKE_SY("   ...\n");
   FAKE_SY("\n");
   FAKE_SY("Syscall param shm_open2(shmflags) contains uninitialised byte(s)\n");
   FAKE_SY("   ...\n");
   FAKE_SY("\n");
   FAKE_SY("Syscall param shm_open2(name) contains uninitialised byte(s)\n");
   FAKE_SY("   ...\n");
   FAKE_SY("\n");
   FAKE_SY("Syscall param shm_open2(name) points to unaddressable byte(s)\n");
   FAKE_SY("   ...\n");
   FAKE_SY(" Address 0x........ is not stack'd, malloc'd or (recently) free'd\n");
   FAKE_SY("\n");
#endif

   /* SYS___realpathat                   574 */
#if defined(SYS___realpathat)
   GO(SYS___realpathat, " 5s 2m");
   SY(SYS___realpathat, x0+0xffff, x0, x0, x0+100, x0+2); FAIL;
#else
   FAKE_GO("574:        SYS___realpathat  5s 2m");
   FAKE_SY("Syscall param __realpathat(fd) contains uninitialised byte(s)\n");
   FAKE_SY("   ...\n");
   FAKE_SY("\n");
   FAKE_SY("Syscall param __realpathat(path) contains uninitialised byte(s)\n");
   FAKE_SY("   ...\n");
   FAKE_SY("\n");
   FAKE_SY("Syscall param __realpathat(buf) contains uninitialised byte(s)\n");
   FAKE_SY("   ...\n");
   FAKE_SY("\n");
   FAKE_SY("Syscall param __realpathat(size) contains uninitialised byte(s)\n");
   FAKE_SY("   ...\n");
   FAKE_SY("\n");
   FAKE_SY("Syscall param __realpathat(flags) contains uninitialised byte(s)\n");
   FAKE_SY("   ...\n");
   FAKE_SY("\n");
   FAKE_SY("Syscall param __realpathat(path) points to unaddressable byte(s)\n");
   FAKE_SY("   ...\n");
   FAKE_SY(" Address 0x........ is not stack'd, malloc'd or (recently) free'd\n");
   FAKE_SY("\n");
   FAKE_SY("Syscall param __realpathat(buf) points to unaddressable byte(s)\n");
   FAKE_SY("   ...\n");
   FAKE_SY(" Address 0x........ is not stack'd, malloc'd or (recently) free'd\n");
   FAKE_SY("\n");
#endif

   /* SYS_close_range                    575 */
#if defined(SYS_close_range)
   GO(SYS_close_range, "3s 0m");
   SY(SYS_close_range, x0+5, x0+10, x0+12345); FAIL;
#else
#endif

   /* SYS___specialfd                    577 */
#if defined(SYS___specialfd)
   GO(SYS___specialfd, "3s 1m");
   SY(SYS___specialfd, x0+0xf000, x0+1, x0+10); FAIL;
#else
   FAKE_GO("577:         SYS___specialfd 3s 1m");
   FAKE_SY("Syscall param __specialfd(type) contains uninitialised byte(s)\n");
   FAKE_SY("   ...\n");
   FAKE_SY("\n");
   FAKE_SY("Syscall param __specialfd(req) contains uninitialised byte(s)\n");
   FAKE_SY("   ...\n");
   FAKE_SY("\n");
   FAKE_SY("Syscall param __specialfd(len) contains uninitialised byte(s)\n");
   FAKE_SY("   ...\n");
   FAKE_SY("\n");
   FAKE_SY("Syscall param __specialfd(req) points to unaddressable byte(s)\n");
   FAKE_SY("   ...\n");
   FAKE_SY(" Address 0x........ is not stack'd, malloc'd or (recently) free'd\n");
   FAKE_SY("\n");
#endif

   /* SYS_aio_writev                     578 */
#if defined(SYS_aio_writev)
   GO(SYS_aio_writev, "1s 1m");
   SY(SYS_aio_writev, x0+1); FAIL;
#else
   FAKE_GO("578:          SYS_aio_writev 1s 1m");
   FAKE_SY("Syscall param aio_writev(iocb) contains uninitialised byte(s)\n");
   FAKE_SY("   ...\n");
   FAKE_SY("\n");
   FAKE_SY("Syscall param aio_writev(iocb) points to unaddressable byte(s)\n");
   FAKE_SY("   ...\n");
   FAKE_SY(" Address 0x........ is not stack'd, malloc'd or (recently) free'd\n");
   FAKE_SY("\n");
#endif

   /* SYS_aio_readv                      579 */
#if defined(SYS_aio_readv)
   GO(SYS_aio_readv, "1s 1m");
   SY(SYS_aio_readv, x0+1); FAIL;
#else
   FAKE_GO("579:           SYS_aio_readv 1s 1m");
   FAKE_SY("Syscall param aio_readv(iocb) contains uninitialised byte(s)\n");
   FAKE_SY("   ...\n");
   FAKE_SY("\n");
   FAKE_SY("Syscall param aio_readv(iocb) points to unaddressable byte(s)\n");
   FAKE_SY("   ...\n");
   FAKE_SY(" Address 0x........ is not stack'd, malloc'd or (recently) free'd\n");
   FAKE_SY("\n");
#endif

    // FreeBSD 15 (and any backports)
   /* SYS_kqueuex                        583 */
#if defined(SYS_kqueuex)
   GO(SYS_kqueuex, " 1s 0m");
   SY(SYS_kqueuex, x0+123); FAIL;
#else
   FAKE_GO("583:             SYS_kqueuex  1s 0m");
   FAKE_SY("Syscall param kqueuex(flags) contains uninitialised byte(s)\n");
   FAKE_SY("   ...\n");
   FAKE_SY("\n");
#endif

   /* SYS_membarrier                     584 */
#if defined(SYS_membarrier)
   GO(SYS_membarrier, " 3s 0m");
   SY(SYS_membarrier, x0+123, x0+456, x0+789); FAIL;
#else
   FAKE_GO("584:          SYS_membarrier  3s 0m");
   FAKE_SY("Syscall param membarrier(cmd) contains uninitialised byte(s)\n");
   FAKE_SY("   ...\n");
   FAKE_SY("\n");
   FAKE_SY("Syscall param membarrier(flags) contains uninitialised byte(s)\n");
   FAKE_SY("   ...\n");
   FAKE_SY("\n");
   FAKE_SY("Syscall param membarrier(cpu_id) contains uninitialised byte(s)\n");
   FAKE_SY("   ...\n");
   FAKE_SY("\n");
#endif

   /* SYS_timerfd_create                 585 */
#if defined(SYS_timerfd_create)
   GO(SYS_timerfd_create, " 2s 0m");
   SY(SYS_timerfd_create, x0+123, x0+23456); FAIL;
#else
   FAKE_GO("585:      SYS_timerfd_create  2s 0m");
   FAKE_SY("Syscall param timerfd_create(clockid) contains uninitialised byte(s)\n");
   FAKE_SY("   ...\n");
   FAKE_SY("\n");
   FAKE_SY("Syscall param timerfd_create(flags) contains uninitialised byte(s)\n");
   FAKE_SY("   ...\n");
   FAKE_SY("\n");
#endif

   /* SYS_timerfd_gettime                586 */
#if defined(SYS_timerfd_gettime)
   GO(SYS_timerfd_gettime, " 2s 1m");
   SY(SYS_timerfd_gettime, x0+100, x0); FAIL;
#else
   FAKE_GO("586:     SYS_timerfd_gettime  2s 1m");
   FAKE_SY("Syscall param timerfd_gettime(fd) contains uninitialised byte(s)\n");
   FAKE_SY("   ...\n");
   FAKE_SY("\n");
   FAKE_SY("Syscall param timerfd_gettime(curr_value) contains uninitialised byte(s)\n");
   FAKE_SY("   ...\n");
   FAKE_SY("\n");
   FAKE_SY("Syscall param timerfd_gettime(curr_value) points to unaddressable byte(s)\n");
   FAKE_SY("   ...\n");
   FAKE_SY(" Address 0x........ is not stack'd, malloc'd or (recently) free'd\n");
   FAKE_SY("\n");
#endif

   /* SYS_timerfd_settime                587 */
#if defined(SYS_timerfd_settime)
   GO(SYS_timerfd_settime, "4s 2m");
   SY(SYS_timerfd_settime, x0+321, x0, x0+10, x0+5); FAIL;
#else
   FAKE_GO("587:     SYS_timerfd_settime 4s 2m");
   FAKE_SY("Syscall param timerfd_settime(fd) contains uninitialised byte(s)\n");
   FAKE_SY("   ...\n");
   FAKE_SY("\n");
   FAKE_SY("Syscall param timerfd_settime(flags) contains uninitialised byte(s)\n");
   FAKE_SY("   ...\n");
   FAKE_SY("\n");
   FAKE_SY("Syscall param timerfd_settime(new_value) contains uninitialised byte(s)\n");
   FAKE_SY("   ...\n");
   FAKE_SY("\n");
   FAKE_SY("Syscall param timerfd_settime(old_value) contains uninitialised byte(s)\n");
   FAKE_SY("   ...\n");
   FAKE_SY("\n");
   FAKE_SY("Syscall param timerfd_settime(new_value) points to unaddressable byte(s)\n");
   FAKE_SY("   ...\n");
   FAKE_SY(" Address 0x........ is not stack'd, malloc'd or (recently) free'd\n");
   FAKE_SY("\n");
   FAKE_SY("Syscall param timerfd_settime(old_value) points to unaddressable byte(s)\n");
   FAKE_SY("   ...\n");
   FAKE_SY(" Address 0x........ is not stack'd, malloc'd or (recently) free'd\n");
   FAKE_SY("\n");
#endif

   /* SYS_kcmp                           588 */
#if defined(SYS_kcmp)
   GO(SYS_kcmp, "5s 0m");
   SY(SYS_kcmp, x0+1, x0+2, x0+3, x0+4, x0+5);
#else
   FAKE_GO("588:                SYS_kcmp 5s 0m");
   FAKE_SY("Syscall param kcmp(pid1) contains uninitialised byte(s)\n");
   FAKE_SY("   ...\n");
   FAKE_SY("\n");
   FAKE_SY("Syscall param kcmp(pid2) contains uninitialised byte(s)\n");
   FAKE_SY("   ...\n");
   FAKE_SY("\n");
   FAKE_SY("Syscall param kcmp(type) contains uninitialised byte(s)\n");
   FAKE_SY("   ...\n");
   FAKE_SY("\n");
   FAKE_SY("Syscall param kcmp(idx1) contains uninitialised byte(s)\n");
   FAKE_SY("   ...\n");
   FAKE_SY("\n");
   FAKE_SY("Syscall param kcmp(idx2) contains uninitialised byte(s)\n");
   FAKE_SY("   ...\n");
   FAKE_SY("\n");
#endif

   /* SYS_getrlimitusage                 589 */
#if defined(SYS_getrlimitusage)
   GO(SYS_getrlimitusage, "3s, 1m");
   SY(SYS_getrlimitusage, x0+3, x0, x0+2);
#else
   FAKE_GO("589:      SYS_getrlimitusage 3s, 1m");
   FAKE_SY("Syscall param getrlimitusage(which) contains uninitialised byte(s)\n");
   FAKE_SY("   ...\n");
   FAKE_SY("\n");
   FAKE_SY("Syscall param getrlimitusage(flags) contains uninitialised byte(s)\n");
   FAKE_SY("   ...\n");
   FAKE_SY("\n");
   FAKE_SY("Syscall param getrlimitusage(res) contains uninitialised byte(s)\n");
   FAKE_SY("   ...\n");
   FAKE_SY("\n");
   FAKE_SY("Syscall param getrlimitusage(res) points to unaddressable byte(s)\n");
   FAKE_SY("   ...\n");
   FAKE_SY(" Address 0x........ is not stack'd, malloc'd or (recently) free'd\n");
   FAKE_SY("\n");
#endif 

   /* SYS_exit                    1 */
   GO(SYS_exit, "1s 0m");
   SY(SYS_exit, x0); FAIL;
}<|MERGE_RESOLUTION|>--- conflicted
+++ resolved
@@ -210,11 +210,8 @@
    GO(SYS_pipe, "0s 0m");
    SY(SYS_pipe, x0); SUCC;
 #endif
-<<<<<<< HEAD
-=======
 #else
    FAKE_GO(" 42:      SYS_freebsd10_pipe 0s 0m");
->>>>>>> 69bc6d7c
 #endif
 
    /* getegid                     43 */
@@ -260,11 +257,7 @@
       struct our_sigaltstack oss;
       VALGRIND_MAKE_MEM_NOACCESS(&ss, sizeof(struct our_sigaltstack));
       VALGRIND_MAKE_MEM_NOACCESS(&oss, sizeof(struct our_sigaltstack));
-<<<<<<< HEAD
-      GO(SYS_sigaltstack, "2s 2m");
-=======
       GO(SYS_sigaltstack, "2s 4m");
->>>>>>> 69bc6d7c
       SY(SYS_sigaltstack, x0+&ss, x0+&oss); FAIL;
    }
 
@@ -323,14 +316,11 @@
 #if defined(SYS_sbrk)
    GO(SYS_sbrk, "1s 1m");
    SY(SYS_sbrk, x0); FAIL;
-<<<<<<< HEAD
-=======
 #else
    FAKE_GO(" 69:                SYS_sbrk 1s 1m");
    FAKE_SY("Syscall param sbrk(incr) contains uninitialised byte(s)\n")
    FAKE_SY("   ...\n");
    FAKE_SY("\n");
->>>>>>> 69bc6d7c
 #endif
 
    /* not implemented on OS SYS_sstk 70 */
@@ -642,8 +632,6 @@
    SY(SYS_sysarch, x0+AMD64_SET_FSBASE, x0); FAIL;
 #elif defined(VGP_arm64_freebsd)
 // does not exist
-<<<<<<< HEAD
-=======
    FAKE_GO("165:             SYS_sysarch 2s 1m");
    FAKE_SY("Syscall param sysarch(number) contains uninitialised byte(s)\n");
    FAKE_SY("   ...\n");
@@ -663,7 +651,6 @@
    FAKE_SY("   ...\n");
    FAKE_SY("\n");
 
->>>>>>> 69bc6d7c
 #else
 #error "freebsd platform not defined"
 #endif
@@ -822,13 +809,10 @@
       SY(SYS_poll, &fds, 1, 1); SUCC;
    }
 
-<<<<<<< HEAD
-=======
 // On aarch64 this is defined in the header but
 // the kernel returns ENOSYS
 // The aarch64 port postdates FreeBSD 7
 #if !defined(VGP_arm64_freebsd)
->>>>>>> 69bc6d7c
 #if defined(SYS_freebsd7___semctl)
    /* SYS_freebsd7___semctl       220 */
    GO(SYS_freebsd7___semctl, "(IPC_STAT) 4s 1m");
@@ -837,8 +821,6 @@
    GO(SYS_freebsd7___semctl, "(bogus cmd) 3s 0m");
    SY(SYS_freebsd7___semctl, x0, x0, x0-1, x0+1); FAIL;
 #endif
-<<<<<<< HEAD
-=======
 #else
    FAKE_GO("220:   SYS_freebsd7___semctl (IPC_STAT) 4s 1m");
    FAKE_SY("Syscall param semctl(semid) contains uninitialised byte(s)\n");
@@ -868,7 +850,6 @@
    FAKE_SY("   ...\n");
    FAKE_SY("\n");
 #endif
->>>>>>> 69bc6d7c
 
    /* SYS_semget                  221 */
    GO(SYS_semget, "3s 0m");
@@ -880,10 +861,7 @@
 
    /* unimpl semconfig            223 */
 
-<<<<<<< HEAD
-=======
 #if !defined(VGP_arm64_freebsd)
->>>>>>> 69bc6d7c
 #if defined(SYS_freebsd7_msgctl)
    /* SYS_freebsd7_msgctl         224 */
    GO(SYS_freebsd7_msgctl, "(set) 3s 1m");
@@ -892,8 +870,6 @@
    GO(SYS_freebsd7_msgctl, "(stat) 3s 1m");
    SY(SYS_freebsd7_msgctl, x0, x0+2, x0); FAIL;
 #endif
-<<<<<<< HEAD
-=======
 #else
    FAKE_GO("224:     SYS_freebsd7_msgctl (set) 3s 1m");
    FAKE_SY("Syscall param msgctl(msqid) contains uninitialised byte(s)\n");
@@ -925,7 +901,6 @@
    FAKE_SY(" Address 0x........ is not stack'd, malloc'd or (recently) free'd\n");
    FAKE_SY("\n");
 #endif
->>>>>>> 69bc6d7c
 
    /* SYS_msgget                  225 */
    GO(SYS_msgget, "2s 0m");
@@ -943,10 +918,7 @@
    GO(SYS_shmat, "3s 0m");
    SY(SYS_shmat, x0, x0, x0); FAIL;
 
-<<<<<<< HEAD
-=======
 #if !defined(VGP_arm64_freebsd)
->>>>>>> 69bc6d7c
 #if defined(SYS_freebsd7_shmctl)
    /* SYS_freebsd7_shmctl         229 */
    GO(SYS_freebsd7_shmctl, "3s 0m");
@@ -955,8 +927,6 @@
    GO(SYS_freebsd7_shmctl, "(bogus cmd) 3s 0m");
    SY(SYS_freebsd7_shmctl, x0, x0-1, x0+1); FAIL;
 #endif
-<<<<<<< HEAD
-=======
 #else
    FAKE_GO("229:     SYS_freebsd7_shmctl 3s 0m");
    FAKE_SY("Syscall param shmctl(shmid) contains uninitialised byte(s)\n");
@@ -981,7 +951,6 @@
    FAKE_SY("\n");
 
 #endif
->>>>>>> 69bc6d7c
 
    /* SYS_shmdt                   230 */
    GO(SYS_shmdt, "1s 0m");
@@ -1037,10 +1006,7 @@
    /* SYS_clock_nanosleep         244 */
    GO(SYS_clock_nanosleep, "4s 2m");
    SY(SYS_clock_nanosleep, x0+5000, x0+3000, x0+3, x0+1); SUCC;
-<<<<<<< HEAD
-=======
    assert(res == EFAULT);
->>>>>>> 69bc6d7c
 #endif
 
    // SYS_clock_getcpuclockid2                             247
@@ -2126,12 +2092,7 @@
    GO(SYS_fdatasync, "1s 0m");
    SY(SYS_fdatasync, x0+99999999); FAIL;
 
-<<<<<<< HEAD
-#if (FREEBSD_VERS >= FREEBSD_12)
-
-=======
    // __FreeBSD_version 1200031
->>>>>>> 69bc6d7c
    /* SYS_fstat                   551 */
    GO(SYS_fstat, "2s 1m");
    SY(SYS_fstat, x0+99999999, x0+1); FAIL;
@@ -2490,7 +2451,7 @@
    FAKE_SY("   ...\n");
    FAKE_SY(" Address 0x........ is not stack'd, malloc'd or (recently) free'd\n");
    FAKE_SY("\n");
-#endif 
+#endif
 
    /* SYS_exit                    1 */
    GO(SYS_exit, "1s 0m");
