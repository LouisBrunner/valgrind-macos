
/*--------------------------------------------------------------------*/
/*--- Replacements for strcpy(), memcpy() et al, which run on the  ---*/
/*--- simulated CPU.                                               ---*/
/*---                                          vg_replace_strmem.c ---*/
/*--------------------------------------------------------------------*/

/*
   This file is part of Valgrind.

   Copyright (C) 2000-2017 Julian Seward
      jseward@acm.org

   This program is free software; you can redistribute it and/or
   modify it under the terms of the GNU General Public License as
   published by the Free Software Foundation; either version 3 of the
   License, or (at your option) any later version.

   This program is distributed in the hope that it will be useful, but
   WITHOUT ANY WARRANTY; without even the implied warranty of
   MERCHANTABILITY or FITNESS FOR A PARTICULAR PURPOSE.  See the GNU
   General Public License for more details.

   You should have received a copy of the GNU General Public License
   along with this program; if not, see <http://www.gnu.org/licenses/>.

   The GNU General Public License is contained in the file COPYING.
*/

#include "pub_tool_basics.h"
#include "pub_tool_poolalloc.h"
#include "pub_tool_hashtable.h"
#include "pub_tool_redir.h"
#include "pub_tool_tooliface.h"
#include "pub_tool_clreq.h"

/* ---------------------------------------------------------------------
   We have our own versions of these functions for multiple reasons:
   (a) it allows us to do overlap checking
   (b) it allows us to do copy tracking
   (c) some of the normal versions are hyper-optimised, which fools
       Memcheck and cause spurious value warnings.  Our versions are
       simpler.
   (d) the glibc SSE-variants can read past the end of the input data
       ranges. This can cause false-positive Memcheck / Helgrind / DRD
       reports.

   Note that overenthusiastic use of PLT bypassing by the glibc people also
   means that we need to patch multiple versions of some of the functions to
   our own implementations.

   THEY RUN ON THE SIMD CPU!
   ------------------------------------------------------------------ */

/* Assignment of behavioural equivalence class tags: 2NNNP is intended
   to be reserved for str/mem intercepts.  Current usage:

   20010 STRRCHR
   20020 STRCHR
   20030 STRCAT
   20040 STRNCAT
   20050 STRLCAT
   20060 STRNLEN
   20070 STRLEN
   20080 STRCPY
   20090 STRNCPY
   20100 STRLCPY
   20110 STRNCMP
   20120 STRCASECMP
   20130 STRNCASECMP
   20140 STRCASECMP_L
   20150 STRNCASECMP_L
   20160 STRCMP
   20170 MEMCHR

   20180 MEMCPY    if there's a conflict between memcpy and
   20181 MEMMOVE   memmove, prefer memmove

   20190 MEMCMP
   20200 STPCPY
   20210 MEMSET
   2022P unused (was previously MEMMOVE)
   20230 BCOPY
   20240 GLIBC25___MEMMOVE_CHK
   20250 GLIBC232_STRCHRNUL
   20260 GLIBC232_RAWMEMCHR
   20270 GLIBC25___STRCPY_CHK
   20280 GLIBC25___STPCPY_CHK
   20290 GLIBC25_MEMPCPY
   20300 GLIBC26___MEMCPY_CHK
   20310 STRSTR
   20320 STRPBRK
   20330 STRCSPN
   20340 STRSPN
   20350 STRCASESTR
   20360 MEMRCHR
   20370 WCSLEN
   20380 WCSCMP
   20390 WCSCPY
   20400 WCSCHR
   20410 WCSRCHR
   20420 STPNCPY
   20430 WMEMCHR
   20440 WCSNLEN
   20450 WSTRNCMP
   20460 MEMMEM
   20470 WMEMCMP
   20480 WCSNCPY
   20490 MEMCCPY
   20500 WCPNCPY
   20510 WCSCAT
*/

#if defined(VGO_solaris)
/*
   Detour functions in the libc and the runtime linker. If a function isn't
   much optimized (and no overlap checking is necessary) then redir the
   function only in the libc. This way we can keep stacktraces in the tests
   consistent.
*/
#endif


/* Figure out if [dst .. dst+dstlen-1] overlaps with
                 [src .. src+srclen-1].
   We assume that the address ranges do not wrap around
   (which is safe since on Linux addresses >= 0xC0000000
   are not accessible and the program will segfault in this
   circumstance, presumably).
*/
static inline
Bool is_overlap ( void* dst, const void* src, SizeT dstlen, SizeT srclen )
{
   Addr loS, hiS, loD, hiD;

   if (dstlen == 0 || srclen == 0)
      return False;

   loS = (Addr)src;
   loD = (Addr)dst;
   hiS = loS + srclen - 1;
   hiD = loD + dstlen - 1;

   /* So figure out if [loS .. hiS] overlaps with [loD .. hiD]. */
   if (loS < loD) {
      return !(hiS < loD);
   }
   else if (loD < loS) {
      return !(hiD < loS);
   }
   else {
      /* They start at same place.  Since we know neither of them has
         zero length, they must overlap. */
      return True;
   }
}

#if defined(VGO_linux) || defined(VGO_darwin)
/* Call here to exit if we can't continue.  On Android we can't call
   _exit for some reason, so we have to blunt-instrument it. */
__attribute__ ((__noreturn__))
static inline void my_exit ( int x )
{
#  if defined(VGPV_arm_linux_android) || defined(VGPV_mips32_linux_android) \
      || defined(VGPV_arm64_linux_android)
   __asm__ __volatile__(".word 0xFFFFFFFF");
   while (1) {}
#  elif defined(VGPV_x86_linux_android)
   __asm__ __volatile__("ud2");
   while (1) {}
#  else
   extern __attribute__ ((__noreturn__)) void _exit(int status);
   _exit(x);
#  endif
}
#endif

// This is a macro rather than a function because we don't want to have an
// extra function in the stack trace.
#ifndef RECORD_OVERLAP_ERROR
#define RECORD_OVERLAP_ERROR(s, src, dst, len) do { } while (0)
#endif

// Used for tools that record bulk copies: memcpy, strcpy, etc.
#ifndef RECORD_COPY
#define RECORD_COPY(len) do { } while (0)
#define FOR_COPY(x)
#else
#define FOR_COPY(x) x
#endif

#ifndef VALGRIND_CHECK_VALUE_IS_DEFINED
#define VALGRIND_CHECK_VALUE_IS_DEFINED(__lvalue) 1
#endif


/*---------------------- strrchr ----------------------*/

#define STRRCHR(soname, fnname) \
   char* VG_REPLACE_FUNCTION_EZU(20010,soname,fnname)( const char* s, int c ); \
   char* VG_REPLACE_FUNCTION_EZU(20010,soname,fnname)( const char* s, int c ) \
   { \
      HChar ch = (HChar)c;   \
      const HChar* p = s;       \
      const HChar* last = NULL; \
      while (True) { \
         if (*p == ch) last = p; \
         if (*p == 0) return CONST_CAST(HChar *,last);    \
         p++; \
      } \
   }

// Apparently rindex() is the same thing as strrchr()
#if defined(VGO_linux)
 STRRCHR(VG_Z_LIBC_SONAME,   strrchr)
 STRRCHR(VG_Z_LIBC_SONAME,   rindex)
 STRRCHR(VG_Z_LIBC_SONAME,   __GI_strrchr)
 STRRCHR(VG_Z_LIBC_SONAME,   __strrchr_sse2)
 STRRCHR(VG_Z_LIBC_SONAME,   __strrchr_sse2_no_bsf)
 STRRCHR(VG_Z_LIBC_SONAME,   __strrchr_sse42)
 STRRCHR(VG_Z_LD_LINUX_SO_2, rindex)
#if defined(VGPV_arm_linux_android) || defined(VGPV_x86_linux_android) \
    || defined(VGPV_mips32_linux_android)
  STRRCHR(NONE, __dl_strrchr); /* in /system/bin/linker */
#endif

#elif defined(VGO_freebsd)
 STRRCHR(VG_Z_LIBC_SONAME,   strrchr)
 STRRCHR(VG_Z_LIBC_SONAME,   rindex)
 STRRCHR(VG_Z_LD_ELF_SO_1,   strrchr)
 STRRCHR(VG_Z_LD_ELF32_SO_1, strrchr)

#elif defined(VGO_darwin)
 //STRRCHR(VG_Z_LIBC_SONAME,   strrchr)
 //STRRCHR(VG_Z_LIBC_SONAME,   rindex)
 //STRRCHR(VG_Z_DYLD,          strrchr)
 //STRRCHR(VG_Z_DYLD,          rindex)
 STRRCHR(VG_Z_LIBC_SONAME, strrchr)
# if DARWIN_VERS >= DARWIN_10_9
  STRRCHR(VG_Z_LIBSYSTEM_C_SONAME, strrchr)
# endif

#elif defined(VGO_solaris)
 STRRCHR(VG_Z_LIBC_SONAME,   strrchr)
 STRRCHR(VG_Z_LIBC_SONAME,   rindex)
 STRRCHR(VG_Z_LD_SO_1,       strrchr)

#endif


/*---------------------- strchr ----------------------*/

#define STRCHR(soname, fnname) \
   char* VG_REPLACE_FUNCTION_EZU(20020,soname,fnname) ( const char* s, int c ); \
   char* VG_REPLACE_FUNCTION_EZU(20020,soname,fnname) ( const char* s, int c ) \
   { \
      HChar  ch = (HChar)c ; \
      const HChar* p  = s;   \
      while (True) { \
         if (*p == ch) return CONST_CAST(HChar *,p);  \
         if (*p == 0) return NULL; \
         p++; \
      } \
   }

// Apparently index() is the same thing as strchr()
#if defined(VGO_linux)
 STRCHR(VG_Z_LIBC_SONAME,          strchr)
 STRCHR(VG_Z_LIBC_SONAME,          __GI_strchr)
 STRCHR(VG_Z_LIBC_SONAME,          __strchr_sse2)
 STRCHR(VG_Z_LIBC_SONAME,          __strchr_sse2_no_bsf)
 STRCHR(VG_Z_LIBC_SONAME,          index)
# if !defined(VGP_x86_linux) && !defined(VGP_amd64_linux)
  STRCHR(VG_Z_LD_LINUX_SO_2,        strchr)
  STRCHR(VG_Z_LD_LINUX_SO_2,        index)
  STRCHR(VG_Z_LD_LINUX_X86_64_SO_2, strchr)
  STRCHR(VG_Z_LD_LINUX_X86_64_SO_2, index)
# endif

#if defined(VGPV_mips32_linux_android)
  STRCHR(NONE,        __dl_strchr)
#endif

#elif defined(VGO_freebsd)
 STRCHR(VG_Z_LIBC_SONAME,          strchr)
 STRCHR(VG_Z_LIBC_SONAME,          index)
 STRCHR(VG_Z_LD_ELF_SO_1,          strchr)
 STRCHR(VG_Z_LD_ELF32_SO_1,        strchr)

#elif defined(VGO_darwin)
<<<<<<< HEAD
# if defined(VGP_arm64_darwin)
  STRCHR(libsystemZuplatformZddylib, _platform_strchr)
# else
  STRCHR(VG_Z_LIBC_SONAME, strchr)
#  if DARWIN_VERS == DARWIN_10_9
   STRCHR(libsystemZuplatformZddylib, _platform_strchr)
#  endif
#  if DARWIN_VERS >= DARWIN_10_10
   /* _platform_strchr$VARIANT$Generic */
   STRCHR(libsystemZuplatformZddylib, _platform_strchr$VARIANT$Generic)
   /* _platform_strchr$VARIANT$Haswell */
   STRCHR(libsystemZuplatformZddylib, _platform_strchr$VARIANT$Haswell)
#  endif
  STRCHR(libsystemZuplatformZddylib, _platform_strchr$VARIANT$Base)
# endif
=======
 STRCHR(VG_Z_LIBC_SONAME, strchr)
# if DARWIN_VERS == DARWIN_10_9
  STRCHR(VG_Z_LIBSYSTEM_PLATFORM_SONAME, _platform_strchr)
# endif
# if DARWIN_VERS >= DARWIN_10_10
  /* _platform_strchr$VARIANT$Generic */
  STRCHR(VG_Z_LIBSYSTEM_PLATFORM_SONAME, _platform_strchr$VARIANT$Generic)
  /* _platform_strchr$VARIANT$Haswell */
  STRCHR(VG_Z_LIBSYSTEM_PLATFORM_SONAME, _platform_strchr$VARIANT$Haswell)
# endif
 STRCHR(VG_Z_LIBSYSTEM_PLATFORM_SONAME, _platform_strchr$VARIANT$Base)
>>>>>>> b461657e

#elif defined(VGO_solaris)
 STRCHR(VG_Z_LIBC_SONAME,          strchr)
 STRCHR(VG_Z_LIBC_SONAME,          index)
 STRCHR(VG_Z_LD_SO_1,              strchr)

#endif


/*---------------------- strcat ----------------------*/

#define STRCAT(soname, fnname) \
   char* VG_REPLACE_FUNCTION_EZU(20030,soname,fnname) \
            ( char* dst, const char* src ); \
   char* VG_REPLACE_FUNCTION_EZU(20030,soname,fnname) \
            ( char* dst, const char* src ) \
   { \
      const HChar* src_orig = src; \
            HChar* dst_orig = dst; \
      while (*dst) dst++; \
      while (*src) *dst++ = *src++; \
      *dst = 0; \
      \
      /* This is a bit redundant, I think;  any overlap and the strcat will */ \
      /* go forever... or until a seg fault occurs. */ \
      if (is_overlap(dst_orig,  \
                     src_orig,  \
                     (Addr)dst-(Addr)dst_orig+1,  \
                     (Addr)src-(Addr)src_orig+1)) \
         RECORD_OVERLAP_ERROR("strcat", dst_orig, src_orig, 0); \
      \
      return dst_orig; \
   }

#if defined(VGO_linux)
 STRCAT(VG_Z_LIBC_SONAME, strcat)
 STRCAT(VG_Z_LIBC_SONAME, __GI_strcat)

#elif defined(VGO_freebsd)
 STRCAT(VG_Z_LIBC_SONAME,   strcat)
 STRCAT(VG_Z_LD_ELF_SO_1,   strcat)
 STRCAT(VG_Z_LD_ELF32_SO_1, strcat)

#elif defined(VGO_darwin)
 //STRCAT(VG_Z_LIBC_SONAME, strcat)
# if defined(VGP_arm64_darwin)
  STRCAT(libsystemZucZddylib, strcat)
  STRCAT(libsystemZucZddylib, __strcat_chk)
# endif

#elif defined(VGO_solaris)
 STRCAT(VG_Z_LIBC_SONAME, strcat)
 STRCAT(VG_Z_LD_SO_1,     strcat)

#endif


/*---------------------- strncat ----------------------*/

#define STRNCAT(soname, fnname) \
   char* VG_REPLACE_FUNCTION_EZU(20040,soname,fnname) \
            ( char* dst, const char* src, SizeT n ); \
   char* VG_REPLACE_FUNCTION_EZU(20040,soname,fnname) \
            ( char* dst, const char* src, SizeT n ) \
   { \
      const HChar* src_orig = src; \
            HChar* dst_orig = dst; \
      SizeT m = 0; \
      \
      while (*dst) dst++; \
      while (m < n && *src) { m++; *dst++ = *src++; } /* concat <= n chars */ \
      *dst = 0;                                       /* always add null   */ \
      \
      /* This checks for overlap after copying, unavoidable without */ \
      /* pre-counting lengths... should be ok */ \
      if (is_overlap(dst_orig,  \
                     src_orig,  \
                     (Addr)dst-(Addr)dst_orig+1, \
                     (Addr)src-(Addr)src_orig)) \
         RECORD_OVERLAP_ERROR("strncat", dst_orig, src_orig, n); \
      \
      return dst_orig; \
   }

#if defined(VGO_linux)
 STRNCAT(VG_Z_LIBC_SONAME, strncat)

#elif defined(VGO_freebsd)
 STRNCAT(VG_Z_LIBC_SONAME, strncat)

#elif defined(VGO_darwin)
 //STRNCAT(VG_Z_LIBC_SONAME, strncat)
 //STRNCAT(VG_Z_DYLD,        strncat)
# if DARWIN_VERS >= DARWIN_10_14
 STRNCAT(libsystemZucZddylib, __strncat_chk)
# endif
# if defined(VGP_arm64_darwin)
  STRNCAT(libsystemZucZddylib, strncat)
# endif

#elif defined(VGO_solaris)
 STRNCAT(VG_Z_LIBC_SONAME, strncat)

#endif


/*---------------------- strlcat ----------------------*/

/* Append src to dst. n is the size of dst's buffer. dst is guaranteed
   to be nul-terminated after the copy, unless n <= strlen(dst_orig).
   Returns min(n, strlen(dst_orig)) + strlen(src_orig).
   Truncation occurred if retval >= n.
*/
#define STRLCAT(soname, fnname) \
   SizeT VG_REPLACE_FUNCTION_EZU(20050,soname,fnname) \
        ( char* dst, const char* src, SizeT n ); \
   SizeT VG_REPLACE_FUNCTION_EZU(20050,soname,fnname) \
        ( char* dst, const char* src, SizeT n ) \
   { \
      const HChar* src_orig = src; \
      HChar* dst_orig = dst; \
      SizeT m = 0; \
      \
      while (m < n && *dst) { m++; dst++; } \
      if (m < n) { \
         /* Fill as far as dst_orig[n-2], then nul-terminate. */ \
         while (m+1 < n && *src) { m++; *dst++ = *src++; } \
         *dst = 0; \
      } else { \
         /* No space to copy anything to dst. m == n */ \
      } \
      /* Finish counting min(n, strlen(dst_orig)) + strlen(src_orig) */ \
      while (*src) { m++; src++; } \
      /* This checks for overlap after copying, unavoidable without */ \
      /* pre-counting lengths... should be ok */ \
      if (is_overlap(dst_orig,  \
                     src_orig,  \
                     (Addr)dst-(Addr)dst_orig+1,  \
                     (Addr)src-(Addr)src_orig+1)) \
         RECORD_OVERLAP_ERROR("strlcat", dst_orig, src_orig, n); \
      \
      return m; \
   }

#if defined(VGO_linux)
 STRLCAT(VG_Z_LIBC_SONAME,   strlcat)

#elif defined(VGO_freebsd)
 STRLCAT(VG_Z_LD_ELF_SO_1,   strlcat)
 STRLCAT(VG_Z_LIBC_SONAME,   strlcat)
 STRLCAT(VG_Z_LD_ELF32_SO_1, strlcat)

#elif defined(VGO_darwin)
 //STRLCAT(VG_Z_LIBC_SONAME, strlcat)
 //STRLCAT(VG_Z_DYLD,        strlcat)
 STRLCAT(VG_Z_LIBC_SONAME, strlcat)
# if defined(VGP_arm64_darwin)
  STRLCAT(libsystemZucZddylib, __strlcat_chk)
  STRLCAT(libsystemZuplatformZddylib, _platform_strlcat)
# endif

#elif defined(VGO_solaris)
 STRLCAT(VG_Z_LIBC_SONAME, strlcat)

#endif


/*---------------------- strnlen ----------------------*/

#define STRNLEN(soname, fnname) \
   SizeT VG_REPLACE_FUNCTION_EZU(20060,soname,fnname) \
            ( const char* str, SizeT n ); \
   SizeT VG_REPLACE_FUNCTION_EZU(20060,soname,fnname) \
            ( const char* str, SizeT n ) \
   { \
      SizeT i = 0; \
      while (i < n && str[i] != 0) i++; \
      return i; \
   }

#if defined(VGO_linux)
 STRNLEN(VG_Z_LIBC_SONAME, strnlen)
 STRNLEN(VG_Z_LIBC_SONAME, __GI_strnlen)

#elif defined(VGO_freebsd)

 STRNLEN(VG_Z_LIBC_SONAME, srtnlen)

#elif defined(VGO_darwin)
# if DARWIN_VERS == DARWIN_10_9
  STRNLEN(VG_Z_LIBSYSTEM_C_SONAME, strnlen)
# endif
# if defined(VGP_arm64_darwin)
  STRNLEN(libsystemZuplatformZddylib, _platform_strnlen)
# endif

#elif defined(VGO_solaris)
 STRNLEN(VG_Z_LIBC_SONAME, strnlen)

#endif


/*---------------------- strlen ----------------------*/

// Note that this replacement often doesn't get used because gcc inlines
// calls to strlen() with its own built-in version.  This can be very
// confusing if you aren't expecting it.  Other small functions in
// this file may also be inline by gcc.

#define STRLEN(soname, fnname) \
   SizeT VG_REPLACE_FUNCTION_EZU(20070,soname,fnname) \
      ( const char* str ); \
   SizeT VG_REPLACE_FUNCTION_EZU(20070,soname,fnname) \
      ( const char* str )  \
   { \
      SizeT i = 0; \
      while (str[i] != 0) i++; \
      return i; \
   }

#if defined(VGO_linux)
 STRLEN(VG_Z_LIBC_SONAME,          strlen)
 STRLEN(VG_Z_LIBC_SONAME,          __GI_strlen)
 STRLEN(VG_Z_LIBC_SONAME,          __strlen_sse2)
 STRLEN(VG_Z_LIBC_SONAME,          __strlen_sse2_no_bsf)
 STRLEN(VG_Z_LIBC_SONAME,          __strlen_sse42)
 STRLEN(VG_Z_LD_LINUX_SO_2,        strlen)
 STRLEN(VG_Z_LD_LINUX_X86_64_SO_2, strlen)
# if defined(VGPV_arm_linux_android) \
     || defined(VGPV_x86_linux_android) \
     || defined(VGPV_mips32_linux_android)
  STRLEN(NONE, __dl_strlen); /* in /system/bin/linker */
# endif

#elif defined(VGO_freebsd)
 STRLEN(VG_Z_LIBC_SONAME,   strlen)
 STRLEN(VG_Z_LD_ELF_SO_1,   strlen)
 STRLEN(VG_Z_LD_ELF32_SO_1, strlen)

#elif defined(VGO_darwin)
 STRLEN(VG_Z_LIBC_SONAME, strlen)
# if DARWIN_VERS >= DARWIN_10_9
  STRLEN(VG_Z_LIBSYSTEM_C_SONAME, strlen)
# endif
# if defined(VGP_arm64_darwin)
  STRLEN(libsystemZuplatformZddylib, _platform_strlen)
# endif

#elif defined(VGO_solaris)
 STRLEN(VG_Z_LIBC_SONAME,          strlen)
 STRLEN(VG_Z_LD_SO_1,              strlen)

#endif


/*---------------------- strcpy ----------------------*/

#define STRCPY(soname, fnname) \
   char* VG_REPLACE_FUNCTION_EZU(20080,soname,fnname) \
      ( char* dst, const char* src ); \
   char* VG_REPLACE_FUNCTION_EZU(20080,soname,fnname) \
      ( char* dst, const char* src ) \
   { \
      const HChar* src_orig = src; \
            HChar* dst_orig = dst; \
      \
      while (*src) *dst++ = *src++; \
      *dst = 0; \
      \
      /* This happens after copying, unavoidable without */ \
      /* pre-counting length... should be ok */ \
      SizeT srclen = (Addr)src-(Addr)src_orig+1; \
      RECORD_COPY(srclen); \
      if (is_overlap(dst_orig,  \
                     src_orig,  \
                     (Addr)dst-(Addr)dst_orig+1, \
                     srclen)) \
         RECORD_OVERLAP_ERROR("strcpy", dst_orig, src_orig, 0); \
      \
      return dst_orig; \
   }

#if defined(VGO_linux)
 STRCPY(VG_Z_LIBC_SONAME, strcpy)
 STRCPY(VG_Z_LIBC_SONAME, __GI_strcpy)

#elif defined(VGO_freebsd)
 STRCPY(VG_Z_LIBC_SONAME,   strcpy)
 STRCPY(VG_Z_LD_ELF_SO_1,   strcpy)
 STRCPY(VG_Z_LD_ELF32_SO_1, strcpy)

#elif defined(VGO_darwin)
 STRCPY(VG_Z_LIBC_SONAME, strcpy)
# if DARWIN_VERS == DARWIN_10_9
  STRCPY(VG_Z_LIBSYSTEM_C_SONAME, strcpy)
# endif
# if DARWIN_VERS >= DARWIN_10_14
  STRCPY(libsystemZucZddylib, __strcpy_chk)
# endif
# if defined(VGP_arm64_darwin)
  STRCPY(libsystemZuplatformZddylib, _platform_strcpy)
# endif

#elif defined(VGO_solaris)
 STRCPY(VG_Z_LIBC_SONAME, strcpy)
 STRCPY(VG_Z_LD_SO_1,     strcpy)

#endif


/*---------------------- strncpy ----------------------*/

#define STRNCPY(soname, fnname) \
   char* VG_REPLACE_FUNCTION_EZU(20090,soname,fnname) \
            ( char* dst, const char* src, SizeT n ); \
   char* VG_REPLACE_FUNCTION_EZU(20090,soname,fnname) \
            ( char* dst, const char* src, SizeT n ) \
   { \
      const HChar* src_orig = src; \
            HChar* dst_orig = dst; \
      SizeT m = 0; \
      \
      while (m   < n && *src) { m++; *dst++ = *src++; } \
      /* Check for overlap after copying; all n bytes of dst are relevant, */ \
      /* but only m+1 bytes of src if terminator was found */ \
      SizeT srclen = (m < n) ? m+1 : n; \
      RECORD_COPY(srclen); \
      if (is_overlap(dst_orig, src_orig, n, srclen)) \
         RECORD_OVERLAP_ERROR("strncpy", dst, src, n); \
      while (m++ < n) *dst++ = 0;         /* must pad remainder with nulls */ \
      \
      return dst_orig; \
   }

#if defined(VGO_linux)
 STRNCPY(VG_Z_LIBC_SONAME, strncpy)
 STRNCPY(VG_Z_LIBC_SONAME, __GI_strncpy)
 STRNCPY(VG_Z_LIBC_SONAME, __strncpy_sse2)
 STRNCPY(VG_Z_LIBC_SONAME, __strncpy_sse2_unaligned)

#elif defined(VGO_freebsd)
 STRNCPY(VG_Z_LIBC_SONAME,   strncpy)
 STRNCPY(VG_Z_LD_ELF_SO_1,   strncpy)
 STRNCPY(VG_Z_LD_ELF32_SO_1, strncpy)

#elif defined(VGO_darwin)
 STRNCPY(VG_Z_LIBC_SONAME, strncpy)
# if DARWIN_VERS >= DARWIN_10_9
  STRNCPY(VG_Z_LIBSYSTEM_C_SONAME, strncpy)
# endif
# if DARWIN_VERS >= DARWIN_10_14
  STRNCPY(libsystemZucZddylib, __strncpy_chk)
# endif
# if defined(VGP_arm64_darwin)
  STRNCPY(libsystemZuplatformZddylib, _platform_strncpy)
# endif

#elif defined(VGO_solaris)
 STRNCPY(VG_Z_LIBC_SONAME, strncpy)
 STRNCPY(VG_Z_LD_SO_1,     strncpy)

#endif


/*---------------------- strlcpy ----------------------*/

/* Copy up to n-1 bytes from src to dst. Then nul-terminate dst if n > 0.
   Returns strlen(src). Does not zero-fill the remainder of dst. */
#define STRLCPY(soname, fnname) \
   SizeT VG_REPLACE_FUNCTION_EZU(20100,soname,fnname) \
       ( char* dst, const char* src, SizeT n ); \
   SizeT VG_REPLACE_FUNCTION_EZU(20100,soname,fnname) \
       ( char* dst, const char* src, SizeT n ) \
   { \
      const HChar* src_orig = src; \
      HChar* dst_orig = dst; \
      SizeT m = 0; \
      \
      STRLCPY_CHECK_FOR_DSTSIZE_ZERO \
      \
      while (m+1 < n && *src) { m++; *dst++ = *src++; } \
      /* m non-nul bytes have now been copied, and m <= n-1. */ \
      /* Check for overlap after copying; all n bytes of dst are relevant, */ \
      /* but only m+1 bytes of src if terminator was found */ \
      SizeT srclen = (m < n) ? m+1 : n; \
      RECORD_COPY(srclen); \
      if (is_overlap(dst_orig, src_orig, n, srclen)) \
          RECORD_OVERLAP_ERROR("strlcpy", dst, src, n); \
      /* Nul-terminate dst. */ \
      if (n > 0) *dst = 0; \
      /* Finish counting strlen(src). */ \
      while (*src) src++; \
      return src - src_orig; \
   }

#if defined(VGO_linux)

 #define STRLCPY_CHECK_FOR_DSTSIZE_ZERO
 STRLCPY(VG_Z_LIBC_SONAME, strlcpy);

#elif defined(VGO_freebsd)
 #define STRLCPY_CHECK_FOR_DSTSIZE_ZERO
 STRLCPY(VG_Z_LD_ELF_SO_1,   strlcpy)
 STRLCPY(VG_Z_LD_ELF32_SO_1, strlcpy)
 STRLCPY(VG_Z_LIBC_SONAME,   strlcpy)

#elif defined(VGO_darwin)
 #define STRLCPY_CHECK_FOR_DSTSIZE_ZERO
 //STRLCPY(VG_Z_LIBC_SONAME, strlcpy)
 //STRLCPY(VG_Z_DYLD,        strlcpy)
 STRLCPY(VG_Z_LIBC_SONAME, strlcpy)
# if defined(VGP_arm64_darwin)
  STRLCPY(libsystemZucZddylib, __strlcpy_chk)
  STRLCPY(libsystemZuplatformZddylib, _platform_strlcpy)
# endif

#elif defined(VGO_solaris)
 /* special case for n == 0 which is undocumented but heavily used */
 #define STRLCPY_CHECK_FOR_DSTSIZE_ZERO \
    if (n == 0) { \
       while (*src) src++; \
       return src - src_orig; \
    }

 STRLCPY(VG_Z_LIBC_SONAME, strlcpy)

#endif


/*---------------------- strncmp ----------------------*/

#define STRNCMP(soname, fnname) \
   int VG_REPLACE_FUNCTION_EZU(20110,soname,fnname) \
          ( const char* s1, const char* s2, SizeT nmax ); \
   int VG_REPLACE_FUNCTION_EZU(20110,soname,fnname) \
          ( const char* s1, const char* s2, SizeT nmax ) \
   { \
      SizeT n = 0; \
      while (True) { \
         if (n >= nmax) return 0; \
         if (*s1 == 0 && *s2 == 0) return 0; \
         if (*s1 == 0) return -1; \
         if (*s2 == 0) return 1; \
         \
         if (*(const UChar*)s1 < *(const UChar*)s2) return -1; \
         if (*(const UChar*)s1 > *(const UChar*)s2) return 1; \
         \
         s1++; s2++; n++; \
      } \
   }

#if defined(VGO_linux)
 STRNCMP(VG_Z_LIBC_SONAME, strncmp)
 STRNCMP(VG_Z_LIBC_SONAME, __GI_strncmp)
 STRNCMP(VG_Z_LIBC_SONAME, __strncmp_sse2)
 STRNCMP(VG_Z_LIBC_SONAME, __strncmp_sse42)
 STRNCMP(VG_Z_LD_LINUX_SO_2, strncmp)
 STRNCMP(VG_Z_LD_LINUX_X86_64_SO_2, strncmp)

#elif defined(VGO_freebsd)
 STRNCMP(VG_Z_LIBC_SONAME, strncmp)
 STRNCMP(VG_Z_LD_ELF_SO_1, strncmp)
 STRNCMP(VG_Z_LD_ELF32_SO_1, strncmp)

#elif defined(VGO_darwin)
 STRNCMP(VG_Z_LIBC_SONAME,        strncmp)
<<<<<<< HEAD
# if DARWIN_VERS >= DARWIN_15_00 && defined(VGA_arm64)
// On macOS 15 arm64, it looks like _platform_strncmp just do the lazy pointer resolution
// and doesn't actually execute strncmp. So we replace the actual function resolved instead.
  STRNCMP(libsystemZuplatformZddylib, _platform_strncmp$VARIANT$Base)
# elif DARWIN_VERS >= DARWIN_10_9
  STRNCMP(libsystemZuplatformZddylib, _platform_strncmp)
=======
# if DARWIN_VERS >= DARWIN_10_9
  STRNCMP(VG_Z_LIBSYSTEM_PLATFORM_SONAME, _platform_strncmp)
>>>>>>> b461657e
# endif

#elif defined(VGO_solaris)
 STRNCMP(VG_Z_LIBC_SONAME, strncmp)

#endif


/*---------------------- strcasecmp ----------------------*/

#define STRCASECMP(soname, fnname) \
   int VG_REPLACE_FUNCTION_EZU(20120,soname,fnname) \
          ( const char* s1, const char* s2 ); \
   int VG_REPLACE_FUNCTION_EZU(20120,soname,fnname) \
          ( const char* s1, const char* s2 ) \
   { \
      extern int tolower(int); \
      register UChar c1; \
      register UChar c2; \
      while (True) { \
         c1 = tolower(*(const UChar *)s1); \
         c2 = tolower(*(const UChar *)s2); \
         if (c1 != c2) break; \
         if (c1 == 0) break; \
         s1++; s2++; \
      } \
      if ((UChar)c1 < (UChar)c2) return -1; \
      if ((UChar)c1 > (UChar)c2) return 1; \
      return 0; \
   }

#if defined(VGO_linux)
# if !defined(VGPV_arm_linux_android) \
     && !defined(VGPV_x86_linux_android) \
     && !defined(VGPV_mips32_linux_android) \
     && !defined(VGPV_arm64_linux_android)
  STRCASECMP(VG_Z_LIBC_SONAME, strcasecmp)
  STRCASECMP(VG_Z_LIBC_SONAME, __GI_strcasecmp)
# endif

#elif defined(VGO_freebsd)
 STRCASECMP(VG_Z_LIBC_SONAME, strcasecmp)
 STRNCMP(VG_Z_LD_ELF_SO_1, strcasecmp)
 STRNCMP(VG_Z_LD_ELF32_SO_1, strcasecmp)

#elif defined(VGO_darwin)
 //STRCASECMP(VG_Z_LIBC_SONAME, strcasecmp)
# if defined(VGP_arm64_darwin)
  STRCASECMP(libsystemZucZddylib, strcasecmp)
# endif

#elif defined(VGO_solaris)
 STRCASECMP(VG_Z_LIBC_SONAME, strcasecmp)

#endif


/*---------------------- strncasecmp ----------------------*/

#define STRNCASECMP(soname, fnname) \
   int VG_REPLACE_FUNCTION_EZU(20130,soname,fnname) \
          ( const char* s1, const char* s2, SizeT nmax ); \
   int VG_REPLACE_FUNCTION_EZU(20130,soname,fnname) \
          ( const char* s1, const char* s2, SizeT nmax ) \
   { \
      extern int tolower(int); \
      SizeT n = 0; \
      while (True) { \
         if (n >= nmax) return 0; \
         if (*s1 == 0 && *s2 == 0) return 0; \
         if (*s1 == 0) return -1; \
         if (*s2 == 0) return 1; \
         \
         if (tolower(*(const UChar *)s1) \
             < tolower(*(const UChar*)s2)) return -1; \
         if (tolower(*(const UChar *)s1) \
             > tolower(*(const UChar *)s2)) return 1; \
         \
         s1++; s2++; n++; \
      } \
   }

#if defined(VGO_linux)
# if !defined(VGPV_arm_linux_android) \
     && !defined(VGPV_x86_linux_android) \
     && !defined(VGPV_mips32_linux_android) \
     && !defined(VGPV_arm64_linux_android)
  STRNCASECMP(VG_Z_LIBC_SONAME, strncasecmp)
  STRNCASECMP(VG_Z_LIBC_SONAME, __GI_strncasecmp)
# endif

#elif defined(VGO_freebsd)
 STRNCASECMP(VG_Z_LIBC_SONAME, strncasecmp)
 STRNCASECMP(VG_Z_LD_ELF_SO_1, strncasecmp)
 STRNCASECMP(VG_Z_LD_ELF32_SO_1, strncasecmp)

#elif defined(VGO_darwin)
 //STRNCASECMP(VG_Z_LIBC_SONAME, strncasecmp)
 //STRNCASECMP(VG_Z_DYLD,        strncasecmp)
# if defined(VGP_arm64_darwin)
  STRNCASECMP(libsystemZucZddylib, strncasecmp)
# endif

#elif defined(VGO_solaris)
 STRNCASECMP(VG_Z_LIBC_SONAME, strncasecmp)

#endif


/*---------------------- strcasecmp_l ----------------------*/

#define STRCASECMP_L(soname, fnname) \
   int VG_REPLACE_FUNCTION_EZU(20140,soname,fnname) \
          ( const char* s1, const char* s2, void* locale ); \
   int VG_REPLACE_FUNCTION_EZU(20140,soname,fnname) \
          ( const char* s1, const char* s2, void* locale ) \
   { \
      extern int tolower_l(int, void*) __attribute__((weak)); \
      register UChar c1; \
      register UChar c2; \
      while (True) { \
         c1 = tolower_l(*(const UChar *)s1, locale); \
         c2 = tolower_l(*(const UChar *)s2, locale); \
         if (c1 != c2) break; \
         if (c1 == 0) break; \
         s1++; s2++; \
      } \
      if ((UChar)c1 < (UChar)c2) return -1; \
      if ((UChar)c1 > (UChar)c2) return 1; \
      return 0; \
   }

#if defined(VGO_linux)
 STRCASECMP_L(VG_Z_LIBC_SONAME, strcasecmp_l)
 STRCASECMP_L(VG_Z_LIBC_SONAME, __GI_strcasecmp_l)
 STRCASECMP_L(VG_Z_LIBC_SONAME, __GI___strcasecmp_l)

#elif defined(VGO_freebsd)
 STRCASECMP_L(VG_Z_LIBC_SONAME, strcasecmp_l)

#elif defined(VGO_darwin)
 //STRCASECMP_L(VG_Z_LIBC_SONAME, strcasecmp_l)
# if defined(VGP_arm64_darwin)
  STRCASECMP_L(libsystemZucZddylib, strcasecmp_l)
# endif

#elif defined(VGO_solaris)

#endif


/*---------------------- strncasecmp_l ----------------------*/

#define STRNCASECMP_L(soname, fnname) \
   int VG_REPLACE_FUNCTION_EZU(20150,soname,fnname) \
          ( const char* s1, const char* s2, SizeT nmax, void* locale ); \
   int VG_REPLACE_FUNCTION_EZU(20150,soname,fnname) \
          ( const char* s1, const char* s2, SizeT nmax, void* locale ) \
   { \
      extern int tolower_l(int, void*) __attribute__((weak));    \
      SizeT n = 0; \
      while (True) { \
         if (n >= nmax) return 0; \
         if (*s1 == 0 && *s2 == 0) return 0; \
         if (*s1 == 0) return -1; \
         if (*s2 == 0) return 1; \
         \
         if (tolower_l(*(const UChar *)s1, locale) \
             < tolower_l(*(const UChar *)s2, locale)) return -1; \
         if (tolower_l(*(const UChar *)s1, locale) \
             > tolower_l(*(const UChar *)s2, locale)) return 1; \
         \
         s1++; s2++; n++; \
      } \
   }

#if defined(VGO_linux)
 STRNCASECMP_L(VG_Z_LIBC_SONAME, strncasecmp_l)
 STRNCASECMP_L(VG_Z_LIBC_SONAME, __GI_strncasecmp_l)
 STRNCASECMP_L(VG_Z_LIBC_SONAME, __GI___strncasecmp_l)

#elif defined(VGO_freebsd)
 STRNCASECMP_L(VG_Z_LIBC_SONAME, strncasecmp_l)

#elif defined(VGO_darwin)
 //STRNCASECMP_L(VG_Z_LIBC_SONAME, strncasecmp_l)
 //STRNCASECMP_L(VG_Z_DYLD,        strncasecmp_l)
# if defined(VGP_arm64_darwin)
  STRNCASECMP_L(libsystemZucZddylib, strncasecmp_l)
# endif

#elif defined(VGO_solaris)

#endif


/*---------------------- strcmp ----------------------*/

#define STRCMP(soname, fnname) \
   int VG_REPLACE_FUNCTION_EZU(20160,soname,fnname) \
          ( const char* s1, const char* s2 ); \
   int VG_REPLACE_FUNCTION_EZU(20160,soname,fnname) \
          ( const char* s1, const char* s2 ) \
   { \
      register UChar c1; \
      register UChar c2; \
      while (True) { \
         c1 = *(const UChar *)s1; \
         c2 = *(const UChar *)s2; \
         if (c1 != c2) break; \
         if (c1 == 0) break; \
         s1++; s2++; \
      } \
      if ((UChar)c1 < (UChar)c2) return -1; \
      if ((UChar)c1 > (UChar)c2) return 1; \
      return 0; \
   }

#if defined(VGO_linux)
 STRCMP(VG_Z_LIBC_SONAME,          strcmp)
 STRCMP(VG_Z_LIBC_SONAME,          __GI_strcmp)
 STRCMP(VG_Z_LIBC_SONAME,          __strcmp_sse2)
 STRCMP(VG_Z_LIBC_SONAME,          __strcmp_sse42)
 STRCMP(VG_Z_LD_LINUX_X86_64_SO_2, strcmp)
 STRCMP(VG_Z_LD64_SO_1,            strcmp)
# if defined(VGPV_arm_linux_android) || defined(VGPV_x86_linux_android) \
     || defined(VGPV_mips32_linux_android)
  STRCMP(NONE, __dl_strcmp); /* in /system/bin/linker */
# endif

#elif defined(VGO_freebsd)
 STRCMP(VG_Z_LIBC_SONAME, strcmp)
 STRCMP(VG_Z_LD_ELF_SO_1, strcmp)
 STRCMP(VG_Z_LD_ELF32_SO_1, strcmp)

#elif defined(VGO_darwin)
 STRCMP(VG_Z_LIBC_SONAME, strcmp)
<<<<<<< HEAD
# if DARWIN_VERS >= DARWIN_15_00 && defined(VGA_arm64)
// On macOS 15 arm64, it looks like _platform_strcmp just do the lazy pointer resolution
// and doesn't actually execute strcmp. So we replace the actual function resolved instead.
  STRCMP(libsystemZuplatformZddylib, _platform_strcmp$VARIANT$Base)
# elif DARWIN_VERS >= DARWIN_10_9
  STRCMP(libsystemZuplatformZddylib, _platform_strcmp)
=======
# if DARWIN_VERS >= DARWIN_10_9
  STRCMP(VG_Z_LIBSYSTEM_PLATFORM_SONAME, _platform_strcmp)
>>>>>>> b461657e
# endif

#elif defined(VGO_solaris)
 STRCMP(VG_Z_LIBC_SONAME,          strcmp)
 STRCMP(VG_Z_LD_SO_1,              strcmp)

#endif


/*---------------------- memchr ----------------------*/

#define MEMCHR(soname, fnname) \
   void* VG_REPLACE_FUNCTION_EZU(20170,soname,fnname) \
            (const void *s, int c, SizeT n); \
   void* VG_REPLACE_FUNCTION_EZU(20170,soname,fnname) \
            (const void *s, int c, SizeT n) \
   { \
      SizeT i; \
      UChar c0 = (UChar)c; \
      const UChar* p = s; \
      for (i = 0; i < n; i++) \
         if (p[i] == c0) return CONST_CAST(void *,&p[i]); \
      return NULL; \
   }

#if defined(VGO_linux)
 MEMCHR(VG_Z_LIBC_SONAME, memchr)
 MEMCHR(VG_Z_LIBC_SONAME, __GI_memchr)

#elif defined(VGO_freebsd)
 MEMCHR(VG_Z_LIBC_SONAME, memchr)

#elif defined(VGO_darwin)
# if defined(VGP_arm64_darwin)
  MEMCHR(libsystemZuplatformZddylib, _platform_memchr)
# else
#  if DARWIN_VERS == DARWIN_10_9
  MEMCHR(VG_Z_DYLD,                   memchr)
<<<<<<< HEAD
  MEMCHR(libsystemZuplatformZddylib, _platform_memchr)
#  endif
#  if DARWIN_VERS >= DARWIN_10_10
=======
  MEMCHR(VG_Z_LIBSYSTEM_PLATFORM_SONAME, _platform_memchr)
# endif
# if DARWIN_VERS >= DARWIN_10_10
>>>>>>> b461657e
  MEMCHR(VG_Z_DYLD,                   memchr)
  /* _platform_memchr$VARIANT$Generic */
  MEMCHR(VG_Z_LIBSYSTEM_PLATFORM_SONAME, _platform_memchr$VARIANT$Generic)
  /* _platform_memchr$VARIANT$Haswell */
<<<<<<< HEAD
  MEMCHR(libsystemZuplatformZddylib, _platform_memchr$VARIANT$Haswell)
#  endif
#  if DARWIN_VERS >= DARWIN_10_12
  /* _platform_memchr$VARIANT$Base */
  MEMCHR(libsystemZuplatformZddylib, _platform_memchr$VARIANT$Base)
#  endif
// FIXME: unsure of the exact version
#  if DARWIN_VERS >= DARWIN_13_00
  MEMCHR(libsystemZuplatformZddylib, _platform_memchr$VARIANT$NoOverread)
#  endif
# endif
=======
  MEMCHR(VG_Z_LIBSYSTEM_PLATFORM_SONAME, _platform_memchr$VARIANT$Haswell)
# endif
# if DARWIN_VERS >= DARWIN_10_12
  /* _platform_memchr$VARIANT$Base */
  MEMCHR(VG_Z_LIBSYSTEM_PLATFORM_SONAME, _platform_memchr$VARIANT$Base)
#endif
>>>>>>> b461657e

#elif defined(VGO_solaris)
 MEMCHR(VG_Z_LIBC_SONAME, memchr)

#endif


/*---------------------- memrchr ----------------------*/

#define MEMRCHR(soname, fnname) \
   void* VG_REPLACE_FUNCTION_EZU(20360,soname,fnname) \
            (const void *s, int c, SizeT n); \
   void* VG_REPLACE_FUNCTION_EZU(20360,soname,fnname) \
            (const void *s, int c, SizeT n) \
   { \
      SizeT i; \
      UChar c0 = (UChar)c; \
      const UChar* p = s; \
      for (i = 0; i < n; i++) \
         if (p[n-1-i] == c0) return CONST_CAST(void *,&p[n-1-i]); \
      return NULL; \
   }

#if defined(VGO_linux)
 MEMRCHR(VG_Z_LIBC_SONAME, memrchr)

#elif defined(VGO_freebsd)
 MEMRCHR(VG_Z_LIBC_SONAME, memrchr)

#elif defined(VGO_darwin)
 //MEMRCHR(VG_Z_LIBC_SONAME, memrchr)
 //MEMRCHR(VG_Z_DYLD,        memrchr)

#elif defined(VGO_solaris)

#endif


/*---------------------- memcpy ----------------------*/

#define MEMMOVE_OR_MEMCPY(becTag, soname, fnname, do_ol_check)  \
   void* VG_REPLACE_FUNCTION_EZZ(becTag,soname,fnname) \
            ( void *dst, const void *src, SizeT len ); \
   void* VG_REPLACE_FUNCTION_EZZ(becTag,soname,fnname) \
            ( void *dst, const void *src, SizeT len ) \
   { \
      RECORD_COPY(len); \
      if (do_ol_check && is_overlap(dst, src, len, len)) \
         RECORD_OVERLAP_ERROR("memcpy", dst, src, len); \
      \
      const Addr WS = sizeof(UWord); /* 8 or 4 */ \
      const Addr WM = WS - 1;        /* 7 or 3 */ \
      \
      if (len > 0) { \
         if (dst < src || !is_overlap(dst, src, len, len)) { \
         \
            /* Copying backwards. */ \
            SizeT n = len; \
            Addr  d = (Addr)dst; \
            Addr  s = (Addr)src; \
            \
            if (((s^d) & WM) == 0) { \
               /* s and d have same UWord alignment. */ \
               /* Pull up to a UWord boundary. */ \
               while ((s & WM) != 0 && n >= 1) \
                  { *(UChar*)d = *(UChar*)s; s += 1; d += 1; n -= 1; } \
               /* Copy UWords. */ \
               while (n >= WS * 4) \
                  { *(UWord*)d = *(UWord*)s; s += WS; d += WS; n -= WS;   \
                    *(UWord*)d = *(UWord*)s; s += WS; d += WS; n -= WS;   \
                    *(UWord*)d = *(UWord*)s; s += WS; d += WS; n -= WS;   \
                    *(UWord*)d = *(UWord*)s; s += WS; d += WS; n -= WS; } \
               while (n >= WS) \
                  { *(UWord*)d = *(UWord*)s; s += WS; d += WS; n -= WS; } \
               if (n == 0) \
                  return dst; \
            } \
            if (((s|d) & 1) == 0) { \
               /* Both are 16-aligned; copy what we can thusly. */ \
               while (n >= 2) \
                  { *(UShort*)d = *(UShort*)s; s += 2; d += 2; n -= 2; } \
            } \
            /* Copy leftovers, or everything if misaligned. */ \
            while (n >= 1) \
               { *(UChar*)d = *(UChar*)s; s += 1; d += 1; n -= 1; } \
         \
         } else if (dst > src) { \
         \
            SizeT n = len; \
            Addr  d = ((Addr)dst) + n; \
            Addr  s = ((Addr)src) + n; \
            \
            /* Copying forwards. */ \
            if (((s^d) & WM) == 0) { \
               /* s and d have same UWord alignment. */ \
               /* Back down to a UWord boundary. */ \
               while ((s & WM) != 0 && n >= 1) \
                  { s -= 1; d -= 1; *(UChar*)d = *(UChar*)s; n -= 1; } \
               /* Copy UWords. */ \
               while (n >= WS * 4) \
                  { s -= WS; d -= WS; *(UWord*)d = *(UWord*)s; n -= WS;   \
                    s -= WS; d -= WS; *(UWord*)d = *(UWord*)s; n -= WS;   \
                    s -= WS; d -= WS; *(UWord*)d = *(UWord*)s; n -= WS;   \
                    s -= WS; d -= WS; *(UWord*)d = *(UWord*)s; n -= WS; } \
               while (n >= WS) \
                  { s -= WS; d -= WS; *(UWord*)d = *(UWord*)s; n -= WS; } \
               if (n == 0) \
                  return dst; \
            } \
            if (((s|d) & 1) == 0) { \
               /* Both are 16-aligned; copy what we can thusly. */ \
               while (n >= 2) \
                  { s -= 2; d -= 2; *(UShort*)d = *(UShort*)s; n -= 2; } \
            } \
            /* Copy leftovers, or everything if misaligned. */ \
            while (n >= 1) \
               { s -= 1; d -= 1; *(UChar*)d = *(UChar*)s; n -= 1; } \
            \
         } \
      } \
      \
      return dst; \
   }

#define MEMMOVE(soname, fnname)  \
   MEMMOVE_OR_MEMCPY(20181, soname, fnname, 0)

/* See https://bugs.kde.org/show_bug.cgi?id=402833
   why we disable the overlap check on x86_64.  */
#if defined(VGP_amd64_linux) || defined(VGP_arm64_freebsd)
 #define MEMCPY(soname, fnname) \
   MEMMOVE_OR_MEMCPY(20180, soname, fnname, 0)
#else
 #define MEMCPY(soname, fnname) \
   MEMMOVE_OR_MEMCPY(20180, soname, fnname, 1)
#endif

#if defined(VGO_linux)
 /* For older memcpy we have to use memmove-like semantics and skip
    the overlap check; sigh; see #275284. */
 MEMMOVE(VG_Z_LIBC_SONAME, memcpyZAGLIBCZu2Zd2Zd5) /* memcpy@GLIBC_2.2.5 */
 MEMCPY(VG_Z_LIBC_SONAME,  memcpyZAZAGLIBCZu2Zd14) /* memcpy@@GLIBC_2.14 */
 MEMCPY(VG_Z_LIBC_SONAME,  memcpy) /* fallback case */
 MEMCPY(VG_Z_LIBC_SONAME,    __GI_memcpy)
 MEMCPY(VG_Z_LIBC_SONAME,    __memcpy_sse2)
 MEMCPY(VG_Z_LIBC_SONAME, __memcpy_avx_unaligned_erms)
 MEMCPY(VG_Z_LD_SO_1,      memcpy) /* ld.so.1 */
 MEMCPY(VG_Z_LD64_SO_1,    memcpy) /* ld64.so.1 */
 /* icc9 blats these around all over the place.  Not only in the main
    executable but various .so's.  They are highly tuned and read
    memory beyond the source boundary (although work correctly and
    never go across page boundaries), so give errors when run
    natively, at least for misaligned source arg.  Just intercepting
    in the exe only until we understand more about the problem.  See
    http://bugs.kde.org/show_bug.cgi?id=139776
 */
 MEMCPY(NONE, ZuintelZufastZumemcpy)

#elif defined(VGO_freebsd)
 MEMCPY(VG_Z_LIBC_SONAME,  memcpy)
 MEMCPY(VG_Z_LD_ELF_SO_1, memcpy)
 MEMCPY(VG_Z_LD_ELF32_SO_1, memcpy)

#elif defined(VGO_darwin)
# if DARWIN_VERS <= DARWIN_10_6
  MEMCPY(VG_Z_LIBC_SONAME,  memcpy)
# endif
 MEMCPY(VG_Z_LIBC_SONAME,  memcpyZDVARIANTZDsse3x) /* memcpy$VARIANT$sse3x */
 MEMCPY(VG_Z_LIBC_SONAME,  memcpyZDVARIANTZDsse42) /* memcpy$VARIANT$sse42 */

#elif defined(VGO_solaris)
 MEMCPY(VG_Z_LIBC_SONAME,  memcpy)
 MEMCPY(VG_Z_LIBC_SONAME,  memcpyZPZa)
 MEMCPY(VG_Z_LD_SO_1,      memcpy)

#endif


/*---------------------- memcmp ----------------------*/

#define MEMCMP(soname, fnname) \
   int VG_REPLACE_FUNCTION_EZU(20190,soname,fnname)       \
          ( const void *s1V, const void *s2V, SizeT n ); \
   int VG_REPLACE_FUNCTION_EZU(20190,soname,fnname)       \
          ( const void *s1V, const void *s2V, SizeT n )  \
   { \
      const SizeT WS = sizeof(UWord); /* 8 or 4 */ \
      const SizeT WM = WS - 1;        /* 7 or 3 */ \
      Addr s1A = (Addr)s1V; \
      Addr s2A = (Addr)s2V; \
      \
      if (((s1A | s2A) & WM) == 0) { \
         /* Both areas are word aligned.  Skip over the */ \
         /* equal prefix as fast as possible. */ \
         while (n >= WS) { \
            UWord w1 = *(UWord*)s1A; \
            UWord w2 = *(UWord*)s2A; \
            if (w1 != w2) break; \
            s1A += WS; \
            s2A += WS; \
            n -= WS; \
         } \
      } \
      \
      const UChar* s1 = (const UChar*) s1A; \
      const UChar* s2 = (const UChar*) s2A; \
      \
      while (n != 0) { \
         UChar a0 = s1[0]; \
         UChar b0 = s2[0]; \
         s1 += 1; \
         s2 += 1; \
         int res = ((int)a0) - ((int)b0); \
         if (res != 0) \
            return res; \
         n -= 1; \
      } \
      return 0; \
   }

#if defined(VGO_linux)
 MEMCMP(VG_Z_LIBC_SONAME, memcmp)
 MEMCMP(VG_Z_LIBC_SONAME, __GI_memcmp)
 MEMCMP(VG_Z_LIBC_SONAME, __memcmp_sse2)
 MEMCMP(VG_Z_LIBC_SONAME, __memcmp_sse4_1)
 MEMCMP(VG_Z_LIBC_SONAME, bcmp)
 MEMCMP(VG_Z_LD_SO_1,     bcmp)

#elif defined(VGO_freebsd)
 MEMCMP(VG_Z_LIBC_SONAME,  memcmp)
 MEMCMP(VG_Z_LIBC_SONAME,  bcmp)
 MEMCMP(VG_Z_LIBC_SONAME,  timingsafe_memcmp)
 MEMCMP(VG_Z_LIBC_SONAME,  timingsafe_bcmp)

#elif defined(VGO_darwin)
<<<<<<< HEAD
// FIXME: unsure of the exact version
# if DARWIN_VERS >= DARWIN_13_00 && defined(VGA_amd64)
  MEMCMP(libsystemZuplatformZddylib, _platform_memcmp$VARIANT$Base)
  MEMCMP(libsystemZuplatformZddylib, _platform_memcmp$VARIANT$NoOverread)
# elif DARWIN_VERS >= DARWIN_10_9
  MEMCMP(libsystemZuplatformZddylib, _platform_memcmp)
=======
# if DARWIN_VERS >= DARWIN_10_9
  MEMCMP(VG_Z_LIBSYSTEM_PLATFORM_SONAME, _platform_memcmp)
>>>>>>> b461657e
# endif

#elif defined(VGO_solaris)
 MEMCMP(VG_Z_LIBC_SONAME, memcmp)
 MEMCMP(VG_Z_LIBC_SONAME, bcmp)
 MEMCMP(VG_Z_LD_SO_1,     memcmp)

#endif


/*---------------------- stpcpy ----------------------*/

/* Copy SRC to DEST, returning the address of the terminating '\0' in
   DEST. (minor variant of strcpy) */
#define STPCPY(soname, fnname) \
   char* VG_REPLACE_FUNCTION_EZU(20200,soname,fnname) \
            ( char* dst, const char* src ); \
   char* VG_REPLACE_FUNCTION_EZU(20200,soname,fnname) \
            ( char* dst, const char* src ) \
   { \
      const HChar* src_orig = src; \
            HChar* dst_orig = dst; \
      \
      while (*src) *dst++ = *src++; \
      *dst = 0; \
      \
      /* This checks for overlap after copying, unavoidable without */ \
      /* pre-counting length... should be ok */ \
      SizeT srclen = (Addr)src-(Addr)src_orig+1; \
      RECORD_COPY(srclen); \
      if (is_overlap(dst_orig,  \
                     src_orig,  \
                     (Addr)dst-(Addr)dst_orig+1,  \
                     srclen)) \
         RECORD_OVERLAP_ERROR("stpcpy", dst_orig, src_orig, 0); \
      \
      return dst; \
   }

#if defined(VGO_linux)
 STPCPY(VG_Z_LIBC_SONAME,          stpcpy)
 STPCPY(VG_Z_LIBC_SONAME,          __GI_stpcpy)
 STPCPY(VG_Z_LIBC_SONAME,          __stpcpy_sse2)
 STPCPY(VG_Z_LIBC_SONAME,          __stpcpy_sse2_unaligned)
 STPCPY(VG_Z_LD_LINUX_SO_2,        stpcpy)
 STPCPY(VG_Z_LD_LINUX_X86_64_SO_2, stpcpy)
 STPCPY(VG_Z_LD_LINUX_AARCH64_SO_1,stpcpy)

#elif defined(VGO_freebsd)
 STPCPY(VG_Z_LD_ELF_SO_1,          stpcpy)
 STPCPY(VG_Z_LD_ELF32_SO_1,        stpcpy)
 STPCPY(VG_Z_LIBC_SONAME,          stpcpy)

#elif defined(VGO_freebsd)
 STPCPY(VG_Z_LD_ELF_SO_1,          stpcpy)
 STPCPY(VG_Z_LD_ELF32_SO_1,        stpcpy)
 STPCPY(VG_Z_LIBC_SONAME,          stpcpy)

#elif defined(VGO_darwin)
 //STPCPY(VG_Z_LIBC_SONAME,          stpcpy)
 //STPCPY(VG_Z_DYLD,                 stpcpy)
# if defined(VGP_arm64_darwin)
  STPCPY(libsystemZucZddylib, stpcpy)
# endif

#elif defined(VGO_solaris)
 STPCPY(VG_Z_LIBC_SONAME,          stpcpy)

#endif


/*---------------------- stpncpy ----------------------*/

#define STPNCPY(soname, fnname) \
   char* VG_REPLACE_FUNCTION_EZU(20420,soname,fnname) \
            ( char* dst, const char* src, SizeT n ); \
   char* VG_REPLACE_FUNCTION_EZU(20420,soname,fnname) \
            ( char* dst, const char* src, SizeT n ) \
   { \
      const HChar* src_orig = src; \
            HChar* dst_str  = dst; \
      SizeT m = 0; \
      \
      while (m   < n && *src) { m++; *dst++ = *src++; } \
      /* Check for overlap after copying; all n bytes of dst are relevant, */ \
      /* but only m+1 bytes of src if terminator was found */ \
      SizeT srclen = (m < n) ? m+1 : n; \
      RECORD_COPY(srclen); \
      if (is_overlap(dst_str, src_orig, n, srclen)) \
         RECORD_OVERLAP_ERROR("stpncpy", dst, src, n); \
      dst_str = dst; \
      while (m++ < n) *dst++ = 0;         /* must pad remainder with nulls */ \
      \
      return dst_str; \
   }

#if defined(VGO_linux) || defined(VGO_freebsd)
 STPNCPY(VG_Z_LIBC_SONAME, stpncpy)
#elif defined(VGO_darwin)
# if defined(VGP_arm64_darwin)
  STPNCPY(libsystemZucZddylib, stpncpy)
  STPNCPY(libsystemZucZddylib, __stpncpy_chk)
# endif
#endif


/*---------------------- memset ----------------------*/

#define MEMSET(soname, fnname) \
   void* VG_REPLACE_FUNCTION_EZZ(20210,soname,fnname) \
            (void *s, Int c, SizeT n); \
   void* VG_REPLACE_FUNCTION_EZZ(20210,soname,fnname) \
            (void *s, Int c, SizeT n) \
   { \
      if (sizeof(void*) == 8) { \
         Addr  a  = (Addr)s;   \
         ULong c8 = (c & 0xFF); \
         c8 = (c8 << 8) | c8; \
         c8 = (c8 << 16) | c8; \
         c8 = (c8 << 32) | c8; \
         while ((a & 7) != 0 && n >= 1) \
            { *(UChar*)a = (UChar)c; a += 1; n -= 1; } \
         while (n >= 32) \
            { *(ULong*)a = c8; a += 8; n -= 8;   \
              *(ULong*)a = c8; a += 8; n -= 8;   \
              *(ULong*)a = c8; a += 8; n -= 8;   \
              *(ULong*)a = c8; a += 8; n -= 8; } \
         while (n >= 8) \
            { *(ULong*)a = c8; a += 8; n -= 8; } \
         while (n >= 1) \
            { *(UChar*)a = (UChar)c; a += 1; n -= 1; } \
         return s; \
      } else { \
         Addr a  = (Addr)s;   \
         UInt c4 = (c & 0xFF); \
         c4 = (c4 << 8) | c4; \
         c4 = (c4 << 16) | c4; \
         while ((a & 3) != 0 && n >= 1) \
            { *(UChar*)a = (UChar)c; a += 1; n -= 1; } \
         while (n >= 16) \
            { *(UInt*)a = c4; a += 4; n -= 4;   \
              *(UInt*)a = c4; a += 4; n -= 4;   \
              *(UInt*)a = c4; a += 4; n -= 4;   \
              *(UInt*)a = c4; a += 4; n -= 4; } \
         while (n >= 4) \
            { *(UInt*)a = c4; a += 4; n -= 4; } \
         while (n >= 1) \
            { *(UChar*)a = (UChar)c; a += 1; n -= 1; } \
         return s; \
      } \
   }

#if defined(VGO_linux)
 MEMSET(VG_Z_LIBC_SONAME, memset)

#elif defined(VGO_freebsd)
 MEMSET(VG_Z_LIBC_SONAME,   memset)
 MEMSET(VG_Z_LD_ELF_SO_1,   memset)
 MEMSET(VG_Z_LD_ELF32_SO_1, memset)

#elif defined(VGO_darwin)
 //MEMSET(VG_Z_LIBC_SONAME, memset)
 //MEMSET(VG_Z_DYLD,        memset)
 MEMSET(VG_Z_LIBC_SONAME, memset)
# if defined(VGP_arm64_darwin)
  MEMSET(libsystemZucZddylib, __memset_chk)
  MEMSET(libsystemZuplatformZddylib, memset)
  MEMSET(libsystemZuplatformZddylib, _platform_memset)
# else
// FIXME: unsure of the exact version
#  if DARWIN_VERS >= DARWIN_13_00
  MEMSET(libsystemZuplatformZddylib, _platform_memset$VARIANT$Base)
  MEMSET(libsystemZuplatformZddylib, _platform_memset$VARIANT$Haswell)
  MEMSET(libsystemZuplatformZddylib, _platform_memset$VARIANT$Ivybridge)
#  endif
# endif

#elif defined(VGO_solaris)
 MEMSET(VG_Z_LIBC_SONAME, memset)
 MEMSET(VG_Z_LIBC_SONAME, memsetZPZa)

#endif


/*---------------------- memmove ----------------------*/

/* memmove -- use the MEMMOVE defn above. */

#if defined(VGO_linux)
 MEMMOVE(VG_Z_LIBC_SONAME, memmove)
 MEMMOVE(VG_Z_LIBC_SONAME, __GI_memmove)
 /* See bug #349828 Override for ld64.so.1 like memcpy, because for some
    arches MEMCPY_OK_FOR_FORWARD_MEMMOVE is set, which might cause memmove
    to call memcpy.  */
 MEMMOVE(VG_Z_LD64_SO_1, memmove)

#elif defined(VGO_freebsd)
 MEMMOVE(VG_Z_LD_ELF_SO_1,   memmove)
 MEMMOVE(VG_Z_LD_ELF32_SO_1, memmove)
 MEMMOVE(VG_Z_LIBC_SONAME,   memmove)

#elif defined(VGO_darwin)
# if defined(VGP_arm64_darwin)
  MEMMOVE(libsystemZuplatformZddylib, _platform_memmove)
# else
#  if DARWIN_VERS <= DARWIN_10_6
  MEMMOVE(VG_Z_LIBC_SONAME, memmove)
#  endif
 MEMMOVE(VG_Z_LIBC_SONAME,  memmoveZDVARIANTZDsse3x) /* memmove$VARIANT$sse3x */
 MEMMOVE(VG_Z_LIBC_SONAME,  memmoveZDVARIANTZDsse42) /* memmove$VARIANT$sse42 */
#  if DARWIN_VERS >= DARWIN_10_9
  /* _platform_memmove$VARIANT$Ivybridge, Nehelem etc. */
<<<<<<< HEAD
  MEMMOVE(libsystemZuplatformZddylib, ZuplatformZumemmoveZDVARIANTZDZa)
  MEMMOVE(libsystemZuplatformZddylib, ZuplatformZumemmoveZDVARIANTZDIvybridge)
#  endif
// FIXME: unsure of the exact version
#  if DARWIN_VERS >= DARWIN_13_00
  MEMMOVE(libsystemZuplatformZddylib, ZuplatformZumemmoveZDVARIANTZDBase)
  MEMMOVE(libsystemZuplatformZddylib, ZuplatformZumemmoveZDVARIANTZDHaswell)
  MEMMOVE(libsystemZuplatformZddylib, ZuplatformZumemmoveZDVARIANTZDNehalem)
#  endif
=======
  MEMMOVE(VG_Z_LIBSYSTEM_PLATFORM_SONAME, ZuplatformZumemmoveZDVARIANTZDZa)
>>>>>>> b461657e
# endif

#elif defined(VGO_solaris)
 MEMMOVE(VG_Z_LIBC_SONAME, memmove)
 MEMMOVE(VG_Z_LIBC_SONAME, memmoveZPZa)
 MEMMOVE(VG_Z_LD_SO_1,     memmove)

#endif


/*---------------------- bcopy ----------------------*/

#define BCOPY(soname, fnname) \
   void VG_REPLACE_FUNCTION_EZU(20230,soname,fnname) \
            (const void *srcV, void *dstV, SizeT n); \
   void VG_REPLACE_FUNCTION_EZU(20230,soname,fnname) \
            (const void *srcV, void *dstV, SizeT n) \
   { \
      RECORD_COPY(n); \
      SizeT i; \
      HChar* dst = dstV; \
      const HChar* src = srcV; \
      if (dst < src) { \
         for (i = 0; i < n; i++) \
            dst[i] = src[i]; \
      } \
      else  \
      if (dst > src) { \
         for (i = 0; i < n; i++) \
            dst[n-i-1] = src[n-i-1]; \
      } \
   }

#if defined(VGO_linux)
 BCOPY(VG_Z_LIBC_SONAME, bcopy)

#elif defined(VGO_freebsd)
 BCOPY(VG_Z_LIBC_SONAME,   bcopy)
 BCOPY(VG_Z_LD_ELF_SO_1,   bcopy)
 BCOPY(VG_Z_LD_ELF32_SO_1, bcopy)

#elif defined(VGO_darwin)
 //BCOPY(VG_Z_LIBC_SONAME, bcopy)
 //BCOPY(VG_Z_DYLD,        bcopy)
# if defined(VGP_arm64_darwin)
  MEMSET(libsystemZucZddylib, bcopy)
# endif

#elif defined(VGO_darwin)
 BCOPY(VG_Z_LIBC_SONAME, bcopy)

#endif


/*-------------------- memmove_chk --------------------*/

/* glibc 2.5 variant of memmove which checks the dest is big enough.
   There is no specific part of glibc that this is copied from. */
#define GLIBC25___MEMMOVE_CHK(soname, fnname) \
   void* VG_REPLACE_FUNCTION_EZU(20240,soname,fnname) \
            (void *dstV, const void *srcV, SizeT n, SizeT destlen); \
   void* VG_REPLACE_FUNCTION_EZU(20240,soname,fnname) \
            (void *dstV, const void *srcV, SizeT n, SizeT destlen) \
   { \
      RECORD_COPY(n); \
      SizeT i; \
      HChar* dst = dstV;        \
      const HChar* src = srcV; \
      if (destlen < n) \
         goto badness; \
      if (dst < src) { \
         for (i = 0; i < n; i++) \
            dst[i] = src[i]; \
      } \
      else  \
      if (dst > src) { \
         for (i = 0; i < n; i++) \
            dst[n-i-1] = src[n-i-1]; \
      } \
      return dst; \
     badness: \
      VALGRIND_PRINTF_BACKTRACE( \
         "*** memmove_chk: buffer overflow detected ***: " \
         "program terminated\n"); \
     my_exit(1); \
     /*NOTREACHED*/ \
     return NULL; \
   }

#if defined(VGO_linux)
 GLIBC25___MEMMOVE_CHK(VG_Z_LIBC_SONAME, __memmove_chk)

#elif defined(VGO_darwin)
# if defined(VGP_arm64_darwin)
  GLIBC25___MEMMOVE_CHK(libsystemZucZddylib, __memmove_chk)
# endif

#elif defined(VGO_solaris)

#endif


/*-------------------- strchrnul --------------------*/

/* Find the first occurrence of C in S or the final NUL byte.  */
#define GLIBC232_STRCHRNUL(soname, fnname) \
   char* VG_REPLACE_FUNCTION_EZU(20250,soname,fnname) \
            (const char* s, int c_in); \
   char* VG_REPLACE_FUNCTION_EZU(20250,soname,fnname) \
            (const char* s, int c_in) \
   { \
      HChar c = (HChar) c_in; \
      const HChar* char_ptr = s; \
      while (1) { \
         if (*char_ptr == 0) return CONST_CAST(HChar *,char_ptr);  \
         if (*char_ptr == c) return CONST_CAST(HChar *,char_ptr);  \
         char_ptr++; \
      } \
   }

#if defined(VGO_linux)
 GLIBC232_STRCHRNUL(VG_Z_LIBC_SONAME, strchrnul)

#elif defined(VGO_freebsd)
 GLIBC232_STRCHRNUL(VG_Z_LIBC_SONAME, strchrnul)

#elif defined(VGO_darwin)

#elif defined(VGO_solaris)

#endif


/*---------------------- rawmemchr ----------------------*/

/* Find the first occurrence of C in S.  */
#define GLIBC232_RAWMEMCHR(soname, fnname) \
   void* VG_REPLACE_FUNCTION_EZU(20260,soname,fnname) \
            (const void* s, int c_in); \
   void* VG_REPLACE_FUNCTION_EZU(20260,soname,fnname) \
            (const void* s, int c_in) \
   { \
      UChar c = (UChar) c_in; \
      const UChar* char_ptr = s; \
      while (1) { \
         if (*char_ptr == c) return CONST_CAST(void *,char_ptr); \
         char_ptr++; \
      } \
   }

#if defined (VGO_linux)
 GLIBC232_RAWMEMCHR(VG_Z_LIBC_SONAME, rawmemchr)
 GLIBC232_RAWMEMCHR(VG_Z_LIBC_SONAME, __GI___rawmemchr)

#elif defined(VGO_darwin)

#elif defined(VGO_solaris)

#endif


/*---------------------- strcpy_chk ----------------------*/

/* glibc variant of strcpy that checks the dest is big enough.
   Copied from glibc-2.5/debug/test-strcpy_chk.c. */
#define GLIBC25___STRCPY_CHK(soname,fnname) \
   char* VG_REPLACE_FUNCTION_EZU(20270,soname,fnname) \
            (char* dst, const char* src, SizeT len); \
   char* VG_REPLACE_FUNCTION_EZU(20270,soname,fnname) \
            (char* dst, const char* src, SizeT len) \
   { \
      FOR_COPY(const HChar* src_orig = src); \
      HChar* ret = dst; \
      if (! len) \
         goto badness; \
      while ((*dst++ = *src++) != '\0') \
         if (--len == 0) \
            goto badness; \
      RECORD_COPY((Addr)src-(Addr)src_orig); \
      return ret; \
     badness: \
      VALGRIND_PRINTF_BACKTRACE( \
         "*** strcpy_chk: buffer overflow detected ***: " \
         "program terminated\n"); \
     my_exit(1); \
     /*NOTREACHED*/ \
     return NULL; \
   }

#if defined(VGO_linux)
 GLIBC25___STRCPY_CHK(VG_Z_LIBC_SONAME, __strcpy_chk)

#elif defined(VGO_darwin)

#elif defined(VGO_solaris)

#endif


/*---------------------- stpcpy_chk ----------------------*/

/* glibc variant of stpcpy that checks the dest is big enough.
   Copied from glibc-2.5/debug/test-stpcpy_chk.c. */
#define GLIBC25___STPCPY_CHK(soname,fnname) \
   char* VG_REPLACE_FUNCTION_EZU(20280,soname,fnname) \
            (char* dst, const char* src, SizeT len); \
   char* VG_REPLACE_FUNCTION_EZU(20280,soname,fnname) \
            (char* dst, const char* src, SizeT len) \
   { \
      FOR_COPY(const HChar* src_orig = src); \
      if (! len) \
         goto badness; \
      while ((*dst++ = *src++) != '\0') \
         if (--len == 0) \
            goto badness; \
      RECORD_COPY((Addr)src-(Addr)src_orig); \
      return dst - 1; \
     badness: \
      VALGRIND_PRINTF_BACKTRACE( \
         "*** stpcpy_chk: buffer overflow detected ***: " \
         "program terminated\n"); \
     my_exit(1); \
     /*NOTREACHED*/ \
     return NULL; \
   }

#if defined(VGO_linux)
 GLIBC25___STPCPY_CHK(VG_Z_LIBC_SONAME, __stpcpy_chk)

#elif defined(VGO_darwin)
# if defined(VGP_arm64_darwin)
  GLIBC25___STPCPY_CHK(libsystemZucZddylib, __stpcpy_chk)
# endif

#elif defined(VGO_solaris)

#endif


/*---------------------- mempcpy ----------------------*/

/* mempcpy */
#define GLIBC25_MEMPCPY(soname, fnname) \
   void* VG_REPLACE_FUNCTION_EZU(20290,soname,fnname) \
            ( void *dst, const void *src, SizeT len ); \
   void* VG_REPLACE_FUNCTION_EZU(20290,soname,fnname) \
            ( void *dst, const void *src, SizeT len ) \
   { \
      RECORD_COPY(len); \
      SizeT len_saved = len; \
      \
      if (len == 0) \
         return dst; \
      \
      if (is_overlap(dst, src, len, len)) \
         RECORD_OVERLAP_ERROR("mempcpy", dst, src, len); \
      \
      if ( dst > src ) { \
         register HChar *d = (char *)dst + len - 1; \
         register const HChar *s = (const char *)src + len - 1; \
         while ( len-- ) { \
            *d-- = *s--; \
         } \
      } else if ( dst < src ) { \
         register HChar *d = dst; \
         register const HChar *s = src; \
         while ( len-- ) { \
            *d++ = *s++; \
         } \
      } \
      return (void*)( ((char*)dst) + len_saved ); \
   }

#if defined(VGO_linux)
 GLIBC25_MEMPCPY(VG_Z_LIBC_SONAME, mempcpy)
 GLIBC25_MEMPCPY(VG_Z_LIBC_SONAME, __GI_mempcpy)
 GLIBC25_MEMPCPY(VG_Z_LD_SO_1,     mempcpy) /* ld.so.1 */
 GLIBC25_MEMPCPY(VG_Z_LD_LINUX_SO_3, mempcpy) /* ld-linux.so.3 */
 GLIBC25_MEMPCPY(VG_Z_LD_LINUX_X86_64_SO_2, mempcpy) /* ld-linux-x86-64.so.2 */

#elif defined(VGO_freebsd)
 GLIBC25_MEMPCPY(VG_Z_LIBC_SONAME, mempcpy)
#elif defined(VGO_darwin)
 //GLIBC25_MEMPCPY(VG_Z_LIBC_SONAME, mempcpy)

#elif defined(VGO_solaris)

#endif


/*-------------------- memcpy_chk --------------------*/

/* See https://bugs.kde.org/show_bug.cgi?id=402833
   why we disable the overlap check on x86_64.  */
#if defined(VGP_amd64_linux)
 #define CHECK_OVERLAP 0
#else
 #define CHECK_OVERLAP 1
#endif

#define GLIBC26___MEMCPY_CHK(soname, fnname) \
   void* VG_REPLACE_FUNCTION_EZU(20300,soname,fnname) \
            (void* dst, const void* src, SizeT len, SizeT dstlen ); \
   void* VG_REPLACE_FUNCTION_EZU(20300,soname,fnname) \
            (void* dst, const void* src, SizeT len, SizeT dstlen ) \
   { \
      register HChar *d; \
      register const HChar *s; \
      if (dstlen < len) \
         goto badness; \
      RECORD_COPY(len); \
      if (len == 0) \
         return dst; \
      if (CHECK_OVERLAP && is_overlap(dst, src, len, len)) \
         RECORD_OVERLAP_ERROR("memcpy_chk", dst, src, len); \
      if ( dst > src ) { \
         d = (HChar *)dst + len - 1; \
         s = (const HChar *)src + len - 1; \
         while ( len-- ) { \
            *d-- = *s--; \
         } \
      } else if ( dst < src ) { \
         d = (HChar *)dst; \
         s = (const HChar *)src; \
         while ( len-- ) { \
            *d++ = *s++; \
         } \
      } \
      return dst; \
     badness: \
      VALGRIND_PRINTF_BACKTRACE( \
         "*** memcpy_chk: buffer overflow detected ***: " \
         "program terminated\n"); \
     my_exit(1); \
     /*NOTREACHED*/ \
     return NULL; \
   }

#if defined(VGO_linux)
 GLIBC26___MEMCPY_CHK(VG_Z_LIBC_SONAME, __memcpy_chk)

#elif defined(VGO_darwin)
# if defined(VGP_arm64_darwin)
  GLIBC26___MEMCPY_CHK(libsystemZucZddylib, __memcpy_chk)
# endif

#elif defined(VGO_solaris)

#endif


/*---------------------- strstr ----------------------*/

#define STRSTR(soname, fnname) \
   char* VG_REPLACE_FUNCTION_EZU(20310,soname,fnname) \
         (const char* haystack, const char* needle); \
   char* VG_REPLACE_FUNCTION_EZU(20310,soname,fnname) \
         (const char* haystack, const char* needle) \
   { \
      const HChar* h = haystack; \
      const HChar* n = needle; \
      \
      /* find the length of n, not including terminating zero */ \
      UWord nlen = 0; \
      while (n[nlen]) nlen++; \
      \
      /* if n is the empty string, match immediately. */ \
      if (nlen == 0) return CONST_CAST(HChar *,h);         \
      \
      /* assert(nlen >= 1); */ \
      HChar n0 = n[0]; \
      \
      while (1) { \
         const HChar hh = *h; \
         if (hh == 0) return NULL; \
         if (hh != n0) { h++; continue; } \
         \
         UWord i; \
         for (i = 0; i < nlen; i++) { \
            if (n[i] != h[i]) \
               break; \
         } \
         /* assert(i >= 0 && i <= nlen); */ \
         if (i == nlen) \
           return CONST_CAST(HChar *,h);          \
         \
         h++; \
      } \
   }

#if defined(VGO_linux)
 STRSTR(VG_Z_LIBC_SONAME,          strstr)
 STRSTR(VG_Z_LIBC_SONAME,          __strstr_sse2)
 STRSTR(VG_Z_LIBC_SONAME,          __strstr_sse42)

#elif defined(VGO_freebsd)
 STRSTR(VG_Z_LIBC_SONAME,          strstr)

#elif defined(VGO_darwin)
# if defined(VGP_arm64_darwin)
  STRSTR(libsystemZuplatformZddylib, _platform_strstr)
# endif

#elif defined(VGO_solaris)
 STRSTR(VG_Z_LIBC_SONAME,          strstr)

#endif

/*---------------------- memmem ----------------------*/

#define MEMMEM(soname, fnname) \
   void* VG_REPLACE_FUNCTION_EZU(20460,soname,fnname) \
         (const void* haystack, SizeT hlen, const void* needle, SizeT nlen); \
   void* VG_REPLACE_FUNCTION_EZU(20460,soname,fnname) \
         (const void* haystack, SizeT hlen, const void* needle, SizeT nlen) \
   { \
      const HChar* h = haystack; \
      const HChar* n = needle; \
      \
      /* If the needle is the empty string, match immediately. */ \
      if (nlen == 0) return CONST_CAST(void *,h); \
      \
      HChar n0 = n[0]; \
      \
      for (; hlen >= nlen; hlen--, h++) { \
         if (h[0] != n0) continue; \
         \
         UWord i; \
         for (i = 1; i < nlen; i++) { \
            if (n[i] != h[i]) \
               break; \
         } \
         if (i == nlen) \
           return CONST_CAST(HChar *,h); \
         \
      } \
      return NULL; \
   }

#if defined(VGP_s390x_linux)
 MEMMEM(VG_Z_LIBC_SONAME,          memmem)
#elif defined(VGO_darwin)
# if defined(VGP_arm64_darwin)
  MEMMEM(libsystemZucZddylib, memmem)
# endif
#endif


/*---------------------- strpbrk ----------------------*/

#define STRPBRK(soname, fnname) \
   char* VG_REPLACE_FUNCTION_EZU(20320,soname,fnname) \
         (const char* sV, const char* acceptV); \
   char* VG_REPLACE_FUNCTION_EZU(20320,soname,fnname) \
         (const char* sV, const char* acceptV) \
   { \
      const HChar* s = sV; \
      const HChar* accept = acceptV; \
      \
      /*  find the length of 'accept', not including terminating zero */ \
      UWord nacc = 0; \
      while (accept[nacc]) nacc++; \
      \
      /* if n is the empty string, fail immediately. */ \
      if (nacc == 0) return NULL; \
      \
      /* assert(nacc >= 1); */ \
      while (1) { \
         UWord i; \
         HChar sc = *s; \
         if (sc == 0) \
            break; \
         for (i = 0; i < nacc; i++) { \
            if (sc == accept[i]) \
              return CONST_CAST(HChar *,s);       \
         } \
         s++; \
      } \
      \
      return NULL; \
   }

#if defined(VGO_linux)
 STRPBRK(VG_Z_LIBC_SONAME,          strpbrk)

#elif defined(VGO_freebsd)
 STRPBRK(VG_Z_LIBC_SONAME,          strpbrk)

#elif defined(VGO_darwin)
# if defined(VGP_arm64_darwin)
  STRPBRK(libsystemZucZddylib, strpbrk)
# endif

#elif defined(VGO_solaris)
 STRPBRK(VG_Z_LIBC_SONAME,          strpbrk)

#endif


/*---------------------- strcspn ----------------------*/

#define STRCSPN(soname, fnname) \
   SizeT VG_REPLACE_FUNCTION_EZU(20330,soname,fnname) \
         (const char* sV, const char* rejectV); \
   SizeT VG_REPLACE_FUNCTION_EZU(20330,soname,fnname) \
         (const char* sV, const char* rejectV) \
   { \
      const HChar* s = sV; \
      const HChar* reject = rejectV; \
      \
      /* find the length of 'reject', not including terminating zero */ \
      UWord nrej = 0; \
      while (reject[nrej]) nrej++; \
      \
      UWord len = 0; \
      while (1) { \
         UWord i; \
         HChar sc = *s; \
         if (sc == 0) \
            break; \
         for (i = 0; i < nrej; i++) { \
            if (sc == reject[i]) \
               break; \
         } \
         /* assert(i >= 0 && i <= nrej); */ \
         if (i < nrej) \
            break; \
         s++; \
         len++; \
      } \
      \
      return len; \
   }

#if defined(VGO_linux)
 STRCSPN(VG_Z_LIBC_SONAME,          strcspn)
 STRCSPN(VG_Z_LIBC_SONAME,          __GI_strcspn)

#elif defined(VGO_freebsd)
 STRCSPN(VG_Z_LIBC_SONAME,          strcspn)

#elif defined(VGO_darwin)
# if defined(VGP_arm64_darwin)
  STRCSPN(libsystemZucZddylib, strcspn)
# endif

#elif defined(VGO_solaris)
 STRCSPN(VG_Z_LIBC_SONAME,          strcspn)

#endif


/*---------------------- strspn ----------------------*/

#define STRSPN(soname, fnname) \
   SizeT VG_REPLACE_FUNCTION_EZU(20340,soname,fnname) \
         (const char* sV, const char* acceptV); \
   SizeT VG_REPLACE_FUNCTION_EZU(20340,soname,fnname) \
         (const char* sV, const char* acceptV) \
   { \
      const UChar* s = (const UChar *)sV;        \
      const UChar* accept = (const UChar *)acceptV;     \
      \
      /* find the length of 'accept', not including terminating zero */ \
      UWord nacc = 0; \
      while (accept[nacc]) nacc++; \
      if (nacc == 0) return 0; \
      \
      UWord len = 0; \
      while (1) { \
         UWord i; \
         UChar sc = *s; \
         if (sc == 0) \
            break; \
         for (i = 0; i < nacc; i++) { \
            if (sc == accept[i]) \
               break; \
         } \
         /* assert(i >= 0 && i <= nacc); */ \
         if (i == nacc) \
            break; \
         s++; \
         len++; \
      } \
      \
      return len; \
   }

#if defined(VGO_linux)
 STRSPN(VG_Z_LIBC_SONAME,          strspn)

#elif defined(VGO_freebsd)
 STRSPN(VG_Z_LIBC_SONAME,          strspn)

#elif defined(VGO_darwin)
# if defined(VGP_arm64_darwin)
  STRSPN(libsystemZucZddylib, strspn)
# endif

#elif defined(VGO_solaris)
 STRSPN(VG_Z_LIBC_SONAME,          strspn)

#endif


/*---------------------- strcasestr ----------------------*/

#define STRCASESTR(soname, fnname) \
   char* VG_REPLACE_FUNCTION_EZU(20350,soname,fnname) \
         (const char* haystack, const char* needle); \
   char* VG_REPLACE_FUNCTION_EZU(20350,soname,fnname) \
         (const char* haystack, const char* needle) \
   { \
      extern int tolower(int); \
      const HChar* h = haystack; \
      const HChar* n = needle;   \
      \
      /* find the length of n, not including terminating zero */ \
      UWord nlen = 0; \
      while (n[nlen]) nlen++; \
      \
      /* if n is the empty string, match immediately. */ \
      if (nlen == 0) return CONST_CAST(HChar *,h);       \
      \
      /* assert(nlen >= 1); */ \
      UChar n0 = tolower(n[0]);                 \
      \
      while (1) { \
         UChar hh = tolower(*h);    \
         if (hh == 0) return NULL; \
         if (hh != n0) { h++; continue; } \
         \
         UWord i; \
         for (i = 0; i < nlen; i++) { \
            if (tolower(n[i]) != tolower(h[i]))  \
               break; \
         } \
         /* assert(i >= 0 && i <= nlen); */ \
         if (i == nlen) \
           return CONST_CAST(HChar *,h);    \
         \
         h++; \
      } \
   }

#if defined(VGO_linux)
# if !defined(VGPV_arm_linux_android) \
     && !defined(VGPV_x86_linux_android) \
     && !defined(VGPV_mips32_linux_android) \
     && !defined(VGPV_arm64_linux_android)
  STRCASESTR(VG_Z_LIBC_SONAME,      strcasestr)
# endif

#elif defined(VGO_freebsd)
  STRCASESTR(VG_Z_LIBC_SONAME,      strcasestr)

#elif defined(VGO_darwin)
# if defined(VGP_arm64_darwin)
  STRCASESTR(libsystemZucZddylib, strcasestr)
# endif

#elif defined(VGO_solaris)
  STRCASESTR(VG_Z_LIBC_SONAME,      strcasestr)

#endif


/*---------------------- wcslen ----------------------*/

// This is a wchar_t equivalent to strlen.  Unfortunately
// we don't have wchar_t available here, but it looks like
// a 32 bit int on Linux.  I don't know if that is also
// valid on MacOSX.

#define WCSLEN(soname, fnname) \
   SizeT VG_REPLACE_FUNCTION_EZU(20370,soname,fnname) \
      ( const Int* str ); \
   SizeT VG_REPLACE_FUNCTION_EZU(20370,soname,fnname) \
      ( const Int* str )  \
   { \
      SizeT i = 0; \
      while (str[i] != 0) i++; \
      return i; \
   }

#if defined(VGO_linux) || defined(VGO_freebsd) || defined(VGO_solaris)
 WCSLEN(VG_Z_LIBC_SONAME,          wcslen)
#elif defined(VGO_darwin)
# if defined(VGP_arm64_darwin)
  WCSLEN(libsystemZucZddylib, wcslen)
# endif

#endif

/*---------------------- wcsnlen ----------------------*/

#define WCSNLEN(soname, fnname) \
   SizeT VG_REPLACE_FUNCTION_EZU(20440,soname,fnname) \
            ( const Int *s, SizeT n ); \
   SizeT VG_REPLACE_FUNCTION_EZU(20440,soname,fnname) \
            ( const Int *s, SizeT n ) \
   {                                     \
      SizeT i = 0;                       \
      const Int* p = s;                  \
      while (i < n && *p != 0) {         \
         i++;                            \
         p++;                            \
      }                                  \
      return i;                          \
   }

#if defined(VGO_linux) || defined(VGO_freebsd)
 WCSNLEN(VG_Z_LIBC_SONAME, wcsnlen)
 WCSNLEN(VG_Z_LIBC_SONAME, __GI_wcsnlen)
#elif defined(VGO_darwin)
# if defined(VGP_arm64_darwin)
  WCSNLEN(libsystemZucZddylib, wcsnlen)
# endif
#endif

/*---------------------- wcscmp ----------------------*/

// This is a wchar_t equivalent to strcmp.  We don't
// have wchar_t available here, but in the GNU C Library
// wchar_t is always 32 bits wide and wcscmp uses signed
// comparison, not unsigned as in strcmp function.

#define WCSCMP(soname, fnname) \
   int VG_REPLACE_FUNCTION_EZU(20380,soname,fnname) \
          ( const Int* s1, const Int* s2 ); \
   int VG_REPLACE_FUNCTION_EZU(20380,soname,fnname) \
          ( const Int* s1, const Int* s2 ) \
   { \
      register Int c1; \
      register Int c2; \
      while (True) { \
         c1 = *s1; \
         c2 = *s2; \
         if (c1 != c2) break; \
         if (c1 == 0) break; \
         s1++; s2++; \
      } \
      if (c1 < c2) return -1; \
      if (c1 > c2) return 1; \
      return 0; \
   }

#if defined(VGO_linux) || defined(VGO_freebsd)
 WCSCMP(VG_Z_LIBC_SONAME,          wcscmp)
#elif defined(VGO_darwin)
# if defined(VGP_arm64_darwin)
  WCSCMP(libsystemZucZddylib, wcscmp)
# endif
#endif

/*---------------------- wcsncmp ----------------------*/

// This is a wchar_t equivalent to strncmp.  We don't
// have wchar_t available here, but in the GNU C Library
// wchar_t is always 32 bits wide and wcsncmp uses signed
// comparison, not unsigned as in strncmp function.

#define WCSNCMP(soname, fnname) \
   int VG_REPLACE_FUNCTION_EZU(20450,soname,fnname) \
          ( const Int* s1, const Int* s2, SizeT nmax ); \
   int VG_REPLACE_FUNCTION_EZU(20450,soname,fnname) \
          ( const Int* s1, const Int* s2, SizeT nmax ) \
   { \
      SizeT n = 0; \
      while (True) { \
         if (n >= nmax) return 0; \
         if (*s1 == 0 && *s2 == 0) return 0; \
         if (*s1 == 0) return -1; \
         if (*s2 == 0) return 1; \
         \
         if (*s1 < *s2) return -1; \
         if (*s1 > *s2) return 1; \
         \
         s1++; s2++; n++; \
      } \
   }
#if defined(VGO_linux) || defined(VGO_freebsd)
 WCSNCMP(VG_Z_LIBC_SONAME,          wcsncmp)
#elif defined(VGO_darwin)
# if defined(VGP_arm64_darwin)
  WCSNCMP(libsystemZucZddylib, wcsncmp)
# endif
#endif

/*---------------------- wcscpy ----------------------*/

// This is a wchar_t equivalent to strcpy.  We don't
// have wchar_t available here, but in the GNU C Library
// wchar_t is always 32 bits wide.

#define WCSCPY(soname, fnname) \
   Int* VG_REPLACE_FUNCTION_EZU(20390,soname,fnname) \
      ( Int* dst, const Int* src ); \
   Int* VG_REPLACE_FUNCTION_EZU(20390,soname,fnname) \
      ( Int* dst, const Int* src ) \
   { \
      const Int* src_orig = src; \
            Int* dst_orig = dst; \
      \
      while (*src) *dst++ = *src++; \
      *dst = 0; \
      \
      /* This checks for overlap after copying, unavoidable without */ \
      /* pre-counting length... should be ok */ \
      /* +4 because sizeof(wchar_t) == 4 */ \
      SizeT srclen = (Addr)src-(Addr)src_orig+4; \
      RECORD_COPY(srclen); \
      if (is_overlap(dst_orig,  \
                     src_orig,  \
                     /* +4 because sizeof(wchar_t) == 4 */ \
                     (Addr)dst-(Addr)dst_orig+4, \
                     srclen)) \
         RECORD_OVERLAP_ERROR("wcscpy", dst_orig, src_orig, 0); \
      \
      return dst_orig; \
   }

#if defined(VGO_linux) || defined(VGO_solaris) || defined(VGO_freebsd)
 WCSCPY(VG_Z_LIBC_SONAME, wcscpy)
#elif defined(VGO_darwin)
# if defined(VGP_arm64_darwin)
  WCSCPY(libsystemZucZddylib, wcscpy)
# endif
#endif


/*---------------------- wcschr ----------------------*/

// This is a wchar_t equivalent to strchr.  We don't
// have wchar_t available here, but in the GNU C Library
// wchar_t is always 32 bits wide.

#define WCSCHR(soname, fnname) \
   Int* VG_REPLACE_FUNCTION_EZU(20400,soname,fnname) ( const Int* s, Int c ); \
   Int* VG_REPLACE_FUNCTION_EZU(20400,soname,fnname) ( const Int* s, Int c ) \
   { \
      const Int* p = s; \
      while (True) { \
         if (*p == c) return CONST_CAST(Int *,p);  \
         if (*p == 0) return NULL; \
         p++; \
      } \
   }

#if defined(VGO_linux)  || defined(VGO_freebsd)
 WCSCHR(VG_Z_LIBC_SONAME,          wcschr)
#elif defined(VGO_darwin)
# if defined(VGP_arm64_darwin)
  WCSCHR(libsystemZucZddylib, wcschr)
# endif
#endif
/*---------------------- wcsrchr ----------------------*/

// This is a wchar_t equivalent to strrchr.  We don't
// have wchar_t available here, but in the GNU C Library
// wchar_t is always 32 bits wide.

#define WCSRCHR(soname, fnname) \
   Int* VG_REPLACE_FUNCTION_EZU(20410,soname,fnname)( const Int* s, Int c ); \
   Int* VG_REPLACE_FUNCTION_EZU(20410,soname,fnname)( const Int* s, Int c ) \
   { \
      const Int* p = s; \
      const Int* last = NULL; \
      while (True) { \
         if (*p == c) last = p; \
         if (*p == 0) return CONST_CAST(Int *,last);  \
         p++; \
      } \
   }

#if defined(VGO_linux) || defined(VGO_freebsd)
 WCSRCHR(VG_Z_LIBC_SONAME, wcsrchr)
#elif defined(VGO_darwin)
# if defined(VGP_arm64_darwin)
  WCSRCHR(libsystemZucZddylib, wcsrchr)
# endif
#endif

 /*---------------------- wmemchr ----------------------*/

// This is a wchar_t equivalent to memchr.  We don't
// have wchar_t available here, but in the GNU C Library
// wchar_t is always 32 bits wide.

#define WMEMCHR(soname, fnname)                        \
   Int* VG_REPLACE_FUNCTION_EZU(20430,soname,fnname) \
            (const Int *s, Int c, SizeT n); \
   Int* VG_REPLACE_FUNCTION_EZU(20430,soname,fnname) \
            (const Int *s, Int c, SizeT n) \
   { \
      SizeT i; \
      const Int* p = s; \
      for (i = 0; i < n; i++) {                   \
         if (*p == c) return CONST_CAST(Int *,p); \
         p++;                                     \
      }                                           \
      return NULL; \
   }

#if defined(VGO_linux)
 WMEMCHR(VG_Z_LIBC_SONAME, wmemchr)
 WMEMCHR(VG_Z_LIBC_SONAME, __GI_wmemchr)
#endif

#if defined(VGO_freebsd)
 WMEMCHR(VG_Z_LIBC_SONAME, wmemchr)

#elif defined(VGO_darwin)
# if defined(VGP_arm64_darwin)
  WMEMCHR(libsystemZucZddylib, wmemchr)
# endif
#endif

/*---------------------- wmemcmp ----------------------*/

#define WMEMCMP(soname, fnname) \
   int VG_REPLACE_FUNCTION_EZU(20470,soname,fnname)       \
          ( const Int *b1, const Int *b2, SizeT n ); \
   int VG_REPLACE_FUNCTION_EZU(20470,soname,fnname)       \
          ( const Int *b1, const Int *b2, SizeT n )  \
   { \
      for (SizeT i = 0U; i < n; ++i) { \
         if (b1[i] != b2[i]) \
            return b1[i] > b2[i] ? 1 : -1; \
      } \
      return 0; \
   }

#if defined(VGO_linux) || defined(VGO_freebsd)
 WMEMCMP(VG_Z_LIBC_SONAME, wmemcmp)
#elif defined(VGO_darwin)
# if defined(VGP_arm64_darwin)
  WMEMCMP(libsystemZucZddylib, wmemcmp)
# endif
#endif

/*---------------------- wcsncpy ----------------------*/

 // This is a wchar_t equivalent to strncpy.  We don't
 // have wchar_t available here, but in the GNU C Library
 // wchar_t is always 32 bits wide.

#define WCSNCPY(soname, fnname) \
 Int* VG_REPLACE_FUNCTION_EZU(20480,soname,fnname) \
    ( Int* dst, const Int* src, SizeT n ); \
    Int* VG_REPLACE_FUNCTION_EZU(20480,soname,fnname) \
    ( Int* dst, const Int* src, SizeT n ) \
 { \
      const Int* src_orig = src; \
      Int* dst_orig = dst; \
      SizeT m = 0; \
      \
       while (m < n && *src) { \
         m++; \
         *dst++ = *src++; \
      } \
      \
      /* This checks for overlap after copying, unavoidable without */ \
      /* pre-counting length... should be ok */ \
      /* *4 because sizeof(wchar_t) == 4 */ \
      SizeT srclen = ((m < n) ? m+1 : n)*4; \
      RECORD_COPY(srclen); \
      if (is_overlap(dst_orig,  \
                     src_orig,  \
                     n*4, \
                     srclen)) \
      RECORD_OVERLAP_ERROR("wcsncpy", dst_orig, src_orig, 0); \
      \
 while (m++ < n) { \
         *dst++ = 0; \
      } \
      \
      return dst_orig; \
 }

#if defined(VGO_linux) || defined(VGO_freebsd)
 WCSNCPY(VG_Z_LIBC_SONAME, wcsncpy)
#elif defined(VGO_darwin)
# if defined(VGP_arm64_darwin)
  WCSNCPY(libsystemZucZddylib, wcsncpy)
# endif
#endif

 /*---------------------- memccpy ----------------------*/

 /* memccpy, mostly based on GNU libc source */
#define MEMCCPY(soname, fnname) \
 void* VG_REPLACE_FUNCTION_EZU(20490,soname,fnname) \
    ( void *dst, const void *src, Int c, SizeT len ); \
    void* VG_REPLACE_FUNCTION_EZU(20490,soname,fnname) \
    ( void *dst, const void *src, Int c, SizeT len ) \
 { \
      const char *s = src; \
      char *d = dst; \
      const char x = c; \
      SizeT i = len; \
      \
      while (i-- > 0) \
         if ((*d++ = *s++) == x) { \
            SizeT srclen = len - i; \
            RECORD_COPY(srclen); \
            if (is_overlap(dst, src, len, srclen)) \
               RECORD_OVERLAP_ERROR("memccpy", dst, src, len); \
            return d; \
         } \
      \
      if (len) { \
         RECORD_COPY(len); \
         if (is_overlap(dst, src, len, len)) \
            RECORD_OVERLAP_ERROR("memccpy", dst, src, len); \
      } \
      return NULL; \
 }

#if defined(VGO_linux) || defined(VGO_freebsd) || defined(VGO_solaris)
 MEMCCPY(VG_Z_LIBC_SONAME, memccpy)
<<<<<<< HEAD
# if defined(VGP_arm64_darwin)
  MEMCCPY(libsystemZucZddylib, __memccpy_chk)
  MEMCCPY(libsystemZuplatformZddylib, _platform_memccpy)
# endif
=======
#elif defined(VGO_darwin)
 MEMCCPY(VG_Z_LIBSYSTEM_PLATFORM_SONAME, _platform_memccpy)
>>>>>>> b461657e
#endif

 /*---------------------- wcpncpy ----------------------*/

 // This is a wchar_t equivalent to strncpy.  We don't
 // have wchar_t available here, but in the GNU C Library
 // wchar_t is always 32 bits wide.

#define WCPNCPY(soname, fnname) \
 Int* VG_REPLACE_FUNCTION_EZU(20500,soname,fnname) \
    ( Int* dst, const Int* src, SizeT n ); \
    Int* VG_REPLACE_FUNCTION_EZU(20500,soname,fnname) \
    ( Int* dst, const Int* src, SizeT n ) \
 { \
     const Int* src_orig = src; \
     Int* dst_orig = dst; \
     SizeT m = 0; \
     \
     while (m < n && *src) { \
         m++; \
         *dst++ = *src++; \
     } \
     \
     /* This checks for overlap after copying, unavoidable without */ \
     /* pre-counting length... should be ok */ \
     /* *4 because sizeof(wchar_t) == 4 */ \
     SizeT srclen = ((m < n) ? m+1 : n)*4; \
     RECORD_COPY(srclen); \
     if (is_overlap(dst_orig,  \
                    src_orig,  \
                    n*4, \
                    srclen)) \
     RECORD_OVERLAP_ERROR("wcpncpy", dst_orig, src_orig, 0); \
     \
     while (m++ < n) { \
         *dst++ = 0; \
     } \
     \
     return dst_orig + (src - src_orig); \
  }

#if defined(VGO_linux) || defined(VGO_freebsd) || defined(VGO_solaris)
 WCPNCPY(VG_Z_LIBC_SONAME, wcpncpy)
#elif defined(VGO_darwin)
 WCPNCPY(VG_Z_LIBSYSTEM_C_SONAME, wcpncpy)
#endif

/*----------------------- wcscat ----------------------*/

#define WCSCAT(soname, fnname) \
 Int* VG_REPLACE_FUNCTION_EZU(20510,soname,fnname) \
    ( Int *restrict dest, const Int *restrict src ); \
    Int* VG_REPLACE_FUNCTION_EZU(20510,soname,fnname) \
    ( Int *restrict dest, const Int *restrict src ) \
 { \
    const Int* src_orig = src; \
    Int* dest_orig = dest; \
    while (*dest) dest++; \
    while (*src) *dest++ = *src++; \
    *dest = 0; \
      \
    /* This is a bit redundant, I think;  any overlap and the wcscat will */ \
    /* go forever... or until a seg fault occurs. */ \
    if (is_overlap(dest_orig,  \
                   src_orig,  \
                  (Addr)dest-(Addr)dest_orig+1,  \
                  (Addr)src-(Addr)src_orig+1)) \
    RECORD_OVERLAP_ERROR("wcscat", dest_orig, src_orig, 0); \
      \
    return dest_orig; \
 }

#if defined(VGO_linux)
 WCSCAT(VG_Z_LIBC_SONAME, __wcscat_avx2)
#endif

/*------------------------------------------------------------*/
/*--- Improve definedness checking of process environment  ---*/
/*------------------------------------------------------------*/

#if defined(VGO_linux) || defined(VGO_freebsd)

/* If these wind up getting generated via a macro, so that multiple
   versions of each function exist (as above), use the _EZU variants
   to assign equivalance class tags. */

/*---------------------- putenv ----------------------*/

int VG_WRAP_FUNCTION_ZU(VG_Z_LIBC_SONAME, putenv) (char* string);
int VG_WRAP_FUNCTION_ZU(VG_Z_LIBC_SONAME, putenv) (char* string)
{
    OrigFn fn;
    Word result;
    const HChar* p = string;
    VALGRIND_GET_ORIG_FN(fn);
    /* Now by walking over the string we magically produce
       traces when hitting undefined memory. */
    if (p)
        while (*p++)
            __asm__ __volatile__("" ::: "memory");
    CALL_FN_W_W(result, fn, string);
    return result;
}


/*---------------------- unsetenv ----------------------*/

int VG_WRAP_FUNCTION_ZU(VG_Z_LIBC_SONAME, unsetenv) (const char* name);
int VG_WRAP_FUNCTION_ZU(VG_Z_LIBC_SONAME, unsetenv) (const char* name)
{
    OrigFn fn;
    Word result;
    const HChar* p = name;
    VALGRIND_GET_ORIG_FN(fn);
    /* Now by walking over the string we magically produce
       traces when hitting undefined memory. */
    if (p)
        while (*p++)
            __asm__ __volatile__("" ::: "memory");
    CALL_FN_W_W(result, fn, name);
    return result;
}


/*---------------------- setenv ----------------------*/

/* setenv */
int VG_WRAP_FUNCTION_ZU(VG_Z_LIBC_SONAME, setenv)
    (const char* name, const char* value, int overwrite);
int VG_WRAP_FUNCTION_ZU(VG_Z_LIBC_SONAME, setenv)
    (const char* name, const char* value, int overwrite)
{
    OrigFn fn;
    Word result;
    const HChar* p;
    VALGRIND_GET_ORIG_FN(fn);
    /* Now by walking over the string we magically produce
       traces when hitting undefined memory. */
    if (name)
        for (p = name; *p; p++)
            __asm__ __volatile__("" ::: "memory");
    if (value)
        for (p = value; *p; p++)
            __asm__ __volatile__("" ::: "memory");
    (void) VALGRIND_CHECK_VALUE_IS_DEFINED (overwrite);
    CALL_FN_W_WWW(result, fn, name, value, overwrite);
    return result;
}

#endif /* defined(VGO_linux) */

/*--------------------------------------------------------------------*/
/*--- end                                                          ---*/
/*--------------------------------------------------------------------*/<|MERGE_RESOLUTION|>--- conflicted
+++ resolved
@@ -288,35 +288,21 @@
  STRCHR(VG_Z_LD_ELF32_SO_1,        strchr)
 
 #elif defined(VGO_darwin)
-<<<<<<< HEAD
-# if defined(VGP_arm64_darwin)
-  STRCHR(libsystemZuplatformZddylib, _platform_strchr)
+# if defined(VGP_arm64_darwin)
+  STRCHR(VG_Z_LIBSYSTEM_PLATFORM_SONAME, _platform_strchr)
 # else
   STRCHR(VG_Z_LIBC_SONAME, strchr)
 #  if DARWIN_VERS == DARWIN_10_9
-   STRCHR(libsystemZuplatformZddylib, _platform_strchr)
+   STRCHR(VG_Z_LIBSYSTEM_PLATFORM_SONAME, _platform_strchr)
 #  endif
 #  if DARWIN_VERS >= DARWIN_10_10
    /* _platform_strchr$VARIANT$Generic */
-   STRCHR(libsystemZuplatformZddylib, _platform_strchr$VARIANT$Generic)
+   STRCHR(VG_Z_LIBSYSTEM_PLATFORM_SONAME, _platform_strchr$VARIANT$Generic)
    /* _platform_strchr$VARIANT$Haswell */
-   STRCHR(libsystemZuplatformZddylib, _platform_strchr$VARIANT$Haswell)
+   STRCHR(VG_Z_LIBSYSTEM_PLATFORM_SONAME, _platform_strchr$VARIANT$Haswell)
 #  endif
-  STRCHR(libsystemZuplatformZddylib, _platform_strchr$VARIANT$Base)
-# endif
-=======
- STRCHR(VG_Z_LIBC_SONAME, strchr)
-# if DARWIN_VERS == DARWIN_10_9
-  STRCHR(VG_Z_LIBSYSTEM_PLATFORM_SONAME, _platform_strchr)
-# endif
-# if DARWIN_VERS >= DARWIN_10_10
-  /* _platform_strchr$VARIANT$Generic */
-  STRCHR(VG_Z_LIBSYSTEM_PLATFORM_SONAME, _platform_strchr$VARIANT$Generic)
-  /* _platform_strchr$VARIANT$Haswell */
-  STRCHR(VG_Z_LIBSYSTEM_PLATFORM_SONAME, _platform_strchr$VARIANT$Haswell)
-# endif
- STRCHR(VG_Z_LIBSYSTEM_PLATFORM_SONAME, _platform_strchr$VARIANT$Base)
->>>>>>> b461657e
+  STRCHR(VG_Z_LIBSYSTEM_PLATFORM_SONAME, _platform_strchr$VARIANT$Base)
+# endif
 
 #elif defined(VGO_solaris)
  STRCHR(VG_Z_LIBC_SONAME,          strchr)
@@ -363,8 +349,8 @@
 #elif defined(VGO_darwin)
  //STRCAT(VG_Z_LIBC_SONAME, strcat)
 # if defined(VGP_arm64_darwin)
-  STRCAT(libsystemZucZddylib, strcat)
-  STRCAT(libsystemZucZddylib, __strcat_chk)
+  STRCAT(VG_Z_LIBSYSTEM_C_SONAME, strcat)
+  STRCAT(VG_Z_LIBSYSTEM_C_SONAME, __strcat_chk)
 # endif
 
 #elif defined(VGO_solaris)
@@ -411,10 +397,10 @@
  //STRNCAT(VG_Z_LIBC_SONAME, strncat)
  //STRNCAT(VG_Z_DYLD,        strncat)
 # if DARWIN_VERS >= DARWIN_10_14
- STRNCAT(libsystemZucZddylib, __strncat_chk)
-# endif
-# if defined(VGP_arm64_darwin)
-  STRNCAT(libsystemZucZddylib, strncat)
+ STRNCAT(VG_Z_LIBSYSTEM_C_SONAME, __strncat_chk)
+# endif
+# if defined(VGP_arm64_darwin)
+  STRNCAT(VG_Z_LIBSYSTEM_C_SONAME, strncat)
 # endif
 
 #elif defined(VGO_solaris)
@@ -474,8 +460,8 @@
  //STRLCAT(VG_Z_DYLD,        strlcat)
  STRLCAT(VG_Z_LIBC_SONAME, strlcat)
 # if defined(VGP_arm64_darwin)
-  STRLCAT(libsystemZucZddylib, __strlcat_chk)
-  STRLCAT(libsystemZuplatformZddylib, _platform_strlcat)
+  STRLCAT(VG_Z_LIBSYSTEM_C_SONAME, __strlcat_chk)
+  STRLCAT(VG_Z_LIBSYSTEM_PLATFORM_SONAME, _platform_strlcat)
 # endif
 
 #elif defined(VGO_solaris)
@@ -510,7 +496,7 @@
   STRNLEN(VG_Z_LIBSYSTEM_C_SONAME, strnlen)
 # endif
 # if defined(VGP_arm64_darwin)
-  STRNLEN(libsystemZuplatformZddylib, _platform_strnlen)
+  STRNLEN(VG_Z_LIBSYSTEM_PLATFORM_SONAME, _platform_strnlen)
 # endif
 
 #elif defined(VGO_solaris)
@@ -562,7 +548,7 @@
   STRLEN(VG_Z_LIBSYSTEM_C_SONAME, strlen)
 # endif
 # if defined(VGP_arm64_darwin)
-  STRLEN(libsystemZuplatformZddylib, _platform_strlen)
+  STRLEN(VG_Z_LIBSYSTEM_PLATFORM_SONAME, _platform_strlen)
 # endif
 
 #elif defined(VGO_solaris)
@@ -614,10 +600,10 @@
   STRCPY(VG_Z_LIBSYSTEM_C_SONAME, strcpy)
 # endif
 # if DARWIN_VERS >= DARWIN_10_14
-  STRCPY(libsystemZucZddylib, __strcpy_chk)
-# endif
-# if defined(VGP_arm64_darwin)
-  STRCPY(libsystemZuplatformZddylib, _platform_strcpy)
+  STRCPY(VG_Z_LIBSYSTEM_C_SONAME, __strcpy_chk)
+# endif
+# if defined(VGP_arm64_darwin)
+  STRCPY(VG_Z_LIBSYSTEM_PLATFORM_SONAME, _platform_strcpy)
 # endif
 
 #elif defined(VGO_solaris)
@@ -668,10 +654,10 @@
   STRNCPY(VG_Z_LIBSYSTEM_C_SONAME, strncpy)
 # endif
 # if DARWIN_VERS >= DARWIN_10_14
-  STRNCPY(libsystemZucZddylib, __strncpy_chk)
-# endif
-# if defined(VGP_arm64_darwin)
-  STRNCPY(libsystemZuplatformZddylib, _platform_strncpy)
+  STRNCPY(VG_Z_LIBSYSTEM_C_SONAME, __strncpy_chk)
+# endif
+# if defined(VGP_arm64_darwin)
+  STRNCPY(VG_Z_LIBSYSTEM_PLATFORM_SONAME, _platform_strncpy)
 # endif
 
 #elif defined(VGO_solaris)
@@ -729,8 +715,8 @@
  //STRLCPY(VG_Z_DYLD,        strlcpy)
  STRLCPY(VG_Z_LIBC_SONAME, strlcpy)
 # if defined(VGP_arm64_darwin)
-  STRLCPY(libsystemZucZddylib, __strlcpy_chk)
-  STRLCPY(libsystemZuplatformZddylib, _platform_strlcpy)
+  STRLCPY(VG_Z_LIBSYSTEM_C_SONAME, __strlcpy_chk)
+  STRLCPY(VG_Z_LIBSYSTEM_PLATFORM_SONAME, _platform_strlcpy)
 # endif
 
 #elif defined(VGO_solaris)
@@ -783,17 +769,12 @@
 
 #elif defined(VGO_darwin)
  STRNCMP(VG_Z_LIBC_SONAME,        strncmp)
-<<<<<<< HEAD
 # if DARWIN_VERS >= DARWIN_15_00 && defined(VGA_arm64)
 // On macOS 15 arm64, it looks like _platform_strncmp just do the lazy pointer resolution
 // and doesn't actually execute strncmp. So we replace the actual function resolved instead.
-  STRNCMP(libsystemZuplatformZddylib, _platform_strncmp$VARIANT$Base)
+  STRNCMP(VG_Z_LIBSYSTEM_PLATFORM_SONAME, _platform_strncmp$VARIANT$Base)
 # elif DARWIN_VERS >= DARWIN_10_9
-  STRNCMP(libsystemZuplatformZddylib, _platform_strncmp)
-=======
-# if DARWIN_VERS >= DARWIN_10_9
   STRNCMP(VG_Z_LIBSYSTEM_PLATFORM_SONAME, _platform_strncmp)
->>>>>>> b461657e
 # endif
 
 #elif defined(VGO_solaris)
@@ -842,7 +823,7 @@
 #elif defined(VGO_darwin)
  //STRCASECMP(VG_Z_LIBC_SONAME, strcasecmp)
 # if defined(VGP_arm64_darwin)
-  STRCASECMP(libsystemZucZddylib, strcasecmp)
+  STRCASECMP(VG_Z_LIBSYSTEM_C_SONAME, strcasecmp)
 # endif
 
 #elif defined(VGO_solaris)
@@ -894,7 +875,7 @@
  //STRNCASECMP(VG_Z_LIBC_SONAME, strncasecmp)
  //STRNCASECMP(VG_Z_DYLD,        strncasecmp)
 # if defined(VGP_arm64_darwin)
-  STRNCASECMP(libsystemZucZddylib, strncasecmp)
+  STRNCASECMP(VG_Z_LIBSYSTEM_C_SONAME, strncasecmp)
 # endif
 
 #elif defined(VGO_solaris)
@@ -937,7 +918,7 @@
 #elif defined(VGO_darwin)
  //STRCASECMP_L(VG_Z_LIBC_SONAME, strcasecmp_l)
 # if defined(VGP_arm64_darwin)
-  STRCASECMP_L(libsystemZucZddylib, strcasecmp_l)
+  STRCASECMP_L(VG_Z_LIBSYSTEM_C_SONAME, strcasecmp_l)
 # endif
 
 #elif defined(VGO_solaris)
@@ -982,7 +963,7 @@
  //STRNCASECMP_L(VG_Z_LIBC_SONAME, strncasecmp_l)
  //STRNCASECMP_L(VG_Z_DYLD,        strncasecmp_l)
 # if defined(VGP_arm64_darwin)
-  STRNCASECMP_L(libsystemZucZddylib, strncasecmp_l)
+  STRNCASECMP_L(VG_Z_LIBSYSTEM_C_SONAME, strncasecmp_l)
 # endif
 
 #elif defined(VGO_solaris)
@@ -1031,17 +1012,12 @@
 
 #elif defined(VGO_darwin)
  STRCMP(VG_Z_LIBC_SONAME, strcmp)
-<<<<<<< HEAD
 # if DARWIN_VERS >= DARWIN_15_00 && defined(VGA_arm64)
 // On macOS 15 arm64, it looks like _platform_strcmp just do the lazy pointer resolution
 // and doesn't actually execute strcmp. So we replace the actual function resolved instead.
-  STRCMP(libsystemZuplatformZddylib, _platform_strcmp$VARIANT$Base)
+  STRCMP(VG_Z_LIBSYSTEM_PLATFORM_SONAME, _platform_strcmp$VARIANT$Base)
 # elif DARWIN_VERS >= DARWIN_10_9
-  STRCMP(libsystemZuplatformZddylib, _platform_strcmp)
-=======
-# if DARWIN_VERS >= DARWIN_10_9
   STRCMP(VG_Z_LIBSYSTEM_PLATFORM_SONAME, _platform_strcmp)
->>>>>>> b461657e
 # endif
 
 #elif defined(VGO_solaris)
@@ -1076,43 +1052,28 @@
 
 #elif defined(VGO_darwin)
 # if defined(VGP_arm64_darwin)
-  MEMCHR(libsystemZuplatformZddylib, _platform_memchr)
+  MEMCHR(VG_Z_LIBSYSTEM_PLATFORM_SONAME, _platform_memchr)
 # else
 #  if DARWIN_VERS == DARWIN_10_9
   MEMCHR(VG_Z_DYLD,                   memchr)
-<<<<<<< HEAD
-  MEMCHR(libsystemZuplatformZddylib, _platform_memchr)
+  MEMCHR(VG_Z_LIBSYSTEM_PLATFORM_SONAME, _platform_memchr)
 #  endif
 #  if DARWIN_VERS >= DARWIN_10_10
-=======
-  MEMCHR(VG_Z_LIBSYSTEM_PLATFORM_SONAME, _platform_memchr)
-# endif
-# if DARWIN_VERS >= DARWIN_10_10
->>>>>>> b461657e
   MEMCHR(VG_Z_DYLD,                   memchr)
   /* _platform_memchr$VARIANT$Generic */
   MEMCHR(VG_Z_LIBSYSTEM_PLATFORM_SONAME, _platform_memchr$VARIANT$Generic)
   /* _platform_memchr$VARIANT$Haswell */
-<<<<<<< HEAD
-  MEMCHR(libsystemZuplatformZddylib, _platform_memchr$VARIANT$Haswell)
+  MEMCHR(VG_Z_LIBSYSTEM_PLATFORM_SONAME, _platform_memchr$VARIANT$Haswell)
 #  endif
 #  if DARWIN_VERS >= DARWIN_10_12
   /* _platform_memchr$VARIANT$Base */
-  MEMCHR(libsystemZuplatformZddylib, _platform_memchr$VARIANT$Base)
+  MEMCHR(VG_Z_LIBSYSTEM_PLATFORM_SONAME, _platform_memchr$VARIANT$Base)
 #  endif
 // FIXME: unsure of the exact version
 #  if DARWIN_VERS >= DARWIN_13_00
-  MEMCHR(libsystemZuplatformZddylib, _platform_memchr$VARIANT$NoOverread)
+  MEMCHR(VG_Z_LIBSYSTEM_PLATFORM_SONAME, _platform_memchr$VARIANT$NoOverread)
 #  endif
 # endif
-=======
-  MEMCHR(VG_Z_LIBSYSTEM_PLATFORM_SONAME, _platform_memchr$VARIANT$Haswell)
-# endif
-# if DARWIN_VERS >= DARWIN_10_12
-  /* _platform_memchr$VARIANT$Base */
-  MEMCHR(VG_Z_LIBSYSTEM_PLATFORM_SONAME, _platform_memchr$VARIANT$Base)
-#endif
->>>>>>> b461657e
 
 #elif defined(VGO_solaris)
  MEMCHR(VG_Z_LIBC_SONAME, memchr)
@@ -1348,17 +1309,12 @@
  MEMCMP(VG_Z_LIBC_SONAME,  timingsafe_bcmp)
 
 #elif defined(VGO_darwin)
-<<<<<<< HEAD
 // FIXME: unsure of the exact version
 # if DARWIN_VERS >= DARWIN_13_00 && defined(VGA_amd64)
-  MEMCMP(libsystemZuplatformZddylib, _platform_memcmp$VARIANT$Base)
-  MEMCMP(libsystemZuplatformZddylib, _platform_memcmp$VARIANT$NoOverread)
+  MEMCMP(VG_Z_LIBSYSTEM_PLATFORM_SONAME, _platform_memcmp$VARIANT$Base)
+  MEMCMP(VG_Z_LIBSYSTEM_PLATFORM_SONAME, _platform_memcmp$VARIANT$NoOverread)
 # elif DARWIN_VERS >= DARWIN_10_9
-  MEMCMP(libsystemZuplatformZddylib, _platform_memcmp)
-=======
-# if DARWIN_VERS >= DARWIN_10_9
   MEMCMP(VG_Z_LIBSYSTEM_PLATFORM_SONAME, _platform_memcmp)
->>>>>>> b461657e
 # endif
 
 #elif defined(VGO_solaris)
@@ -1421,7 +1377,7 @@
  //STPCPY(VG_Z_LIBC_SONAME,          stpcpy)
  //STPCPY(VG_Z_DYLD,                 stpcpy)
 # if defined(VGP_arm64_darwin)
-  STPCPY(libsystemZucZddylib, stpcpy)
+  STPCPY(VG_Z_LIBSYSTEM_C_SONAME, stpcpy)
 # endif
 
 #elif defined(VGO_solaris)
@@ -1459,8 +1415,8 @@
  STPNCPY(VG_Z_LIBC_SONAME, stpncpy)
 #elif defined(VGO_darwin)
 # if defined(VGP_arm64_darwin)
-  STPNCPY(libsystemZucZddylib, stpncpy)
-  STPNCPY(libsystemZucZddylib, __stpncpy_chk)
+  STPNCPY(VG_Z_LIBSYSTEM_C_SONAME, stpncpy)
+  STPNCPY(VG_Z_LIBSYSTEM_C_SONAME, __stpncpy_chk)
 # endif
 #endif
 
@@ -1524,15 +1480,15 @@
  //MEMSET(VG_Z_DYLD,        memset)
  MEMSET(VG_Z_LIBC_SONAME, memset)
 # if defined(VGP_arm64_darwin)
-  MEMSET(libsystemZucZddylib, __memset_chk)
-  MEMSET(libsystemZuplatformZddylib, memset)
-  MEMSET(libsystemZuplatformZddylib, _platform_memset)
+  MEMSET(VG_Z_LIBSYSTEM_C_SONAME, __memset_chk)
+  MEMSET(VG_Z_LIBSYSTEM_PLATFORM_SONAME, memset)
+  MEMSET(VG_Z_LIBSYSTEM_PLATFORM_SONAME, _platform_memset)
 # else
 // FIXME: unsure of the exact version
 #  if DARWIN_VERS >= DARWIN_13_00
-  MEMSET(libsystemZuplatformZddylib, _platform_memset$VARIANT$Base)
-  MEMSET(libsystemZuplatformZddylib, _platform_memset$VARIANT$Haswell)
-  MEMSET(libsystemZuplatformZddylib, _platform_memset$VARIANT$Ivybridge)
+  MEMSET(VG_Z_LIBSYSTEM_PLATFORM_SONAME, _platform_memset$VARIANT$Base)
+  MEMSET(VG_Z_LIBSYSTEM_PLATFORM_SONAME, _platform_memset$VARIANT$Haswell)
+  MEMSET(VG_Z_LIBSYSTEM_PLATFORM_SONAME, _platform_memset$VARIANT$Ivybridge)
 #  endif
 # endif
 
@@ -1562,7 +1518,7 @@
 
 #elif defined(VGO_darwin)
 # if defined(VGP_arm64_darwin)
-  MEMMOVE(libsystemZuplatformZddylib, _platform_memmove)
+  MEMMOVE(VG_Z_LIBSYSTEM_PLATFORM_SONAME, _platform_memmove)
 # else
 #  if DARWIN_VERS <= DARWIN_10_6
   MEMMOVE(VG_Z_LIBC_SONAME, memmove)
@@ -1571,19 +1527,15 @@
  MEMMOVE(VG_Z_LIBC_SONAME,  memmoveZDVARIANTZDsse42) /* memmove$VARIANT$sse42 */
 #  if DARWIN_VERS >= DARWIN_10_9
   /* _platform_memmove$VARIANT$Ivybridge, Nehelem etc. */
-<<<<<<< HEAD
-  MEMMOVE(libsystemZuplatformZddylib, ZuplatformZumemmoveZDVARIANTZDZa)
-  MEMMOVE(libsystemZuplatformZddylib, ZuplatformZumemmoveZDVARIANTZDIvybridge)
+  MEMMOVE(VG_Z_LIBSYSTEM_PLATFORM_SONAME, ZuplatformZumemmoveZDVARIANTZDZa)
+  MEMMOVE(VG_Z_LIBSYSTEM_PLATFORM_SONAME, ZuplatformZumemmoveZDVARIANTZDIvybridge)
 #  endif
 // FIXME: unsure of the exact version
 #  if DARWIN_VERS >= DARWIN_13_00
-  MEMMOVE(libsystemZuplatformZddylib, ZuplatformZumemmoveZDVARIANTZDBase)
-  MEMMOVE(libsystemZuplatformZddylib, ZuplatformZumemmoveZDVARIANTZDHaswell)
-  MEMMOVE(libsystemZuplatformZddylib, ZuplatformZumemmoveZDVARIANTZDNehalem)
+  MEMMOVE(VG_Z_LIBSYSTEM_PLATFORM_SONAME, ZuplatformZumemmoveZDVARIANTZDBase)
+  MEMMOVE(VG_Z_LIBSYSTEM_PLATFORM_SONAME, ZuplatformZumemmoveZDVARIANTZDHaswell)
+  MEMMOVE(VG_Z_LIBSYSTEM_PLATFORM_SONAME, ZuplatformZumemmoveZDVARIANTZDNehalem)
 #  endif
-=======
-  MEMMOVE(VG_Z_LIBSYSTEM_PLATFORM_SONAME, ZuplatformZumemmoveZDVARIANTZDZa)
->>>>>>> b461657e
 # endif
 
 #elif defined(VGO_solaris)
@@ -1629,7 +1581,7 @@
  //BCOPY(VG_Z_LIBC_SONAME, bcopy)
  //BCOPY(VG_Z_DYLD,        bcopy)
 # if defined(VGP_arm64_darwin)
-  MEMSET(libsystemZucZddylib, bcopy)
+  MEMSET(VG_Z_LIBSYSTEM_C_SONAME, bcopy)
 # endif
 
 #elif defined(VGO_darwin)
@@ -1678,7 +1630,7 @@
 
 #elif defined(VGO_darwin)
 # if defined(VGP_arm64_darwin)
-  GLIBC25___MEMMOVE_CHK(libsystemZucZddylib, __memmove_chk)
+  GLIBC25___MEMMOVE_CHK(VG_Z_LIBSYSTEM_C_SONAME, __memmove_chk)
 # endif
 
 #elif defined(VGO_solaris)
@@ -1815,7 +1767,7 @@
 
 #elif defined(VGO_darwin)
 # if defined(VGP_arm64_darwin)
-  GLIBC25___STPCPY_CHK(libsystemZucZddylib, __stpcpy_chk)
+  GLIBC25___STPCPY_CHK(VG_Z_LIBSYSTEM_C_SONAME, __stpcpy_chk)
 # endif
 
 #elif defined(VGO_solaris)
@@ -1927,7 +1879,7 @@
 
 #elif defined(VGO_darwin)
 # if defined(VGP_arm64_darwin)
-  GLIBC26___MEMCPY_CHK(libsystemZucZddylib, __memcpy_chk)
+  GLIBC26___MEMCPY_CHK(VG_Z_LIBSYSTEM_C_SONAME, __memcpy_chk)
 # endif
 
 #elif defined(VGO_solaris)
@@ -1984,7 +1936,7 @@
 
 #elif defined(VGO_darwin)
 # if defined(VGP_arm64_darwin)
-  STRSTR(libsystemZuplatformZddylib, _platform_strstr)
+  STRSTR(VG_Z_LIBSYSTEM_PLATFORM_SONAME, _platform_strstr)
 # endif
 
 #elif defined(VGO_solaris)
@@ -2027,7 +1979,7 @@
  MEMMEM(VG_Z_LIBC_SONAME,          memmem)
 #elif defined(VGO_darwin)
 # if defined(VGP_arm64_darwin)
-  MEMMEM(libsystemZucZddylib, memmem)
+  MEMMEM(VG_Z_LIBSYSTEM_C_SONAME, memmem)
 # endif
 #endif
 
@@ -2074,7 +2026,7 @@
 
 #elif defined(VGO_darwin)
 # if defined(VGP_arm64_darwin)
-  STRPBRK(libsystemZucZddylib, strpbrk)
+  STRPBRK(VG_Z_LIBSYSTEM_C_SONAME, strpbrk)
 # endif
 
 #elif defined(VGO_solaris)
@@ -2127,7 +2079,7 @@
 
 #elif defined(VGO_darwin)
 # if defined(VGP_arm64_darwin)
-  STRCSPN(libsystemZucZddylib, strcspn)
+  STRCSPN(VG_Z_LIBSYSTEM_C_SONAME, strcspn)
 # endif
 
 #elif defined(VGO_solaris)
@@ -2180,7 +2132,7 @@
 
 #elif defined(VGO_darwin)
 # if defined(VGP_arm64_darwin)
-  STRSPN(libsystemZucZddylib, strspn)
+  STRSPN(VG_Z_LIBSYSTEM_C_SONAME, strspn)
 # endif
 
 #elif defined(VGO_solaris)
@@ -2242,7 +2194,7 @@
 
 #elif defined(VGO_darwin)
 # if defined(VGP_arm64_darwin)
-  STRCASESTR(libsystemZucZddylib, strcasestr)
+  STRCASESTR(VG_Z_LIBSYSTEM_C_SONAME, strcasestr)
 # endif
 
 #elif defined(VGO_solaris)
@@ -2273,7 +2225,7 @@
  WCSLEN(VG_Z_LIBC_SONAME,          wcslen)
 #elif defined(VGO_darwin)
 # if defined(VGP_arm64_darwin)
-  WCSLEN(libsystemZucZddylib, wcslen)
+  WCSLEN(VG_Z_LIBSYSTEM_C_SONAME, wcslen)
 # endif
 
 #endif
@@ -2300,7 +2252,7 @@
  WCSNLEN(VG_Z_LIBC_SONAME, __GI_wcsnlen)
 #elif defined(VGO_darwin)
 # if defined(VGP_arm64_darwin)
-  WCSNLEN(libsystemZucZddylib, wcsnlen)
+  WCSNLEN(VG_Z_LIBSYSTEM_C_SONAME, wcsnlen)
 # endif
 #endif
 
@@ -2335,7 +2287,7 @@
  WCSCMP(VG_Z_LIBC_SONAME,          wcscmp)
 #elif defined(VGO_darwin)
 # if defined(VGP_arm64_darwin)
-  WCSCMP(libsystemZucZddylib, wcscmp)
+  WCSCMP(VG_Z_LIBSYSTEM_C_SONAME, wcscmp)
 # endif
 #endif
 
@@ -2369,7 +2321,7 @@
  WCSNCMP(VG_Z_LIBC_SONAME,          wcsncmp)
 #elif defined(VGO_darwin)
 # if defined(VGP_arm64_darwin)
-  WCSNCMP(libsystemZucZddylib, wcsncmp)
+  WCSNCMP(VG_Z_LIBSYSTEM_C_SONAME, wcsncmp)
 # endif
 #endif
 
@@ -2410,7 +2362,7 @@
  WCSCPY(VG_Z_LIBC_SONAME, wcscpy)
 #elif defined(VGO_darwin)
 # if defined(VGP_arm64_darwin)
-  WCSCPY(libsystemZucZddylib, wcscpy)
+  WCSCPY(VG_Z_LIBSYSTEM_C_SONAME, wcscpy)
 # endif
 #endif
 
@@ -2437,7 +2389,7 @@
  WCSCHR(VG_Z_LIBC_SONAME,          wcschr)
 #elif defined(VGO_darwin)
 # if defined(VGP_arm64_darwin)
-  WCSCHR(libsystemZucZddylib, wcschr)
+  WCSCHR(VG_Z_LIBSYSTEM_C_SONAME, wcschr)
 # endif
 #endif
 /*---------------------- wcsrchr ----------------------*/
@@ -2463,7 +2415,7 @@
  WCSRCHR(VG_Z_LIBC_SONAME, wcsrchr)
 #elif defined(VGO_darwin)
 # if defined(VGP_arm64_darwin)
-  WCSRCHR(libsystemZucZddylib, wcsrchr)
+  WCSRCHR(VG_Z_LIBSYSTEM_C_SONAME, wcsrchr)
 # endif
 #endif
 
@@ -2498,7 +2450,7 @@
 
 #elif defined(VGO_darwin)
 # if defined(VGP_arm64_darwin)
-  WMEMCHR(libsystemZucZddylib, wmemchr)
+  WMEMCHR(VG_Z_LIBSYSTEM_C_SONAME, wmemchr)
 # endif
 #endif
 
@@ -2521,7 +2473,7 @@
  WMEMCMP(VG_Z_LIBC_SONAME, wmemcmp)
 #elif defined(VGO_darwin)
 # if defined(VGP_arm64_darwin)
-  WMEMCMP(libsystemZucZddylib, wmemcmp)
+  WMEMCMP(VG_Z_LIBSYSTEM_C_SONAME, wmemcmp)
 # endif
 #endif
 
@@ -2568,7 +2520,7 @@
  WCSNCPY(VG_Z_LIBC_SONAME, wcsncpy)
 #elif defined(VGO_darwin)
 # if defined(VGP_arm64_darwin)
-  WCSNCPY(libsystemZucZddylib, wcsncpy)
+  WCSNCPY(VG_Z_LIBSYSTEM_C_SONAME, wcsncpy)
 # endif
 #endif
 
@@ -2605,15 +2557,11 @@
 
 #if defined(VGO_linux) || defined(VGO_freebsd) || defined(VGO_solaris)
  MEMCCPY(VG_Z_LIBC_SONAME, memccpy)
-<<<<<<< HEAD
-# if defined(VGP_arm64_darwin)
-  MEMCCPY(libsystemZucZddylib, __memccpy_chk)
-  MEMCCPY(libsystemZuplatformZddylib, _platform_memccpy)
-# endif
-=======
-#elif defined(VGO_darwin)
+#elif defined(VGO_darwin)
+# if defined(VGP_arm64_darwin)
+  MEMCCPY(VG_Z_LIBSYSTEM_C_SONAME, __memccpy_chk)
+# endif
  MEMCCPY(VG_Z_LIBSYSTEM_PLATFORM_SONAME, _platform_memccpy)
->>>>>>> b461657e
 #endif
 
  /*---------------------- wcpncpy ----------------------*/
