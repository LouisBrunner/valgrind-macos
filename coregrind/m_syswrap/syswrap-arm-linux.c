
/*--------------------------------------------------------------------*/
/*--- Platform-specific syscalls stuff.      syswrap-arm-linux.c -----*/
/*--------------------------------------------------------------------*/

/*
   This file is part of Valgrind, a dynamic binary instrumentation
   framework.

   Copyright (C) 2000-2017 Nicholas Nethercote
      njn@valgrind.org
   Copyright (C) 2008-2017 Evan Geller
      gaze@bea.ms

   This program is free software; you can redistribute it and/or
   modify it under the terms of the GNU General Public License as
   published by the Free Software Foundation; either version 2 of the
   License, or (at your option) any later version.

   This program is distributed in the hope that it will be useful, but
   WITHOUT ANY WARRANTY; without even the implied warranty of
   MERCHANTABILITY or FITNESS FOR A PARTICULAR PURPOSE.  See the GNU
   General Public License for more details.

   You should have received a copy of the GNU General Public License
   along with this program; if not, see <http://www.gnu.org/licenses/>.

   The GNU General Public License is contained in the file COPYING.
*/

#if defined(VGP_arm_linux)

#include "pub_core_basics.h"
#include "pub_core_vki.h"
#include "pub_core_vkiscnums.h"
#include "pub_core_threadstate.h"
#include "pub_core_aspacemgr.h"
#include "pub_core_debuglog.h"
#include "pub_core_libcbase.h"
#include "pub_core_libcassert.h"
#include "pub_core_libcprint.h"
#include "pub_core_libcproc.h"
#include "pub_core_libcsignal.h"
#include "pub_core_options.h"
#include "pub_core_scheduler.h"
#include "pub_core_sigframe.h"      // For VG_(sigframe_destroy)()
#include "pub_core_signals.h"
#include "pub_core_syscall.h"
#include "pub_core_syswrap.h"
#include "pub_core_tooliface.h"
#include "pub_core_transtab.h"      // VG_(discard_translations)

#include "priv_types_n_macros.h"
#include "priv_syswrap-generic.h"   /* for decls of generic wrappers */
#include "priv_syswrap-linux.h"     /* for decls of linux-ish wrappers */
#include "priv_syswrap-main.h"


/* ---------------------------------------------------------------------
   clone() handling
   ------------------------------------------------------------------ */

/* Call f(arg1), but first switch stacks, using 'stack' as the new
   stack, and use 'retaddr' as f's return-to address.  Also, clear all
   the integer registers before entering f.*/
__attribute__((noreturn))
void ML_(call_on_new_stack_0_1) ( Addr stack,
                                  Addr retaddr,
                                  void (*f)(Word),
                                  Word arg1 );
//    r0 = stack
//    r1 = retaddr
//    r2 = f
//    r3 = arg1
asm(
".text\n"
".globl vgModuleLocal_call_on_new_stack_0_1\n"
"vgModuleLocal_call_on_new_stack_0_1:\n"
"   mov    sp,r0\n\t" /* Stack pointer */
"   mov    lr,r1\n\t" /* Return address */
"   mov    r0,r3\n\t" /* First argument */
"   push   {r2}\n\t"  /* So we can ret to the new dest */
"   mov    r1, #0\n\t" /* Clear our GPRs */
"   mov    r2, #0\n\t"
"   mov    r3, #0\n\t"
"   mov    r4, #0\n\t"
"   mov    r5, #0\n\t"
"   mov    r6, #0\n\t"
"   mov    r7, #0\n\t"
"   mov    r8, #0\n\t"
"   mov    r9, #0\n\t"
"   mov    r10, #0\n\t"
"   mov    r11, #0\n\t"
"   mov    r12, #0\n\t"
"   pop    {pc}\n\t"  /* Herrre we go! */
".previous\n"
);


#define __NR_CLONE        VG_STRINGIFY(__NR_clone)
#define __NR_EXIT         VG_STRINGIFY(__NR_exit)

// See priv_syswrap-linux.h for arg profile.
asm(
".text\n"
".globl do_syscall_clone_arm_linux\n"
"do_syscall_clone_arm_linux:\n"

/*Setup child stack */
"   str     r0, [r1, #-4]!\n"
"   str     r3, [r1, #-4]!\n"
"   push {r4,r7}\n" 
"   mov r0, r2\n" /* arg1: flags */
/* r1 (arg2) is already our child's stack */
"   ldr r2, [sp, #12]\n" // parent tid
"   ldr r3, [sp, #16]\n" // tls
"   ldr r4, [sp, #8]\n" // Child tid
"   mov r7, #"__NR_CLONE"\n"
"   svc 0x00000000\n"
"   cmp r0, #0\n"
"   beq 1f\n"

/* Parent */
"   pop {r4,r7}\n"
"   bx lr\n"

"1:\n" /*child*/
"   mov     lr, pc\n"
"   pop     {r0,pc}\n"
/* Retval from child is already in r0 */
"   mov r7, #"__NR_EXIT"\n"
"   svc 0x00000000\n"
/* Urh.. why did exit return? */
"   .long 0\n"
"   .previous\n"
);

#undef __NR_CLONE
#undef __NR_EXIT

// forward declarations
static SysRes sys_set_tls ( ThreadId tid, Addr tlsptr );
            
/* ---------------------------------------------------------------------
   More thread stuff
   ------------------------------------------------------------------ */

// ARM doesn't have any architecture specific thread stuff that
// needs to be cleaned up
void VG_(cleanup_thread) ( ThreadArchState* arch )
{
}  

/* Assigns tlsptr to the guest TPIDRURO.
   If needed for the specific hardware, really executes
   the set_tls syscall.
*/
static SysRes sys_set_tls ( ThreadId tid, Addr tlsptr )
{
   VG_(threads)[tid].arch.vex.guest_TPIDRURO = tlsptr;

   if (KernelVariantiS(KernelVariant_android_no_hw_tls,
                       VG_(clo_kernel_variant))) {
      /* Android emulator does not provide an hw tls register.
         So, the tls register is emulated by the kernel.
         This emulated value is set by the __NR_ARM_set_tls syscall.
         The emulated value must be read by the kernel helper function
         located at 0xffff0fe0.
      
         The emulated tlsptr is located at 0xffff0ff0
         (so slightly after the kernel helper function).
         Note that applications are not supposed to read this directly.
      
         For compatibility : if there is a hw tls register, the kernel
         will put at 0xffff0fe0 the instructions to read it, so
         as to have old applications calling the kernel helper
         working properly.

         For having emulated guest TLS working correctly with
         Valgrind, it is needed to execute the syscall to set
         the emulated TLS value in addition to the assignment
         of TPIDRURO.

         Note: the below means that if we need thread local storage
         for Valgrind host, then there will be a conflict between
         the need of the guest tls and of the host tls.
         If all the guest code would cleanly call 0xffff0fe0,
         then we might maybe intercept this. However, at least
         __libc_preinit reads directly 0xffff0ff0.
      */
      /* ??? might call the below if auxv->u.a_val & VKI_HWCAP_TLS ???
         Unclear if real hardware having tls hw register sets
         VKI_HWCAP_TLS. */
      return VG_(do_syscall1) (__NR_ARM_set_tls, tlsptr);
   } else {
      return VG_(mk_SysRes_Success)( 0 );
   }
}

/* ---------------------------------------------------------------------
   PRE/POST wrappers for arm/Linux-specific syscalls
   ------------------------------------------------------------------ */

#define PRE(name)       DEFN_PRE_TEMPLATE(arm_linux, name)
#define POST(name)      DEFN_POST_TEMPLATE(arm_linux, name)

/* Add prototypes for the wrappers declared here, so that gcc doesn't
   harass us for not having prototypes.  Really this is a kludge --
   the right thing to do is to make these wrappers 'static' since they
   aren't visible outside this file, but that requires even more macro
   magic. */

DECL_TEMPLATE(arm_linux, sys_mmap2);
DECL_TEMPLATE(arm_linux, sys_stat64);
DECL_TEMPLATE(arm_linux, sys_lstat64);
DECL_TEMPLATE(arm_linux, sys_fstatat64);
DECL_TEMPLATE(arm_linux, sys_fstat64);
DECL_TEMPLATE(arm_linux, sys_sigreturn);
DECL_TEMPLATE(arm_linux, sys_rt_sigreturn);
DECL_TEMPLATE(arm_linux, sys_sigsuspend);
DECL_TEMPLATE(arm_linux, sys_set_tls);
DECL_TEMPLATE(arm_linux, sys_cacheflush);
DECL_TEMPLATE(arm_linux, sys_ptrace);

PRE(sys_mmap2)
{
   SysRes r;

   // Exactly like old_mmap() except:
   //  - all 6 args are passed in regs, rather than in a memory-block.
   //  - the file offset is specified in pagesize units rather than bytes,
   //    so that it can be used for files bigger than 2^32 bytes.
   // pagesize or 4K-size units in offset?  For ppc32/64-linux, this is
   // 4K-sized.  Assert that the page size is 4K here for safety.
   vg_assert(VKI_PAGE_SIZE == 4096);
   PRINT("sys_mmap2 ( %#lx, %lu, %lu, %lu, %lu, %lu )",
         ARG1, ARG2, ARG3, ARG4, ARG5, ARG6 );
   PRE_REG_READ6(long, "mmap2",
                 unsigned long, start, unsigned long, length,
                 unsigned long, prot,  unsigned long, flags,
                 unsigned long, fd,    unsigned long, offset);

   r = ML_(generic_PRE_sys_mmap)( tid, ARG1, ARG2, ARG3, ARG4, ARG5, 
                                       4096 * (Off64T)ARG6 );
   SET_STATUS_from_SysRes(r);
}

// XXX: lstat64/fstat64/stat64 are generic, but not necessarily
// applicable to every architecture -- I think only to 32-bit archs.
// We're going to need something like linux/core_os32.h for such
// things, eventually, I think.  --njn
PRE(sys_lstat64)
{
   PRINT("sys_lstat64 ( %#lx(%s), %#lx )", ARG1, (HChar*)ARG1, ARG2);
   PRE_REG_READ2(long, "lstat64", char *, file_name, struct stat64 *, buf);
   PRE_MEM_RASCIIZ( "lstat64(file_name)", ARG1 );
   PRE_MEM_WRITE( "lstat64(buf)", ARG2, sizeof(struct vki_stat64) );
}

POST(sys_lstat64)
{
   vg_assert(SUCCESS);
   if (RES == 0) {
      POST_MEM_WRITE( ARG2, sizeof(struct vki_stat64) );
   }
}

PRE(sys_stat64)
{
   PRINT("sys_stat64 ( %#lx(%s), %#lx )", ARG1, (HChar*)ARG1, ARG2);
   PRE_REG_READ2(long, "stat64", char *, file_name, struct stat64 *, buf);
   PRE_MEM_RASCIIZ( "stat64(file_name)", ARG1 );
   PRE_MEM_WRITE( "stat64(buf)", ARG2, sizeof(struct vki_stat64) );
}

POST(sys_stat64)
{
   POST_MEM_WRITE( ARG2, sizeof(struct vki_stat64) );
}

PRE(sys_fstatat64)
{
   PRINT("sys_fstatat64 ( %ld, %#lx(%s), %#lx )",
         SARG1, ARG2, (HChar*)ARG2, ARG3);
   PRE_REG_READ3(long, "fstatat64",
                 int, dfd, char *, file_name, struct stat64 *, buf);
   PRE_MEM_RASCIIZ( "fstatat64(file_name)", ARG2 );
   PRE_MEM_WRITE( "fstatat64(buf)", ARG3, sizeof(struct vki_stat64) );
}

POST(sys_fstatat64)
{
   POST_MEM_WRITE( ARG3, sizeof(struct vki_stat64) );
}

PRE(sys_fstat64)
{
   PRINT("sys_fstat64 ( %lu, %#lx )", ARG1, ARG2);
   PRE_REG_READ2(long, "fstat64", unsigned long, fd, struct stat64 *, buf);
   PRE_MEM_WRITE( "fstat64(buf)", ARG2, sizeof(struct vki_stat64) );
}

POST(sys_fstat64)
{
   POST_MEM_WRITE( ARG2, sizeof(struct vki_stat64) );
}

PRE(sys_sigreturn)
{
   /* See comments on PRE(sys_rt_sigreturn) in syswrap-amd64-linux.c for
     an explanation of what follows. */

   PRINT("sys_sigreturn ( )");

   vg_assert(VG_(is_valid_tid)(tid));
   vg_assert(tid >= 1 && tid < VG_N_THREADS);
   vg_assert(VG_(is_running_thread)(tid));

   /* Restore register state from frame and remove it */
   VG_(sigframe_destroy)(tid, False);

   /* Tell the driver not to update the guest state with the "result",
      and set a bogus result to keep it happy. */
   *flags |= SfNoWriteResult;
   SET_STATUS_Success(0);

   /* Check to see if any signals arose as a result of this. */
   *flags |= SfPollAfter;
}

PRE(sys_rt_sigreturn)
{
  /* See comments on PRE(sys_rt_sigreturn) in syswrap-amd64-linux.c for
      an explanation of what follows. */

   PRINT("rt_sigreturn ( )");

   vg_assert(VG_(is_valid_tid)(tid));
   vg_assert(tid >= 1 && tid < VG_N_THREADS);
   vg_assert(VG_(is_running_thread)(tid));

   /* Restore register state from frame and remove it */
   VG_(sigframe_destroy)(tid, True);

   /* Tell the driver not to update the guest state with the "result",
      and set a bogus result to keep it happy. */
   *flags |= SfNoWriteResult;
   SET_STATUS_Success(0);

   /* Check to see if any signals arose as a result of this. */
   *flags |= SfPollAfter;
}

/* NB: clone of x86-linux version, and ppc32-linux has an almost
   identical one. */
PRE(sys_sigsuspend)
{
   /* The C library interface to sigsuspend just takes a pointer to
      a signal mask but this system call has three arguments - the first
      two don't appear to be used by the kernel and are always passed as
      zero by glibc and the third is the first word of the signal mask
      so only 32 signals are supported.
     
      In fact glibc normally uses rt_sigsuspend if it is available as
      that takes a pointer to the signal mask so supports more signals.
    */
   *flags |= SfMayBlock;
   PRINT("sys_sigsuspend ( %ld, %ld, %#lx )", SARG1, SARG2, ARG3 );
   PRE_REG_READ3(int, "sigsuspend",
                 int, history0, int, history1,
                 vki_old_sigset_t, mask);
}

/* Very much ARM specific */

PRE(sys_set_tls)
{
   PRINT("set_tls (%lx)",ARG1);
   PRE_REG_READ1(long, "set_tls", unsigned long, addr);

   SET_STATUS_from_SysRes( sys_set_tls( tid, ARG1 ) );
}

PRE(sys_cacheflush)
{
   PRINT("cacheflush (%lx, %#lx, %#lx)",ARG1,ARG2,ARG3);
   PRE_REG_READ3(long, "cacheflush", void*, addrlow,void*, addrhigh,int, flags);
   VG_(discard_translations)( (Addr)ARG1,
                              ((ULong)ARG2) - ((ULong)ARG1) + 1ULL/*paranoia*/,
                              "PRE(sys_cacheflush)" );
   SET_STATUS_Success(0);
}

// ARG3 is only used for pointers into the traced process's address
// space and for offsets into the traced process's struct
// user_regs_struct. It is never a pointer into this process's memory
// space, and we should therefore not check anything it points to.
PRE(sys_ptrace)
{
   PRINT("sys_ptrace ( %ld, %ld, %#lx, %#lx )", SARG1, SARG2, ARG3, ARG4);
   PRE_REG_READ4(int, "ptrace", 
                 long, request, long, pid, long, addr, long, data);
   switch (ARG1) {
   case VKI_PTRACE_PEEKTEXT:
   case VKI_PTRACE_PEEKDATA:
   case VKI_PTRACE_PEEKUSR:
      PRE_MEM_WRITE( "ptrace(peek)", ARG4, 
		     sizeof (long));
      break;
   case VKI_PTRACE_GETREGS:
      PRE_MEM_WRITE( "ptrace(getregs)", ARG4, 
		     sizeof (struct vki_user_regs_struct));
      break;
   case VKI_PTRACE_GETFPREGS:
      PRE_MEM_WRITE( "ptrace(getfpregs)", ARG4, 
		     sizeof (struct vki_user_fp));
      break;
   case VKI_PTRACE_GETWMMXREGS:
      PRE_MEM_WRITE( "ptrace(getwmmxregs)", ARG4, 
		     VKI_IWMMXT_SIZE);
      break;
   case VKI_PTRACE_GETCRUNCHREGS:
      PRE_MEM_WRITE( "ptrace(getcrunchregs)", ARG4, 
		     VKI_CRUNCH_SIZE);
      break;
   case VKI_PTRACE_GETVFPREGS:
      PRE_MEM_WRITE( "ptrace(getvfpregs)", ARG4, 
                     sizeof (struct vki_user_vfp) );
      break;
   case VKI_PTRACE_GETHBPREGS:
      PRE_MEM_WRITE( "ptrace(gethbpregs)", ARG4, 
                     sizeof (unsigned long) );
      break;
   case VKI_PTRACE_SETREGS:
      PRE_MEM_READ( "ptrace(setregs)", ARG4, 
		     sizeof (struct vki_user_regs_struct));
      break;
   case VKI_PTRACE_SETFPREGS:
      PRE_MEM_READ( "ptrace(setfpregs)", ARG4, 
		     sizeof (struct vki_user_fp));
      break;
   case VKI_PTRACE_SETWMMXREGS:
      PRE_MEM_READ( "ptrace(setwmmxregs)", ARG4, 
		     VKI_IWMMXT_SIZE);
      break;
   case VKI_PTRACE_SETCRUNCHREGS:
      PRE_MEM_READ( "ptrace(setcrunchregs)", ARG4, 
		     VKI_CRUNCH_SIZE);
      break;
   case VKI_PTRACE_SETVFPREGS:
      PRE_MEM_READ( "ptrace(setvfpregs)", ARG4, 
                     sizeof (struct vki_user_vfp));
      break;
   case VKI_PTRACE_SETHBPREGS:
      PRE_MEM_READ( "ptrace(sethbpregs)", ARG4, sizeof(unsigned long));
      break;
   case VKI_PTRACE_GET_THREAD_AREA:
      PRE_MEM_WRITE( "ptrace(get_thread_area)", ARG4, sizeof(unsigned long));
      break;
   case VKI_PTRACE_GETEVENTMSG:
      PRE_MEM_WRITE( "ptrace(geteventmsg)", ARG4, sizeof(unsigned long));
      break;
   case VKI_PTRACE_GETSIGINFO:
      PRE_MEM_WRITE( "ptrace(getsiginfo)", ARG4, sizeof(vki_siginfo_t));
      break;
   case VKI_PTRACE_SETSIGINFO:
      PRE_MEM_READ( "ptrace(setsiginfo)", ARG4, sizeof(vki_siginfo_t));
      break;
   case VKI_PTRACE_GETREGSET:
      ML_(linux_PRE_getregset)(tid, ARG3, ARG4);
      break;
   case VKI_PTRACE_SETREGSET:
      ML_(linux_PRE_setregset)(tid, ARG3, ARG4);
      break;
   default:
      break;
   }
}

POST(sys_ptrace)
{
   switch (ARG1) {
   case VKI_PTRACE_TRACEME:
      ML_(linux_POST_traceme)(tid);
      break;
   case VKI_PTRACE_PEEKTEXT:
   case VKI_PTRACE_PEEKDATA:
   case VKI_PTRACE_PEEKUSR:
      POST_MEM_WRITE( ARG4, sizeof (long));
      break;
   case VKI_PTRACE_GETREGS:
      POST_MEM_WRITE( ARG4, sizeof (struct vki_user_regs_struct));
      break;
   case VKI_PTRACE_GETFPREGS:
      POST_MEM_WRITE( ARG4, sizeof (struct vki_user_fp));
      break;
   case VKI_PTRACE_GETWMMXREGS:
      POST_MEM_WRITE( ARG4, VKI_IWMMXT_SIZE);
      break;
   case VKI_PTRACE_GETCRUNCHREGS:
      POST_MEM_WRITE( ARG4, VKI_CRUNCH_SIZE);
      break;
   case VKI_PTRACE_GETVFPREGS:
      POST_MEM_WRITE( ARG4, sizeof(struct vki_user_vfp));
      break;
   case VKI_PTRACE_GET_THREAD_AREA:
   case VKI_PTRACE_GETHBPREGS:
   case VKI_PTRACE_GETEVENTMSG:
      POST_MEM_WRITE( ARG4, sizeof(unsigned long));
      break;
   case VKI_PTRACE_GETSIGINFO:
      /* XXX: This is a simplification. Different parts of the
       * siginfo_t are valid depending on the type of signal.
       */
      POST_MEM_WRITE( ARG4, sizeof(vki_siginfo_t));
      break;
   case VKI_PTRACE_GETREGSET:
      ML_(linux_POST_getregset)(tid, ARG3, ARG4);
      break;
   default:
      break;
   }
}

#undef PRE
#undef POST

/* ---------------------------------------------------------------------
   The arm/Linux syscall table
   ------------------------------------------------------------------ */

#if 0
#define __NR_OABI_SYSCALL_BASE 0x900000
#else
#define __NR_OABI_SYSCALL_BASE 0x0
#endif

#define PLAX_(sysno, name)    WRAPPER_ENTRY_X_(arm_linux, sysno, name) 
#define PLAXY(sysno, name)    WRAPPER_ENTRY_XY(arm_linux, sysno, name)

// This table maps from __NR_xxx syscall numbers (from
// linux/include/asm-arm/unistd.h) to the appropriate PRE/POST sys_foo()
// wrappers on arm (as per sys_call_table in linux/arch/arm/kernel/entry.S).
//
// For those syscalls not handled by Valgrind, the annotation indicate its
// arch/OS combination, eg. */* (generic), */Linux (Linux only), ?/?
// (unknown).

static SyscallTableEntry syscall_main_table[] = {
//zz    //   (restart_syscall)                             // 0
   GENX_(__NR_exit,              sys_exit),           // 1
   GENX_(__NR_fork,              sys_fork),           // 2
   GENXY(__NR_read,              sys_read),           // 3
   GENX_(__NR_write,             sys_write),          // 4

   GENXY(__NR_open,              sys_open),           // 5
   GENX_(__NR_close,             sys_close),          // 6
//   GENXY(__NR_waitpid,           sys_waitpid),        // 7
   GENXY(__NR_creat,             sys_creat),          // 8
   GENX_(__NR_link,              sys_link),           // 9

   GENX_(__NR_unlink,            sys_unlink),         // 10
   GENX_(__NR_execve,            sys_execve),         // 11
   GENX_(__NR_chdir,             sys_chdir),          // 12
   GENXY(__NR_time,              sys_time),           // 13
   GENX_(__NR_mknod,             sys_mknod),          // 14

   GENX_(__NR_chmod,             sys_chmod),          // 15
//zz    LINX_(__NR_lchown,            sys_lchown16),       // 16
//   GENX_(__NR_break,             sys_ni_syscall),     // 17
//zz    //   (__NR_oldstat,           sys_stat),           // 18 (obsolete)
   LINX_(__NR_lseek,             sys_lseek),          // 19

   GENX_(__NR_getpid,            sys_getpid),         // 20
   LINX_(__NR_mount,             sys_mount),          // 21
   LINX_(__NR_umount,            sys_oldumount),      // 22
   LINX_(__NR_setuid,            sys_setuid16),       // 23 ## P
   LINX_(__NR_getuid,            sys_getuid16),       // 24 ## P
//zz 
//zz    //   (__NR_stime,             sys_stime),          // 25 * (SVr4,SVID,X/OPEN)
   PLAXY(__NR_ptrace,            sys_ptrace),         // 26
   GENX_(__NR_alarm,             sys_alarm),          // 27
//zz    //   (__NR_oldfstat,          sys_fstat),          // 28 * L -- obsolete
   GENX_(__NR_pause,             sys_pause),          // 29

   LINX_(__NR_utime,             sys_utime),          // 30
//   GENX_(__NR_stty,              sys_ni_syscall),     // 31
//   GENX_(__NR_gtty,              sys_ni_syscall),     // 32
   GENX_(__NR_access,            sys_access),         // 33
   GENX_(__NR_nice,              sys_nice),           // 34

//   GENX_(__NR_ftime,             sys_ni_syscall),     // 35
   GENX_(__NR_sync,              sys_sync),           // 36
   GENX_(__NR_kill,              sys_kill),           // 37
   GENX_(__NR_rename,            sys_rename),         // 38
   GENX_(__NR_mkdir,             sys_mkdir),          // 39

   GENX_(__NR_rmdir,             sys_rmdir),          // 40
   GENXY(__NR_dup,               sys_dup),            // 41
   LINXY(__NR_pipe,              sys_pipe),           // 42
   GENXY(__NR_times,             sys_times),          // 43
//   GENX_(__NR_prof,              sys_ni_syscall),     // 44
//zz 
   GENX_(__NR_brk,               sys_brk),            // 45
   LINX_(__NR_setgid,            sys_setgid16),       // 46
   LINX_(__NR_getgid,            sys_getgid16),       // 47
//zz    //   (__NR_signal,            sys_signal),         // 48 */* (ANSI C)
   LINX_(__NR_geteuid,           sys_geteuid16),      // 49

   LINX_(__NR_getegid,           sys_getegid16),      // 50
   GENX_(__NR_acct,              sys_acct),           // 51
   LINX_(__NR_umount2,           sys_umount),         // 52
//   GENX_(__NR_lock,              sys_ni_syscall),     // 53
   LINXY(__NR_ioctl,             sys_ioctl),          // 54

   LINXY(__NR_fcntl,             sys_fcntl),          // 55
//   GENX_(__NR_mpx,               sys_ni_syscall),     // 56
   GENX_(__NR_setpgid,           sys_setpgid),        // 57
//   GENX_(__NR_ulimit,            sys_ni_syscall),     // 58
//zz    //   (__NR_oldolduname,       sys_olduname),       // 59 Linux -- obsolete
//zz 
   GENX_(__NR_umask,             sys_umask),          // 60
   GENX_(__NR_chroot,            sys_chroot),         // 61
//zz    //   (__NR_ustat,             sys_ustat)           // 62 SVr4 -- deprecated
   GENXY(__NR_dup2,              sys_dup2),           // 63
   GENX_(__NR_getppid,           sys_getppid),        // 64

   GENX_(__NR_getpgrp,           sys_getpgrp),        // 65
   GENX_(__NR_setsid,            sys_setsid),         // 66
   LINXY(__NR_sigaction,         sys_sigaction),      // 67
//zz    //   (__NR_sgetmask,          sys_sgetmask),       // 68 */* (ANSI C)
//zz    //   (__NR_ssetmask,          sys_ssetmask),       // 69 */* (ANSI C)
//zz 
   LINX_(__NR_setreuid,          sys_setreuid16),     // 70
   LINX_(__NR_setregid,          sys_setregid16),     // 71
   PLAX_(__NR_sigsuspend,        sys_sigsuspend),     // 72
   LINXY(__NR_sigpending,        sys_sigpending),     // 73
//zz    //   (__NR_sethostname,       sys_sethostname),    // 74 */*
//zz 
   GENX_(__NR_setrlimit,         sys_setrlimit),      // 75
   GENXY(__NR_getrlimit,         sys_old_getrlimit),  // 76
   GENXY(__NR_getrusage,         sys_getrusage),      // 77
   GENXY(__NR_gettimeofday,      sys_gettimeofday),   // 78
   GENX_(__NR_settimeofday,      sys_settimeofday),   // 79

   LINXY(__NR_getgroups,         sys_getgroups16),    // 80
   LINX_(__NR_setgroups,         sys_setgroups16),    // 81
//   PLAX_(__NR_select,            old_select),         // 82
   GENX_(__NR_symlink,           sys_symlink),        // 83
//zz    //   (__NR_oldlstat,          sys_lstat),          // 84 -- obsolete
//zz 
   GENXY(__NR_readlink,          sys_readlink),       // 85
//zz    //   (__NR_uselib,            sys_uselib),         // 86 */Linux
//zz    //   (__NR_swapon,            sys_swapon),         // 87 */Linux
//zz    //   (__NR_reboot,            sys_reboot),         // 88 */Linux
//zz    //   (__NR_readdir,           old_readdir),        // 89 -- superseded
//zz 
//   _____(__NR_mmap,              old_mmap),           // 90
   GENXY(__NR_munmap,            sys_munmap),         // 91
   GENX_(__NR_truncate,          sys_truncate),       // 92
   GENX_(__NR_ftruncate,         sys_ftruncate),      // 93
   GENX_(__NR_fchmod,            sys_fchmod),         // 94

   LINX_(__NR_fchown,            sys_fchown16),       // 95
   GENX_(__NR_getpriority,       sys_getpriority),    // 96
   GENX_(__NR_setpriority,       sys_setpriority),    // 97
//   GENX_(__NR_profil,            sys_ni_syscall),     // 98
   GENXY(__NR_statfs,            sys_statfs),         // 99

   GENXY(__NR_fstatfs,           sys_fstatfs),        // 100
//   LINX_(__NR_ioperm,            sys_ioperm),         // 101
   LINXY(__NR_socketcall,        sys_socketcall),     // 102
   LINXY(__NR_syslog,            sys_syslog),         // 103
   GENXY(__NR_setitimer,         sys_setitimer),      // 104

   GENXY(__NR_getitimer,         sys_getitimer),      // 105
   GENXY(__NR_stat,              sys_newstat),        // 106
   GENXY(__NR_lstat,             sys_newlstat),       // 107
   GENXY(__NR_fstat,             sys_newfstat),       // 108
//zz    //   (__NR_olduname,          sys_uname),          // 109 -- obsolete
//zz 
//   GENX_(__NR_iopl,              sys_iopl),           // 110
   LINX_(__NR_vhangup,           sys_vhangup),        // 111
//   GENX_(__NR_idle,              sys_ni_syscall),     // 112
// PLAXY(__NR_vm86old,           sys_vm86old),        // 113 __NR_syscall... weird
   GENXY(__NR_wait4,             sys_wait4),          // 114
//zz 
//zz    //   (__NR_swapoff,           sys_swapoff),        // 115 */Linux 
   LINXY(__NR_sysinfo,           sys_sysinfo),        // 116
//   _____(__NR_ipc,               sys_ipc),            // 117
   GENX_(__NR_fsync,             sys_fsync),          // 118
   PLAX_(__NR_sigreturn,         sys_sigreturn),      // 119 ?/Linux

   LINX_(__NR_clone,             sys_clone),          // 120
//zz    //   (__NR_setdomainname,     sys_setdomainname),  // 121 */*(?)
   GENXY(__NR_uname,             sys_newuname),       // 122
//   PLAX_(__NR_modify_ldt,        sys_modify_ldt),     // 123
   LINXY(__NR_adjtimex,          sys_adjtimex),       // 124
//zz 
   GENXY(__NR_mprotect,          sys_mprotect),       // 125
   LINXY(__NR_sigprocmask,       sys_sigprocmask),    // 126
//zz    // Nb: create_module() was removed 2.4-->2.6
//   GENX_(__NR_create_module,     sys_ni_syscall),     // 127
   LINX_(__NR_init_module,       sys_init_module),    // 128
   LINX_(__NR_delete_module,     sys_delete_module),  // 129
//zz 
//zz    // Nb: get_kernel_syms() was removed 2.4-->2.6
//   GENX_(__NR_get_kernel_syms,   sys_ni_syscall),     // 130
   LINX_(__NR_quotactl,          sys_quotactl),       // 131
   GENX_(__NR_getpgid,           sys_getpgid),        // 132
   GENX_(__NR_fchdir,            sys_fchdir),         // 133
//zz    //   (__NR_bdflush,           sys_bdflush),        // 134 */Linux
//zz 
//zz    //   (__NR_sysfs,             sys_sysfs),          // 135 SVr4
   LINX_(__NR_personality,       sys_personality),    // 136
//   GENX_(__NR_afs_syscall,       sys_ni_syscall),     // 137
   LINX_(__NR_setfsuid,          sys_setfsuid16),     // 138
   LINX_(__NR_setfsgid,          sys_setfsgid16),     // 139
 
   LINXY(__NR__llseek,           sys_llseek),         // 140
   GENXY(__NR_getdents,          sys_getdents),       // 141
   GENX_(__NR__newselect,        sys_select),         // 142
   GENX_(__NR_flock,             sys_flock),          // 143
   GENX_(__NR_msync,             sys_msync),          // 144

   GENXY(__NR_readv,             sys_readv),          // 145
   GENX_(__NR_writev,            sys_writev),         // 146
   GENX_(__NR_getsid,            sys_getsid),         // 147
   GENX_(__NR_fdatasync,         sys_fdatasync),      // 148
   LINXY(__NR__sysctl,           sys_sysctl),         // 149

   GENX_(__NR_mlock,             sys_mlock),          // 150
   GENX_(__NR_munlock,           sys_munlock),        // 151
   GENX_(__NR_mlockall,          sys_mlockall),       // 152
   LINX_(__NR_munlockall,        sys_munlockall),     // 153
   LINXY(__NR_sched_setparam,    sys_sched_setparam), // 154

   LINXY(__NR_sched_getparam,         sys_sched_getparam),        // 155
   LINX_(__NR_sched_setscheduler,     sys_sched_setscheduler),    // 156
   LINX_(__NR_sched_getscheduler,     sys_sched_getscheduler),    // 157
   LINX_(__NR_sched_yield,            sys_sched_yield),           // 158
   LINX_(__NR_sched_get_priority_max, sys_sched_get_priority_max),// 159

   LINX_(__NR_sched_get_priority_min, sys_sched_get_priority_min),// 160
   LINXY(__NR_sched_rr_get_interval,  sys_sched_rr_get_interval), // 161
   GENXY(__NR_nanosleep,         sys_nanosleep),      // 162
   GENX_(__NR_mremap,            sys_mremap),         // 163
   LINX_(__NR_setresuid,         sys_setresuid16),    // 164

   LINXY(__NR_getresuid,         sys_getresuid16),    // 165
//   PLAXY(__NR_vm86,              sys_vm86),           // 166 x86/Linux-only
//   GENX_(__NR_query_module,      sys_ni_syscall),     // 167
   GENXY(__NR_poll,              sys_poll),           // 168
//zz    //   (__NR_nfsservctl,        sys_nfsservctl),     // 169 */Linux
//zz 
   LINX_(__NR_setresgid,         sys_setresgid16),    // 170
   LINXY(__NR_getresgid,         sys_getresgid16),    // 171
   LINXY(__NR_prctl,             sys_prctl),          // 172
   PLAX_(__NR_rt_sigreturn,      sys_rt_sigreturn),   // 173 
   LINXY(__NR_rt_sigaction,      sys_rt_sigaction),   // 174

   LINXY(__NR_rt_sigprocmask,    sys_rt_sigprocmask), // 175
   LINXY(__NR_rt_sigpending,     sys_rt_sigpending),  // 176
   LINXY(__NR_rt_sigtimedwait,   sys_rt_sigtimedwait),// 177
   LINXY(__NR_rt_sigqueueinfo,   sys_rt_sigqueueinfo),// 178
   LINX_(__NR_rt_sigsuspend,     sys_rt_sigsuspend),  // 179

   GENXY(__NR_pread64,           sys_pread64),        // 180
   GENX_(__NR_pwrite64,          sys_pwrite64),       // 181
   LINX_(__NR_chown,             sys_chown16),        // 182
   GENXY(__NR_getcwd,            sys_getcwd),         // 183
   LINXY(__NR_capget,            sys_capget),         // 184

   LINX_(__NR_capset,            sys_capset),         // 185
   GENXY(__NR_sigaltstack,       sys_sigaltstack),    // 186
   LINXY(__NR_sendfile,          sys_sendfile),       // 187
//   GENXY(__NR_getpmsg,           sys_getpmsg),        // 188
//   GENX_(__NR_putpmsg,           sys_putpmsg),        // 189

   // Nb: we treat vfork as fork
   GENX_(__NR_vfork,             sys_fork),           // 190
   GENXY(__NR_ugetrlimit,        sys_getrlimit),      // 191
   PLAX_(__NR_mmap2,             sys_mmap2),          // 192
   GENX_(__NR_truncate64,        sys_truncate64),     // 193
   GENX_(__NR_ftruncate64,       sys_ftruncate64),    // 194
   
   PLAXY(__NR_stat64,            sys_stat64),         // 195
   PLAXY(__NR_lstat64,           sys_lstat64),        // 196
   PLAXY(__NR_fstat64,           sys_fstat64),        // 197
   GENX_(__NR_lchown32,          sys_lchown),         // 198
   GENX_(__NR_getuid32,          sys_getuid),         // 199

   GENX_(__NR_getgid32,          sys_getgid),         // 200
   GENX_(__NR_geteuid32,         sys_geteuid),        // 201
   GENX_(__NR_getegid32,         sys_getegid),        // 202
   GENX_(__NR_setreuid32,        sys_setreuid),       // 203
   GENX_(__NR_setregid32,        sys_setregid),       // 204

   GENXY(__NR_getgroups32,       sys_getgroups),      // 205
   GENX_(__NR_setgroups32,       sys_setgroups),      // 206
   GENX_(__NR_fchown32,          sys_fchown),         // 207
   LINX_(__NR_setresuid32,       sys_setresuid),      // 208
   LINXY(__NR_getresuid32,       sys_getresuid),      // 209

   LINX_(__NR_setresgid32,       sys_setresgid),      // 210
   LINXY(__NR_getresgid32,       sys_getresgid),      // 211
   GENX_(__NR_chown32,           sys_chown),          // 212
   GENX_(__NR_setuid32,          sys_setuid),         // 213
   GENX_(__NR_setgid32,          sys_setgid),         // 214

   LINX_(__NR_setfsuid32,        sys_setfsuid),       // 215
   LINX_(__NR_setfsgid32,        sys_setfsgid),       // 216
   LINX_(__NR_pivot_root,        sys_pivot_root),     // 217
   GENXY(__NR_mincore,           sys_mincore),        // 218
   GENX_(__NR_madvise,           sys_madvise),        // 219

   GENXY(__NR_getdents64,        sys_getdents64),     // 220
   LINXY(__NR_fcntl64,           sys_fcntl64),        // 221
//   GENX_(222,                    sys_ni_syscall),     // 222
//   PLAXY(223,                    sys_syscall223),     // 223 // sys_bproc?
   LINX_(__NR_gettid,            sys_gettid),         // 224

   LINX_(__NR_readahead,         sys_readahead),      // 225 */Linux
   LINX_(__NR_setxattr,          sys_setxattr),       // 226
   LINX_(__NR_lsetxattr,         sys_lsetxattr),      // 227
   LINX_(__NR_fsetxattr,         sys_fsetxattr),      // 228
   LINXY(__NR_getxattr,          sys_getxattr),       // 229

   LINXY(__NR_lgetxattr,         sys_lgetxattr),      // 230
   LINXY(__NR_fgetxattr,         sys_fgetxattr),      // 231
   LINXY(__NR_listxattr,         sys_listxattr),      // 232
   LINXY(__NR_llistxattr,        sys_llistxattr),     // 233
   LINXY(__NR_flistxattr,        sys_flistxattr),     // 234

   LINX_(__NR_removexattr,       sys_removexattr),    // 235
   LINX_(__NR_lremovexattr,      sys_lremovexattr),   // 236
   LINX_(__NR_fremovexattr,      sys_fremovexattr),   // 237
   LINXY(__NR_tkill,             sys_tkill),          // 238 */Linux
   LINXY(__NR_sendfile64,        sys_sendfile64),     // 239

   LINXY(__NR_futex,             sys_futex),             // 240
   LINX_(__NR_sched_setaffinity, sys_sched_setaffinity), // 241
   LINXY(__NR_sched_getaffinity, sys_sched_getaffinity), // 242
//   PLAX_(__NR_set_thread_area,   sys_set_thread_area),   // 243
//   PLAX_(__NR_get_thread_area,   sys_get_thread_area),   // 244

   LINXY(__NR_io_setup,          sys_io_setup),       // 245
   LINX_(__NR_io_destroy,        sys_io_destroy),     // 246
   LINXY(__NR_io_getevents,      sys_io_getevents),   // 247
   LINX_(__NR_io_submit,         sys_io_submit),      // 248
   LINXY(__NR_io_cancel,         sys_io_cancel),      // 249

//   LINX_(__NR_fadvise64,         sys_fadvise64),      // 250 */(Linux?)
   GENX_(251,                    sys_ni_syscall),     // 251
   LINX_(__NR_exit_group,        sys_exit_group),     // 252
//   GENXY(__NR_lookup_dcookie,    sys_lookup_dcookie), // 253
   LINXY(__NR_epoll_create,      sys_epoll_create),   // 254

   LINX_(__NR_epoll_ctl,         sys_epoll_ctl),         // 255
   LINXY(__NR_epoll_wait,        sys_epoll_wait),        // 256
//zz    //   (__NR_remap_file_pages,  sys_remap_file_pages),  // 257 */Linux
   LINX_(__NR_set_tid_address,   sys_set_tid_address),   // 258
   LINXY(__NR_timer_create,      sys_timer_create),      // 259

   LINXY(__NR_timer_settime,     sys_timer_settime),  // (timer_create+1)
   LINXY(__NR_timer_gettime,     sys_timer_gettime),  // (timer_create+2)
   LINX_(__NR_timer_getoverrun,  sys_timer_getoverrun),//(timer_create+3)
   LINX_(__NR_timer_delete,      sys_timer_delete),   // (timer_create+4)
   LINX_(__NR_clock_settime,     sys_clock_settime),  // (timer_create+5)

   LINXY(__NR_clock_gettime,     sys_clock_gettime),  // (timer_create+6)
   LINXY(__NR_clock_getres,      sys_clock_getres),   // (timer_create+7)
   LINXY(__NR_clock_nanosleep,   sys_clock_nanosleep),// (timer_create+8) */*
   GENXY(__NR_statfs64,          sys_statfs64),       // 268
   GENXY(__NR_fstatfs64,         sys_fstatfs64),      // 269

   LINX_(__NR_tgkill,            sys_tgkill),         // 270 */Linux
   GENX_(__NR_utimes,            sys_utimes),         // 271
   GENX_(__NR_vserver,           sys_ni_syscall),     // 273
   LINX_(__NR_mbind,             sys_mbind),          // 274 ?/?

   LINXY(__NR_get_mempolicy,     sys_get_mempolicy),  // 275 ?/?
   LINX_(__NR_set_mempolicy,     sys_set_mempolicy),  // 276 ?/?
   LINXY(__NR_mq_open,           sys_mq_open),        // 277
   LINX_(__NR_mq_unlink,         sys_mq_unlink),      // (mq_open+1)
   LINX_(__NR_mq_timedsend,      sys_mq_timedsend),   // (mq_open+2)

   LINXY(__NR_mq_timedreceive,   sys_mq_timedreceive),// (mq_open+3)
   LINX_(__NR_mq_notify,         sys_mq_notify),      // (mq_open+4)
   LINXY(__NR_mq_getsetattr,     sys_mq_getsetattr),  // (mq_open+5)
   LINXY(__NR_waitid,            sys_waitid),         // 280

   LINXY(__NR_socket,            sys_socket),         // 281
   LINX_(__NR_bind,              sys_bind),           // 282
   LINX_(__NR_connect,           sys_connect),        // 283
   LINX_(__NR_listen,            sys_listen),         // 284
   LINXY(__NR_accept,            sys_accept),         // 285
   LINXY(__NR_getsockname,       sys_getsockname),    // 286
   LINXY(__NR_getpeername,       sys_getpeername),    // 287
   LINXY(__NR_socketpair,        sys_socketpair),     // 288
   LINX_(__NR_send,              sys_send),
   LINX_(__NR_sendto,            sys_sendto),         // 290
   LINXY(__NR_recv,              sys_recv),
   LINXY(__NR_recvfrom,          sys_recvfrom),       // 292
   LINX_(__NR_shutdown,          sys_shutdown),       // 293
   LINX_(__NR_setsockopt,        sys_setsockopt),     // 294
   LINXY(__NR_getsockopt,        sys_getsockopt),     // 295
   LINX_(__NR_sendmsg,           sys_sendmsg),        // 296
   LINXY(__NR_recvmsg,           sys_recvmsg),        // 297
   LINX_(__NR_semop,             sys_semop),          // 298 
   LINX_(__NR_semget,            sys_semget),         // 299
   LINXY(__NR_semctl,            sys_semctl),         // 300
   LINX_(__NR_msgget,            sys_msgget),         
   LINX_(__NR_msgsnd,            sys_msgsnd),          
   LINXY(__NR_msgrcv,            sys_msgrcv),         
   LINXY(__NR_msgctl,            sys_msgctl),         // 304
   LINX_(__NR_semtimedop,        sys_semtimedop),     // 312

   LINX_(__NR_add_key,           sys_add_key),        // 286
   LINX_(__NR_request_key,       sys_request_key),    // 287
   LINXY(__NR_keyctl,            sys_keyctl),         // not 288...
//   LINX_(__NR_ioprio_set,        sys_ioprio_set),     // 289

//   LINX_(__NR_ioprio_get,        sys_ioprio_get),     // 290
   LINXY(__NR_inotify_init,    sys_inotify_init),   // 291
   LINX_(__NR_inotify_add_watch, sys_inotify_add_watch), // 292
   LINX_(__NR_inotify_rm_watch,    sys_inotify_rm_watch), // 293
//   LINX_(__NR_migrate_pages,    sys_migrate_pages),    // 294

   LINXY(__NR_openat,       sys_openat),           // 295
   LINX_(__NR_mkdirat,       sys_mkdirat),          // 296
   LINX_(__NR_mknodat,       sys_mknodat),          // 297
   LINX_(__NR_fchownat,       sys_fchownat),         // 298
   LINX_(__NR_futimesat,    sys_futimesat),        // 326 on arm

   PLAXY(__NR_fstatat64,    sys_fstatat64),        // 300
   LINX_(__NR_unlinkat,       sys_unlinkat),         // 301
   LINX_(__NR_renameat,       sys_renameat),         // 302
   LINX_(__NR_linkat,       sys_linkat),           // 303
   LINX_(__NR_symlinkat,    sys_symlinkat),        // 304

   LINXY(__NR_readlinkat,    sys_readlinkat),       // 
   LINX_(__NR_fchmodat,       sys_fchmodat),         //
   LINX_(__NR_faccessat,    sys_faccessat),        //
   LINXY(__NR_shmat,             sys_shmat),       //305
   LINXY(__NR_shmdt,             sys_shmdt),          //306 
   LINX_(__NR_shmget,            sys_shmget),         //307 
   LINXY(__NR_shmctl,            sys_shmctl),         // 308 
//   LINX_(__NR_pselect6,       sys_pselect6),         //

   LINX_(__NR_unshare,       sys_unshare),          // 310
   LINX_(__NR_set_robust_list,    sys_set_robust_list),  // 311
   LINXY(__NR_get_robust_list,    sys_get_robust_list),  // 312
//   LINX_(__NR_splice,            sys_ni_syscall),       // 313
//   LINX_(__NR_sync_file_range,   sys_sync_file_range),  // 314

//   LINX_(__NR_tee,               sys_ni_syscall),       // 315
//   LINX_(__NR_vmsplice,          sys_ni_syscall),       // 316
   LINXY(__NR_move_pages,        sys_move_pages),       // 317

   LINX_(__NR_utimensat,         sys_utimensat),        // 320
   LINXY(__NR_signalfd,          sys_signalfd),         // 321
   LINXY(__NR_timerfd_create,    sys_timerfd_create),   // 322
   LINXY(__NR_eventfd,           sys_eventfd),          // 323

   LINXY(__NR_timerfd_settime,   sys_timerfd_settime),  // 325
   LINXY(__NR_timerfd_gettime,   sys_timerfd_gettime),   // 326

   ///////////////

   // JRS 2010-Jan-03: I believe that all the numbers listed 
   // in comments in the table prior to this point (eg "// 326",
   // etc) are bogus since it looks to me like they are copied
   // verbatim from syswrap-x86-linux.c and they certainly do not
   // correspond to what's in include/vki/vki-scnums-arm-linux.h.
   // From here onwards, please ensure the numbers are correct.

   LINX_(__NR_arm_fadvise64_64,  sys_fadvise64_64),     // 270 */(Linux?)

   LINXY(__NR_pselect6,          sys_pselect6),         // 335
   LINXY(__NR_ppoll,             sys_ppoll),            // 336

   LINXY(__NR_getcpu,            sys_getcpu),           // 345
   LINXY(__NR_epoll_pwait,       sys_epoll_pwait),      // 346

   LINX_(__NR_fallocate,         sys_fallocate),        // 352

   LINXY(__NR_signalfd4,         sys_signalfd4),        // 355
   LINXY(__NR_eventfd2,          sys_eventfd2),         // 356
   LINXY(__NR_epoll_create1,     sys_epoll_create1),    // 357
   LINXY(__NR_dup3,              sys_dup3),             // 358
   LINXY(__NR_pipe2,             sys_pipe2),            // 359
   LINXY(__NR_inotify_init1,     sys_inotify_init1),    // 360
   LINXY(__NR_preadv,            sys_preadv),           // 361
   LINX_(__NR_pwritev,           sys_pwritev),          // 362
   LINXY(__NR_rt_tgsigqueueinfo, sys_rt_tgsigqueueinfo),// 363
   LINXY(__NR_perf_event_open,   sys_perf_event_open),  // 364
   LINXY(__NR_recvmmsg,          sys_recvmmsg),         // 365
   LINXY(__NR_accept4,           sys_accept4),          // 366
   LINXY(__NR_fanotify_init,     sys_fanotify_init),    // 367
   LINX_(__NR_fanotify_mark,     sys_fanotify_mark),    // 368
   LINXY(__NR_prlimit64,         sys_prlimit64),        // 369
   LINXY(__NR_name_to_handle_at, sys_name_to_handle_at),// 370
   LINXY(__NR_open_by_handle_at, sys_open_by_handle_at),// 371
   LINXY(__NR_clock_adjtime,     sys_clock_adjtime),    // 372
   LINX_(__NR_syncfs,            sys_syncfs),           // 373
   LINXY(__NR_sendmmsg,          sys_sendmmsg),         // 374
   LINX_(__NR_setns,             sys_setns),            // 375
   LINXY(__NR_process_vm_readv,  sys_process_vm_readv), // 376
   LINX_(__NR_process_vm_writev, sys_process_vm_writev),// 377
   LINX_(__NR_kcmp,              sys_kcmp),             // 378

   LINX_(__NR_sched_setattr,     sys_sched_setattr),    // 380
   LINXY(__NR_sched_getattr,     sys_sched_getattr),    // 381
   LINX_(__NR_renameat2,         sys_renameat2),        // 382

   LINXY(__NR_getrandom,         sys_getrandom),        // 384
   LINXY(__NR_memfd_create,      sys_memfd_create),     // 385

   LINX_(__NR_execveat,          sys_execveat),         // 387

   LINX_(__NR_membarrier,        sys_membarrier),       // 389
   GENX_(__NR_mlock2,            sys_mlock2),           // 390
   LINX_(__NR_copy_file_range,   sys_copy_file_range),  // 391
   LINXY(__NR_preadv2,           sys_preadv2),          // 392
   LINX_(__NR_pwritev2,          sys_pwritev2),         // 393

   LINXY(__NR_statx,             sys_statx),            // 397
   GENX_(__NR_rseq,              sys_ni_syscall),       // 398

   LINXY(__NR_clock_gettime64,   sys_clock_gettime64),  // 403
   LINX_(__NR_clock_settime64,   sys_clock_settime64),  // 404

   LINXY(__NR_clock_getres_time64, sys_clock_getres_time64), // 406
   LINXY(__NR_clock_nanosleep_time64, sys_clock_nanosleep_time64), // 407
   LINXY(__NR_timer_gettime64,   sys_timer_gettime64),  // 408
   LINXY(__NR_timer_settime64,   sys_timer_settime64),  // 409
   LINXY(__NR_timerfd_gettime64, sys_timerfd_gettime64),// 410
   LINXY(__NR_timerfd_settime64, sys_timerfd_settime64),// 411
   LINX_(__NR_utimensat_time64,  sys_utimensat_time64), // 412
   LINXY(__NR_pselect6_time64,   sys_pselect6_time64),  // 413
   LINXY(__NR_ppoll_time64,      sys_ppoll_time64),     // 414

   LINXY(__NR_recvmmsg_time64,   sys_recvmmsg_time64),  // 417
   LINX_(__NR_mq_timedsend_time64, sys_mq_timedsend_time64), // 418
   LINXY(__NR_mq_timedreceive_time64, sys_mq_timedreceive_time64), // 419
   LINX_(__NR_semtimedop_time64, sys_semtimedop_time64),// 420
   LINXY(__NR_rt_sigtimedwait_time64, sys_rt_sigtimedwait_time64), // 421
   LINXY(__NR_futex_time64,      sys_futex_time64),     // 422
   LINXY(__NR_sched_rr_get_interval_time64,
         sys_sched_rr_get_interval_time64),             // 423

   LINXY(__NR_io_uring_setup,    sys_io_uring_setup),    // 425
   LINXY(__NR_io_uring_enter,    sys_io_uring_enter),    // 426
   LINXY(__NR_io_uring_register, sys_io_uring_register), // 427
   LINXY(__NR_open_tree,         sys_open_tree),         // 428
   LINX_(__NR_move_mount,        sys_move_mount),        // 429
   LINXY(__NR_fsopen,            sys_fsopen),            // 430
   LINX_(__NR_fsconfig,          sys_fsconfig),          // 431
   LINXY(__NR_fsmount,           sys_fsmount),           // 432
   LINXY(__NR_fspick,            sys_fspick),            // 433
   LINXY(__NR_pidfd_open,        sys_pidfd_open),        // 434
   GENX_(__NR_clone3,            sys_ni_syscall),        // 435
   LINXY(__NR_close_range,       sys_close_range),       // 436
   LINXY(__NR_openat2,           sys_openat2),           // 437
   LINXY(__NR_pidfd_getfd,       sys_pidfd_getfd),       // 438
   LINX_(__NR_faccessat2,    sys_faccessat2),           // 439

   LINXY(__NR_epoll_pwait2,      sys_epoll_pwait2),      // 441

<<<<<<< HEAD
=======
   LINXY(__NR_landlock_create_ruleset, sys_landlock_create_ruleset), // 444
   LINX_(__NR_landlock_add_rule,       sys_landlock_add_rule),       // 445
   LINX_(__NR_landlock_restrict_self,  sys_landlock_restrict_self),  // 446

>>>>>>> 69bc6d7c
   LINX_(__NR_fchmodat2,         sys_fchmodat2),         // 452
};


/* These are not in the main table because there indexes are not small
   integers, but rather values close to one million.  So their
   inclusion would force the main table to be huge (about 8 MB). */

static SyscallTableEntry ste___ARM_set_tls
   = { WRAPPER_PRE_NAME(arm_linux,sys_set_tls), NULL };

static SyscallTableEntry ste___ARM_cacheflush
   = { WRAPPER_PRE_NAME(arm_linux,sys_cacheflush), NULL };

SyscallTableEntry* ML_(get_linux_syscall_entry) ( UInt sysno )
{
   const UInt syscall_main_table_size
      = sizeof(syscall_main_table) / sizeof(syscall_main_table[0]);

   /* Is it in the contiguous initial section of the table? */
   if (sysno < syscall_main_table_size) {
      SyscallTableEntry* sys = &syscall_main_table[sysno];
      if (sys->before == NULL)
         return NULL; /* no entry */
      else
         return sys;
   }

   /* Check if it's one of the out-of-line entries. */
   switch (sysno) {
      case __NR_ARM_set_tls:    return &ste___ARM_set_tls;
      case __NR_ARM_cacheflush: return &ste___ARM_cacheflush;
      default: break;
   }

   /* Can't find a wrapper */
   return NULL;
}

#endif // defined(VGP_arm_linux)

/*--------------------------------------------------------------------*/
/*--- end                                      syswrap-arm-linux.c ---*/
/*--------------------------------------------------------------------*/<|MERGE_RESOLUTION|>--- conflicted
+++ resolved
@@ -109,7 +109,7 @@
 /*Setup child stack */
 "   str     r0, [r1, #-4]!\n"
 "   str     r3, [r1, #-4]!\n"
-"   push {r4,r7}\n" 
+"   push {r4,r7}\n"
 "   mov r0, r2\n" /* arg1: flags */
 /* r1 (arg2) is already our child's stack */
 "   ldr r2, [sp, #12]\n" // parent tid
@@ -140,7 +140,7 @@
 
 // forward declarations
 static SysRes sys_set_tls ( ThreadId tid, Addr tlsptr );
-            
+
 /* ---------------------------------------------------------------------
    More thread stuff
    ------------------------------------------------------------------ */
@@ -149,7 +149,7 @@
 // needs to be cleaned up
 void VG_(cleanup_thread) ( ThreadArchState* arch )
 {
-}  
+}
 
 /* Assigns tlsptr to the guest TPIDRURO.
    If needed for the specific hardware, really executes
@@ -166,11 +166,11 @@
          This emulated value is set by the __NR_ARM_set_tls syscall.
          The emulated value must be read by the kernel helper function
          located at 0xffff0fe0.
-      
+
          The emulated tlsptr is located at 0xffff0ff0
          (so slightly after the kernel helper function).
          Note that applications are not supposed to read this directly.
-      
+
          For compatibility : if there is a hw tls register, the kernel
          will put at 0xffff0fe0 the instructions to read it, so
          as to have old applications calling the kernel helper
@@ -240,7 +240,7 @@
                  unsigned long, prot,  unsigned long, flags,
                  unsigned long, fd,    unsigned long, offset);
 
-   r = ML_(generic_PRE_sys_mmap)( tid, ARG1, ARG2, ARG3, ARG4, ARG5, 
+   r = ML_(generic_PRE_sys_mmap)( tid, ARG1, ARG2, ARG3, ARG4, ARG5,
                                        4096 * (Off64T)ARG6 );
    SET_STATUS_from_SysRes(r);
 }
@@ -360,7 +360,7 @@
       two don't appear to be used by the kernel and are always passed as
       zero by glibc and the third is the first word of the signal mask
       so only 32 signals are supported.
-     
+
       In fact glibc normally uses rt_sigsuspend if it is available as
       that takes a pointer to the signal mask so supports more signals.
     */
@@ -398,57 +398,57 @@
 PRE(sys_ptrace)
 {
    PRINT("sys_ptrace ( %ld, %ld, %#lx, %#lx )", SARG1, SARG2, ARG3, ARG4);
-   PRE_REG_READ4(int, "ptrace", 
+   PRE_REG_READ4(int, "ptrace",
                  long, request, long, pid, long, addr, long, data);
    switch (ARG1) {
    case VKI_PTRACE_PEEKTEXT:
    case VKI_PTRACE_PEEKDATA:
    case VKI_PTRACE_PEEKUSR:
-      PRE_MEM_WRITE( "ptrace(peek)", ARG4, 
+      PRE_MEM_WRITE( "ptrace(peek)", ARG4,
 		     sizeof (long));
       break;
    case VKI_PTRACE_GETREGS:
-      PRE_MEM_WRITE( "ptrace(getregs)", ARG4, 
+      PRE_MEM_WRITE( "ptrace(getregs)", ARG4,
 		     sizeof (struct vki_user_regs_struct));
       break;
    case VKI_PTRACE_GETFPREGS:
-      PRE_MEM_WRITE( "ptrace(getfpregs)", ARG4, 
+      PRE_MEM_WRITE( "ptrace(getfpregs)", ARG4,
 		     sizeof (struct vki_user_fp));
       break;
    case VKI_PTRACE_GETWMMXREGS:
-      PRE_MEM_WRITE( "ptrace(getwmmxregs)", ARG4, 
+      PRE_MEM_WRITE( "ptrace(getwmmxregs)", ARG4,
 		     VKI_IWMMXT_SIZE);
       break;
    case VKI_PTRACE_GETCRUNCHREGS:
-      PRE_MEM_WRITE( "ptrace(getcrunchregs)", ARG4, 
+      PRE_MEM_WRITE( "ptrace(getcrunchregs)", ARG4,
 		     VKI_CRUNCH_SIZE);
       break;
    case VKI_PTRACE_GETVFPREGS:
-      PRE_MEM_WRITE( "ptrace(getvfpregs)", ARG4, 
+      PRE_MEM_WRITE( "ptrace(getvfpregs)", ARG4,
                      sizeof (struct vki_user_vfp) );
       break;
    case VKI_PTRACE_GETHBPREGS:
-      PRE_MEM_WRITE( "ptrace(gethbpregs)", ARG4, 
+      PRE_MEM_WRITE( "ptrace(gethbpregs)", ARG4,
                      sizeof (unsigned long) );
       break;
    case VKI_PTRACE_SETREGS:
-      PRE_MEM_READ( "ptrace(setregs)", ARG4, 
+      PRE_MEM_READ( "ptrace(setregs)", ARG4,
 		     sizeof (struct vki_user_regs_struct));
       break;
    case VKI_PTRACE_SETFPREGS:
-      PRE_MEM_READ( "ptrace(setfpregs)", ARG4, 
+      PRE_MEM_READ( "ptrace(setfpregs)", ARG4,
 		     sizeof (struct vki_user_fp));
       break;
    case VKI_PTRACE_SETWMMXREGS:
-      PRE_MEM_READ( "ptrace(setwmmxregs)", ARG4, 
+      PRE_MEM_READ( "ptrace(setwmmxregs)", ARG4,
 		     VKI_IWMMXT_SIZE);
       break;
    case VKI_PTRACE_SETCRUNCHREGS:
-      PRE_MEM_READ( "ptrace(setcrunchregs)", ARG4, 
+      PRE_MEM_READ( "ptrace(setcrunchregs)", ARG4,
 		     VKI_CRUNCH_SIZE);
       break;
    case VKI_PTRACE_SETVFPREGS:
-      PRE_MEM_READ( "ptrace(setvfpregs)", ARG4, 
+      PRE_MEM_READ( "ptrace(setvfpregs)", ARG4,
                      sizeof (struct vki_user_vfp));
       break;
    case VKI_PTRACE_SETHBPREGS:
@@ -535,7 +535,7 @@
 #define __NR_OABI_SYSCALL_BASE 0x0
 #endif
 
-#define PLAX_(sysno, name)    WRAPPER_ENTRY_X_(arm_linux, sysno, name) 
+#define PLAX_(sysno, name)    WRAPPER_ENTRY_X_(arm_linux, sysno, name)
 #define PLAXY(sysno, name)    WRAPPER_ENTRY_XY(arm_linux, sysno, name)
 
 // This table maps from __NR_xxx syscall numbers (from
@@ -576,7 +576,7 @@
    LINX_(__NR_umount,            sys_oldumount),      // 22
    LINX_(__NR_setuid,            sys_setuid16),       // 23 ## P
    LINX_(__NR_getuid,            sys_getuid16),       // 24 ## P
-//zz 
+//zz
 //zz    //   (__NR_stime,             sys_stime),          // 25 * (SVr4,SVID,X/OPEN)
    PLAXY(__NR_ptrace,            sys_ptrace),         // 26
    GENX_(__NR_alarm,             sys_alarm),          // 27
@@ -600,7 +600,7 @@
    LINXY(__NR_pipe,              sys_pipe),           // 42
    GENXY(__NR_times,             sys_times),          // 43
 //   GENX_(__NR_prof,              sys_ni_syscall),     // 44
-//zz 
+//zz
    GENX_(__NR_brk,               sys_brk),            // 45
    LINX_(__NR_setgid,            sys_setgid16),       // 46
    LINX_(__NR_getgid,            sys_getgid16),       // 47
@@ -618,7 +618,7 @@
    GENX_(__NR_setpgid,           sys_setpgid),        // 57
 //   GENX_(__NR_ulimit,            sys_ni_syscall),     // 58
 //zz    //   (__NR_oldolduname,       sys_olduname),       // 59 Linux -- obsolete
-//zz 
+//zz
    GENX_(__NR_umask,             sys_umask),          // 60
    GENX_(__NR_chroot,            sys_chroot),         // 61
 //zz    //   (__NR_ustat,             sys_ustat)           // 62 SVr4 -- deprecated
@@ -630,13 +630,13 @@
    LINXY(__NR_sigaction,         sys_sigaction),      // 67
 //zz    //   (__NR_sgetmask,          sys_sgetmask),       // 68 */* (ANSI C)
 //zz    //   (__NR_ssetmask,          sys_ssetmask),       // 69 */* (ANSI C)
-//zz 
+//zz
    LINX_(__NR_setreuid,          sys_setreuid16),     // 70
    LINX_(__NR_setregid,          sys_setregid16),     // 71
    PLAX_(__NR_sigsuspend,        sys_sigsuspend),     // 72
    LINXY(__NR_sigpending,        sys_sigpending),     // 73
 //zz    //   (__NR_sethostname,       sys_sethostname),    // 74 */*
-//zz 
+//zz
    GENX_(__NR_setrlimit,         sys_setrlimit),      // 75
    GENXY(__NR_getrlimit,         sys_old_getrlimit),  // 76
    GENXY(__NR_getrusage,         sys_getrusage),      // 77
@@ -648,13 +648,13 @@
 //   PLAX_(__NR_select,            old_select),         // 82
    GENX_(__NR_symlink,           sys_symlink),        // 83
 //zz    //   (__NR_oldlstat,          sys_lstat),          // 84 -- obsolete
-//zz 
+//zz
    GENXY(__NR_readlink,          sys_readlink),       // 85
 //zz    //   (__NR_uselib,            sys_uselib),         // 86 */Linux
 //zz    //   (__NR_swapon,            sys_swapon),         // 87 */Linux
 //zz    //   (__NR_reboot,            sys_reboot),         // 88 */Linux
 //zz    //   (__NR_readdir,           old_readdir),        // 89 -- superseded
-//zz 
+//zz
 //   _____(__NR_mmap,              old_mmap),           // 90
    GENXY(__NR_munmap,            sys_munmap),         // 91
    GENX_(__NR_truncate,          sys_truncate),       // 92
@@ -678,14 +678,14 @@
    GENXY(__NR_lstat,             sys_newlstat),       // 107
    GENXY(__NR_fstat,             sys_newfstat),       // 108
 //zz    //   (__NR_olduname,          sys_uname),          // 109 -- obsolete
-//zz 
+//zz
 //   GENX_(__NR_iopl,              sys_iopl),           // 110
    LINX_(__NR_vhangup,           sys_vhangup),        // 111
 //   GENX_(__NR_idle,              sys_ni_syscall),     // 112
 // PLAXY(__NR_vm86old,           sys_vm86old),        // 113 __NR_syscall... weird
    GENXY(__NR_wait4,             sys_wait4),          // 114
-//zz 
-//zz    //   (__NR_swapoff,           sys_swapoff),        // 115 */Linux 
+//zz
+//zz    //   (__NR_swapoff,           sys_swapoff),        // 115 */Linux
    LINXY(__NR_sysinfo,           sys_sysinfo),        // 116
 //   _____(__NR_ipc,               sys_ipc),            // 117
    GENX_(__NR_fsync,             sys_fsync),          // 118
@@ -696,27 +696,27 @@
    GENXY(__NR_uname,             sys_newuname),       // 122
 //   PLAX_(__NR_modify_ldt,        sys_modify_ldt),     // 123
    LINXY(__NR_adjtimex,          sys_adjtimex),       // 124
-//zz 
+//zz
    GENXY(__NR_mprotect,          sys_mprotect),       // 125
    LINXY(__NR_sigprocmask,       sys_sigprocmask),    // 126
 //zz    // Nb: create_module() was removed 2.4-->2.6
 //   GENX_(__NR_create_module,     sys_ni_syscall),     // 127
    LINX_(__NR_init_module,       sys_init_module),    // 128
    LINX_(__NR_delete_module,     sys_delete_module),  // 129
-//zz 
+//zz
 //zz    // Nb: get_kernel_syms() was removed 2.4-->2.6
 //   GENX_(__NR_get_kernel_syms,   sys_ni_syscall),     // 130
    LINX_(__NR_quotactl,          sys_quotactl),       // 131
    GENX_(__NR_getpgid,           sys_getpgid),        // 132
    GENX_(__NR_fchdir,            sys_fchdir),         // 133
 //zz    //   (__NR_bdflush,           sys_bdflush),        // 134 */Linux
-//zz 
+//zz
 //zz    //   (__NR_sysfs,             sys_sysfs),          // 135 SVr4
    LINX_(__NR_personality,       sys_personality),    // 136
 //   GENX_(__NR_afs_syscall,       sys_ni_syscall),     // 137
    LINX_(__NR_setfsuid,          sys_setfsuid16),     // 138
    LINX_(__NR_setfsgid,          sys_setfsgid16),     // 139
- 
+
    LINXY(__NR__llseek,           sys_llseek),         // 140
    GENXY(__NR_getdents,          sys_getdents),       // 141
    GENX_(__NR__newselect,        sys_select),         // 142
@@ -752,11 +752,11 @@
 //   GENX_(__NR_query_module,      sys_ni_syscall),     // 167
    GENXY(__NR_poll,              sys_poll),           // 168
 //zz    //   (__NR_nfsservctl,        sys_nfsservctl),     // 169 */Linux
-//zz 
+//zz
    LINX_(__NR_setresgid,         sys_setresgid16),    // 170
    LINXY(__NR_getresgid,         sys_getresgid16),    // 171
    LINXY(__NR_prctl,             sys_prctl),          // 172
-   PLAX_(__NR_rt_sigreturn,      sys_rt_sigreturn),   // 173 
+   PLAX_(__NR_rt_sigreturn,      sys_rt_sigreturn),   // 173
    LINXY(__NR_rt_sigaction,      sys_rt_sigaction),   // 174
 
    LINXY(__NR_rt_sigprocmask,    sys_rt_sigprocmask), // 175
@@ -783,7 +783,7 @@
    PLAX_(__NR_mmap2,             sys_mmap2),          // 192
    GENX_(__NR_truncate64,        sys_truncate64),     // 193
    GENX_(__NR_ftruncate64,       sys_ftruncate64),    // 194
-   
+
    PLAXY(__NR_stat64,            sys_stat64),         // 195
    PLAXY(__NR_lstat64,           sys_lstat64),        // 196
    PLAXY(__NR_fstat64,           sys_fstat64),        // 197
@@ -907,12 +907,12 @@
    LINXY(__NR_getsockopt,        sys_getsockopt),     // 295
    LINX_(__NR_sendmsg,           sys_sendmsg),        // 296
    LINXY(__NR_recvmsg,           sys_recvmsg),        // 297
-   LINX_(__NR_semop,             sys_semop),          // 298 
+   LINX_(__NR_semop,             sys_semop),          // 298
    LINX_(__NR_semget,            sys_semget),         // 299
    LINXY(__NR_semctl,            sys_semctl),         // 300
-   LINX_(__NR_msgget,            sys_msgget),         
-   LINX_(__NR_msgsnd,            sys_msgsnd),          
-   LINXY(__NR_msgrcv,            sys_msgrcv),         
+   LINX_(__NR_msgget,            sys_msgget),
+   LINX_(__NR_msgsnd,            sys_msgsnd),
+   LINXY(__NR_msgrcv,            sys_msgrcv),
    LINXY(__NR_msgctl,            sys_msgctl),         // 304
    LINX_(__NR_semtimedop,        sys_semtimedop),     // 312
 
@@ -939,13 +939,13 @@
    LINX_(__NR_linkat,       sys_linkat),           // 303
    LINX_(__NR_symlinkat,    sys_symlinkat),        // 304
 
-   LINXY(__NR_readlinkat,    sys_readlinkat),       // 
+   LINXY(__NR_readlinkat,    sys_readlinkat),       //
    LINX_(__NR_fchmodat,       sys_fchmodat),         //
    LINX_(__NR_faccessat,    sys_faccessat),        //
    LINXY(__NR_shmat,             sys_shmat),       //305
-   LINXY(__NR_shmdt,             sys_shmdt),          //306 
-   LINX_(__NR_shmget,            sys_shmget),         //307 
-   LINXY(__NR_shmctl,            sys_shmctl),         // 308 
+   LINXY(__NR_shmdt,             sys_shmdt),          //306
+   LINX_(__NR_shmget,            sys_shmget),         //307
+   LINXY(__NR_shmctl,            sys_shmctl),         // 308
 //   LINX_(__NR_pselect6,       sys_pselect6),         //
 
    LINX_(__NR_unshare,       sys_unshare),          // 310
@@ -968,7 +968,7 @@
 
    ///////////////
 
-   // JRS 2010-Jan-03: I believe that all the numbers listed 
+   // JRS 2010-Jan-03: I believe that all the numbers listed
    // in comments in the table prior to this point (eg "// 326",
    // etc) are bogus since it looks to me like they are copied
    // verbatim from syswrap-x86-linux.c and they certainly do not
@@ -1068,13 +1068,10 @@
 
    LINXY(__NR_epoll_pwait2,      sys_epoll_pwait2),      // 441
 
-<<<<<<< HEAD
-=======
    LINXY(__NR_landlock_create_ruleset, sys_landlock_create_ruleset), // 444
    LINX_(__NR_landlock_add_rule,       sys_landlock_add_rule),       // 445
    LINX_(__NR_landlock_restrict_self,  sys_landlock_restrict_self),  // 446
 
->>>>>>> 69bc6d7c
    LINX_(__NR_fchmodat2,         sys_fchmodat2),         // 452
 };
 
