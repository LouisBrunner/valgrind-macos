--- conflicted
+++ resolved
@@ -781,14 +781,10 @@
       SY(SYS_poll, &fds, 1, 1); SUCC;
    }
 
-<<<<<<< HEAD
-#if defined(SYS_freebsd7___semctl)
-=======
 // On aarch64 this is defined in the header but
 // the kernel returns ENOSYS
 // The aarch64 port postdates FreeBSD 7
 #if defined(SYS_freebsd7___semctl) && !defined(VGP_arm64_freebsd)
->>>>>>> e0243e60
    /* SYS_freebsd7___semctl       220 */
    GO(SYS_freebsd7___semctl, "(IPC_STAT) 4s 1m");
    SY(SYS_freebsd7___semctl, x0, x0, x0+IPC_STAT, x0+1); FAIL;
@@ -807,11 +803,7 @@
 
    /* unimpl semconfig            223 */
 
-<<<<<<< HEAD
-#if defined(SYS_freebsd7_msgctl)
-=======
 #if defined(SYS_freebsd7_msgctl) && !defined(VGP_arm64_freebsd)
->>>>>>> e0243e60
    /* SYS_freebsd7_msgctl         224 */
    GO(SYS_freebsd7_msgctl, "(set) 3s 1m");
    SY(SYS_freebsd7_msgctl, x0, x0+1, x0); FAIL;
@@ -836,11 +828,7 @@
    GO(SYS_shmat, "3s 0m");
    SY(SYS_shmat, x0, x0, x0); FAIL;
 
-<<<<<<< HEAD
-#if defined(SYS_freebsd7_shmctl)
-=======
 #if defined(SYS_freebsd7_shmctl) && !defined(VGP_arm64_freebsd)
->>>>>>> e0243e60
    /* SYS_freebsd7_shmctl         229 */
    GO(SYS_freebsd7_shmctl, "3s 0m");
    SY(SYS_freebsd7_shmctl, x0, x0, x0); FAIL;
