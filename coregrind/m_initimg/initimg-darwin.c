--- conflicted
+++ resolved
@@ -145,11 +145,7 @@
       paths.  We might not need the space for vgpreload_<tool>.so, but it
       doesn't hurt to over-allocate briefly.  The 16s are just cautious
       slop. */
-<<<<<<< HEAD
-   Int preload_core_path_len = vglib_len + sizeof(preload_core)
-=======
    Int preload_core_path_len = vglib_len + VG_(strlen)(preload_core)
->>>>>>> 7c079ba1
                                          + sizeof(VG_PLATFORM) + 16;
    Int preload_tool_path_len = vglib_len + VG_(strlen)(toolname)
                                          + sizeof(VG_PLATFORM) + 16;
