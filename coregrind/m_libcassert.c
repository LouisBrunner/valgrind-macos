
/*--------------------------------------------------------------------*/
/*--- Assertions and panics.                        m_libcassert.c ---*/
/*--------------------------------------------------------------------*/
 
/*
   This file is part of Valgrind, a dynamic binary instrumentation
   framework.

   Copyright (C) 2000-2017 Julian Seward 
      jseward@acm.org

   This program is free software; you can redistribute it and/or
   modify it under the terms of the GNU General Public License as
   published by the Free Software Foundation; either version 2 of the
   License, or (at your option) any later version.

   This program is distributed in the hope that it will be useful, but
   WITHOUT ANY WARRANTY; without even the implied warranty of
   MERCHANTABILITY or FITNESS FOR A PARTICULAR PURPOSE.  See the GNU
   General Public License for more details.

   You should have received a copy of the GNU General Public License
   along with this program; if not, see <http://www.gnu.org/licenses/>.

   The GNU General Public License is contained in the file COPYING.
*/

#include "pub_core_basics.h"
#include "pub_core_vki.h"
#include "pub_core_vkiscnums.h"
#include "pub_core_threadstate.h"
#include "pub_core_gdbserver.h"
#include "pub_core_aspacemgr.h"
#include "pub_core_libcbase.h"
#include "pub_core_libcassert.h"
#include "pub_core_libcprint.h"
#include "pub_core_libcproc.h"      // For VG_(gettid)()
#include "pub_core_machine.h"
#include "pub_core_stacks.h"
#include "pub_core_stacktrace.h"
#include "pub_core_syscall.h"
#include "pub_core_syswrap.h"
#include "pub_core_tooliface.h"     // For VG_(details).{name,bug_reports_to}
#include "pub_core_options.h"       // For VG_(clo_xml)

/* ---------------------------------------------------------------------
   Assertery.
   ------------------------------------------------------------------ */

#if defined(VGP_x86_linux) || defined(VGP_x86_darwin) \
    || defined(VGP_x86_solaris) || defined(VGP_x86_freebsd)
#  define GET_STARTREGS(srP)                              \
      { UInt eip, esp, ebp;                               \
        __asm__ __volatile__(                             \
           "call 0f;"                                     \
           "0: popl %0;"                                  \
           "movl %%esp, %1;"                              \
           "movl %%ebp, %2;"                              \
           : "=r" (eip), "=r" (esp), "=r" (ebp)           \
           : /* reads none */                             \
           : "memory"                                     \
        );                                                \
        (srP)->r_pc = (ULong)eip;                         \
        (srP)->r_sp = (ULong)esp;                         \
        (srP)->misc.X86.r_ebp = ebp;                      \
      }
#elif defined(VGP_amd64_linux) || defined(VGP_amd64_darwin) \
      || defined(VGP_amd64_solaris) || defined(VGP_amd64_freebsd)
#  define GET_STARTREGS(srP)                              \
      { ULong rip, rsp, rbp;                              \
        __asm__ __volatile__(                             \
           "leaq 0(%%rip), %0;"                           \
           "movq %%rsp, %1;"                              \
           "movq %%rbp, %2;"                              \
           : "=r" (rip), "=r" (rsp), "=r" (rbp)           \
           : /* reads none */                             \
           : "memory"                                     \
        );                                                \
        (srP)->r_pc = rip;                                \
        (srP)->r_sp = rsp;                                \
        (srP)->misc.AMD64.r_rbp = rbp;                    \
      }
#elif defined(VGP_ppc32_linux)
#  define GET_STARTREGS(srP)                              \
      { UInt cia, r1, lr;                                 \
        __asm__ __volatile__(                             \
           "mflr 0;"                   /* r0 = lr */      \
           "bl 0f;"                    /* lr = pc */      \
           "0:\n"                                         \
           "mflr %0;"                  /* %0 = pc */      \
           "mtlr 0;"                   /* restore lr */   \
           "mr %1,1;"                  /* %1 = r1 */      \
           "mr %2,0;"                  /* %2 = lr */      \
           : "=r" (cia), "=r" (r1), "=r" (lr)             \
           : /* reads none */                             \
           : "r0" /* trashed */                           \
        );                                                \
        (srP)->r_pc = (ULong)cia;                         \
        (srP)->r_sp = (ULong)r1;                          \
        (srP)->misc.PPC32.r_lr = lr;                      \
      }
#elif defined(VGP_ppc64be_linux) || defined(VGP_ppc64le_linux)
#  define GET_STARTREGS(srP)                              \
      { ULong cia, r1, lr;                                \
        __asm__ __volatile__(                             \
           "mflr 0;"                   /* r0 = lr */      \
           "bl 0f;"                    /* lr = pc */      \
           "0:\n"                                         \
           "mflr %0;"                  /* %0 = pc */      \
           "mtlr 0;"                   /* restore lr */   \
           "mr %1,1;"                  /* %1 = r1 */      \
           "mr %2,0;"                  /* %2 = lr */      \
           : "=r" (cia), "=r" (r1), "=r" (lr)             \
           : /* reads none */                             \
           : "r0" /* trashed */                           \
        );                                                \
        (srP)->r_pc = cia;                                \
        (srP)->r_sp = r1;                                 \
        (srP)->misc.PPC64.r_lr = lr;                      \
      }
#elif defined(VGP_arm_linux)
#  define GET_STARTREGS(srP)                              \
      { UInt block[6];                                    \
        __asm__ __volatile__(                             \
           "str r15, [%0, #+0];"                          \
           "str r14, [%0, #+4];"                          \
           "str r13, [%0, #+8];"                          \
           "str r12, [%0, #+12];"                         \
           "str r11, [%0, #+16];"                         \
           "str r7,  [%0, #+20];"                         \
           : /* out */                                    \
           : /* in */ "r"(&block[0])                      \
           : /* trash */ "memory"                         \
        );                                                \
        (srP)->r_pc = block[0] - 8;                       \
        (srP)->misc.ARM.r14 = block[1];                   \
        (srP)->r_sp = block[2];                           \
        (srP)->misc.ARM.r12 = block[3];                   \
        (srP)->misc.ARM.r11 = block[4];                   \
        (srP)->misc.ARM.r7  = block[5];                   \
      }
<<<<<<< HEAD
#elif defined(VGP_arm64_linux) || defined(VGP_arm64_darwin)
=======
#elif defined(VGP_arm64_linux) || defined(VGP_arm64_freebsd)
>>>>>>> 7c079ba1
#  define GET_STARTREGS(srP)                              \
      { ULong block[4];                                   \
        __asm__ __volatile__(                             \
           "adr x19, 0;"                                  \
           "str x19, [%0, #+0];"   /* pc */               \
           "mov x19, sp;"                                 \
           "str x19, [%0, #+8];"   /* sp */               \
           "str x29, [%0, #+16];"  /* fp */               \
           "str x30, [%0, #+24];"  /* lr */               \
           : /* out */                                    \
           : /* in */ "r"(&block[0])                      \
           : /* trash */ "memory","x19"                   \
        );                                                \
        (srP)->r_pc = block[0];                           \
        (srP)->r_sp = block[1];                           \
        (srP)->misc.ARM64.x29 = block[2];                 \
        (srP)->misc.ARM64.x30 = block[3];                 \
      }
#elif defined(VGP_s390x_linux)
#  define GET_STARTREGS(srP)                              \
      { ULong ia;                                         \
        ULong block[11];                                  \
        __asm__ __volatile__(                             \
           "bras %0, 0f;"                                 \
           "0: "                                          \
           "stg %%r15, 0(%1);"                            \
           "stg %%r11, 8(%1);"                            \
           "stg %%r14, 16(%1);"                           \
           "std %%f0, 24(%1);"                            \
           "std %%f1, 32(%1);"                            \
           "std %%f2, 40(%1);"                            \
           "std %%f3, 48(%1);"                            \
           "std %%f4, 56(%1);"                            \
           "std %%f5, 64(%1);"                            \
           "std %%f6, 72(%1);"                            \
           "std %%f7, 80(%1);"                            \
           : /* out */   "=r" (ia)                        \
           : /* in */    "a" (&block[0])                  \
           : /* trash */ "memory"                         \
        );                                                \
        (srP)->r_pc = ia;                                 \
        (srP)->r_sp = block[0];                           \
        (srP)->misc.S390X.r_fp = block[1];                \
        (srP)->misc.S390X.r_lr = block[2];                \
        (srP)->misc.S390X.r_f0 = block[3];                \
        (srP)->misc.S390X.r_f1 = block[4];                \
        (srP)->misc.S390X.r_f2 = block[5];                \
        (srP)->misc.S390X.r_f3 = block[6];                \
        (srP)->misc.S390X.r_f4 = block[7];                \
        (srP)->misc.S390X.r_f5 = block[8];                \
        (srP)->misc.S390X.r_f6 = block[9];                \
        (srP)->misc.S390X.r_f7 = block[10];               \
      }
#elif defined(VGP_mips32_linux)
#  define GET_STARTREGS(srP)                              \
      { UInt pc, sp, fp, ra, gp;                          \
      asm("move $8, $31;"             /* t0 = ra */       \
          "bal 0f;"                   /* ra = pc */       \
          "0:\n"                                          \
          "move %0, $31;"                                 \
          "move $31, $8;"             /* restore lr */    \
          "move %1, $29;"                                 \
          "move %2, $30;"                                 \
          "move %3, $31;"                                 \
          "move %4, $28;"                                 \
          : "=r" (pc),                                    \
            "=r" (sp),                                    \
            "=r" (fp),                                    \
            "=r" (ra),                                    \
            "=r" (gp)                                     \
          : /* reads none */                              \
          : "$8" /* trashed */ );                         \
        (srP)->r_pc = (ULong)pc - 8;                      \
        (srP)->r_sp = (ULong)sp;                          \
        (srP)->misc.MIPS32.r30 = (ULong)fp;               \
        (srP)->misc.MIPS32.r31 = (ULong)ra;               \
        (srP)->misc.MIPS32.r28 = (ULong)gp;               \
      }
#elif defined(VGP_mips64_linux)
#  define GET_STARTREGS(srP)                              \
      { ULong pc, sp, fp, ra, gp;                         \
      asm("move $8, $31;"             /* t0 = ra */       \
          "bal 0f;"                   /* ra = pc */       \
          "0:\n"                                          \
          "move %0, $31;"                                 \
          "move $31, $8;"             /* restore lr */    \
          "move %1, $29;"                                 \
          "move %2, $30;"                                 \
          "move %3, $31;"                                 \
          "move %4, $28;"                                 \
          : "=r" (pc),                                    \
            "=r" (sp),                                    \
            "=r" (fp),                                    \
            "=r" (ra),                                    \
            "=r" (gp)                                     \
          : /* reads none */                              \
          : "$8" /* trashed */ );                         \
        (srP)->r_pc = (ULong)pc - 8;                      \
        (srP)->r_sp = (ULong)sp;                          \
        (srP)->misc.MIPS64.r30 = (ULong)fp;               \
        (srP)->misc.MIPS64.r31 = (ULong)ra;               \
        (srP)->misc.MIPS64.r28 = (ULong)gp;               \
      }
#elif defined(VGP_nanomips_linux)
#  define GET_STARTREGS(srP)                              \
      { UInt pc=0, sp=0, fp=0, ra=0, gp=0;                \
      asm("addiupc[32] %0, -4          \n\t"              \
          "move %1, $sp                \n\t"              \
          "move %2, $fp                \n\t"              \
          "move %3, $ra                \n\t"              \
          "move %4, $gp                \n\t"              \
          : "=r" (pc),                                    \
            "=r" (sp),                                    \
            "=r" (fp),                                    \
            "=r" (ra),                                    \
            "=r" (gp)                                     \
          );                                              \
        (srP)->r_pc = (UInt)pc;                           \
        (srP)->r_sp = (UInt)sp;                           \
        (srP)->misc.MIPS32.r30 = (UInt)fp;                \
        (srP)->misc.MIPS32.r31 = (UInt)ra;                \
        (srP)->misc.MIPS32.r28 = (UInt)gp;                \
      }
#else
#  error Unknown platform
#endif

#define BACKTRACE_DEPTH    100         // nice and deep!

__attribute__ ((__noreturn__))
static void exit_wrk( Int status, Bool gdbserver_call_allowed)
{
   static Bool exit_called = False;
   // avoid recursive exit during gdbserver call.

   if (gdbserver_call_allowed && !exit_called) {
      const ThreadId atid = 1; // Arbitrary tid used to call/terminate gdbsrv.
      exit_called = True;
      if (status != 0 
          && VgdbStopAtiS(VgdbStopAt_ValgrindAbExit, VG_(clo_vgdb_stop_at))) {
         if (VG_(gdbserver_init_done)()) {
            if (!(VG_(clo_launched_with_multi)))
               VG_(umsg)("(action at valgrind abnormal exit) vgdb me ... \n");
            VG_(gdbserver) (atid);
         } else {
            VG_(umsg)("(action at valgrind abnormal exit)\n"
                      "valgrind exit is too early => vgdb not yet usable\n");
         }
      }
      if (VG_(gdbserver_init_done)()) {
         // Always terminate the gdbserver when Valgrind exits, so as
         // to e.g. cleanup the FIFOs.
         VG_(gdbserver_exit) (atid,
                              status == 0 ? VgSrc_ExitProcess : VgSrc_FatalSig);
      }
   }
   exit_called = True;

   VG_(exit_now) (status);
}

/* Call the appropriate system call and nothing else. This function should
   be called in places where the dependencies of VG_(exit) need to be
   avoided. */
__attribute__ ((__noreturn__))
void VG_(exit_now)( Int status )
{
#if defined(VGO_linux)
   (void)VG_(do_syscall1)(__NR_exit_group, status );
#elif defined(VGO_darwin) || defined(VGO_solaris) || defined(VGO_freebsd)
   (void)VG_(do_syscall1)(__NR_exit, status );
#else
#  error Unknown OS
#endif
   /*NOTREACHED*/
   // We really shouldn't reach here.  Just in case we do, use some very crude
   // methods to force abort
   __builtin_trap();
   *(volatile Int*)0 = 'x';
}

/* Pull down the entire world */
void VG_(exit)( Int status )
{
   exit_wrk (status, True);
}

/* Pull down the entire world */
void VG_(client_exit)( Int status )
{
   exit_wrk (status, False);
}

static void print_thread_state (Bool stack_usage,
                                const HChar* prefix, ThreadId i)
{
   VgStack *stack
      = (VgStack*)VG_(threads)[i].os_state.valgrind_stack_base;
   HChar syscallno[50];
   // must be large enough for VG_SYSNUM_STRING result + 10.

   if (VG_(is_in_syscall) (i))
      VG_(sprintf)(syscallno, " syscall %s",
                   VG_SYSNUM_STRING(VG_(is_in_syscall_no)(i)));
   else
      syscallno[0] = 0;
   VG_(printf)("\n%sThread %u: status = %s%s (lwpid %d)\n", prefix, i,
               VG_(name_of_ThreadStatus)(VG_(threads)[i].status),
               syscallno,
               VG_(threads)[i].os_state.lwpid);
   if (VG_(threads)[i].status != VgTs_Empty)
      VG_(get_and_pp_StackTrace)( i, BACKTRACE_DEPTH );
   if (stack_usage && VG_(threads)[i].client_stack_highest_byte != 0 ) {
      Addr start, end;

      start = end = 0;
      VG_(stack_limits)(VG_(get_SP)(i), &start, &end);
      if (start != end)
         VG_(printf)("%sclient stack range: [%p %p] client SP: %p\n",
                     prefix,
                     (void*)start, (void*)end, (void*)VG_(get_SP)(i));
      else
         VG_(printf)("%sclient stack range: ??????? client SP: %p\n",
                     prefix,
                     (void*)VG_(get_SP)(i));
   }
   if (stack_usage && stack != 0) {
      Addr stack_low_addr = VG_(am_valgrind_stack_low_addr) (stack);

      VG_(printf)
         ("%svalgrind stack range: [%p %p] top usage: %lu of %lu\n",
          prefix,
          (void*)stack_low_addr,
          (void*)(stack_low_addr + VG_(clo_valgrind_stacksize) - 1),
          VG_(clo_valgrind_stacksize)
          - VG_(am_get_VgStack_unused_szB) (stack,
                                            VG_(clo_valgrind_stacksize)),
          (SizeT) VG_(clo_valgrind_stacksize));
   }
}

// Print the scheduler status.
static void show_sched_status_wrk ( Bool host_stacktrace,
                                    Bool stack_usage,
                                    Bool exited_threads,
                                    const UnwindStartRegs* startRegsIN)
{
   Int i; 
   if (host_stacktrace) {
      const Bool save_clo_xml = VG_(clo_xml);
      Addr stacktop;
      Addr ips[BACKTRACE_DEPTH];
      Int  n_ips;
      ThreadState *tst 
         = VG_(get_ThreadState)( VG_(lwpid_to_vgtid_dead_ok)(VG_(gettid)()));
 
      // If necessary, fake up an ExeContext which is of our actual real CPU
      // state.  Could cause problems if we got the panic/exception within the
      // execontext/stack dump/symtab code.  But it's better than nothing.
      UnwindStartRegs startRegs;
      VG_(memset)(&startRegs, 0, sizeof(startRegs));
      
      if (startRegsIN == NULL) {
         GET_STARTREGS(&startRegs);
      } else {
         startRegs = *startRegsIN;
      }
 
      stacktop = tst->os_state.valgrind_stack_init_SP;

      n_ips = 
         VG_(get_StackTrace_wrk)(
            0/*tid is unknown*/, 
            ips, BACKTRACE_DEPTH, 
            NULL/*array to dump SP values in*/,
            NULL/*array to dump FP values in*/,
            &startRegs, stacktop
         );
      VG_(printf)("\nhost stacktrace:\n"); 
      VG_(clo_xml) = False;
      VG_(pp_StackTrace) (VG_(current_DiEpoch)(), ips, n_ips);
      VG_(clo_xml) = save_clo_xml;
   }

   VG_(printf)("\nsched status:\n"); 
   if (VG_(threads) == NULL) {
      VG_(printf)("  scheduler not yet initialised\n");
   } else {
      VG_(printf)("  running_tid=%u\n", VG_(get_running_tid)());
      for (i = 1; i < VG_N_THREADS; i++) {
         VgStack *stack 
            = (VgStack*)VG_(threads)[i].os_state.valgrind_stack_base;
         /* If a thread slot was never used (yet), valgrind_stack_base is 0.
            If a thread slot is used by a thread or was used by a thread which
            has exited, then valgrind_stack_base points to the stack base. */
         if (VG_(threads)[i].status == VgTs_Empty
             && (!exited_threads || stack == 0)) continue;
         print_thread_state(stack_usage, "", i);
         if (VG_(inner_threads) != NULL) {
            /* An inner V has informed us (the outer) of its thread array.
               Report the inner guest stack trace. */
            UInt inner_tid;

            for (inner_tid = 1; inner_tid < VG_N_THREADS; inner_tid++) {
               if (VG_(threads)[i].os_state.lwpid 
                   == VG_(inner_threads)[inner_tid].os_state.lwpid) {
                  ThreadState* save_outer_vg_threads = VG_(threads);

                  VG_(threads) = VG_(inner_threads);
                  print_thread_state(stack_usage, "INNER ", inner_tid);
                  VG_(threads) = save_outer_vg_threads;
                  break;
               }
            }
         }
      }
   }
   VG_(printf)("\n");
}

void VG_(show_sched_status) ( Bool host_stacktrace,
                              Bool stack_usage,
                              Bool exited_threads)
{
   show_sched_status_wrk (host_stacktrace,
                          stack_usage,
                          exited_threads,
                          NULL);
}

__attribute__ ((noreturn))
static void report_and_quit ( const HChar* report,
                              const UnwindStartRegs* startRegsIN )
{
   show_sched_status_wrk (True,  // host_stacktrace
                          True,  // stack_usage
                          False, // exited_threads
                          startRegsIN);
   VG_(printf)(
      "\n"
      "Note: see also the FAQ in the source distribution.\n"
      "It contains workarounds to several common problems.\n"
      "In particular, if Valgrind aborted or crashed after\n"
      "identifying problems in your program, there's a good chance\n"
      "that fixing those problems will prevent Valgrind aborting or\n"
      "crashing, especially if it happened in m_mallocfree.c.\n"
      "\n"
      "If that doesn't help, please report this bug to: %s\n\n"
      "In the bug report, send all the above text, the valgrind\n"
      "version, and what OS and version you are using.  Thanks.\n\n",
      report);
   VG_(exit)(1);
}

void VG_(assert_fail) ( Bool isCore, const HChar* expr, const HChar* file, 
                        Int line, const HChar* fn, const HChar* format, ... )
{
   va_list vargs, vargs_copy;
   const HChar* component;
   const HChar* bugs_to;
   UInt written;

   static Bool entered = False;
   if (entered) 
      VG_(exit)(2);
   entered = True;

   if (isCore) {
      component = "valgrind";
      bugs_to   = VG_BUGS_TO;
   } else { 
      component = VG_(details).name;
      bugs_to   = VG_(details).bug_reports_to;
   }

   if (VG_(clo_xml))
      VG_(printf_xml)("</valgrindoutput>\n");

   // Treat vg_assert2(0, "foo") specially, as a panicky abort
   if (VG_STREQ(expr, "0")) {
      VG_(printf)("\n%s: %s:%d (%s): the 'impossible' happened.\n",
                  component, file, line, fn );
   } else {
      VG_(printf)("\n%s: %s:%d (%s): Assertion '%s' failed.\n",
                  component, file, line, fn, expr );
   }

   /* Check whether anything will be written */
   HChar buf[5];
   va_start(vargs, format);
   va_copy(vargs_copy, vargs);
   written = VG_(vsnprintf) ( buf, sizeof(buf), format, vargs );
   va_end(vargs);

   if (written > 0) {
      VG_(printf)("%s: ", component);
      VG_(vprintf)(format, vargs_copy);
      VG_(printf)("\n");
   }

   report_and_quit(bugs_to, NULL);
}

__attribute__ ((noreturn))
static void panic ( const HChar* name, const HChar* report, const HChar* str,
                    const UnwindStartRegs* startRegs )
{
   if (VG_(clo_xml))
      VG_(printf_xml)("</valgrindoutput>\n");
   VG_(printf)("\n%s: the 'impossible' happened:\n   %s\n", name, str);
   report_and_quit(report, startRegs);
}

void VG_(core_panic_at) ( const HChar* str, const UnwindStartRegs* startRegs )
{
   panic("valgrind", VG_BUGS_TO, str, startRegs);
}

void VG_(core_panic) ( const HChar* str )
{
   VG_(core_panic_at)(str, NULL);
}

void VG_(tool_panic) ( const HChar* str )
{
   panic(VG_(details).name, VG_(details).bug_reports_to, str, NULL);
}

/* Print some helpful-ish text about unimplemented things, and give up. */
void VG_(unimplemented) ( const HChar* format, ... )
{
   va_list vargs;
   HChar msg[256];

   va_start(vargs, format);
   VG_(vsnprintf)(msg, sizeof(msg), format, vargs);
   va_end(vargs);

   if (VG_(clo_xml))
      VG_(printf_xml)("</valgrindoutput>\n");
   VG_(umsg)("\n");
   VG_(umsg)("Valgrind detected that your program requires\n");
   VG_(umsg)("the following unimplemented functionality:\n");
   VG_(umsg)("   %s\n", msg);
   VG_(umsg)("This may be because the functionality is hard to implement,\n");
   VG_(umsg)("or because no reasonable program would behave this way,\n");
   VG_(umsg)("or because nobody has yet needed it.  "
             "In any case, let us know at\n");
   VG_(umsg)("%s and/or try to work around the problem, if you can.\n",
             VG_BUGS_TO);
   VG_(umsg)("\n");
   VG_(umsg)("Valgrind has to exit now.  Sorry.  Bye!\n");
   VG_(umsg)("\n");
   VG_(show_sched_status)(False,  // host_stacktrace
                          False,  // stack_usage
                          False); // exited_threads
   VG_(exit)(1);
}

/*--------------------------------------------------------------------*/
/*--- end                                                          ---*/
/*--------------------------------------------------------------------*/<|MERGE_RESOLUTION|>--- conflicted
+++ resolved
@@ -2,12 +2,12 @@
 /*--------------------------------------------------------------------*/
 /*--- Assertions and panics.                        m_libcassert.c ---*/
 /*--------------------------------------------------------------------*/
- 
+
 /*
    This file is part of Valgrind, a dynamic binary instrumentation
    framework.
 
-   Copyright (C) 2000-2017 Julian Seward 
+   Copyright (C) 2000-2017 Julian Seward
       jseward@acm.org
 
    This program is free software; you can redistribute it and/or
@@ -140,11 +140,7 @@
         (srP)->misc.ARM.r11 = block[4];                   \
         (srP)->misc.ARM.r7  = block[5];                   \
       }
-<<<<<<< HEAD
-#elif defined(VGP_arm64_linux) || defined(VGP_arm64_darwin)
-=======
-#elif defined(VGP_arm64_linux) || defined(VGP_arm64_freebsd)
->>>>>>> 7c079ba1
+#elif defined(VGP_arm64_linux) || defined(VGP_arm64_darwin) || defined(VGP_arm64_freebsd)
 #  define GET_STARTREGS(srP)                              \
       { ULong block[4];                                   \
         __asm__ __volatile__(                             \
@@ -283,7 +279,7 @@
    if (gdbserver_call_allowed && !exit_called) {
       const ThreadId atid = 1; // Arbitrary tid used to call/terminate gdbsrv.
       exit_called = True;
-      if (status != 0 
+      if (status != 0
           && VgdbStopAtiS(VgdbStopAt_ValgrindAbExit, VG_(clo_vgdb_stop_at))) {
          if (VG_(gdbserver_init_done)()) {
             if (!(VG_(clo_launched_with_multi)))
@@ -392,50 +388,50 @@
                                     Bool exited_threads,
                                     const UnwindStartRegs* startRegsIN)
 {
-   Int i; 
+   Int i;
    if (host_stacktrace) {
       const Bool save_clo_xml = VG_(clo_xml);
       Addr stacktop;
       Addr ips[BACKTRACE_DEPTH];
       Int  n_ips;
-      ThreadState *tst 
+      ThreadState *tst
          = VG_(get_ThreadState)( VG_(lwpid_to_vgtid_dead_ok)(VG_(gettid)()));
- 
+
       // If necessary, fake up an ExeContext which is of our actual real CPU
       // state.  Could cause problems if we got the panic/exception within the
       // execontext/stack dump/symtab code.  But it's better than nothing.
       UnwindStartRegs startRegs;
       VG_(memset)(&startRegs, 0, sizeof(startRegs));
-      
+
       if (startRegsIN == NULL) {
          GET_STARTREGS(&startRegs);
       } else {
          startRegs = *startRegsIN;
       }
- 
+
       stacktop = tst->os_state.valgrind_stack_init_SP;
 
-      n_ips = 
+      n_ips =
          VG_(get_StackTrace_wrk)(
-            0/*tid is unknown*/, 
-            ips, BACKTRACE_DEPTH, 
+            0/*tid is unknown*/,
+            ips, BACKTRACE_DEPTH,
             NULL/*array to dump SP values in*/,
             NULL/*array to dump FP values in*/,
             &startRegs, stacktop
          );
-      VG_(printf)("\nhost stacktrace:\n"); 
+      VG_(printf)("\nhost stacktrace:\n");
       VG_(clo_xml) = False;
       VG_(pp_StackTrace) (VG_(current_DiEpoch)(), ips, n_ips);
       VG_(clo_xml) = save_clo_xml;
    }
 
-   VG_(printf)("\nsched status:\n"); 
+   VG_(printf)("\nsched status:\n");
    if (VG_(threads) == NULL) {
       VG_(printf)("  scheduler not yet initialised\n");
    } else {
       VG_(printf)("  running_tid=%u\n", VG_(get_running_tid)());
       for (i = 1; i < VG_N_THREADS; i++) {
-         VgStack *stack 
+         VgStack *stack
             = (VgStack*)VG_(threads)[i].os_state.valgrind_stack_base;
          /* If a thread slot was never used (yet), valgrind_stack_base is 0.
             If a thread slot is used by a thread or was used by a thread which
@@ -449,7 +445,7 @@
             UInt inner_tid;
 
             for (inner_tid = 1; inner_tid < VG_N_THREADS; inner_tid++) {
-               if (VG_(threads)[i].os_state.lwpid 
+               if (VG_(threads)[i].os_state.lwpid
                    == VG_(inner_threads)[inner_tid].os_state.lwpid) {
                   ThreadState* save_outer_vg_threads = VG_(threads);
 
@@ -499,7 +495,7 @@
    VG_(exit)(1);
 }
 
-void VG_(assert_fail) ( Bool isCore, const HChar* expr, const HChar* file, 
+void VG_(assert_fail) ( Bool isCore, const HChar* expr, const HChar* file,
                         Int line, const HChar* fn, const HChar* format, ... )
 {
    va_list vargs, vargs_copy;
@@ -508,14 +504,14 @@
    UInt written;
 
    static Bool entered = False;
-   if (entered) 
+   if (entered)
       VG_(exit)(2);
    entered = True;
 
    if (isCore) {
       component = "valgrind";
       bugs_to   = VG_BUGS_TO;
-   } else { 
+   } else {
       component = VG_(details).name;
       bugs_to   = VG_(details).bug_reports_to;
    }
