--- conflicted
+++ resolved
@@ -3164,11 +3164,6 @@
             case Creg_IA_SP: return eec->uregs->sp;
             case Creg_IA_BP: return eec->uregs->fp;
             case Creg_MIPS_RA: return eec->uregs->ra;
-<<<<<<< HEAD
-#           elif defined(VGA_ppc32) || defined(VGA_ppc64be) \
-               || defined(VGA_ppc64le)
-=======
->>>>>>> 69bc6d7c
 #           elif defined(VGP_arm64_linux) || defined(VGP_arm64_freebsd)
             case Creg_ARM64_SP: return eec->uregs->sp;
             case Creg_ARM64_X30: return eec->uregs->x30;
@@ -3455,9 +3450,6 @@
    case CFIC_ARM64_X29REL:
       cfa = cfsi_m->cfa_off + uregs->x29;
       break;
-<<<<<<< HEAD
-
-=======
 #     elif defined(VGP_riscv64_linux)
       case CFIC_IA_SPREL:
          cfa = cfsi_m->cfa_off + uregs->sp;
@@ -3465,7 +3457,6 @@
       case CFIC_IA_BPREL:
          cfa = cfsi_m->cfa_off + uregs->fp;
          break;
->>>>>>> 69bc6d7c
 #     else
 #       error "Unsupported arch"
 #     endif
@@ -3624,11 +3615,8 @@
    ipHere = uregsHere->pc;
 #  elif defined(VGP_arm64_freebsd)
    ipHere = uregsHere->pc;
-<<<<<<< HEAD
-=======
 #  elif defined(VGP_riscv64_linux)
    ipHere = uregsHere->pc;
->>>>>>> 69bc6d7c
 #  else
 #    error "Unknown arch"
 #  endif
