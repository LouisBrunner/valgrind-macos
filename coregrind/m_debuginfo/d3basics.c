
/*--------------------------------------------------------------------*/
/*--- Basic definitions and helper functions for DWARF3.           ---*/
/*---                                                   d3basics.c ---*/
/*--------------------------------------------------------------------*/

/*
   This file is part of Valgrind, a dynamic binary instrumentation
   framework.

   Copyright (C) 2008-2017 OpenWorks LLP
      info@open-works.co.uk

   This program is free software; you can redistribute it and/or
   modify it under the terms of the GNU General Public License as
   published by the Free Software Foundation; either version 2 of the
   License, or (at your option) any later version.

   This program is distributed in the hope that it will be useful, but
   WITHOUT ANY WARRANTY; without even the implied warranty of
   MERCHANTABILITY or FITNESS FOR A PARTICULAR PURPOSE.  See the GNU
   General Public License for more details.

   You should have received a copy of the GNU General Public License
   along with this program; if not, see <http://www.gnu.org/licenses/>.

   The GNU General Public License is contained in the file COPYING.

   Neither the names of the U.S. Department of Energy nor the
   University of California nor the names of its contributors may be
   used to endorse or promote products derived from this software
   without prior written permission.
*/

#include "pub_core_basics.h"
#include "pub_core_debuginfo.h"
#include "pub_core_libcassert.h"
#include "pub_core_libcprint.h"
#include "pub_core_libcbase.h"
#include "pub_core_options.h"
#include "pub_core_xarray.h"

#include "pub_core_vki.h"       /* VKI_PROT_READ */
#include "pub_core_aspacemgr.h" /* VG_(is_valid_for_client) */

#include "priv_misc.h"
#include "priv_image.h"
#include "priv_d3basics.h"      /* self */
#include "priv_storage.h"

const HChar* ML_(pp_DW_children) ( DW_children hashch )
{
   switch (hashch) {
      case DW_children_no:  return "no children";
      case DW_children_yes: return "has children";
   }
   return "DW_children_???";
}

const HChar* ML_(pp_DW_TAG) ( DW_TAG tag )
{
   switch (tag) {
      case DW_TAG_padding:            return "DW_TAG_padding";
      case DW_TAG_array_type:         return "DW_TAG_array_type";
      case DW_TAG_class_type:         return "DW_TAG_class_type";
      case DW_TAG_entry_point:        return "DW_TAG_entry_point";
      case DW_TAG_enumeration_type:   return "DW_TAG_enumeration_type";
      case DW_TAG_formal_parameter:   return "DW_TAG_formal_parameter";
      case DW_TAG_imported_declaration:
         return "DW_TAG_imported_declaration";
      case DW_TAG_label:              return "DW_TAG_label";
      case DW_TAG_lexical_block:      return "DW_TAG_lexical_block";
      case DW_TAG_member:             return "DW_TAG_member";
      case DW_TAG_pointer_type:       return "DW_TAG_pointer_type";
      case DW_TAG_reference_type:     return "DW_TAG_reference_type";
      case DW_TAG_compile_unit:       return "DW_TAG_compile_unit";
      case DW_TAG_string_type:        return "DW_TAG_string_type";
      case DW_TAG_structure_type:     return "DW_TAG_structure_type";
      case DW_TAG_subroutine_type:    return "DW_TAG_subroutine_type";
      case DW_TAG_typedef:            return "DW_TAG_typedef";
      case DW_TAG_union_type:         return "DW_TAG_union_type";
      case DW_TAG_unspecified_parameters:
         return "DW_TAG_unspecified_parameters";
      case DW_TAG_variant:            return "DW_TAG_variant";
      case DW_TAG_common_block:       return "DW_TAG_common_block";
      case DW_TAG_common_inclusion:   return "DW_TAG_common_inclusion";
      case DW_TAG_inheritance:        return "DW_TAG_inheritance";
      case DW_TAG_inlined_subroutine:
         return "DW_TAG_inlined_subroutine";
      case DW_TAG_module:             return "DW_TAG_module";
      case DW_TAG_ptr_to_member_type: return "DW_TAG_ptr_to_member_type";
      case DW_TAG_set_type:           return "DW_TAG_set_type";
      case DW_TAG_subrange_type:      return "DW_TAG_subrange_type";
      case DW_TAG_with_stmt:          return "DW_TAG_with_stmt";
      case DW_TAG_access_declaration: return "DW_TAG_access_declaration";
      case DW_TAG_base_type:          return "DW_TAG_base_type";
      case DW_TAG_catch_block:        return "DW_TAG_catch_block";
      case DW_TAG_const_type:         return "DW_TAG_const_type";
      case DW_TAG_constant:           return "DW_TAG_constant";
      case DW_TAG_enumerator:         return "DW_TAG_enumerator";
      case DW_TAG_file_type:          return "DW_TAG_file_type";
      case DW_TAG_friend:             return "DW_TAG_friend";
      case DW_TAG_namelist:           return "DW_TAG_namelist";
      case DW_TAG_namelist_item:      return "DW_TAG_namelist_item";
      case DW_TAG_packed_type:        return "DW_TAG_packed_type";
      case DW_TAG_subprogram:         return "DW_TAG_subprogram";
      case DW_TAG_template_type_param:
         return "DW_TAG_template_type_param";
      case DW_TAG_template_value_param:
         return "DW_TAG_template_value_param";
      case DW_TAG_thrown_type:        return "DW_TAG_thrown_type";
      case DW_TAG_try_block:          return "DW_TAG_try_block";
      case DW_TAG_variant_part:       return "DW_TAG_variant_part";
      case DW_TAG_variable:           return "DW_TAG_variable";
      case DW_TAG_volatile_type:      return "DW_TAG_volatile_type";
      /* DWARF 3.  */
      case DW_TAG_dwarf_procedure:    return "DW_TAG_dwarf_procedure";
      case DW_TAG_restrict_type:      return "DW_TAG_restrict_type";
      case DW_TAG_interface_type:     return "DW_TAG_interface_type";
      case DW_TAG_namespace:          return "DW_TAG_namespace";
      case DW_TAG_imported_module:    return "DW_TAG_imported_module";
      case DW_TAG_unspecified_type:   return "DW_TAG_unspecified_type";
      case DW_TAG_partial_unit:       return "DW_TAG_partial_unit";
      case DW_TAG_imported_unit:      return "DW_TAG_imported_unit";
      case DW_TAG_condition:          return "DW_TAG_condition";
      case DW_TAG_shared_type:        return "DW_TAG_shared_type";
      /* DWARF 4.  */
      case DW_TAG_type_unit:          return "DW_TAG_type_unit";
      case DW_TAG_rvalue_reference_type: return "DW_TAG_rvalue_reference_type";
      case DW_TAG_template_alias:     return "DW_TAG_template_alias";
      /* DWARF 5.  */
      case DW_TAG_coarray_type:       return "DW_TAG_coarray_type";
      case DW_TAG_generic_subrange:   return "DW_TAG_generic_subrange";
      case DW_TAG_dynamic_type:       return "DW_TAG_dynamic_type";
      case DW_TAG_atomic_type:        return "DW_TAG_atomic_type";
      case DW_TAG_call_site:          return "DW_TAG_call_site";
      case DW_TAG_call_site_parameter:
         return "DW_TAG_call_site_parameter";
      case DW_TAG_skeleton_unit:      return "DW_TAG_skeleton_unit";
      case DW_TAG_immutable_type:     return "DW_TAG_immutable_type";
      /* SGI/MIPS Extensions.  */
      case DW_TAG_MIPS_loop:          return "DW_TAG_MIPS_loop";
      /* HP extensions.  See:
         ftp://ftp.hp.com/pub/lang/tools/WDB/wdb-4.0.tar.gz .  */
      case DW_TAG_HP_array_descriptor:
         return "DW_TAG_HP_array_descriptor";
      /* GNU extensions.  */
      case DW_TAG_format_label:       return "DW_TAG_format_label";
      case DW_TAG_function_template:  return "DW_TAG_function_template";
      case DW_TAG_class_template:     return "DW_TAG_class_template";
      case DW_TAG_GNU_BINCL:          return "DW_TAG_GNU_BINCL";
      case DW_TAG_GNU_EINCL:          return "DW_TAG_GNU_EINCL";
      case DW_TAG_GNU_template_template_param:
         return "DW_TAG_GNU_template_template_param";
      case DW_TAG_GNU_template_parameter_pack:
         return"DW_TAG_GNU_template_parameter_pack";
      case DW_TAG_GNU_formal_parameter_pack:
         return "DW_TAG_GNU_formal_parameter_pack";
      case DW_TAG_GNU_call_site:
         return "DW_TAG_GNU_call_site";
      case DW_TAG_GNU_call_site_parameter:
         return "DW_TAG_GNU_call_site_parameter";
      /* Extensions for UPC.  See: http://upc.gwu.edu/~upc.  */
      case DW_TAG_upc_shared_type:    return "DW_TAG_upc_shared_type";
      case DW_TAG_upc_strict_type:    return "DW_TAG_upc_strict_type";
      case DW_TAG_upc_relaxed_type:   return "DW_TAG_upc_relaxed_type";
      /* PGI (STMicroelectronics) extensions.  No documentation available.  */
      case DW_TAG_PGI_kanji_type:     return "DW_TAG_PGI_kanji_type";
      case DW_TAG_PGI_interface_block:
         return "DW_TAG_PGI_interface_block";
   }
   return "DW_TAG_???";
}

const HChar* ML_(pp_DW_FORM) ( DW_FORM form )
{
   switch (form) {
      case DW_FORM_addr:      return "DW_FORM_addr";
      case DW_FORM_block2:    return "DW_FORM_block2";
      case DW_FORM_block4:    return "DW_FORM_block4";
      case DW_FORM_data2:     return "DW_FORM_data2";
      case DW_FORM_data4:     return "DW_FORM_data4";
      case DW_FORM_data8:     return "DW_FORM_data8";
      case DW_FORM_string:    return "DW_FORM_string";
      case DW_FORM_block:     return "DW_FORM_block";
      case DW_FORM_block1:    return "DW_FORM_block1";
      case DW_FORM_data1:     return "DW_FORM_data1";
      case DW_FORM_flag:      return "DW_FORM_flag";
      case DW_FORM_sdata:     return "DW_FORM_sdata";
      case DW_FORM_strp:      return "DW_FORM_strp";
      case DW_FORM_udata:     return "DW_FORM_udata";
      case DW_FORM_ref_addr:  return "DW_FORM_ref_addr";
      case DW_FORM_ref1:      return "DW_FORM_ref1";
      case DW_FORM_ref2:      return "DW_FORM_ref2";
      case DW_FORM_ref4:      return "DW_FORM_ref4";
      case DW_FORM_ref8:      return "DW_FORM_ref8";
      case DW_FORM_ref_udata: return "DW_FORM_ref_udata";
      case DW_FORM_indirect:  return "DW_FORM_indirect";
      case DW_FORM_sec_offset:return "DW_FORM_sec_offset";
      case DW_FORM_exprloc:   return "DW_FORM_exprloc";
      case DW_FORM_flag_present:return "DW_FORM_flag_present";
      case DW_FORM_ref_sig8:  return "DW_FORM_ref_sig8";
      case DW_FORM_strx:      return "DW_FORM_strx";
      case DW_FORM_addrx:     return "DW_FORM_addrx";
      case DW_FORM_ref_sup4:  return "DW_FORM_ref_sup4";
      case DW_FORM_strp_sup:  return "DW_FORM_strp_sup";
      case DW_FORM_data16:    return "DW_FORM_data16";
      case DW_FORM_line_strp: return "DW_FORM_line_strp";
      case DW_FORM_implicit_const:return "DW_FORM_implicit_const";
      case DW_FORM_loclistx:  return "DW_FORM_loclistx";
      case DW_FORM_rnglistx:  return "DW_FORM_rnglistx";
      case DW_FORM_ref_sup8:  return "DW_FORM_ref_sup8";
      case DW_FORM_strx1:     return "DW_FORM_strx1";
      case DW_FORM_strx2:     return "DW_FORM_strx2";
      case DW_FORM_strx3:     return "DW_FORM_strx3";
      case DW_FORM_strx4:     return "DW_FORM_strx4";
      case DW_FORM_addrx1:    return "DW_FORM_addrx1";
      case DW_FORM_addrx2:    return "DW_FORM_addrx2";
      case DW_FORM_addrx3:    return "DW_FORM_addrx3";
      case DW_FORM_addrx4:    return "DW_FORM_addrx4";
      /* GNU Debug Fission extensions.  */
      case DW_FORM_GNU_addr_index:return "DW_FORM_GNU_addr_index";
      case DW_FORM_GNU_str_index:return "DW_FORM_GNU_str_index";
      case DW_FORM_GNU_ref_alt:return "DW_FORM_GNU_ref_alt";
      case DW_FORM_GNU_strp_alt:return "DW_FORM_GNU_strp_alt";
   }
   return "DW_FORM_???";
}

const HChar* ML_(pp_DW_AT) ( DW_AT attr )
{
   switch (attr) {
      case DW_AT_sibling:             return "DW_AT_sibling";
      case DW_AT_location:            return "DW_AT_location";
      case DW_AT_name: return "DW_AT_name";
      case DW_AT_ordering: return "DW_AT_ordering";
      case DW_AT_subscr_data: return "DW_AT_subscr_data";
      case DW_AT_byte_size: return "DW_AT_byte_size";
      case DW_AT_bit_offset: return "DW_AT_bit_offset";
      case DW_AT_bit_size: return "DW_AT_bit_size";
      case DW_AT_element_list: return "DW_AT_element_list";
      case DW_AT_stmt_list: return "DW_AT_stmt_list";
      case DW_AT_low_pc: return "DW_AT_low_pc";
      case DW_AT_high_pc: return "DW_AT_high_pc";
      case DW_AT_language: return "DW_AT_language";
      case DW_AT_member: return "DW_AT_member";
      case DW_AT_discr: return "DW_AT_discr";
      case DW_AT_discr_value: return "DW_AT_discr_value";
      case DW_AT_visibility: return "DW_AT_visibility";
      case DW_AT_import: return "DW_AT_import";
      case DW_AT_string_length: return "DW_AT_string_length";
      case DW_AT_common_reference: return "DW_AT_common_reference";
      case DW_AT_comp_dir: return "DW_AT_comp_dir";
      case DW_AT_const_value: return "DW_AT_const_value";
      case DW_AT_containing_type: return "DW_AT_containing_type";
      case DW_AT_default_value: return "DW_AT_default_value";
      case DW_AT_inline: return "DW_AT_inline";
      case DW_AT_is_optional: return "DW_AT_is_optional";
      case DW_AT_lower_bound: return "DW_AT_lower_bound";
      case DW_AT_producer: return "DW_AT_producer";
      case DW_AT_prototyped: return "DW_AT_prototyped";
      case DW_AT_return_addr: return "DW_AT_return_addr";
      case DW_AT_start_scope: return "DW_AT_start_scope";
      case DW_AT_stride_size: return "DW_AT_stride_size";
      case DW_AT_upper_bound: return "DW_AT_upper_bound";
      case DW_AT_abstract_origin: return "DW_AT_abstract_origin";
      case DW_AT_accessibility: return "DW_AT_accessibility";
      case DW_AT_address_class: return "DW_AT_address_class";
      case DW_AT_artificial: return "DW_AT_artificial";
      case DW_AT_base_types: return "DW_AT_base_types";
      case DW_AT_calling_convention: return "DW_AT_calling_convention";
      case DW_AT_count: return "DW_AT_count";
      case DW_AT_data_member_location: return "DW_AT_data_member_location";
      case DW_AT_decl_column: return "DW_AT_decl_column";
      case DW_AT_decl_file: return "DW_AT_decl_file";
      case DW_AT_decl_line: return "DW_AT_decl_line";
      case DW_AT_declaration: return "DW_AT_declaration";
      case DW_AT_discr_list: return "DW_AT_discr_list";
      case DW_AT_encoding: return "DW_AT_encoding";
      case DW_AT_external: return "DW_AT_external";
      case DW_AT_frame_base: return "DW_AT_frame_base";
      case DW_AT_friend: return "DW_AT_friend";
      case DW_AT_identifier_case: return "DW_AT_identifier_case";
      case DW_AT_macro_info: return "DW_AT_macro_info";
      case DW_AT_namelist_items: return "DW_AT_namelist_items";
      case DW_AT_priority: return "DW_AT_priority";
      case DW_AT_segment: return "DW_AT_segment";
      case DW_AT_specification: return "DW_AT_specification";
      case DW_AT_static_link: return "DW_AT_static_link";
      case DW_AT_type: return "DW_AT_type";
      case DW_AT_use_location: return "DW_AT_use_location";
      case DW_AT_variable_parameter: return "DW_AT_variable_parameter";
      case DW_AT_virtuality: return "DW_AT_virtuality";
      case DW_AT_vtable_elem_location: return "DW_AT_vtable_elem_location";
      /* DWARF 3 values.  */
      case DW_AT_allocated: return "DW_AT_allocated";
      case DW_AT_associated: return "DW_AT_associated";
      case DW_AT_data_location: return "DW_AT_data_location";
      case DW_AT_stride: return "DW_AT_stride";
      case DW_AT_entry_pc: return "DW_AT_entry_pc";
      case DW_AT_use_UTF8: return "DW_AT_use_UTF8";
      case DW_AT_extension: return "DW_AT_extension";
      case DW_AT_ranges: return "DW_AT_ranges";
      case DW_AT_trampoline: return "DW_AT_trampoline";
      case DW_AT_call_column: return "DW_AT_call_column";
      case DW_AT_call_file: return "DW_AT_call_file";
      case DW_AT_call_line: return "DW_AT_call_line";
      case DW_AT_description: return "DW_AT_description";
      case DW_AT_binary_scale: return "DW_AT_binary_scale";
      case DW_AT_decimal_scale: return "DW_AT_decimal_scale";
      case DW_AT_small: return "DW_AT_small";
      case DW_AT_decimal_sign: return "DW_AT_decimal_sign";
      case DW_AT_digit_count: return "DW_AT_digit_count";
      case DW_AT_picture_string: return "DW_AT_picture_string";
      case DW_AT_mutable: return "DW_AT_mutable";
      case DW_AT_threads_scaled: return "DW_AT_threads_scaled";
      case DW_AT_explicit: return "DW_AT_explicit";
      case DW_AT_object_pointer: return "DW_AT_object_pointer";
      case DW_AT_endianity: return "DW_AT_endianity";
      case DW_AT_elemental: return "DW_AT_elemental";
      case DW_AT_pure: return "DW_AT_pure";
      case DW_AT_recursive: return "DW_AT_recursive";
      /* DWARF 4 values.  */
      case DW_AT_signature: return "DW_AT_signature";
      case DW_AT_main_subprogram: return "DW_AT_main_subprogram";
      case DW_AT_data_bit_offset: return "DW_AT_data_bit_offset";
      case DW_AT_const_expr: return "DW_AT_const_expr";
      case DW_AT_enum_class: return "DW_AT_enum_class";
      case DW_AT_linkage_name: return "DW_AT_linkage_name";
      /* DWARF 5 values.  */
      case DW_AT_string_length_bit_size: return "DW_AT_string_length_bit_size";
      case DW_AT_string_length_byte_size: return "DW_AT_string_length_byte_size";
      case DW_AT_rank: return "DW_AT_rank";
      case DW_AT_str_offsets_base: return "DW_AT_str_offsets_base";
      case DW_AT_addr_base: return "DW_AT_addr_base";
      case DW_AT_rnglists_base: return "DW_AT_rnglists_base";
      case DW_AT_dwo_name: return "DW_AT_dwo_name";
      case DW_AT_reference: return "DW_AT_reference";
      case DW_AT_rvalue_reference: return "DW_AT_rvalue_reference";
      case DW_AT_macros: return "DW_AT_macros";
      case DW_AT_call_all_calls: return "DW_AT_call_all_calls";
      case DW_AT_call_all_source_calls: return "DW_AT_call_all_source_calls";
      case DW_AT_call_all_tail_calls: return "DW_AT_call_all_tail_calls";
      case DW_AT_call_return_pc: return "DW_AT_call_return_pc";
      case DW_AT_call_value: return "DW_AT_call_value";
      case DW_AT_call_origin: return "DW_AT_call_origin";
      case DW_AT_call_parameter: return "DW_AT_call_parameter";
      case DW_AT_call_pc: return "DW_AT_call_pc";
      case DW_AT_call_tail_call: return "DW_AT_call_tail_call";
      case DW_AT_call_target: return "DW_AT_call_target";
      case DW_AT_call_target_clobbered: return "DW_AT_call_target_clobbered";
      case DW_AT_call_data_location: return "DW_AT_call_data_location";
      case DW_AT_call_data_value: return "DW_AT_call_data_value";
      case DW_AT_noreturn: return "DW_AT_noreturn";
      case DW_AT_alignment: return "DW_AT_alignment";
      case DW_AT_export_symbols: return "DW_AT_export_symbols";
      case DW_AT_deleted: return "DW_AT_deleted";
      case DW_AT_defaulted: return "DW_AT_defaulted";
      case DW_AT_loclists_base: return "DW_AT_loclists_base";
      /* SGI/MIPS extensions.  */
      /* case DW_AT_MIPS_fde: return "DW_AT_MIPS_fde"; */
      /* DW_AT_MIPS_fde == DW_AT_HP_unmodifiable */
      case DW_AT_MIPS_loop_begin: return "DW_AT_MIPS_loop_begin";
      case DW_AT_MIPS_tail_loop_begin: return "DW_AT_MIPS_tail_loop_begin";
      case DW_AT_MIPS_epilog_begin: return "DW_AT_MIPS_epilog_begin";
      case DW_AT_MIPS_loop_unroll_factor: return "DW_AT_MIPS_loop_unroll_factor";
      case DW_AT_MIPS_software_pipeline_depth: return "DW_AT_MIPS_software_pipeline_depth";
      case DW_AT_MIPS_linkage_name: return "DW_AT_MIPS_linkage_name";
      case DW_AT_MIPS_stride: return "DW_AT_MIPS_stride";
      case DW_AT_MIPS_abstract_name: return "DW_AT_MIPS_abstract_name";
      case DW_AT_MIPS_clone_origin: return "DW_AT_MIPS_clone_origin";
      case DW_AT_MIPS_has_inlines: return "DW_AT_MIPS_has_inlines";
      /* HP extensions.  */
      case DW_AT_HP_block_index: return "DW_AT_HP_block_index";
      case DW_AT_HP_unmodifiable: return "DW_AT_HP_unmodifiable";
      case DW_AT_HP_actuals_stmt_list: return "DW_AT_HP_actuals_stmt_list";
      case DW_AT_HP_proc_per_section: return "DW_AT_HP_proc_per_section";
      case DW_AT_HP_raw_data_ptr: return "DW_AT_HP_raw_data_ptr";
      case DW_AT_HP_pass_by_reference: return "DW_AT_HP_pass_by_reference";
      case DW_AT_HP_opt_level: return "DW_AT_HP_opt_level";
      case DW_AT_HP_prof_version_id: return "DW_AT_HP_prof_version_id";
      case DW_AT_HP_opt_flags: return "DW_AT_HP_opt_flags";
      case DW_AT_HP_cold_region_low_pc: return "DW_AT_HP_cold_region_low_pc";
      case DW_AT_HP_cold_region_high_pc: return "DW_AT_HP_cold_region_high_pc";
      case DW_AT_HP_all_variables_modifiable: return "DW_AT_HP_all_variables_modifiable";
      case DW_AT_HP_linkage_name: return "DW_AT_HP_linkage_name";
      case DW_AT_HP_prof_flags: return "DW_AT_HP_prof_flags";
      /* GNU extensions.  */
      case DW_AT_sf_names: return "DW_AT_sf_names";
      case DW_AT_src_info: return "DW_AT_src_info";
      case DW_AT_mac_info: return "DW_AT_mac_info";
      case DW_AT_src_coords: return "DW_AT_src_coords";
      case DW_AT_body_begin: return "DW_AT_body_begin";
      case DW_AT_body_end: return "DW_AT_body_end";
      case DW_AT_GNU_vector: return "DW_AT_GNU_vector";
      case DW_AT_GNU_guarded_by: return "DW_AT_GNU_guarded_by";
      case DW_AT_GNU_pt_guarded_by: return "DW_AT_GNU_pt_guarded_by";
      case DW_AT_GNU_guarded: return "DW_AT_GNU_guarded";
      case DW_AT_GNU_pt_guarded: return "DW_AT_GNU_pt_guarded";
      case DW_AT_GNU_locks_excluded: return "DW_AT_GNU_locks_excluded";
      case DW_AT_GNU_exclusive_locks_required: return "DW_AT_GNU_exclusive_locks_required";
      case DW_AT_GNU_shared_locks_required: return "DW_AT_GNU_shared_locks_required";
      case DW_AT_GNU_odr_signature: return "DW_AT_GNU_odr_signature";
      case DW_AT_GNU_template_name: return "DW_AT_GNU_template_name";
      case DW_AT_GNU_call_site_value: return "DW_AT_GNU_call_site_value";
      case DW_AT_GNU_call_site_data_value: return "DW_AT_GNU_call_site_data_value";
      case DW_AT_GNU_call_site_target: return "DW_AT_GNU_call_site_target";
      case DW_AT_GNU_call_site_target_clobbered: return "DW_AT_GNU_call_site_target_clobbered";
      case DW_AT_GNU_tail_call: return "DW_AT_GNU_tail_call";
      case DW_AT_GNU_all_tail_call_sites: return "DW_AT_GNU_all_tail_call_sites";
      case DW_AT_GNU_all_call_sites: return "DW_AT_GNU_all_call_sites";
      case DW_AT_GNU_all_source_call_sites: return "DW_AT_GNU_all_source_call_sites";
      case DW_AT_GNU_locviews: return "DW_AT_GNU_locviews";
      case DW_AT_GNU_entry_view: return "DW_AT_GNU_entry_view";
      case DW_AT_GNU_macros: return "DW_AT_GNU_macros";
      case DW_AT_GNU_deleted: return "DW_AT_GNU_deleted";
      case DW_AT_GNU_dwo_name: return "DW_AT_GNU_dwo_name";
      case DW_AT_GNU_dwo_id: return "DW_AT_GNU_dwo_id";
      case DW_AT_GNU_ranges_base: return "DW_AT_GNU_ranges_base";
      case DW_AT_GNU_addr_base: return "DW_AT_GNU_addr_base";
      case DW_AT_GNU_pubnames: return "DW_AT_GNU_pubnames";
      case DW_AT_GNU_pubtypes: return "DW_AT_GNU_pubtypes";
      case DW_AT_GNU_numerator: return "DW_AT_GNU_numerator";
      case DW_AT_GNU_denominator: return "DW_AT_GNU_denominator";
      case DW_AT_GNU_bias: return "DW_AT_GNU_bias";
      /* VMS extensions.  */
      case DW_AT_VMS_rtnbeg_pd_address: return "DW_AT_VMS_rtnbeg_pd_address";
      /* UPC extension.  */
      case DW_AT_upc_threads_scaled: return "DW_AT_upc_threads_scaled";
      /* PGI (STMicroelectronics) extensions.  */
      case DW_AT_PGI_lbase: return "DW_AT_PGI_lbase";
      case DW_AT_PGI_soffset: return "DW_AT_PGI_soffset";
      case DW_AT_PGI_lstride: return "DW_AT_PGI_lstride";
   }
   return "DW_AT_???";
}

const HChar* ML_(pp_DW_LLE) ( DW_LLE entry )
{
   switch (entry) {
      case DW_LLE_end_of_list: return "DW_LLE_end_of_list";
      case DW_LLE_base_addressx: return "DW_LLE_base_addressx";
      case DW_LLE_startx_endx: return "DW_LLE_startx_endx";
      case DW_LLE_startx_length: return "DW_LLE_startx_length";
      case DW_LLE_offset_pair: return "DW_LLE_offset_pair";
      case DW_LLE_default_location: return "DW_LLE_default_location";
      case DW_LLE_base_address: return "DW_LLE_base_address";
      case DW_LLE_start_end: return "DW_LLE_start_end";
      case DW_LLE_start_length: return "DW_LLE_start_length";
      case DW_LLE_GNU_view_pair: return "DW_LLE_GNU_view_pair";
   }
   return "DW_LLE_???";
}

const HChar* ML_(pp_DW_RLE) ( DW_RLE entry )
{
   switch (entry) {
      case DW_RLE_end_of_list: return "DW_RLE_end_of_list";
      case DW_RLE_base_addressx: return "DW_RLE_base_addressx";
      case DW_RLE_startx_endx: return "DW_RLE_startx_endx";
      case DW_RLE_startx_length: return "DW_RLE_startx_length";
      case DW_RLE_offset_pair: return "DW_RLE_offset_pair";
      case DW_RLE_base_address: return "DW_RLE_base_address";
      case DW_RLE_start_end: return "DW_RLE_start_end";
      case DW_RLE_start_length: return "DW_RLE_start_length";
   }
   return "DW_RLE_???";
}

/* ------ To do with evaluation of Dwarf expressions ------ */

/* FIXME: duplicated in readdwarf.c */
static
ULong read_leb128 ( const UChar* data, Int* length_return, Int sign )
{
  ULong  result = 0;
  UInt   num_read = 0;
  Int    shift = 0;
  UChar  byte;

  vg_assert(sign == 0 || sign == 1);

  do
    {
      byte = * data ++;
      num_read ++;

      result |= ((ULong)(byte & 0x7f)) << shift;

      shift += 7;

    }
  while (byte & 0x80);

  if (length_return != NULL)
    * length_return = num_read;

  if (sign && (shift < 64) && (byte & 0x40))
    result |= -(1ULL << shift);

  return result;
}

/* Small helper functions easier to use
 * value is returned and the given pointer is
 * moved past end of leb128 data */
/* FIXME: duplicated in readdwarf.c */
static ULong read_leb128U( const UChar **data )
{
  Int len;
  ULong val = read_leb128( *data, &len, 0 );
  *data += len;
  return val;
}

/* Same for signed data */
/* FIXME: duplicated in readdwarf.c */
static Long read_leb128S( const UChar **data )
{
   Int len;
   ULong val = read_leb128( *data, &len, 1 );
   *data += len;
   return (Long)val;
}

/* FIXME: duplicates logic in readdwarf.c: copy_convert_CfiExpr_tree
   and {FP,SP}_REG decls */
static Bool get_Dwarf_Reg( /*OUT*/Addr* a, Word regno, const RegSummary* regs )
{
   vg_assert(regs);
#  if defined(VGP_x86_linux) || defined(VGP_x86_darwin) \
      || defined(VGP_x86_solaris) || defined(VGP_x86_freebsd)
   if (regno == 5/*EBP*/) { *a = regs->fp; return True; }
   if (regno == 4/*ESP*/) { *a = regs->sp; return True; }
#  elif defined(VGP_amd64_linux) || defined(VGP_amd64_darwin) \
        || defined(VGP_amd64_solaris) || defined(VGP_amd64_freebsd)
   if (regno == 6/*RBP*/) { *a = regs->fp; return True; }
   if (regno == 7/*RSP*/) { *a = regs->sp; return True; }
#  elif defined(VGP_ppc32_linux)
   if (regno == 1/*SP*/) { *a = regs->sp; return True; }
#  elif defined(VGP_ppc64be_linux) || defined(VGP_ppc64le_linux)
   if (regno == 1/*SP*/) { *a = regs->sp; return True; }
#  elif defined(VGP_arm_linux)
   if (regno == 13) { *a = regs->sp; return True; }
   if (regno == 11) { *a = regs->fp; return True; }
#  elif defined(VGP_s390x_linux)
   if (regno == 15) { *a = regs->sp; return True; }
   if (regno == 11) { *a = regs->fp; return True; }
#  elif defined(VGP_mips32_linux) || defined(VGP_nanomips_linux)
   if (regno == 29) { *a = regs->sp; return True; }
   if (regno == 30) { *a = regs->fp; return True; }
#  elif defined(VGP_mips64_linux)
   if (regno == 29) { *a = regs->sp; return True; }
   if (regno == 30) { *a = regs->fp; return True; }
#  elif defined(VGP_arm64_linux) || defined(VGP_arm64_darwin) || defined(VGP_arm64_freebsd)
   if (regno == 31) { *a = regs->sp; return True; }
   if (regno == 29) { *a = regs->fp; return True; }
#  elif defined(VGP_riscv64_linux)
   if (regno == 2) { *a = regs->sp; return True; }
   if (regno == 8) { *a = regs->fp; return True; }
#  else
#    error "Unknown platform"
#  endif
   return False;
}

/* Convert a stated address to an actual address */
static Bool bias_address( Addr* a, const DebugInfo* di )
{
   if (di->text_present
       && di->text_size > 0
       && *a >= di->text_debug_svma && *a < di->text_debug_svma + di->text_size) {
      *a += di->text_debug_bias;
   }
   else if (di->data_present
            && di->data_size > 0
            && *a >= di->data_debug_svma && *a < di->data_debug_svma + di->data_size) {
      *a += di->data_debug_bias;
   }
   else if (di->sdata_present
            && di->sdata_size > 0
            && *a >= di->sdata_debug_svma && *a < di->sdata_debug_svma + di->sdata_size) {
      *a += di->sdata_debug_bias;
   }
   else if (di->rodata_present
            && di->rodata_size > 0
            && *a >= di->rodata_debug_svma && *a < di->rodata_debug_svma + di->rodata_size) {
      *a += di->rodata_debug_bias;
   }
   else if (di->bss_present
            && di->bss_size > 0
            && *a >= di->bss_debug_svma && *a < di->bss_debug_svma + di->bss_size) {
      *a += di->bss_debug_bias;
   }
   else if (di->sbss_present
            && di->sbss_size > 0
            && *a >= di->sbss_debug_svma && *a < di->sbss_debug_svma + di->sbss_size) {
      *a += di->sbss_debug_bias;
   }
   else {
      return False;
   }

   return True;
}


/* Evaluate a standard DWARF3 expression.  See detailed description in
   priv_d3basics.h.  Doesn't handle DW_OP_piece/DW_OP_bit_piece yet.  */
GXResult ML_(evaluate_Dwarf3_Expr) ( const UChar* expr, UWord exprszB,
                                     const GExpr* fbGX, const RegSummary* regs,
                                     const DebugInfo* di,
                                     Bool push_initial_zero )
{
#  define N_EXPR_STACK 20

#  define FAIL(_str)                                          \
      do {                                                    \
         res.kind = GXR_Failure;                              \
         res.word = (UWord)(_str);                            \
         return res;                                          \
      } while (0)

#  define PUSH(_arg)                                          \
      do {                                                    \
         vg_assert(sp >= -1 && sp < N_EXPR_STACK);            \
         if (sp == N_EXPR_STACK-1)                            \
            FAIL("evaluate_Dwarf3_Expr: stack overflow(1)");  \
         sp++;                                                \
         stack[sp] = (_arg);                                  \
      } while (0)

#  define POP(_lval)                                          \
      do {                                                    \
         vg_assert(sp >= -1 && sp < N_EXPR_STACK);            \
         if (sp == -1)                                        \
            FAIL("evaluate_Dwarf3_Expr: stack underflow(1)"); \
         _lval = stack[sp];                                   \
         sp--;                                                \
      } while (0)

   UChar    opcode;
   const UChar* limit;
   Int      sp; /* # of top element: valid is -1 .. N_EXPR_STACK-1 */
   Addr     stack[N_EXPR_STACK]; /* stack of addresses, as per D3 spec */
   GXResult fbval, res;
   Addr     a1;
   Word     sw1, sw2;
   UWord    uw1, uw2;
   Bool     ok;

   sp = -1;
   vg_assert(expr);
   limit = expr + exprszB;

   /* Deal with the case where the entire expression is a single
      Register Name Operation (D3 spec sec 2.6.1).  Then the
      denotation of the expression as a whole is a register name. */
   if (exprszB == 1
       && expr[0] >= DW_OP_reg0 && expr[0] <= DW_OP_reg31) {
      res.kind = GXR_RegNo;
      res.word = (UWord)(expr[0] - DW_OP_reg0);
      return res;
   }
   if (exprszB > 1
       && expr[0] == DW_OP_regx) {
      /* JRS: 2008Feb20: I believe the following is correct, but would
         like to see a test case show up before enabling it. */
      expr++;
      res.kind = GXR_RegNo;
      res.word = (UWord)read_leb128U( &expr );
      if (expr != limit)
         FAIL("evaluate_Dwarf3_Expr: DW_OP_regx*: invalid expr size");
      else
         return res;
      /*NOTREACHED*/
   }

   /* Evidently this expression denotes a value, not a register name.
      So evaluate it accordingly. */

   if (push_initial_zero)
      PUSH(0);

   while (True) {

      vg_assert(sp >= -1 && sp < N_EXPR_STACK);

      if (expr > limit)
         /* overrun - something's wrong */
         FAIL("evaluate_Dwarf3_Expr: ran off end of expr");

      if (expr == limit) {
         /* end of expr - return expr on the top of stack. */
         if (sp == -1)
            /* stack empty.  Bad. */
            FAIL("evaluate_Dwarf3_Expr: stack empty at end of expr");
         else
            break;
      }

      opcode = *expr++;
      switch (opcode) {
         case DW_OP_addr:
            /* Presumably what is given in the Dwarf3 is a SVMA (how
               could it be otherwise?)  So we add the appropriate bias
               on before pushing the result. */
            a1 = ML_(read_Addr)(expr);
            if (bias_address(&a1, di)) {
               PUSH( a1 );
               expr += sizeof(Addr);
            }
            else {
               FAIL("evaluate_Dwarf3_Expr: DW_OP_addr with address "
                    "in unknown section");
            }
            break;
         case DW_OP_fbreg:
            if (!fbGX)
               FAIL("evaluate_Dwarf3_Expr: DW_OP_fbreg with "
                    "no expr for fbreg present");
            fbval = ML_(evaluate_GX)(fbGX, NULL, regs, di);
            /* Convert fbval into something we can use.  If we got a
               Value, no problem.  However, as per D3 spec sec 3.3.5
               (Low Level Information) sec 2, we could also get a
               RegNo, and that is taken to mean the value in the
               indicated register.  So we have to manually
               "dereference" it. */
            a1 = 0;
            switch (fbval.kind) {
               case GXR_Failure:
                  return fbval; /* propagate failure */
               case GXR_Addr:
                  a1 = fbval.word; break; /* use as-is */
               case GXR_RegNo:
                  ok = get_Dwarf_Reg( &a1, fbval.word, regs );
                  if (!ok) return fbval; /* propagate failure */
                  break;
               case GXR_Value:
                  FAIL("evaluate_Dwarf3_Expr: DW_OP_{implicit,stack}_value "
                       "in DW_AT_frame_base");
               default:
                  vg_assert(0);
            }
            sw1 = (Word)read_leb128S( &expr );
            PUSH( a1 + sw1 );
            break;
         /* DW_OP_breg* denotes 'contents of specified register, plus
            constant offset'.  So provided we know what the register's
            value is, we can evaluate this.  Contrast DW_OP_reg*,
            which indicates that denoted location is in a register
            itself.  If DW_OP_reg* shows up here the expression is
            malformed, since we are evaluating for value now, and
            DW_OP_reg* denotes a register location, not a value.  See
            D3 Spec sec 2.6.1 ("Register Name Operations") for
            details. */
         case DW_OP_breg0 ... DW_OP_breg31:
            if (!regs)
               FAIL("evaluate_Dwarf3_Expr: DW_OP_breg* but no reg info");
            a1 = 0;
            if (!get_Dwarf_Reg( &a1, opcode - DW_OP_breg0, regs ))
               FAIL("evaluate_Dwarf3_Expr: unhandled DW_OP_breg*");
            sw1 = (Word)read_leb128S( &expr );
            a1 += sw1;
            PUSH( a1 );
            break;
         case DW_OP_bregx:
            if (!regs)
               FAIL("evaluate_Dwarf3_Expr: DW_OP_bregx but no reg info");
            a1 = 0;
            uw1 = (UWord)read_leb128U( &expr );
            if (!get_Dwarf_Reg( &a1, uw1, regs ))
               FAIL("evaluate_Dwarf3_Expr: unhandled DW_OP_bregx reg value");
            sw1 = (Word)read_leb128S( &expr );
            a1 += sw1;
            PUSH( a1 );
            break;
         /* As per comment on DW_OP_breg*, the following denote that
            the value in question is in a register, not in memory.  So
            we simply return failure. (iow, the expression is
            malformed). */
         case DW_OP_reg0 ... DW_OP_reg31:
         case DW_OP_regx:
            FAIL("evaluate_Dwarf3_Expr: DW_OP_reg* "
                 "whilst evaluating for a value");
            break;
         case DW_OP_plus_uconst:
            POP(uw1);
            uw1 += (UWord)read_leb128U( &expr );
            PUSH(uw1);
            break;
         case DW_OP_GNU_push_tls_address:
            /* GDB contains the following cryptic comment: */
            /* Variable is at a constant offset in the thread-local
            storage block into the objfile for the current thread and
            the dynamic linker module containing this expression. Here
            we return returns the offset from that base.  The top of the
            stack has the offset from the beginning of the thread
            control block at which the variable is located.  Nothing
            should follow this operator, so the top of stack would be
            returned.  */
            /* But no spec resulting from Googling.  Punt for now. */
            FAIL("warning: evaluate_Dwarf3_Expr: unhandled "
                 "DW_OP_GNU_push_tls_address");
            /*NOTREACHED*/
         case DW_OP_deref:
            POP(uw1);
            if (VG_(am_is_valid_for_client)( (Addr)uw1, sizeof(Addr),
                                             VKI_PROT_READ )) {
               uw1 = ML_(read_UWord)((void *)uw1);
               PUSH(uw1);
            } else {
               FAIL("warning: evaluate_Dwarf3_Expr: DW_OP_deref: "
                    "address not valid for client");
            }
            break;
         case DW_OP_deref_size:
            POP(uw1);
            uw2 = *expr++;
            if (VG_(am_is_valid_for_client)( (Addr)uw1, uw2,
                                             VKI_PROT_READ )) {
               switch (uw2) {
                 case 1: uw1 = ML_(read_UChar)((void*)uw1); break;
                 case 2: uw1 = ML_(read_UShort)((void*)uw1); break;
                 case 4: uw1 = ML_(read_UInt)((void*)uw1); break;
                 case 8: uw1 = ML_(read_ULong)((void*)uw1); break;
                 default:
                    FAIL("warning: evaluate_Dwarf3_Expr: unhandled "
                         "DW_OP_deref_size size");
               }
               PUSH(uw1);
            } else {
               FAIL("warning: evaluate_Dwarf3_Expr: DW_OP_deref_size: "
                    "address not valid for client");
            }
            break;
         case DW_OP_lit0 ... DW_OP_lit31:
            PUSH(opcode - DW_OP_lit0);
            break;
         case DW_OP_const1u:
	    uw1 = *expr++;
	    PUSH(uw1);
            break;
         case DW_OP_const2u:
	    uw1 = ML_(read_UShort)(expr);
	    expr += 2;
	    PUSH(uw1);
	    break;
         case DW_OP_const4u:
	    uw1 = ML_(read_UInt)(expr);
	    expr += 4;
	    PUSH(uw1);
	    break;
         case DW_OP_const8u:
	    uw1 = ML_(read_ULong)(expr);
	    expr += 8;
	    PUSH(uw1);
	    break;
         case DW_OP_constu:
            uw1 = read_leb128U( &expr );
            PUSH(uw1);
            break;
         case DW_OP_const1s:
	    uw1 = *(const Char *)expr;
	    expr++;
	    PUSH(uw1);
            break;
         case DW_OP_const2s:
	    uw1 = ML_(read_Short)(expr);
	    expr += 2;
	    PUSH(uw1);
	    break;
         case DW_OP_const4s:
	    uw1 = ML_(read_Int)(expr);
	    expr += 4;
	    PUSH(uw1);
	    break;
         case DW_OP_const8s:
	    uw1 = ML_(read_Long)(expr);
	    expr += 8;
	    PUSH(uw1);
	    break;
         case DW_OP_consts:
            uw1 = read_leb128S( &expr );
            PUSH(uw1);
            break;
         case DW_OP_dup:
	    POP(uw1);
	    PUSH(uw1);
	    PUSH(uw1);
	    break;
	 case DW_OP_drop:
	    POP(uw1);
	    break;
         case DW_OP_over:
            uw1 = 1;
            goto do_pick;
	 case DW_OP_pick:
	    uw1 = *expr++;
         do_pick:
            if (sp < (Int)uw1)
               FAIL("evaluate_Dwarf3_Expr: stack underflow");
            uw1 = stack[sp - uw1];
            PUSH(uw1);
            break;
         case DW_OP_swap:
            if (sp < 1)
               FAIL("evaluate_Dwarf3_Expr: stack underflow");
            uw1 = stack[sp];
            stack[sp] = stack[sp - 1];
            stack[sp - 1] = uw1;
            break;
         case DW_OP_rot:
            if (sp < 2)
               FAIL("evaluate_Dwarf3_Expr: stack underflow");
            uw1 = stack[sp];
            stack[sp] = stack[sp - 1];
            stack[sp - 1] = stack[sp - 2];
            stack[sp - 2] = uw1;
            break;
         case DW_OP_abs:
            POP(sw1);
            if (sw1 < 0)
               sw1 = -sw1;
            PUSH(sw1);
            break;
         case DW_OP_div:
            POP(sw2);
            if (sw2 == 0)
               FAIL("evaluate_Dwarf3_Expr: division by zero");
            POP(sw1);
            sw1 /= sw2;
            PUSH(sw1);
            break;
         case DW_OP_mod:
            POP(uw2);
            if (uw2 == 0)
               FAIL("evaluate_Dwarf3_Expr: division by zero");
            POP(uw1);
            uw1 %= uw2;
            PUSH(uw1);
            break;
#define BINARY(name, op, s) \
         case DW_OP_##name:		\
            POP(s##w2);			\
            POP(s##w1);			\
            s##w1 = s##w1 op s##w2;	\
            PUSH(s##w1);		\
            break
#define UNARY(name, op, s) \
         case DW_OP_##name:		\
            POP(s##w1);			\
            s##w1 = op s##w1;		\
            PUSH(s##w1);		\
            break
         BINARY (and, &, u);
         BINARY (minus, -, u);
         BINARY (mul, *, u);
         UNARY (neg, -, u);
         UNARY (not, ~, u);
         BINARY (or, |, u);
         BINARY (plus, +, u);
         BINARY (shl, <<, u);
         BINARY (shr, >>, u);
         BINARY (shra, >>, s);
         BINARY (xor, ^, u);
         BINARY (le, <=, s);
         BINARY (lt, <, s);
         BINARY (ge, >=, s);
         BINARY (gt, >, s);
         BINARY (ne, !=, u);
         BINARY (eq, ==, u);
#undef UNARY
#undef BINARY
         case DW_OP_skip:
            sw1 = ML_(read_Short)(expr);
            expr += 2;
            if (expr + sw1 < limit - exprszB)
               FAIL("evaluate_Dwarf3_Expr: DW_OP_skip before start of expr");
            if (expr + sw1 >= limit)
               FAIL("evaluate_Dwarf3_Expr: DW_OP_skip after end of expr");
            expr += sw1;
            break;
         case DW_OP_bra:
            sw1 = ML_(read_Short)(expr);
            expr += 2;
            if (expr + sw1 < limit - exprszB)
               FAIL("evaluate_Dwarf3_Expr: DW_OP_bra before start of expr");
            if (expr + sw1 >= limit)
               FAIL("evaluate_Dwarf3_Expr: DW_OP_bra after end of expr");
            POP(uw1);
            if (uw1)
               expr += sw1;
            break;
         case DW_OP_nop:
            break;
         case DW_OP_call_frame_cfa:
            if (!regs)
               FAIL("evaluate_Dwarf3_Expr: "
                    "DW_OP_call_frame_cfa but no reg info");
#if defined(VGP_ppc32_linux) || defined(VGP_ppc64be_linux) \
    || defined(VGP_ppc64le_linux)
            /* Valgrind on ppc32/ppc64 currently doesn't use unwind info. */
            uw1 = ML_(read_Addr)((UChar*)regs->sp);
#else
            uw1 = ML_(get_CFA)(regs->ip, regs->sp, regs->fp, 0, ~(UWord) 0);
#endif
            /* we expect this to fail on arm-linux, since ML_(get_CFA)
               always returns zero at present. */
            if (!uw1)
               FAIL("evaluate_Dwarf3_Expr: Could not resolve "
                    "DW_OP_call_frame_cfa");
            PUSH(uw1);
            break;
         case DW_OP_implicit_value:
            sw1 = (Word)read_leb128S( &expr );
            uw1 = 0;
            switch (sw1) {
               case 1:
                  uw1 = ML_(read_UChar)(expr);
                  expr += 1;
                  break;
               case 2:
                  uw1 = ML_(read_UShort)(expr);
                  expr += 2;
                  break;
               case 4:
                  uw1 = ML_(read_UInt)(expr);
                  expr += 4;
                  break;
               case 8:
                  uw1 = ML_(read_ULong)(expr);
                  expr += 8;
                  break;
               default:
                  FAIL("evaluate_Dwarf3_Expr: Unhandled "
                       "DW_OP_implicit_value size");
            }
            if (expr != limit)
               FAIL("evaluate_Dwarf3_Expr: DW_OP_implicit_value "
                    "does not terminate expression");
            res.word = uw1;
            res.kind = GXR_Value;
            return res;
         case DW_OP_stack_value:
            POP (uw1);
            res.word = uw1;
            res.kind = GXR_Value;
            if (expr != limit)
               FAIL("evaluate_Dwarf3_Expr: DW_OP_stack_value "
                    "does not terminate expression");
            break;
	 case DW_OP_entry_value:
	 case DW_OP_GNU_entry_value:
            /* This provides a DWARF expression where any register op
               needs tobe evaluated as if the value that register had
               upon entering the function.  Which is non-trivial to
               implement.  */
            FAIL("evaluate_Dwarf3_Expr: Unhandled DW_OP entry_value");
            return res;
         default:
            if (!VG_(clo_xml))
               VG_(message)(Vg_DebugMsg,
                            "warning: evaluate_Dwarf3_Expr: unhandled "
<<<<<<< HEAD
                            "DW_OP_ 0x%x\n", (Int)opcode);
=======
                            "DW_OP_ 0x%x\n", (UInt)opcode);
>>>>>>> af81aade
            FAIL("evaluate_Dwarf3_Expr: unhandled DW_OP_");
            /*NOTREACHED*/
      }

   }

   vg_assert(sp >= 0 && sp < N_EXPR_STACK);
   res.word = stack[sp];
   res.kind = GXR_Addr;
   return res;

#  undef POP
#  undef PUSH
#  undef FAIL
#  undef N_EXPR_STACK
}


/* Evaluate a so-called Guarded (DWARF3) expression.  See detailed
   description in priv_d3basics.h. */
GXResult ML_(evaluate_GX)( const GExpr* gx, const GExpr* fbGX,
                           const RegSummary* regs, const DebugInfo* di )
{
   GXResult res;
   Addr     aMin, aMax;
   UChar    uc;
   UShort   nbytes;
   UWord    nGuards = 0;
   const UChar* p = &gx->payload[0];
   uc = *p++; /*biasMe*/
   vg_assert(uc == 0 || uc == 1);
   /* in fact it's senseless to evaluate if the guards need biasing.
      So don't. */
   vg_assert(uc == 0);
   while (True) {
      uc = *p++;
      if (uc == 1) { /*isEnd*/
         /* didn't find any matching range. */
         res.kind = GXR_Failure;
         res.word = (UWord)"no matching range";
         return res;
      }
      vg_assert(uc == 0);
      aMin   = ML_(read_Addr)(p);   p += sizeof(Addr);
      aMax   = ML_(read_Addr)(p);   p += sizeof(Addr);
      nbytes = ML_(read_UShort)(p); p += sizeof(UShort);
      nGuards++;
      if (0) VG_(printf)("           guard %lu: %#lx %#lx\n",
                         nGuards, aMin,aMax);
      if (regs == NULL) {
         vg_assert(aMin == (Addr)0);
         vg_assert(aMax == ~(Addr)0);
         /* Assert this is the first guard. */
         vg_assert(nGuards == 1);
         res = ML_(evaluate_Dwarf3_Expr)(
                  p, (UWord)nbytes, fbGX, regs, di,
                  False/*push_initial_zero*/ );
         /* Now check there are no more guards. */
         p += (UWord)nbytes;
         vg_assert(*p == 1); /*isEnd*/
         return res;
      } else {
         if (aMin <= regs->ip && regs->ip <= aMax) {
            /* found a matching range.  Evaluate the expression. */
            return ML_(evaluate_Dwarf3_Expr)(
                      p, (UWord)nbytes, fbGX, regs, di,
                      False/*push_initial_zero*/ );
         }
      }
      /* else keep searching */
      p += (UWord)nbytes;
   }
}


/* Evaluate a very simple Guarded (DWARF3) expression.  The expression
   is expected to denote a constant, with no reference to any
   registers nor to any frame base expression.  The expression is
   expected to have at least one guard.  If there is more than one
   guard, all the sub-expressions are evaluated and compared.  The
   address ranges on the guards are ignored.  GXR_Failure is returned
   in the following circumstances:
   * no guards
   * any of the subexpressions require a frame base expression
   * any of the subexpressions denote a register location
   * any of the subexpressions do not produce a manifest constant
   * there's more than one subexpression, all of which successfully
     evaluate to a constant, but they don't all produce the same constant.
   JRS 23Jan09: the special-casing in this function is a nasty kludge.
   Really it ought to be pulled out and turned into a general
   constant- expression evaluator.
*/
GXResult ML_(evaluate_trivial_GX)( const GExpr* gx, const DebugInfo* di )
{
   GXResult   res;
   Addr       aMin, aMax;
   UChar      uc;
   UShort     nbytes;
   Word       i, nGuards;
   MaybeULong *mul, *mul2;

   const HChar*  badness = NULL;
   const UChar*  p       = &gx->payload[0]; /* must remain unsigned */
   XArray* results = VG_(newXA)( ML_(dinfo_zalloc), "di.d3basics.etG.1",
                                 ML_(dinfo_free),
                                 sizeof(MaybeULong) );

   uc = *p++; /*biasMe*/
   vg_assert(uc == 0 || uc == 1);
   /* in fact it's senseless to evaluate if the guards need biasing.
      So don't. */
   vg_assert(uc == 0);

   nGuards = 0;
   while (True) {
      MaybeULong thisResult;
      uc = *p++;
      if (uc == 1) /*isEnd*/
         break;
      vg_assert(uc == 0);
      aMin   = ML_(read_Addr)(p);   p += sizeof(Addr);
      aMax   = ML_(read_Addr)(p);   p += sizeof(Addr);
      nbytes = ML_(read_UShort)(p); p += sizeof(UShort);
      nGuards++;
      if (0) VG_(printf)("           guard %ld: %#lx %#lx\n",
                         nGuards, aMin,aMax);

      thisResult.b  = False;
      thisResult.ul = 0;

      /* Peer at this particular subexpression, to see if it's
         obviously a constant. */
      if (nbytes == 1 + sizeof(Addr) && *p == DW_OP_addr) {
         /* DW_OP_addr a */
         Addr a = ML_(read_Addr)((p+1));
         if (bias_address(&a, di)) {
            thisResult.b = True;
            thisResult.ul = (ULong)a;
         } else {
            if (!badness)
               badness = "trivial GExpr denotes constant address "
                         "in unknown section (1)";
         }
      }
      else
      if (nbytes == 1 + sizeof(Addr) + 1 + 1
          /* 11 byte block: 3 c0 b6 2b 0 0 0 0 0 23 4
             (DW_OP_addr: 2bb6c0; DW_OP_plus_uconst: 4)
             This is really a nasty kludge - only matches if the
             trailing ULEB denotes a number in the range 0 .. 127
             inclusive. */
          && p[0] == DW_OP_addr
          && p[1 + sizeof(Addr)] == DW_OP_plus_uconst
          && p[1 + sizeof(Addr) + 1] < 0x80 /*1-byte ULEB*/) {
         Addr a = ML_(read_Addr)(&p[1]);
         if (bias_address(&a, di)) {
            thisResult.b = True;
            thisResult.ul = (ULong)a + (ULong)p[1 + sizeof(Addr) + 1];
         } else {
            if (!badness)
               badness = "trivial GExpr denotes constant address "
                         "in unknown section (2)";
         }
      }
      else
      if (nbytes == 2 + sizeof(Addr)
          && *p == DW_OP_addr
          && *(p + 1 + sizeof(Addr)) == DW_OP_GNU_push_tls_address) {
         if (!badness)
            badness = "trivial GExpr is DW_OP_addr plus trailing junk";
      }
      else if (nbytes >= 1 && *p >= DW_OP_reg0 && *p <= DW_OP_reg31) {
         if (!badness)
            badness = "trivial GExpr denotes register (1)";
      }
      else if (nbytes >= 1 && *p == DW_OP_fbreg) {
         if (!badness)
            badness = "trivial GExpr requires fbGX";
      }
      else if (nbytes >= 1 && *p >= DW_OP_breg0 && *p <= DW_OP_breg31) {
         if (!badness)
            badness = "trivial GExpr requires register value";
      }
      else if (nbytes >= 1 && *p == DW_OP_regx) {
         if (!badness)
            badness = "trivial GExpr denotes register (2)";
      }
      else if (0) {
         VG_(printf)(" ML_(evaluate_trivial_GX): unhandled:\n   ");
         ML_(pp_GX)( gx );
         VG_(printf)("\n");
         vg_assert(0);
      }
      else
         if (!badness)
            badness = "non-trivial GExpr";

      VG_(addToXA)( results, &thisResult );

      p += (UWord)nbytes;
   }

   res.kind = GXR_Failure;

   vg_assert(nGuards == VG_(sizeXA)( results ));
   vg_assert(nGuards >= 0);
   if (nGuards == 0) {
      vg_assert(!badness);
      res.word = (UWord)"trivial GExpr has no guards (!)";
      VG_(deleteXA)( results );
      return res;
   }

   for (i = 0; i < nGuards; i++) {
      mul = VG_(indexXA)( results, i );
      if (mul->b == False)
         break;
   }

   vg_assert(i >= 0 && i <= nGuards);
   if (i < nGuards) {
      /* at least one subexpression failed to produce a manifest constant. */
      vg_assert(badness);
      res.word = (UWord)badness;
      VG_(deleteXA)( results );
      return res;
   }

   /* All the subexpressions produced a constant, but did they all produce
      the same one? */
   mul = VG_(indexXA)( results, 0 );
   vg_assert(mul->b == True); /* we just established that all exprs are ok */

   for (i = 1; i < nGuards; i++) {
      mul2 = VG_(indexXA)( results, i );
      vg_assert(mul2->b == True);
      if (mul2->ul != mul->ul) {
         res.word = (UWord)"trivial GExpr: subexpressions disagree";
         VG_(deleteXA)( results );
         return res;
      }
   }

   /* Well, we have success.  All subexpressions evaluated, and
      they all agree.  Hurrah. */
   res.kind = GXR_Addr;
   res.word = (UWord)mul->ul; /* NB: narrowing from ULong */
   VG_(deleteXA)( results );
   return res;
}


void ML_(pp_GXResult) ( GXResult res )
{
   switch (res.kind) {
      case GXR_Failure:
         VG_(printf)("GXR_Failure(%s)", (HChar*)res.word); break;
      case GXR_Addr:
         VG_(printf)("GXR_Addr(0x%lx)", res.word); break;
      case GXR_Value:
         VG_(printf)("GXR_Value(0x%lx)", res.word); break;
      case GXR_RegNo:
         VG_(printf)("GXR_RegNo(%lu)", res.word); break;
      default:
         VG_(printf)("GXR_???"); break;
   }
}


void ML_(pp_GX) ( const GExpr* gx )
{
   Addr   aMin, aMax;
   UChar  uc;
   UShort nbytes;
   const UChar* p = &gx->payload[0];
   uc = *p++;
   VG_(printf)("GX(%s){", uc == 0 ? "final" : "Breqd" );
   vg_assert(uc == 0 || uc == 1);
   while (True) {
      uc = *p++;
      if (uc == 1)
         break; /*isEnd*/
      vg_assert(uc == 0);
      aMin   = ML_(read_Addr)(p);  p += sizeof(Addr);
      aMax   = ML_(read_Addr)(p);  p += sizeof(Addr);
      nbytes = ML_(read_UShort)(p); p += sizeof(UShort);
      VG_(printf)("[%#lx,%#lx]=", aMin, aMax);
      while (nbytes > 0) {
         VG_(printf)("%02x", (UInt)*p++);
         nbytes--;
      }
      if (*p == 0)
         VG_(printf)(",");
   }
   VG_(printf)("}");
}


/*--------------------------------------------------------------------*/
/*--- end                                               d3basics.c ---*/
/*--------------------------------------------------------------------*/<|MERGE_RESOLUTION|>--- conflicted
+++ resolved
@@ -1062,11 +1062,7 @@
             if (!VG_(clo_xml))
                VG_(message)(Vg_DebugMsg,
                             "warning: evaluate_Dwarf3_Expr: unhandled "
-<<<<<<< HEAD
-                            "DW_OP_ 0x%x\n", (Int)opcode);
-=======
                             "DW_OP_ 0x%x\n", (UInt)opcode);
->>>>>>> af81aade
             FAIL("evaluate_Dwarf3_Expr: unhandled DW_OP_");
             /*NOTREACHED*/
       }
