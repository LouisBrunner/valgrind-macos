--- conflicted
+++ resolved
@@ -648,11 +648,7 @@
 
 #if (FREEBSD_VERS >= FREEBSD_13_1)
 
-<<<<<<< HEAD
-#if (FREEBSD_VERS >= FREEBSD_14)
-=======
 #if (FREEBSD_VERS >= FREEBSD_14_0)
->>>>>>> a215f02d
 #define __NR_fspacectl           580
 #endif
 #define __NR_sched_getcpu        581
@@ -667,12 +663,8 @@
 
 #endif
 
-<<<<<<< HEAD
-#if (FREEBSD_VERS >= FREEBSD_15)
-=======
 #if (FREEBSD_VERS >= FREEBSD_14_0)  || (FREEBSD_VERS >= FREEBSD_13_4)
 
->>>>>>> a215f02d
 #define __NR_timerfd_create      585
 #define __NR_timerfd_gettime     586
 #define __NR_timerfd_settime     587
