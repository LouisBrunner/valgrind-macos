
/*--------------------------------------------------------------------*/
/*--- Solaris-specific syscalls, etc.            syswrap-solaris.c ---*/
/*--------------------------------------------------------------------*/

/*
   This file is part of Valgrind, a dynamic binary instrumentation
   framework.

   Copyright (C) 2011-2017 Petr Pavlu
      setup@dagobah.cz

   This program is free software; you can redistribute it and/or
   modify it under the terms of the GNU General Public License as
   published by the Free Software Foundation; either version 2 of the
   License, or (at your option) any later version.

   This program is distributed in the hope that it will be useful, but
   WITHOUT ANY WARRANTY; without even the implied warranty of
   MERCHANTABILITY or FITNESS FOR A PARTICULAR PURPOSE.  See the GNU
   General Public License for more details.

   You should have received a copy of the GNU General Public License
   along with this program; if not, see <http://www.gnu.org/licenses/>.

   The GNU General Public License is contained in the file COPYING.
*/

/* Copyright 2013-2017, Ivo Raisr <ivosh@ivosh.net>. */

/* Copyright 2015-2017, Tomas Jedlicka <jedlickat@gmail.com>. */

/* Copyright 2013, OmniTI Computer Consulting, Inc. All rights reserved. */

#if defined(VGO_solaris)

#include "libvex_guest_offsets.h"
#include "pub_core_basics.h"
#include "pub_core_vki.h"
#include "pub_core_vkiscnums.h"
#include "pub_core_threadstate.h"
#include "pub_core_aspacemgr.h"
#include "pub_core_debuginfo.h"         // VG_(di_notify_*)
#include "pub_core_debuglog.h"
#include "pub_core_clientstate.h"
#include "pub_core_gdbserver.h"
#include "pub_core_inner.h"
#include "pub_core_libcassert.h"
#include "pub_core_libcbase.h"
#include "pub_core_libcfile.h"
#include "pub_core_libcprint.h"
#include "pub_core_libcproc.h"
#include "pub_core_libcsignal.h"
#include "pub_core_machine.h"           // VG_(get_SP)
#include "pub_core_mallocfree.h"
#include "pub_core_options.h"
#include "pub_core_tooliface.h"
#include "pub_core_transtab.h"          // VG_(discard_translations)
#include "pub_core_scheduler.h"
#include "pub_core_sigframe.h"
#include "pub_core_signals.h"
#include "pub_core_stacks.h"
#include "pub_core_syscall.h"
#include "pub_core_syswrap.h"
#include "pub_core_ume.h"
#if defined(ENABLE_INNER_CLIENT_REQUEST)
#include "pub_core_clreq.h"
#endif

#include "priv_types_n_macros.h"
#include "priv_syswrap-generic.h"
#include "priv_syswrap-main.h"
#include "priv_syswrap-solaris.h"

/* Return the number of non-dead and daemon threads.
   count_daemon == True:  count daemon threads
   count_daemon == False: count non-daemon threads */
static UInt count_living_daemon_threads(Bool count_daemon)
{
   UInt count = 0;
   for (ThreadId tid = 1; tid < VG_N_THREADS; tid++)
      if (VG_(threads)[tid].status != VgTs_Empty &&
         VG_(threads)[tid].status != VgTs_Zombie &&
         VG_(threads)[tid].os_state.daemon_thread == count_daemon)
         count++;

   return count;
}

/* Note: The following functions (thread_wrapper, run_a_thread_NORETURN,
   ML_(start_thread_NORETURN), ML_(allocstack) and
   VG_(main_thread_wrapper_NORETURN)) are based on the code in
   syswrap-linux.c.  Keep them synchronized! */

/* Run a thread from beginning to end and return the thread's
   scheduler-return-code. */
static VgSchedReturnCode thread_wrapper(Word /*ThreadId*/ tidW)
{
   VgSchedReturnCode ret;
   ThreadId tid = (ThreadId)tidW;
   Int lwpid = VG_(gettid)();
   ThreadState *tst = VG_(get_ThreadState)(tid);

   VG_(debugLog)(1, "syswrap-solaris",
                    "thread_wrapper(tid=%u,lwpid=%d): entry\n",
                    tid, lwpid);

   vg_assert(tst->status == VgTs_Init);

   /* Make sure we get the CPU lock before doing anything significant. */
   VG_(acquire_BigLock)(tid, "thread_wrapper(starting new thread)");

   if (0)
     VG_(printf)("thread tid %u started: stack = %p\n", tid, (void *)&tid);

   /* Make sure error reporting is enabled in the new thread. */
   tst->err_disablement_level = 0;

   if (tid == 1)
      VG_TRACK(pre_thread_first_insn, tid);
   else {
      /* For newly created threads, VG_TRACK(pre_thread_first_insn, tid) is
         invoked later from PRE(sys_getsetcontext)() when setucontext()
         called from _thrp_setup() concludes new thread setup. Invoking it
         here would be way too early - new thread has no stack, yet. */
   }

   tst->os_state.lwpid = lwpid;
   tst->os_state.threadgroup = VG_(getpid)();

   /* Thread created with all signals blocked; scheduler will set the
      appropriate mask. */

   ret = VG_(scheduler)(tid);

   vg_assert(VG_(is_exiting)(tid));

   vg_assert(tst->status == VgTs_Runnable);
   vg_assert(VG_(is_running_thread)(tid));

   VG_(debugLog)(1, "syswrap-solaris",
                    "thread_wrapper(tid=%u,lwpid=%d): exit, schedreturncode %s\n",
                    tid, lwpid, VG_(name_of_VgSchedReturnCode)(ret));

   /* Return to caller, still holding the lock. */
   return ret;
}

/* Run a thread all the way to the end, then do appropriate exit actions
   (this is the last-one-out-turn-off-the-lights bit). */
static void run_a_thread_NORETURN(Word tidW)
{
   ThreadId tid = (ThreadId)tidW;
   VgSchedReturnCode src;
   Int c;
   ThreadState *tst;
#ifdef ENABLE_INNER_CLIENT_REQUEST
   Int registered_vgstack_id;
#endif

   VG_(debugLog)(1, "syswrap-solaris",
                    "run_a_thread_NORETURN(tid=%u): pre-thread_wrapper\n",
                    tid);

   tst = VG_(get_ThreadState)(tid);
   vg_assert(tst);

   /* A thread has two stacks:
      * the simulated stack (used by the synthetic cpu. Guest process
        is using this stack).
      * the valgrind stack (used by the real cpu. Valgrind code is running
        on this stack).
      When Valgrind runs as an inner, it must signal that its (real) stack
      is the stack to use by the outer to e.g. do stacktraces.
   */
   INNER_REQUEST
      (registered_vgstack_id
       = VALGRIND_STACK_REGISTER(tst->os_state.valgrind_stack_base,
                                 tst->os_state.valgrind_stack_init_SP));

   /* Run the thread all the way through. */
   src = thread_wrapper(tid);

   VG_(debugLog)(1, "syswrap-solaris",
                    "run_a_thread_NORETURN(tid=%u): post-thread_wrapper\n",
                    tid);

   c = count_living_daemon_threads(False);
   vg_assert(c >= 1); /* Stay sane. */

   /* Tell the tool that schedctl data belonging to this thread are gone. */
   Addr a = tst->os_state.schedctl_data;
   if (a != 0)
      VG_TRACK(die_mem_munmap, a, sizeof(struct vki_sc_shared));

   /* Deregister thread's stack. */
   if (tst->os_state.stk_id != NULL_STK_ID)
      VG_(deregister_stack)(tst->os_state.stk_id);

   /* Tell the tool this thread is exiting. */
   VG_TRACK(pre_thread_ll_exit, tid);

   /* If the thread is exiting with errors disabled, complain loudly;
      doing so is bad (does the user know this has happened?)  Also, in all
      cases, be paranoid and clear the flag anyway so that the thread slot is
      safe in this respect if later reallocated.  This should be unnecessary
      since the flag should be cleared when the slot is reallocated, in
      thread_wrapper(). */
   if (tst->err_disablement_level > 0) {
      VG_(umsg)(
         "WARNING: exiting thread has error reporting disabled.\n"
         "WARNING: possibly as a result of some mistake in the use\n"
         "WARNING: of the VALGRIND_DISABLE_ERROR_REPORTING macros.\n"
      );
      VG_(debugLog)(
         1, "syswrap-solaris",
            "run_a_thread_NORETURN(tid=%u): "
            "WARNING: exiting thread has err_disablement_level = %u\n",
            tid, tst->err_disablement_level
      );
   }
   tst->err_disablement_level = 0;

   if (c == 1) {
      UInt daemon_threads = count_living_daemon_threads(True);
      if (daemon_threads == 0)
         VG_(debugLog)(1, "syswrap-solaris",
                          "run_a_thread_NORETURN(tid=%u): "
                          "last one standing\n",
                          tid);
      else
         VG_(debugLog)(1, "syswrap-solaris",
                          "run_a_thread_NORETURN(tid=%u): "
                          "last non-daemon thread standing "
                          "[daemon threads=%u]\n",
                          tid, daemon_threads);

      /* We are the last non-daemon thread standing. Keep hold of the lock and
         carry on to show final tool results, then exit the entire system.
         Use the continuation pointer set at startup in m_main. */
      if ((src == VgSrc_ExitThread) && (daemon_threads > 0))
         src = VgSrc_ExitProcess;
      (*VG_(address_of_m_main_shutdown_actions_NORETURN))(tid, src);
   }
   else {
      VG_(debugLog)(1, "syswrap-solaris",
                       "run_a_thread_NORETURN(tid=%u): "
                       "not last one standing\n",
                       tid);

      /* OK, thread is dead, but others still exist.  Just exit. */

      /* This releases the run lock. */
      VG_(exit_thread)(tid);
      vg_assert(tst->status == VgTs_Zombie);
      vg_assert(sizeof(tst->status) == 4);

      INNER_REQUEST(VALGRIND_STACK_DEREGISTER(registered_vgstack_id));

      /* We have to use this sequence to terminate the thread to
         prevent a subtle race.  If VG_(exit_thread)() had left the
         ThreadState as Empty, then it could have been reallocated, reusing
         the stack while we're doing these last cleanups.  Instead,
         VG_(exit_thread) leaves it as Zombie to prevent reallocation.  We
         need to make sure we don't touch the stack between marking it Empty
         and exiting.  Hence the assembler. */
#if defined(VGP_x86_solaris)
      /* Luckily lwp_exit doesn't take any arguments so we don't have to mess
         with the stack. */
      __asm__ __volatile__ (
         "movl  %[EMPTY], %[status]\n"  /* set tst->status = VgTs_Empty */
         "movl  $"VG_STRINGIFY(__NR_lwp_exit)", %%eax\n"
         "int   $0x91\n"                /* lwp_exit() */
         : [status] "=m" (tst->status)
         : [EMPTY] "n" (VgTs_Empty)
         : "eax", "edx", "cc", "memory");
#elif defined(VGP_amd64_solaris)
      __asm__ __volatile__ (
         "movl  %[EMPTY], %[status]\n"  /* set tst->status = VgTs_Empty */
         "movq  $"VG_STRINGIFY(__NR_lwp_exit)", %%rax\n"
         "syscall\n"                    /* lwp_exit() */
         : [status] "=m" (tst->status)
         : [EMPTY] "n" (VgTs_Empty)
         : "rax", "rdx", "cc", "memory");
#else
#  error "Unknown platform"
#endif

      VG_(core_panic)("Thread exit failed?\n");
   }

   /*NOTREACHED*/
   vg_assert(0);
}

Word ML_(start_thread_NORETURN)(void *arg)
{
   ThreadState *tst = (ThreadState*)arg;
   ThreadId tid = tst->tid;

   run_a_thread_NORETURN((Word)tid);
   /*NOTREACHED*/
   vg_assert(0);
}

/* Allocate a stack for this thread, if it doesn't already have one.
   They're allocated lazily, and never freed.  Returns the initial stack
   pointer value to use, or 0 if allocation failed. */
Addr ML_(allocstack)(ThreadId tid)
{
   ThreadState *tst = VG_(get_ThreadState)(tid);
   VgStack *stack;
   Addr initial_SP;

   /* Either the stack_base and stack_init_SP are both zero (in which
      case a stack hasn't been allocated) or they are both non-zero,
      in which case it has. */

   if (tst->os_state.valgrind_stack_base == 0)
      vg_assert(tst->os_state.valgrind_stack_init_SP == 0);

   if (tst->os_state.valgrind_stack_base != 0)
      vg_assert(tst->os_state.valgrind_stack_init_SP != 0);

   /* If no stack is present, allocate one. */

   if (tst->os_state.valgrind_stack_base == 0) {
      stack = VG_(am_alloc_VgStack)( &initial_SP );
      if (stack) {
         tst->os_state.valgrind_stack_base = (Addr)stack;
         tst->os_state.valgrind_stack_init_SP = initial_SP;
      }
   }

   if (0)
      VG_(printf)("stack for tid %u at %p; init_SP=%p\n",
                  tid,
                  (void*)tst->os_state.valgrind_stack_base,
                  (void*)tst->os_state.valgrind_stack_init_SP);

   return tst->os_state.valgrind_stack_init_SP;
}

/* Allocate a stack for the main thread, and run it all the way to the
   end.  Although we already have a working VgStack (VG_(interim_stack)) it's
   better to allocate a new one, so that overflow detection works uniformly
   for all threads.  Also initialize the GDT (for normal threads, this is done
   in the PRE wrapper of lwp_create). */
void VG_(main_thread_wrapper_NORETURN)(ThreadId tid)
{
   Addr sp;

   VG_(debugLog)(1, "syswrap-solaris",
                    "entering VG_(main_thread_wrapper_NORETURN)\n");

   sp = ML_(allocstack)(tid);
#if defined(ENABLE_INNER_CLIENT_REQUEST)
   {
      // we must register the main thread stack before the call
      // to ML_(call_on_new_stack_0_1), otherwise the outer valgrind
      // reports 'write error' on the non registered stack.
      ThreadState *tst = VG_(get_ThreadState)(tid);
      INNER_REQUEST
         ((void) 
          VALGRIND_STACK_REGISTER(tst->os_state.valgrind_stack_base,
                                  tst->os_state.valgrind_stack_init_SP));
   }
#endif

#if defined(VGP_x86_solaris)
   {
      ThreadState *tst = VG_(get_ThreadState)(tid);
      ML_(setup_gdt)(&tst->arch.vex);
      ML_(update_gdt_lwpgs)(tid);
   }
#elif defined(VGP_amd64_solaris)
   /* Nothing to do. */
#else
#  error "Unknown platform"
#endif

   /* If we can't even allocate the first thread's stack, we're hosed.
      Give up. */
   vg_assert2(sp != 0, "Cannot allocate main thread's stack.");

   /* Shouldn't be any other threads around yet. */
   vg_assert(VG_(count_living_threads)() == 1);

   ML_(call_on_new_stack_0_1)(
      (Addr)sp,               /* stack */
      0,                      /* bogus return address */
      run_a_thread_NORETURN,  /* fn to call */
      (Word)tid               /* arg to give it */
   );

   /*NOTREACHED*/
   vg_assert(0);
}

/* Deallocate the GDT for a thread. */
void VG_(cleanup_thread)(ThreadArchState *arch)
{
#if defined(VGP_x86_solaris)
   ML_(cleanup_gdt)(&arch->vex);
#elif defined(VGP_amd64_solaris)
   /* Nothing to do. */
#else
#  error "Unknown platform"
#endif
}

/*
 * Notify core about spring cleaning of schedctl data pages for all threads
 * in child post-fork handler. Libc will issue new schedctl syscalls for threads
 * in the child when needs arise.
 *
 * See also POST(schedctl) and run_a_thread_NORETURN() when a thread exits.
 */
static void clean_schedctl_data(ThreadId tid)
{
   UInt i;
   for (i = 0; i < VG_N_THREADS; i++) {
      ThreadState *tst = &VG_(threads)[i];
      if (tst->status != VgTs_Empty) {
         Addr a = tst->os_state.schedctl_data;
         if (a != 0) {
            tst->os_state.schedctl_data = 0;
            a = VG_PGROUNDDN(a);
            if (VG_(am_find_anon_segment)(a))
               VG_(am_notify_munmap)(a, VKI_PAGE_SIZE);
         }
      }
   }
}

void VG_(syswrap_init)(void)
{
   VG_(atfork)(NULL, NULL, clean_schedctl_data);
}

/* Changes ownership of a memory mapping shared between kernel and the client
   process. This mapping should have already been pre-arranged during process
   address space initialization happening in kernel. Valgrind on startup created
   a segment for this mapping categorized as Valgrind's owned anonymous.
   Size of this mapping typically varies among Solaris versions but should be
   page aligned.
   If 'once_only' is 'True', it is expected this function is called once only
   and the mapping ownership has not been changed, yet [useful during
   initialization]. If 'False', this function can be called many times but does
   change ownership only upon the first invocation [useful in syscall wrappers].
 */
void VG_(change_mapping_ownership)(Addr addr, Bool once_only)
{
   const NSegment *seg = VG_(am_find_anon_segment)(addr);
   vg_assert(seg != NULL);
   vg_assert(seg->start == addr);
   vg_assert(VG_IS_PAGE_ALIGNED(seg->start));
   vg_assert(VG_IS_PAGE_ALIGNED(seg->end + 1));
   SizeT size = seg->end - seg->start + 1;
   vg_assert(size > 0);

   Bool do_change = False;
   if (once_only) {
      vg_assert(VG_(am_is_valid_for_valgrind)(addr, size, VKI_PROT_READ));
      do_change = True;
   } else {
      if (!VG_(am_is_valid_for_client)(addr, size, VKI_PROT_READ))
         do_change = True;
   }

   if (do_change) {
      Bool change_ownership_OK = VG_(am_change_ownership_v_to_c)(addr, size);
      vg_assert(change_ownership_OK);

      /* Tell the tool about just discovered mapping. */
      VG_TRACK(new_mem_startup,
               addr, size,
               True  /* readable? */,
               False /* writable? */,
               False /* executable? */,
               0     /* di_handle */);
   }
}

/* Calculate the Fletcher-32 checksum of a given buffer. */
UInt ML_(fletcher32)(UShort *buf, SizeT blocks)
{
   UInt sum1 = 0;
   UInt sum2 = 0;
   SizeT i;

   for (i = 0; i < blocks; i++) {
      sum1 = (sum1 + buf[i]) % 0xffff;
      sum2 = (sum2 + sum1) % 0xffff;
   }

   return (sum2 << 16) | sum1;
}

/* Calculate the Fletcher-64 checksum of a given buffer. */
ULong ML_(fletcher64)(UInt *buf, SizeT blocks)
{
   ULong sum1 = 0;
   ULong sum2 = 0;
   SizeT i;

   for (i = 0; i < blocks; i++) {
      sum1 = (sum1 + buf[i]) % 0xffffffff;
      sum2 = (sum2 + sum1) % 0xffffffff;
   }
   return (sum2 << 32) | sum1;
}

#pragma GCC push_options
#pragma GCC optimize ("O0")

/* Save a complete context (VCPU state, sigmask) of a given client thread
   into the vki_ucontext_t structure.  This structure is supposed to be
   allocated in the client memory, a caller must make sure that the memory can
   be dereferenced.  The active tool is informed about the save. */
void VG_(save_context)(ThreadId tid, vki_ucontext_t *uc, CorePart part)
{
   ThreadState *tst = VG_(get_ThreadState)(tid);

   VG_TRACK(pre_mem_write, part, tid, "save_context(uc)", (Addr)uc,
            sizeof(*uc));

   uc->uc_flags = VKI_UC_ALL;
   VG_TRACK(post_mem_write, part, tid, (Addr)&uc->uc_flags,
            sizeof(uc->uc_flags));

   /* Old context */
   uc->uc_link = tst->os_state.oldcontext;
   VG_TRACK(post_mem_write, part, tid, (Addr)&uc->uc_link,
            sizeof(uc->uc_link));

   /* Clear uc->vki_uc_signo.  This slot is used by the signal machinery to
      store a signal number. */
   VKI_UC_SIGNO(uc) = 0;

   /* Sigmask */
   uc->uc_sigmask = tst->sig_mask;
   VG_TRACK(post_mem_write, part, tid, (Addr)&uc->uc_sigmask,
            sizeof(uc->uc_sigmask));

   /* Stack */
   {
      if (tst->os_state.ustack
          && ML_(safe_to_deref)(tst->os_state.ustack, sizeof(vki_stack_t))
          && tst->os_state.ustack->ss_size) {
         /* If ustack points to a valid stack copy it to ucontext. */
         uc->uc_stack = *tst->os_state.ustack;
      }
      else {
         /* Ustack is not valid.  A correct stack has to be figured out
            manually. */
         SysRes res;
         vki_stack_t altstack;

         /* Get information about alternate stack. */
         res = VG_(do_sys_sigaltstack)(tid, NULL, &altstack);
         vg_assert(!sr_isError(res));

         if (altstack.ss_flags == VKI_SS_ONSTACK) {
            /* If the alternate stack is active copy it to ucontext. */
            uc->uc_stack = altstack;
         }
         else {
            /* No information about stack is present, save information about
               current main stack to ucontext.  This branch should be reached
               only by the main thread. */
            ThreadState *tst2 = VG_(get_ThreadState)(1);
            uc->uc_stack.ss_sp = (void*)(tst2->client_stack_highest_byte + 1
                                         - tst2->client_stack_szB);
            uc->uc_stack.ss_size = tst2->client_stack_szB;
            uc->uc_stack.ss_flags = 0;
         }
      }

      VG_TRACK(post_mem_write, part, tid, (Addr)&uc->uc_stack,
               sizeof(uc->uc_stack));
   }

   /* Save the architecture-specific part of the context. */
   ML_(save_machine_context)(tid, uc, part);
}

/* Set a complete context (VCPU state, sigmask) of a given client thread
   according to values passed in the vki_ucontext_t structure.  This structure
   is supposed to be allocated in the client memory, a caller must make sure
   that the memory can be dereferenced.  The active tool is informed about
   what parts of the structure are read.

   This function is a counterpart to VG_(save_context)(). */
void VG_(restore_context)(ThreadId tid, vki_ucontext_t *uc, CorePart part,
                          Bool esp_is_thrptr)
{
   ThreadState *tst = VG_(get_ThreadState)(tid);
   Addr old_esp = VG_(get_SP)(tid);

   VG_TRACK(pre_mem_read, part, tid, "restore_context(uc->uc_flags)",
            (Addr)&uc->uc_flags, sizeof(uc->uc_flags));

   /* Old context */
   VG_TRACK(pre_mem_read, part, tid, "restore_context(uc->uc_link)",
            (Addr)&uc->uc_link, sizeof(uc->uc_link));
   tst->os_state.oldcontext = uc->uc_link;

   /* Sigmask */
   if (uc->uc_flags & VKI_UC_SIGMASK) {
      SysRes res;

      VG_TRACK(pre_mem_read, part, tid, "restore_context(uc->uc_sigmask)",
               (Addr)&uc->uc_sigmask, sizeof(uc->uc_sigmask));
      res = VG_(do_sys_sigprocmask)(tid, VKI_SIG_SETMASK, &uc->uc_sigmask,
                                    NULL);
      /* Setting signal mask should never fail. */
      vg_assert(!sr_isError(res));
   }

   /* Stack */
   if (uc->uc_flags & VKI_UC_STACK) {
      VG_TRACK(pre_mem_read, part, tid, "restore_context(uc->uc_stack)",
               (Addr)&uc->uc_stack, sizeof(uc->uc_stack));

      if (uc->uc_stack.ss_flags == VKI_SS_ONSTACK) {
         /* This seems to be a little bit dangerous but it is what the kernel
            does. */
         if (VG_(clo_trace_signals))
            VG_(dmsg)("restore_context, sigaltstack: tid %u, "
                      "ss %p{%p,sz=%lu,flags=%#x}\n",
                      tid, &uc->uc_stack, uc->uc_stack.ss_sp,
                      (SizeT)uc->uc_stack.ss_size, (UInt)uc->uc_stack.ss_flags);

         tst->altstack.ss_sp = uc->uc_stack.ss_sp;
         tst->altstack.ss_size = uc->uc_stack.ss_size;
         /* Do not copy ss_flags, they are calculated dynamically by
            Valgrind. */
      }

      /* Copyout the new stack. */
      if (tst->os_state.ustack
          && VG_(am_is_valid_for_client)((Addr)tst->os_state.ustack,
                                         sizeof(*tst->os_state.ustack),
                                         VKI_PROT_WRITE)) {
         *tst->os_state.ustack = uc->uc_stack;
         VG_TRACK(post_mem_write, part, tid, (Addr)&tst->os_state.ustack,
                  sizeof(tst->os_state.ustack));
      }
   }

   /* Restore the architecture-specific part of the context. */
   ML_(restore_machine_context)(tid, uc, part, esp_is_thrptr);

   /* If the thread stack is already known, kill the deallocated stack area.
      This is important when returning from a signal handler. */
   if (tst->client_stack_highest_byte && tst->client_stack_szB) {
      Addr end = tst->client_stack_highest_byte;
      Addr start = end + 1 - tst->client_stack_szB;
      Addr new_esp = VG_(get_SP)(tid);

      /* Make sure that the old and new stack pointer are on the same (active)
         stack.  Alternate stack is currently never affected by this code. */
      if (start <= old_esp && old_esp <= end
          && start <= new_esp && new_esp <= end
          && new_esp > old_esp)
         VG_TRACK(die_mem_stack, old_esp - VG_STACK_REDZONE_SZB,
                  (new_esp - old_esp) + VG_STACK_REDZONE_SZB);
   }
}

#pragma GCC pop_options

/* Set a client stack associated with a given thread id according to values
   passed in the vki_stack_t structure. */
static void set_stack(ThreadId tid, vki_stack_t *st)
{
   ThreadState *tst = VG_(get_ThreadState)(tid);
   Addr new_start, new_end;
   SizeT new_size;
   Addr cur_start;
   SizeT cur_size;

   VG_(debugLog)(2, "syswrap-solaris",
                    "set stack: sp=%#lx, size=%#lx.\n",
                    (Addr)st->ss_sp, (SizeT)st->ss_size);

   /* Stay sane. */
   vg_assert(st->ss_flags == 0);

   new_start = (Addr)st->ss_sp;
   new_end = new_start + st->ss_size - 1;
   new_size = st->ss_size;
   cur_start = tst->client_stack_highest_byte + 1
               - tst->client_stack_szB;
   cur_size = tst->client_stack_szB;

   if (new_start == cur_start && new_size == cur_size) {
      /* No change is requested, bail out. */
      return;
   }

   if (tid == 1 && (new_size == 0 || new_size > VG_(clstk_max_size))) {
      /* The main thread requests to use a stack without any size checking, or
         too big stack.  Fallback to the maximum allocated client stack. */

      /* TODO I think it is possible to give up on setting main stack anyway.
         Valgrind knows where it is located and it is already registered as
         VG_(clstk_id). */

      new_size = VG_(clstk_max_size);
      new_end = tst->client_stack_highest_byte;
      new_start = new_end + 1 - new_size;
   }

   if (tst->os_state.stk_id == NULL_STK_ID) {
      /* This thread doesn't have a stack set yet. */
      VG_(debugLog)(2, "syswrap-solaris",
                       "Stack set to %#lx-%#lx (new) for thread %u.\n",
                       new_start, new_end, tid);
      tst->os_state.stk_id = VG_(register_stack)(new_start, new_end);
   } else {
      /* Change a thread stack. */
      VG_(debugLog)(2, "syswrap-solaris",
                       "Stack set to %#lx-%#lx (change) for thread %u.\n",
                       new_start, new_end, tid);
      VG_(change_stack)(tst->os_state.stk_id, new_start, new_end);
   }
   tst->client_stack_highest_byte = new_end;
   tst->client_stack_szB = new_size;
}

/* ---------------------------------------------------------------------
   Door tracking. Used mainly for server side where door_return()
   parameters alone do not contain sufficient information.
   Also used on client side when new door descriptors are passed via
   door_call() in desc_ptr. Not used for tracking door descriptors
   explicitly open()'ed [generic fd tracking is used in that case].
   ------------------------------------------------------------------ */

/* One of these is allocated for each created door. */
typedef struct OpenDoor
{
   Bool server; /* TRUE = server door, FALSE = client door */
   Int fd;      /* The file descriptor. */
   union {
      /* Server side. */
      struct {
         Addr server_procedure;  /* The door server procedure. */
         HChar *pathname;        /* NULL if unknown. */
      };
      /* Client side. */
      struct {
         /* Hook called during PRE door_call()
            to check contents of params->data_ptr. */
         void (*pre_mem_hook)(ThreadId tid, Int fd,
                              void *data_ptr, SizeT data_size);
         /* Hook called during POST door_call()
            to define contents of params->rbuf. */
         void (*post_mem_hook)(ThreadId tid, Int fd,
                               void *rbuf, SizeT rsize);
      };
   };
   struct OpenDoor *next, *prev;
} OpenDoor;

/* List of allocated door fds. */
static OpenDoor *doors_recorded = NULL;
static UInt nr_doors_recorded = 0;

static OpenDoor *door_record_create(void)
{
   OpenDoor *d = VG_(malloc)("syswrap.door_record_create.1", sizeof(OpenDoor));
   d->prev = NULL;
   d->next = doors_recorded;
   if (doors_recorded != NULL)
      doors_recorded->prev = d;
   doors_recorded = d;
   nr_doors_recorded += 1;

   return d;
}

/* Records a server door. */
static void door_record_server(ThreadId tid, Addr server_procedure, Int fd)
{
   OpenDoor *d = doors_recorded;

   while (d != NULL) {
      if ((d->server == TRUE) && (d->server_procedure == server_procedure)) {
         if (d->pathname) {
            VG_(free)(d->pathname);
         }
         break;
      }
      d = d->next;
   }

   if (d == NULL)
      d = door_record_create();
   vg_assert(d != NULL);

   d->server = TRUE;
   d->fd = fd;
   d->server_procedure = server_procedure;
   d->pathname = NULL;
}

/* Records a client door. */
static void door_record_client(ThreadId tid, Int fd,
   void (*pre_mem_hook)(ThreadId tid, Int fd, void *data_ptr, SizeT data_size),
   void (*post_mem_hook)(ThreadId tid, Int fd, void *rbuf, SizeT rsize))
{
   OpenDoor *d = doors_recorded;

   while (d != NULL) {
      if ((d->server == FALSE) && (d->fd == fd))
         break;
      d = d->next;
   }

   if (d == NULL)
      d = door_record_create();
   vg_assert(d != NULL);

   d->server = FALSE;
   d->fd = fd;
   d->pre_mem_hook = pre_mem_hook;
   d->post_mem_hook = post_mem_hook;
}

/* Revokes an open door, be it server side or client side. */
static void door_record_revoke(ThreadId tid, Int fd)
{
   OpenDoor *d = doors_recorded;

   while (d != NULL) {
      if (d->fd == fd) {
         if (d->prev != NULL)
            d->prev->next = d->next;
         else
            doors_recorded = d->next;
         if (d->next != NULL)
            d->next->prev = d->prev;

         if ((d->server == TRUE) && (d->pathname != NULL))
            VG_(free)(d->pathname);
         VG_(free)(d);
         nr_doors_recorded -= 1;
         return;
      }
      d = d->next;
   }
}

/* Attaches a server door to a filename. */
static void door_record_server_fattach(Int fd, HChar *pathname)
{
   OpenDoor *d = doors_recorded;

   while (d != NULL) {
      if (d->fd == fd) {
         vg_assert(d->server == TRUE);

         if (d->pathname != NULL)
            VG_(free)(d->pathname);
         d->pathname = VG_(strdup)("syswrap.door_server_fattach.1", pathname);
         return;
      }
      d = d->next;
   }
}

/* Finds a server door based on server procedure. */
static const OpenDoor *door_find_by_proc(Addr server_procedure)
{
   OpenDoor *d = doors_recorded;

   while (d != NULL) {
      if ((d->server) && (d->server_procedure == server_procedure))
         return d;
      d = d->next;
   }

   return NULL;
}

/* Finds a client door based on fd. */
static const OpenDoor *door_find_by_fd(Int fd)
{
   OpenDoor *d = doors_recorded;

   while (d != NULL) {
      if ((d->server == FALSE) && (d->fd == fd))
         return d;
      d = d->next;
   }

   return NULL;
}

/* ---------------------------------------------------------------------
   PRE/POST wrappers for Solaris-specific syscalls
   ------------------------------------------------------------------ */

#define PRE(name)       DEFN_PRE_TEMPLATE(solaris, name)
#define POST(name)      DEFN_POST_TEMPLATE(solaris, name)

/* prototypes */
DECL_TEMPLATE(solaris, sys_exit);
#if defined(SOLARIS_SPAWN_SYSCALL)
DECL_TEMPLATE(solaris, sys_spawn);
#endif /* SOLARIS_SPAWN_SYSCALL */
#if defined(SOLARIS_OLD_SYSCALLS)
DECL_TEMPLATE(solaris, sys_open);
#endif /* SOLARIS_OLD_SYSCALLS */
DECL_TEMPLATE(solaris, sys_close);
DECL_TEMPLATE(solaris, sys_linkat);
DECL_TEMPLATE(solaris, sys_symlinkat);
DECL_TEMPLATE(solaris, sys_time);
DECL_TEMPLATE(solaris, sys_brk);
DECL_TEMPLATE(solaris, sys_stat);
DECL_TEMPLATE(solaris, sys_lseek);
DECL_TEMPLATE(solaris, sys_mount);
DECL_TEMPLATE(solaris, sys_readlinkat);
DECL_TEMPLATE(solaris, sys_stime);
DECL_TEMPLATE(solaris, sys_fstat);
#if defined(SOLARIS_FREALPATHAT_SYSCALL)
DECL_TEMPLATE(solaris, sys_frealpathat);
#endif /* SOLARIS_FREALPATHAT_SYSCALL */
DECL_TEMPLATE(solaris, sys_stty);
DECL_TEMPLATE(solaris, sys_gtty);
DECL_TEMPLATE(solaris, sys_pgrpsys);
DECL_TEMPLATE(solaris, sys_pipe);
DECL_TEMPLATE(solaris, sys_faccessat);
DECL_TEMPLATE(solaris, sys_mknodat);
DECL_TEMPLATE(solaris, sys_sysi86);
DECL_TEMPLATE(solaris, sys_shmsys);
DECL_TEMPLATE(solaris, sys_semsys);
DECL_TEMPLATE(solaris, sys_ioctl);
DECL_TEMPLATE(solaris, sys_fchownat);
DECL_TEMPLATE(solaris, sys_fdsync);
DECL_TEMPLATE(solaris, sys_execve);
DECL_TEMPLATE(solaris, sys_fcntl);
DECL_TEMPLATE(solaris, sys_renameat);
DECL_TEMPLATE(solaris, sys_unlinkat);
DECL_TEMPLATE(solaris, sys_fstatat);
DECL_TEMPLATE(solaris, sys_openat);
DECL_TEMPLATE(solaris, sys_tasksys);
DECL_TEMPLATE(solaris, sys_getpagesizes);
DECL_TEMPLATE(solaris, sys_lwp_park);
DECL_TEMPLATE(solaris, sys_sendfilev);
#if defined(SOLARIS_LWP_NAME_SYSCALL)
DECL_TEMPLATE(solaris, sys_lwp_name);
#endif /* SOLARIS_LWP_NAME_SYSCALL */
DECL_TEMPLATE(solaris, sys_privsys);
DECL_TEMPLATE(solaris, sys_ucredsys);
DECL_TEMPLATE(solaris, sys_sysfs);
DECL_TEMPLATE(solaris, sys_getmsg);
DECL_TEMPLATE(solaris, sys_putmsg);
DECL_TEMPLATE(solaris, sys_lstat);
DECL_TEMPLATE(solaris, sys_sigprocmask);
DECL_TEMPLATE(solaris, sys_sigsuspend);
DECL_TEMPLATE(solaris, sys_sigaction);
DECL_TEMPLATE(solaris, sys_sigpending);
DECL_TEMPLATE(solaris, sys_getsetcontext);
DECL_TEMPLATE(solaris, sys_fchmodat);
DECL_TEMPLATE(solaris, sys_mkdirat);
DECL_TEMPLATE(solaris, sys_statvfs);
DECL_TEMPLATE(solaris, sys_fstatvfs);
DECL_TEMPLATE(solaris, sys_nfssys);
DECL_TEMPLATE(solaris, sys_waitid);
DECL_TEMPLATE(solaris, sys_sigsendsys);
#if defined(SOLARIS_UTIMESYS_SYSCALL)
DECL_TEMPLATE(solaris, sys_utimesys);
#endif /* SOLARIS_UTIMESYS_SYSCALL */
#if defined(SOLARIS_UTIMENSAT_SYSCALL)
DECL_TEMPLATE(solaris, sys_utimensat);
#endif /* SOLARIS_UTIMENSAT_SYSCALL */
DECL_TEMPLATE(solaris, sys_sigresend);
DECL_TEMPLATE(solaris, sys_priocntlsys);
DECL_TEMPLATE(solaris, sys_pathconf);
DECL_TEMPLATE(solaris, sys_mmap);
#if defined(SOLARIS_UUIDSYS_SYSCALL)
DECL_TEMPLATE(solaris, sys_uuidsys);
#endif /* SOLARIS_UUIDSYS_SYSCALL */
DECL_TEMPLATE(solaris, sys_mmapobj);
DECL_TEMPLATE(solaris, sys_memcntl);
DECL_TEMPLATE(solaris, sys_getpmsg);
DECL_TEMPLATE(solaris, sys_putpmsg);
#if defined(SOLARIS_OLD_SYSCALLS)
DECL_TEMPLATE(solaris, sys_rename);
#endif /* SOLARIS_OLD_SYSCALLS */
DECL_TEMPLATE(solaris, sys_uname);
DECL_TEMPLATE(solaris, sys_setegid);
DECL_TEMPLATE(solaris, sys_sysconfig);
DECL_TEMPLATE(solaris, sys_systeminfo);
DECL_TEMPLATE(solaris, sys_seteuid);
DECL_TEMPLATE(solaris, sys_forksys);
#if defined(SOLARIS_GETRANDOM_SYSCALL)
DECL_TEMPLATE(solaris, sys_getrandom);
#endif /* SOLARIS_GETRANDOM_SYSCALL */
DECL_TEMPLATE(solaris, sys_sigtimedwait);
DECL_TEMPLATE(solaris, sys_yield);
DECL_TEMPLATE(solaris, sys_lwp_sema_post);
DECL_TEMPLATE(solaris, sys_lwp_sema_trywait);
DECL_TEMPLATE(solaris, sys_lwp_detach);
DECL_TEMPLATE(solaris, sys_modctl);
DECL_TEMPLATE(solaris, sys_fchroot);
#if defined(SOLARIS_SYSTEM_STATS_SYSCALL)
DECL_TEMPLATE(solaris, sys_system_stats);
#endif /* SOLARIS_SYSTEM_STATS_SYSCALL */
DECL_TEMPLATE(solaris, sys_gettimeofday);
DECL_TEMPLATE(solaris, sys_lwp_create);
DECL_TEMPLATE(solaris, sys_lwp_exit);
DECL_TEMPLATE(solaris, sys_lwp_suspend);
DECL_TEMPLATE(solaris, sys_lwp_continue);
#if defined(SOLARIS_LWP_SIGQUEUE_SYSCALL)
DECL_TEMPLATE(solaris, sys_lwp_sigqueue);
#else
DECL_TEMPLATE(solaris, sys_lwp_kill);
#endif /* SOLARIS_LWP_SIGQUEUE_SYSCALL */
DECL_TEMPLATE(solaris, sys_lwp_self);
DECL_TEMPLATE(solaris, sys_lwp_sigmask);
DECL_TEMPLATE(solaris, sys_lwp_private);
DECL_TEMPLATE(solaris, sys_lwp_wait);
DECL_TEMPLATE(solaris, sys_lwp_mutex_wakeup);
DECL_TEMPLATE(solaris, sys_lwp_cond_wait);
DECL_TEMPLATE(solaris, sys_lwp_cond_signal);
DECL_TEMPLATE(solaris, sys_lwp_cond_broadcast);
DECL_TEMPLATE(solaris, sys_pread);
DECL_TEMPLATE(solaris, sys_pwrite);
DECL_TEMPLATE(solaris, sys_lgrpsys);
DECL_TEMPLATE(solaris, sys_rusagesys);
DECL_TEMPLATE(solaris, sys_port);
DECL_TEMPLATE(solaris, sys_pollsys);
DECL_TEMPLATE(solaris, sys_labelsys);
DECL_TEMPLATE(solaris, sys_acl);
DECL_TEMPLATE(solaris, sys_auditsys);
DECL_TEMPLATE(solaris, sys_p_online);
DECL_TEMPLATE(solaris, sys_sigqueue);
DECL_TEMPLATE(solaris, sys_clock_gettime);
DECL_TEMPLATE(solaris, sys_clock_settime);
DECL_TEMPLATE(solaris, sys_clock_getres);
DECL_TEMPLATE(solaris, sys_timer_create);
DECL_TEMPLATE(solaris, sys_timer_delete);
DECL_TEMPLATE(solaris, sys_timer_settime);
DECL_TEMPLATE(solaris, sys_timer_gettime);
DECL_TEMPLATE(solaris, sys_timer_getoverrun);
DECL_TEMPLATE(solaris, sys_facl);
DECL_TEMPLATE(solaris, sys_door);
DECL_TEMPLATE(solaris, sys_schedctl);
DECL_TEMPLATE(solaris, sys_pset);
DECL_TEMPLATE(solaris, sys_resolvepath);
DECL_TEMPLATE(solaris, sys_lwp_mutex_timedlock);
DECL_TEMPLATE(solaris, sys_lwp_rwlock_sys);
DECL_TEMPLATE(solaris, sys_lwp_sema_timedwait);
DECL_TEMPLATE(solaris, sys_zone);
DECL_TEMPLATE(solaris, sys_getcwd);
DECL_TEMPLATE(solaris, sys_so_socket);
DECL_TEMPLATE(solaris, sys_so_socketpair);
DECL_TEMPLATE(solaris, sys_bind);
DECL_TEMPLATE(solaris, sys_listen);
DECL_TEMPLATE(solaris, sys_accept);
DECL_TEMPLATE(solaris, sys_connect);
DECL_TEMPLATE(solaris, sys_shutdown);
DECL_TEMPLATE(solaris, sys_recv);
DECL_TEMPLATE(solaris, sys_recvfrom);
DECL_TEMPLATE(solaris, sys_recvmsg);
DECL_TEMPLATE(solaris, sys_send);
DECL_TEMPLATE(solaris, sys_sendmsg);
DECL_TEMPLATE(solaris, sys_sendto);
DECL_TEMPLATE(solaris, sys_getpeername);
DECL_TEMPLATE(solaris, sys_getsockname);
DECL_TEMPLATE(solaris, sys_getsockopt);
DECL_TEMPLATE(solaris, sys_setsockopt);
DECL_TEMPLATE(solaris, sys_lwp_mutex_unlock);
DECL_TEMPLATE(solaris, sys_lwp_mutex_register);
DECL_TEMPLATE(solaris, sys_uucopy);
DECL_TEMPLATE(solaris, sys_umount2);

DECL_TEMPLATE(solaris, fast_gethrtime);
DECL_TEMPLATE(solaris, fast_gethrvtime);
DECL_TEMPLATE(solaris, fast_gethrestime);
DECL_TEMPLATE(solaris, fast_getlgrp);
#if defined(SOLARIS_GETHRT_FASTTRAP)
DECL_TEMPLATE(solaris, fast_gethrt);
#endif /* SOLARIS_GETHRT_FASTTRAP */
#if defined(SOLARIS_GETZONEOFFSET_FASTTRAP)
DECL_TEMPLATE(solaris, fast_getzoneoffset);
#endif /* SOLARIS_GETZONEOFFSET_FASTTRAP */

/* implementation */
PRE(sys_exit)
{
   /* void exit(int status); */
   ThreadId t;

   PRINT("sys_exit( %ld )", SARG1);
   PRE_REG_READ1(void, "exit", int, status);

   for (t = 1; t < VG_N_THREADS; t++) {
      if (VG_(threads)[t].status == VgTs_Empty)
         continue;

      /* Assign the exit code, VG_(nuke_all_threads_except) will assign
         the exitreason. */
      VG_(threads)[t].os_state.exitcode = ARG1;
   }

   /* Indicate in all other threads that the process is exiting.
      Then wait using VG_(reap_threads) for these threads to disappear.
      See comments in syswrap-linux.c, PRE(sys_exit_group) wrapper,
      for reasoning why this cannot give a deadlock. */
   VG_(nuke_all_threads_except)(tid, VgSrc_ExitProcess);
   VG_(reap_threads)(tid);
   VG_(threads)[tid].exitreason = VgSrc_ExitThread;
   /* We do assign VgSrc_ExitThread and not VgSrc_ExitProcess, as this thread
      is the thread calling exit_group and so its registers must be considered
      as not reachable. See pub_tool_machine.h VG_(apply_to_GP_regs). */

   /* We have to claim the syscall already succeeded. */
   SET_STATUS_Success(0);
}

#if defined(SOLARIS_SPAWN_SYSCALL)
static Bool spawn_pre_check_kfa(ThreadId tid, SyscallStatus *status,
                                vki_kfile_attr_t *kfa)
{
   PRE_FIELD_READ("spawn(attrs->kfa_size)", kfa->kfa_size);
   PRE_FIELD_READ("spawn(attrs->kfa_type)", kfa->kfa_type);

   if (ML_(safe_to_deref)(kfa, kfa->kfa_size)) {
      switch (kfa->kfa_type) {
      case VKI_FA_DUP2:
         PRE_FIELD_READ("spawn(attrs->kfa_filedes)", kfa->kfa_filedes);
         PRE_FIELD_READ("spawn(attrs->kfa_newfiledes)", kfa->kfa_newfiledes);
         if (!ML_(fd_allowed)(kfa->kfa_filedes, "spawn(dup2)", tid, False) ||
             !ML_(fd_allowed)(kfa->kfa_newfiledes, "spawn(dup2)", tid, False)) {
            SET_STATUS_Failure(VKI_EBADF);
            return False;
         }
         break;
      case VKI_FA_CLOSE:
         PRE_FIELD_READ("spawn(attrs->kfa_filedes)", kfa->kfa_filedes);
         /* If doing -d style logging (which is to fd = 2 = stderr),
            don't allow that filedes to be closed. See ML_(fd_allowed)(). */
         if (!ML_(fd_allowed)(kfa->kfa_filedes, "spawn(close)", tid, False) ||
             (kfa->kfa_filedes == 2 && VG_(debugLog_getLevel)() > 0)) {
            SET_STATUS_Failure(VKI_EBADF);
            return False;
         }
         break;
      case VKI_FA_CLOSEFROM:
         /* :TODO: All file descriptors greater than or equal to
            kfa->kfa_filedes would have to be checked. */
         VG_(unimplemented)("Support for spawn() with file attribute type "
                            "FA_CLOSEFROM.");
         break;
      case VKI_FA_OPEN:
         PRE_FIELD_READ("spawn(attrs->kfa_filedes)", kfa->kfa_filedes);
         PRE_FIELD_READ("spawn(attrs->kfa_oflag)", kfa->kfa_oflag);
         PRE_FIELD_READ("spawn(attrs->kfa_mode)", kfa->kfa_mode);
         if (!ML_(fd_allowed)(kfa->kfa_filedes, "spawn(open)", tid, False)) {
            SET_STATUS_Failure(VKI_EBADF);
            return False;
         }
         /* fallthrough */
      case VKI_FA_CHDIR:
         PRE_FIELD_READ("spawn(attrs->kfa_pathsize)", kfa->kfa_pathsize);
         if (kfa->kfa_pathsize != 0) {
            PRE_MEM_RASCIIZ("spawn(attrs->kfa_data)", (Addr) kfa->kfa_data);
         }
         break;
      default:
         VG_(unimplemented)("Support for spawn() with file attribute type %u.",
                            kfa->kfa_type);
      }
   }

   return True;
}

PRE(sys_spawn)
{
   /* int spawn(char *path, void *attrs, size_t attrsize,
                char *argenv, size_t aesize); */
   PRINT("sys_spawn ( %#lx(%s), %#lx, %lu, %#lx, %lu )",
         ARG1, (HChar *) ARG1, ARG2, ARG3, ARG4, ARG5);
   PRE_REG_READ5(long, "spawn", const char *, path, void *, attrs,
                 size_t, attrsize, char *, argenv, size_t, aesize);

   /* First check input arguments. */
   PRE_MEM_RASCIIZ("spawn(path)", ARG1);
   if (ARG3 > 0) {
      /*  --- vki_kspawn_attr_t --
          | ksa_version          |
          | ksa_size             |
          | ksa_attr_off         |  -----| (only if != 0)
          | ksa_attr_size        |       |
          | ksa_path_off         |  =====|====| (only if != 0)
          | ksa_path_size        |       |    |
          | ksa_shell_off        |  -----|----|----| (only if != 0)
          | ksa_shell_size       |       |    |    |
          | ksa_data[0]          |       |    |    |
          ------------------------       |    |    |
          | vki_spawn_attr_t     |  <----|    |    |
          ------------------------            |    |
          | path                 |  <---------|    |
          ------------------------                 |
          | shell                |  <---------------
          ------------------------
          | file actions         |  (not included in ksa_size, only in ARG3)
          ------------------------

          ksa_size = sizeof(vki_kspawn_attr_t) + ksa_attr_size + ksa_path_size +
                     ksa_shell_size
          attrs_size (ARG3) = ksa_size + file actions size */

      vki_kspawn_attr_t *attrs = (vki_kspawn_attr_t *) ARG2;
      PRE_FIELD_READ("spawn(attrs->ksa_version)", attrs->ksa_version);
      PRE_FIELD_READ("spawn(attrs->ksa_size)", attrs->ksa_size);
      PRE_FIELD_READ("spawn(attrs->ksa_attr_off)", attrs->ksa_attr_off);
      PRE_FIELD_READ("spawn(attrs->ksa_path_off)", attrs->ksa_path_off);
      PRE_FIELD_READ("spawn(attrs->ksa_shell_off)", attrs->ksa_shell_off);

      if (ML_(safe_to_deref)(attrs, sizeof(vki_kspawn_attr_t))) {
         if (attrs->ksa_version != VKI_SPAWN_VERSION) {
            VG_(unimplemented)("Support for spawn() with attributes "
                               "version %u.", attrs->ksa_version);
         }

         if (attrs->ksa_attr_off != 0) {
            PRE_FIELD_READ("spawn(attrs->ksa_attr_size)", attrs->ksa_attr_size);
            vki_spawn_attr_t *sap =
                (vki_spawn_attr_t *) ((Addr) attrs + attrs->ksa_attr_off);
            PRE_MEM_READ("spawn(attrs->ksa_attr)",
                         (Addr) sap, attrs->ksa_attr_size);
            if (ML_(safe_to_deref)(sap, sizeof(vki_spawn_attr_t))) {
               if (sap->sa_psflags & VKI_POSIX_SPAWN_SETVAMASK_NP) {
                  VG_(unimplemented)("Support for spawn() with attributes flag "
                                     "including POSIX_SPAWN_SETVAMASK_NP.");
               }
               /* paranoia */
               Int rem = sap->sa_psflags & ~(
                  VKI_POSIX_SPAWN_RESETIDS      | VKI_POSIX_SPAWN_SETPGROUP |
                  VKI_POSIX_SPAWN_SETSIGDEF     | VKI_POSIX_SPAWN_SETSIGMASK |
                  VKI_POSIX_SPAWN_SETSCHEDPARAM | VKI_POSIX_SPAWN_SETSCHEDULER |
                  VKI_POSIX_SPAWN_SETSID_NP     | VKI_POSIX_SPAWN_SETVAMASK_NP |
                  VKI_POSIX_SPAWN_SETSIGIGN_NP  | VKI_POSIX_SPAWN_NOSIGCHLD_NP |
                  VKI_POSIX_SPAWN_WAITPID_NP    | VKI_POSIX_SPAWN_NOEXECERR_NP);
               if (rem != 0) {
                  VG_(unimplemented)("Support for spawn() with attributes flag "
                                     "%#x.", sap->sa_psflags);
               }
            }
         }

         if (attrs->ksa_path_off != 0) {
            PRE_FIELD_READ("spawn(attrs->ksa_path_size)", attrs->ksa_path_size);
            PRE_MEM_RASCIIZ("spawn(attrs->ksa_path)",
                            (Addr) attrs + attrs->ksa_path_off);
         }

         if (attrs->ksa_shell_off != 0) {
            PRE_FIELD_READ("spawn(attrs->ksa_shell_size)",
                           attrs->ksa_shell_size);
            PRE_MEM_RASCIIZ("spawn(attrs->ksa_shell)",
                            (Addr) attrs + attrs->ksa_shell_off);
         }

         vki_kfile_attr_t *kfa = (vki_kfile_attr_t *) (ARG2 + attrs->ksa_size);
         while ((Addr) kfa < ARG2 + ARG3) {
            if (spawn_pre_check_kfa(tid, status, kfa) == False) {
               return;
            }
            kfa = (vki_kfile_attr_t *) ((Addr) kfa + kfa->kfa_size);
         }
      }
   }
   PRE_MEM_READ("spawn(argenv)", ARG4, ARG5);

   /* Check that the name at least begins in client-accessible storage. */
   if ((ARG1 == 0) || !ML_(safe_to_deref)((HChar *) ARG1, 1)) {
      SET_STATUS_Failure(VKI_EFAULT);
      return;
   }

   /* Check that attrs reside in client-accessible storage. */
   if (ARG2 != 0) {
      if (!VG_(am_is_valid_for_client)(ARG2, ARG3, VKI_PROT_READ)) {
         SET_STATUS_Failure(VKI_EFAULT);
         return;
      }
   }

   /* Check that the argenv reside in client-accessible storage.
      Solaris disallows to perform spawn() without any arguments & environment
      variables specified. */
   if ((ARG4 == 0) /* obviously bogus */ ||
       !VG_(am_is_valid_for_client)(ARG4, ARG5, VKI_PROT_READ)) {
      SET_STATUS_Failure(VKI_EFAULT);
      return;
   }

   /* Copy existing attrs or create empty minimal ones. */
   vki_kspawn_attr_t *attrs;
   SizeT attrs_size;
   if (ARG2 == 0) {
      /* minimalistic kspawn_attr_t + spawn_attr_t */
      attrs_size = sizeof(vki_kspawn_attr_t) + sizeof(vki_spawn_attr_t);
      attrs = VG_(calloc)("syswrap.spawn.1", 1, attrs_size);
      attrs->ksa_version = VKI_SPAWN_VERSION;
      attrs->ksa_size = attrs_size;
      attrs->ksa_attr_off = sizeof(vki_kspawn_attr_t);
      attrs->ksa_attr_size = sizeof(vki_spawn_attr_t);
   } else if (((vki_kspawn_attr_t *) ARG2)->ksa_attr_off == 0) {
      /* existing kspawn_attr_t but missing spawn_attr_t */
      attrs_size = ARG3 + sizeof(vki_spawn_attr_t);
      attrs = VG_(calloc)("syswrap.spawn.2", 1, attrs_size);
      VG_(memcpy)(attrs, (void *) ARG2, sizeof(vki_kspawn_attr_t));
      SizeT file_actions_size = ARG3 - attrs->ksa_size;
      attrs->ksa_size += sizeof(vki_spawn_attr_t);
      attrs->ksa_attr_off = sizeof(vki_kspawn_attr_t);
      attrs->ksa_attr_size = sizeof(vki_spawn_attr_t);
      if (attrs->ksa_path_off != 0) {
         VG_(memcpy)((HChar *) attrs + attrs->ksa_path_off +
                     sizeof(vki_spawn_attr_t), (HChar *) ARG2 +
                     attrs->ksa_path_off, attrs->ksa_path_size);
         attrs->ksa_path_off += sizeof(vki_spawn_attr_t);
      }
      if (attrs->ksa_shell_off != 0) {
         VG_(memcpy)((HChar *) attrs + attrs->ksa_shell_off +
                     sizeof(vki_spawn_attr_t), (HChar *) ARG2 +
                     attrs->ksa_shell_off, attrs->ksa_shell_size);
         attrs->ksa_shell_off += sizeof(vki_spawn_attr_t);
      }
      if (file_actions_size > 0) {
         VG_(memcpy)((HChar *) attrs + attrs_size - file_actions_size,
                     (HChar *) ARG2 + ARG3 - file_actions_size,
                     file_actions_size);
      }
   } else {
      /* existing kspawn_attr_t + spawn_attr_t */
      attrs_size = ARG3;
      attrs = VG_(malloc)("syswrap.spawn.3", attrs_size);
      VG_(memcpy)(attrs, (void *) ARG2, attrs_size);
   }
   vki_spawn_attr_t *spa = (vki_spawn_attr_t *) ((HChar *) attrs +
                                                 attrs->ksa_attr_off);

   /* Convert argv and envp parts of argenv into their separate XArray's.
      Duplicate strings because argv and envp will be then modified. */
   XArray *argv = VG_(newXA)(VG_(malloc), "syswrap.spawn.4",
                             VG_(free), sizeof(HChar *));
   XArray *envp = VG_(newXA)(VG_(malloc), "syswrap.spawn.5",
                             VG_(free), sizeof(HChar *));

   HChar *argenv = (HChar *) ARG4;
   XArray *current_xa = argv;
   while ((Addr) argenv < ARG4 + ARG5) {
      if (*argenv == '\0') {
         argenv += 1;
         if (current_xa == argv) {
            current_xa = envp;
            if ((*argenv == '\0') && ((Addr) argenv == ARG4 + ARG5 - 1)) {
               /* envp part is empty, it contained only {NULL}. */
               break;
            }
         } else {
            if ((Addr) argenv != ARG4 + ARG5) {
               if (VG_(clo_trace_syscalls))
                  VG_(debugLog)(3, "syswrap-solaris", "spawn: bogus argenv\n");
               SET_STATUS_Failure(VKI_EINVAL);
               goto exit;
            }
            break;
         }
      }

      if (*argenv != '\1') {
         if (VG_(clo_trace_syscalls))
            VG_(debugLog)(3, "syswrap-solaris", "spawn: bogus argenv\n");
         SET_STATUS_Failure(VKI_EINVAL);
         goto exit;
      }
      argenv += 1;

      HChar *duplicate = VG_(strdup)("syswrap.spawn.6", argenv);
      VG_(addToXA)(current_xa, &duplicate);
      argenv += VG_(strlen)(argenv) + 1;
   }

   /* Debug-only printing. */
   if (0) {
      VG_(printf)("\nARG1 = %#lx(%s)\n", ARG1, (HChar *) ARG1);
      VG_(printf)("ARG4 (argv) = ");
      for (Word i = 0; i < VG_(sizeXA)(argv); i++) {
         VG_(printf)("%s ", *(HChar **) VG_(indexXA)(argv, i));
      }

      VG_(printf)("\nARG4 (envp) = ");
      for (Word i = 0; i < VG_(sizeXA)(envp); i++) {
         VG_(printf)("%s ", *(HChar **) VG_(indexXA)(envp, i));
      }
      VG_(printf)("\n");
   }

   /* Decide whether or not we want to trace the spawned child.
      Omit the executable name itself from child_argv. */
   const HChar **child_argv = VG_(malloc)("syswrap.spawn.7",
                                     (VG_(sizeXA)(argv) - 1) * sizeof(HChar *));
   for (Word i = 1; i < VG_(sizeXA)(argv); i++) {
      child_argv[i - 1] = *(HChar **) VG_(indexXA)(argv, i);
   }
   Bool trace_this_child = VG_(should_we_trace_this_child)((HChar *) ARG1,
                                                           child_argv);
   VG_(free)(child_argv);

   /* If we're tracing the child, and the launcher name looks bogus (possibly
      because launcher.c couldn't figure it out, see comments therein) then we
      have no option but to fail. */
   if (trace_this_child &&
       (!VG_(name_of_launcher) || VG_(name_of_launcher)[0] != '/')) {
      SET_STATUS_Failure(VKI_ECHILD); /* "No child processes." */
      goto exit;
   }

   /* Set up the child's exe path. */
   const HChar *path = (const HChar *) ARG1;
   const HChar *launcher_basename = NULL;
   if (trace_this_child) {
      /* We want to exec the launcher. */
      path = VG_(name_of_launcher);
      vg_assert(path != NULL);

      launcher_basename = VG_(strrchr)(path, '/');
      if ((launcher_basename == NULL) || (launcher_basename[1] == '\0')) {
         launcher_basename = path;  /* hmm, tres dubious */
      } else {
         launcher_basename++;
      }
   }

   /* Set up the child's environment.

      Remove the valgrind-specific stuff from the environment so the child
      doesn't get vgpreload_core.so, vgpreload_<tool>.so, etc. This is done
      unconditionally, since if we are tracing the child, the child valgrind
      will set up the appropriate client environment.

      Then, if tracing the child, set VALGRIND_LIB for it. */
   HChar **child_envp = VG_(calloc)("syswrap.spawn.8",
                                    VG_(sizeXA)(envp) + 1, sizeof(HChar *));
   for (Word i = 0; i < VG_(sizeXA)(envp); i++) {
      child_envp[i] = *(HChar **) VG_(indexXA)(envp, i);
   }
   VG_(env_remove_valgrind_env_stuff)(child_envp, /* ro_strings */ False,
                                      VG_(free));

   /* Stuff was removed from child_envp, reflect that in envp XArray. */
   VG_(dropTailXA)(envp, VG_(sizeXA)(envp));
   for (UInt i = 0; child_envp[i] != NULL; i++) {
      VG_(addToXA)(envp, &child_envp[i]);
   }
   VG_(free)(child_envp);

   if (trace_this_child) {
      /* Set VALGRIND_LIB in envp. */
      SizeT len = VG_(strlen)(VALGRIND_LIB) + VG_(strlen)(VG_(libdir)) + 2;
      HChar *valstr = VG_(malloc)("syswrap.spawn.9", len);
      VG_(sprintf)(valstr, "%s=%s", VALGRIND_LIB, VG_(libdir));
      VG_(addToXA)(envp, &valstr);
   }

   /* Set up the child's args. If not tracing it, they are left untouched.
      Otherwise, they are:

      [launcher_basename] ++ VG_(args_for_valgrind) ++ [ARG1] ++ ARG4[1..],

      except that the first VG_(args_for_valgrind_noexecpass) args are
      omitted. */
   if (trace_this_child) {
      vg_assert(VG_(args_for_valgrind) != NULL);
      vg_assert(VG_(args_for_valgrind_noexecpass) >= 0);
      vg_assert(VG_(args_for_valgrind_noexecpass)
                   <= VG_(sizeXA)(VG_(args_for_valgrind)));

      /* So what args will there be? Bear with me... */
      /* ... launcher basename, ... */
      HChar *duplicate = VG_(strdup)("syswrap.spawn.10", launcher_basename);
      VG_(insertIndexXA)(argv, 0, &duplicate);

      /* ... Valgrind's args, ... */
      UInt v_args = VG_(sizeXA)(VG_(args_for_valgrind));
      v_args -= VG_(args_for_valgrind_noexecpass);
      for (Word i = VG_(args_for_valgrind_noexecpass);
           i < VG_(sizeXA)(VG_(args_for_valgrind)); i++) {
         duplicate = VG_(strdup)("syswrap.spawn.11",
                           *(HChar **) VG_(indexXA)(VG_(args_for_valgrind), i));
         VG_(insertIndexXA)(argv, 1 + i, &duplicate);
      }

      /* ... name of client executable, ... */
      duplicate = VG_(strdup)("syswrap.spawn.12", (HChar *) ARG1);
      VG_(insertIndexXA)(argv, 1 + v_args, &duplicate);

      /* ... and args for client executable (without [0]). */
      duplicate = *(HChar **) VG_(indexXA)(argv, 1 + v_args + 1);
      VG_(free)(duplicate);
      VG_(removeIndexXA)(argv, 1 + v_args + 1);
   }

   /* Debug-only printing. */
   if (0) {
      VG_(printf)("\npath = %s\n", path);
      VG_(printf)("argv = ");
      for (Word i = 0; i < VG_(sizeXA)(argv); i++) {
         VG_(printf)("%s ", *(HChar **) VG_(indexXA)(argv, i));
      }

      VG_(printf)("\nenvp = ");
      for (Word i = 0; i < VG_(sizeXA)(envp); i++) {
         VG_(printf)("%s ", *(HChar **) VG_(indexXA)(envp, i));
      }
      VG_(printf)("\n");
   }

   /* Set the signal state up for spawned child.

      Signals set to be caught are equivalent to signals set to the default
      action, from the child's perspective.

      Therefore query SCSS and prepare default (DFL) and ignore (IGN) signal
      sets. Then combine these sets with those passed from client, if flags
      POSIX_SPAWN_SETSIGDEF, or POSIX_SPAWN_SETSIGIGN_NP have been specified.
   */
   vki_sigset_t sig_default;
   vki_sigset_t sig_ignore;
   VG_(sigemptyset)(&sig_default);
   VG_(sigemptyset)(&sig_ignore);
   for (Int i = 1; i < VG_(max_signal); i++) {
      vki_sigaction_fromK_t sa;
      VG_(do_sys_sigaction)(i, NULL, &sa); /* query SCSS */
      if (sa.sa_handler == VKI_SIG_IGN) {
         VG_(sigaddset)(&sig_ignore, i);
      } else {
         VG_(sigaddset)(&sig_default, i);
      }
   }

   if (spa->sa_psflags & VKI_POSIX_SPAWN_SETSIGDEF) {
      VG_(sigaddset_from_set)(&spa->sa_sigdefault, &sig_default);
   } else {
      spa->sa_psflags |= VKI_POSIX_SPAWN_SETSIGDEF;
      spa->sa_sigdefault = sig_default;
   }

   if (spa->sa_psflags & VKI_POSIX_SPAWN_SETSIGIGN_NP) {
      VG_(sigaddset_from_set)(&spa->sa_sigignore, &sig_ignore);
   } else {
      spa->sa_psflags |= VKI_POSIX_SPAWN_SETSIGIGN_NP;
      spa->sa_sigignore = sig_ignore;
   }

   /* Set the signal mask for spawned child.

      Analogous to signal handlers: query SCSS for blocked signals mask
      and combine this mask with that passed from client, if flag
      POSIX_SPAWN_SETSIGMASK has been specified. */
   vki_sigset_t *sigmask = &VG_(get_ThreadState)(tid)->sig_mask;
   if (spa->sa_psflags & VKI_POSIX_SPAWN_SETSIGMASK) {
      VG_(sigaddset_from_set)(&spa->sa_sigmask, sigmask);
   } else {
      spa->sa_psflags |= VKI_POSIX_SPAWN_SETSIGMASK;
      spa->sa_sigmask = *sigmask;
   }

   /* Lastly, reconstruct argenv from argv + envp. */
   SizeT argenv_size = 1 + 1;
   for (Word i = 0; i < VG_(sizeXA)(argv); i++) {
      argenv_size += VG_(strlen)(*(HChar **) VG_(indexXA)(argv, i)) + 2;
   }
   for (Word i = 0; i < VG_(sizeXA)(envp); i++) {
      argenv_size += VG_(strlen)(*(HChar **) VG_(indexXA)(envp, i)) + 2;
   }

   argenv = VG_(malloc)("syswrap.spawn.13", argenv_size);
   HChar *current = argenv;
#define COPY_CHAR_TO_ARGENV(dst, character) \
   do {                                     \
      *(dst) = character;                   \
      (dst) += 1;                           \
   } while (0)
#define COPY_STRING_TO_ARGENV(dst, src)       \
   do {                                       \
      COPY_CHAR_TO_ARGENV(dst, '\1');         \
      SizeT src_len = VG_(strlen)((src)) + 1; \
      VG_(memcpy)((dst), (src), src_len);     \
      (dst) += src_len;                       \
   } while (0)

   for (Word i = 0; i < VG_(sizeXA)(argv); i++) {
      COPY_STRING_TO_ARGENV(current, *(HChar **) VG_(indexXA)(argv, i));
   }
   COPY_CHAR_TO_ARGENV(current, '\0');
   for (Word i = 0; i < VG_(sizeXA)(envp); i++) {
      COPY_STRING_TO_ARGENV(current, *(HChar **) VG_(indexXA)(envp, i));
   }
   COPY_CHAR_TO_ARGENV(current, '\0');
   vg_assert(current == argenv + argenv_size);
#undef COPY_CHAR_TO_ARGENV
#undef COPY_STRING_TOARGENV

   /* Actual spawn() syscall. */
   SysRes res = VG_(do_syscall5)(__NR_spawn, (UWord) path, (UWord) attrs,
                                 attrs_size, (UWord) argenv, argenv_size);
   SET_STATUS_from_SysRes(res);
   VG_(free)(argenv);

   if (SUCCESS) {
      PRINT("   spawn: process %d spawned child %ld\n", VG_(getpid)(), RES);
   }

exit:
   VG_(free)(attrs);
   for (Word i = 0; i < VG_(sizeXA)(argv); i++) {
      VG_(free)(*(HChar **) VG_(indexXA)(argv, i));
   }
   for (Word i = 0; i < VG_(sizeXA)(envp); i++) {
      VG_(free)(*(HChar **) VG_(indexXA)(envp, i));
   }
   VG_(deleteXA)(argv);
   VG_(deleteXA)(envp);
}
#endif /* SOLARIS_SPAWN_SYSCALL */

/* Handles the case where the open is of /proc/self/psinfo or
   /proc/<pid>/psinfo. Fetch fresh contents into psinfo_t,
   fake fname, psargs, argc and argv. Write the structure to the fake
   file we cooked up at startup (in m_main) and give out a copy of this
   fd. Also seek the cloned fd back to the start. */
static Bool handle_psinfo_open(SyscallStatus *status,
                               Bool use_openat,
                               const HChar *filename,
                               Int arg1, UWord arg3, UWord arg4)
{
   if (!ML_(safe_to_deref)((const void *) filename, 1))
      return False;

   HChar name[VKI_PATH_MAX];    // large enough
   VG_(sprintf)(name, "/proc/%d/psinfo", VG_(getpid)());

   if (!VG_STREQ(filename, name) && !VG_STREQ(filename, "/proc/self/psinfo"))
      return False;

   /* Use original arguments to open() or openat(). */
   SysRes sres;
#if defined(SOLARIS_OLD_SYSCALLS)
   if (use_openat)
      sres = VG_(do_syscall4)(SYS_openat, arg1, (UWord) filename,
                              arg3, arg4);
   else
      sres = VG_(do_syscall3)(SYS_open, (UWord) filename, arg3, arg4);
#else
   vg_assert(use_openat == True);
   sres = VG_(do_syscall4)(SYS_openat, arg1, (UWord) filename,
                           arg3, arg4);
#endif /* SOLARIS_OLD_SYSCALLS */

   if (sr_isError(sres)) {
      SET_STATUS_from_SysRes(sres);
      return True;
   }
   Int fd = sr_Res(sres);

   vki_psinfo_t psinfo;
   sres = VG_(do_syscall3)(SYS_read, fd, (UWord) &psinfo, sizeof(psinfo));
   if (sr_isError(sres)) {
      SET_STATUS_from_SysRes(sres);
      VG_(close)(fd);
      return True;
   }
   if (sr_Res(sres) != sizeof(psinfo)) {
      SET_STATUS_Failure(VKI_ENODATA);
      VG_(close)(fd);
      return True;
   }

   VG_(close)(fd);

   VG_(client_fname)(psinfo.pr_fname, sizeof(psinfo.pr_fname), True);
   VG_(client_cmd_and_args)(psinfo.pr_psargs, sizeof(psinfo.pr_psargs));

   Addr *ptr = (Addr *) VG_(get_initial_client_SP)();
   psinfo.pr_argc = *ptr++;
   psinfo.pr_argv = (Addr) ptr;

   sres = VG_(do_syscall4)(SYS_pwrite, VG_(cl_psinfo_fd),
                           (UWord) &psinfo, sizeof(psinfo), 0);
   if (sr_isError(sres)) {
      SET_STATUS_from_SysRes(sres);
      return True;
   }

   sres = VG_(dup)(VG_(cl_psinfo_fd));
   SET_STATUS_from_SysRes(sres);
   if (!sr_isError(sres)) {
      OffT off = VG_(lseek)(sr_Res(sres), 0, VKI_SEEK_SET);
      if (off < 0)
         SET_STATUS_Failure(VKI_EMFILE);
   }

   return True;
}

#if defined(SOLARIS_PROC_CMDLINE)
/* Handles the case where the open is of /proc/self/cmdline or
   /proc/<pid>/cmdline. Just give it a copy of VG_(cl_cmdline_fd) for the
   fake file we cooked up at startup (in m_main).  Also, seek the
   cloned fd back to the start. */
static Bool handle_cmdline_open(SyscallStatus *status, const HChar *filename)
{
   if (!ML_(safe_to_deref)((const void *) filename, 1))
      return False;

   HChar name[VKI_PATH_MAX];    // large enough
   VG_(sprintf)(name, "/proc/%d/cmdline", VG_(getpid)());

   if (!VG_STREQ(filename, name) && !VG_STREQ(filename, "/proc/self/cmdline"))
      return False;

   SysRes sres = VG_(dup)(VG_(cl_cmdline_fd));
   SET_STATUS_from_SysRes(sres);
   if (!sr_isError(sres)) {
      OffT off = VG_(lseek)(sr_Res(sres), 0, VKI_SEEK_SET);
      if (off < 0)
         SET_STATUS_Failure(VKI_EMFILE);
   }

   return True;
}
#endif /* SOLARIS_PROC_CMDLINE */


#if defined(SOLARIS_OLD_SYSCALLS)
PRE(sys_open)
{
   /* int open(const char *filename, int flags);
      int open(const char *filename, int flags, mode_t mode); */

   if (ARG2 & VKI_O_CREAT) {
      /* 3-arg version */
      PRINT("sys_open ( %#lx(%s), %ld, %lu )", ARG1, (HChar *) ARG1,
            SARG2, ARG3);
      PRE_REG_READ3(long, "open", const char *, filename,
                    int, flags, vki_mode_t, mode);
   } else {
      /* 2-arg version */
      PRINT("sys_open ( %#lx(%s), %ld )", ARG1, (HChar *) ARG1, SARG2);
      PRE_REG_READ2(long, "open", const char *, filename, int, flags);
   }

   PRE_MEM_RASCIIZ("open(filename)", ARG1);

   if (ML_(handle_auxv_open)(status, (const HChar*)ARG1, ARG2))
      return;

   if (handle_psinfo_open(status, False /*use_openat*/, (const HChar*)ARG1, 0,
                          ARG2, ARG3))
      return;

   *flags |= SfMayBlock;
}

POST(sys_open)
{
   if (!ML_(fd_allowed)(RES, "open", tid, True)) {
      VG_(close)(RES);
      SET_STATUS_Failure(VKI_EMFILE);
   } else if (VG_(clo_track_fds))
      ML_(record_fd_open_with_given_name)(tid, RES, (HChar *) ARG1);
}
#endif /* SOLARIS_OLD_SYSCALLS */

PRE(sys_close)
{
   WRAPPER_PRE_NAME(generic, sys_close)(tid, layout, arrghs, status,
                                        flags);
   door_record_revoke(tid, ARG1);
}

PRE(sys_linkat)
{
   /* int linkat(int fd1, const char *path1, int fd2,
                 const char *path2, int flag);
    */

   /* Interpret the first and third arguments as 32-bit values even on 64-bit
      architecture. This is different from Linux, for example, where glibc
      sign-extends them. */
   Int fd1 = (Int) ARG1;
   Int fd2 = (Int) ARG3;

   PRINT("sys_linkat ( %d, %#lx(%s), %d, %#lx(%s), %ld )",
         fd1, ARG2, (HChar *) ARG2, fd2, ARG4, (HChar *) ARG4, SARG5);
   PRE_REG_READ5(long, "linkat", int, fd1, const char *, path1,
                 int, fd2, const char *, path2, int, flags);
   PRE_MEM_RASCIIZ("linkat(path1)", ARG2);
   PRE_MEM_RASCIIZ("linkat(path2)", ARG4);

   /* Be strict but ignore fd1/fd2 for absolute path1/path2. */
   if (fd1 != VKI_AT_FDCWD
       && ML_(safe_to_deref)((void *) ARG2, 1)
       && ((HChar *) ARG2)[0] != '/'
       && !ML_(fd_allowed)(fd1, "linkat", tid, False)) {
      SET_STATUS_Failure(VKI_EBADF);
   }
   if (fd2 != VKI_AT_FDCWD
       && ML_(safe_to_deref)((void *) ARG4, 1)
       && ((HChar *) ARG4)[0] != '/'
       && !ML_(fd_allowed)(fd2, "linkat", tid, False)) {
      SET_STATUS_Failure(VKI_EBADF);
   }

   *flags |= SfMayBlock;
}

PRE(sys_symlinkat)
{
   /* int symlinkat(const char *path1, int fd, const char *path2); */

   /* Interpret the second argument as 32-bit value even on 64-bit architecture.
      This is different from Linux, for example, where glibc sign-extends it. */
   Int fd = (Int) ARG2;

   PRINT("sys_symlinkat ( %#lx(%s), %d, %#lx(%s) )",
         ARG1, (HChar *) ARG1, fd, ARG3, (HChar *) ARG3);
   PRE_REG_READ3(long, "symlinkat", const char *, path1, int, fd,
                 const char *, path2);
   PRE_MEM_RASCIIZ("symlinkat(path1)", ARG1);
   PRE_MEM_RASCIIZ("symlinkat(path2)", ARG3);

   /* Be strict but ignore fd for absolute path2. */
   if (fd != VKI_AT_FDCWD
       && ML_(safe_to_deref)((void *) ARG3, 1)
       && ((HChar *) ARG3)[0] != '/'
       && !ML_(fd_allowed)(fd, "symlinkat", tid, False))
      SET_STATUS_Failure(VKI_EBADF);

   *flags |= SfMayBlock;
}

PRE(sys_time)
{
   /* time_t time(); */
   PRINT("sys_time ( )");
   PRE_REG_READ0(long, "time");
}

/* Data segment for brk (heap). It is an expandable anonymous mapping
   abutting a 1-page reservation. The data segment starts at VG_(brk_base)
   and runs up to VG_(brk_limit). None of these two values have to be
   page-aligned.
   Initial data segment is established (see initimg-solaris.c for rationale):
   - directly during client program image initialization,
   - or on demand when the executed program is the runtime linker itself,
     after it has loaded its target dynamic executable (see PRE(sys_mmapobj)),
     or when the first brk() syscall is made.

   Notable facts:
   - VG_(brk_base) is not page aligned; does not move
   - VG_(brk_limit) moves between [VG_(brk_base), data segment end]
   - data segment end is always page aligned
   - right after data segment end is 1-page reservation

            |      heap           | 1 page
     +------+------+--------------+-------+
     | BSS  | anon |   anon       | resvn |
     +------+------+--------------+-------+

            ^      ^        ^    ^
            |      |        |    |
            |      |        |    data segment end
            |      |        VG_(brk_limit) -- no alignment constraint
            |      brk_base_pgup -- page aligned
            VG_(brk_base) -- not page aligned -- does not move

   Because VG_(brk_base) is not page-aligned and is initially located within
   pre-established BSS (data) segment, special care has to be taken in the code
   below to handle this feature.

   Reservation segment is used to protect the data segment merging with
   a pre-existing segment. This should be no problem because address space
   manager ensures that requests for client address space are satisfied from
   the highest available addresses. However when memory is low, data segment
   can meet with mmap'ed objects and the reservation segment separates these.
   The page that contains VG_(brk_base) is already allocated by the program's
   loaded data segment. The brk syscall wrapper handles this special case. */

static Bool brk_segment_established = False;

/* Establishes initial data segment for brk (heap). */
Bool VG_(setup_client_dataseg)(void)
{
   /* Segment size is initially at least 1 MB and at most 8 MB. */
   SizeT m1 = 1024 * 1024;
   SizeT m8 = 8 * m1;
   SizeT initial_size = VG_(client_rlimit_data).rlim_cur;
   VG_(debugLog)(1, "syswrap-solaris", "Setup client data (brk) segment "
                                       "at %#lx\n", VG_(brk_base));
   if (initial_size < m1)
      initial_size = m1;
   if (initial_size > m8)
      initial_size = m8;
   initial_size = VG_PGROUNDUP(initial_size);

   Addr anon_start = VG_PGROUNDUP(VG_(brk_base));
   SizeT anon_size = VG_PGROUNDUP(initial_size);
   Addr resvn_start = anon_start + anon_size;
   SizeT resvn_size = VKI_PAGE_SIZE;

   vg_assert(VG_IS_PAGE_ALIGNED(anon_size));
   vg_assert(VG_IS_PAGE_ALIGNED(resvn_size));
   vg_assert(VG_IS_PAGE_ALIGNED(anon_start));
   vg_assert(VG_IS_PAGE_ALIGNED(resvn_start));
   vg_assert(VG_(brk_base) == VG_(brk_limit));

   /* Find the loaded data segment and remember its protection. */
   const NSegment *seg = VG_(am_find_nsegment)(VG_(brk_base) - 1);
   vg_assert(seg != NULL);
   UInt prot = (seg->hasR ? VKI_PROT_READ : 0)
             | (seg->hasW ? VKI_PROT_WRITE : 0)
             | (seg->hasX ? VKI_PROT_EXEC : 0);

   /* Try to create the data segment and associated reservation where
      VG_(brk_base) says. */
   Bool ok = VG_(am_create_reservation)(resvn_start, resvn_size, SmLower,
                                        anon_size);
   if (!ok) {
      /* That didn't work, we're hosed. */
      return False;
   }

   /* Map the data segment. */
   SysRes sres = VG_(am_mmap_anon_fixed_client)(anon_start, anon_size, prot);
   vg_assert(!sr_isError(sres));
   vg_assert(sr_Res(sres) == anon_start);

   brk_segment_established = True;
   return True;
}

/* Tell the tool about the client data segment and then kill it which will
   make it initially inaccessible/unaddressable. */
void VG_(track_client_dataseg)(ThreadId tid)
{
   const NSegment *seg = VG_(am_find_nsegment)(VG_PGROUNDUP(VG_(brk_base)));
   vg_assert(seg != NULL);
   vg_assert(seg->kind == SkAnonC);

   VG_TRACK(new_mem_brk, VG_(brk_base), seg->end + 1 - VG_(brk_base), tid);
   VG_TRACK(die_mem_brk, VG_(brk_base), seg->end + 1 - VG_(brk_base));
}

static void PRINTF_CHECK(1, 2)
possibly_complain_brk(const HChar *format, ...)
{
   static Bool alreadyComplained = False;
   if (!alreadyComplained) {
      alreadyComplained = True;
      if (VG_(clo_verbosity) > 0) {
         va_list vargs;
         va_start(vargs, format);
         VG_(vmessage)(Vg_UserMsg, format, vargs);
         va_end(vargs);
         VG_(umsg)("(See section Limitations in the user manual.)\n");
         VG_(umsg)("NOTE: further instances of this message will not be "
                   "shown.\n");
      }
   }
}

PRE(sys_brk)
{
   /* unsigned long brk(caddr_t end_data_segment); */
   /* The Solaris kernel returns 0 on success.
      In addition to this, brk(0) returns current data segment end.  This is
      very different from the Linux kernel, for example. */

   Addr old_brk_limit = VG_(brk_limit);
   /* If VG_(brk_base) is page-aligned then old_brk_base_pgup is equal to
      VG_(brk_base). */
   Addr old_brk_base_pgup = VG_PGROUNDUP(VG_(brk_base));
   Addr new_brk = ARG1;
   const NSegment *seg, *seg2;

   PRINT("sys_brk ( %#lx )", ARG1);
   PRE_REG_READ1(unsigned long, "brk", vki_caddr_t, end_data_segment);

   if (new_brk == 0) {
      /* brk(0) - specific to Solaris 11 only. */
      SET_STATUS_Success(old_brk_limit);
      return;
   }

   /* Handle some trivial cases. */
   if (new_brk == old_brk_limit) {
      SET_STATUS_Success(0);
      return;
   }
   if (new_brk < VG_(brk_base)) {
      /* Clearly impossible. */
      SET_STATUS_Failure(VKI_ENOMEM);
      return;
   }
   if (new_brk - VG_(brk_base) > VG_(client_rlimit_data).rlim_cur) {
      SET_STATUS_Failure(VKI_ENOMEM);
      return;
   }

   /* The brk base and limit must have been already set. */
   vg_assert(VG_(brk_base) != -1);
   vg_assert(VG_(brk_limit) != -1);

   if (!brk_segment_established) {
      /* Stay sane (because there should have been no brk activity yet). */
      vg_assert(VG_(brk_base) == VG_(brk_limit));

      if (!VG_(setup_client_dataseg)()) {
         possibly_complain_brk("Cannot map memory to initialize brk segment in "
                               "thread #%u at %#lx\n", tid, VG_(brk_base));
         SET_STATUS_Failure(VKI_ENOMEM);
         return;
      }

      VG_(track_client_dataseg)(tid);
   }

   if (new_brk < old_brk_limit) {
      /* Shrinking the data segment.  Be lazy and don't munmap the excess
         area. */
      if (old_brk_limit > old_brk_base_pgup) {
         /* Calculate new local brk (=MAX(new_brk, old_brk_base_pgup)). */
         Addr new_brk_local;
         if (new_brk < old_brk_base_pgup)
            new_brk_local = old_brk_base_pgup;
         else
            new_brk_local = new_brk;

         /* Find a segment at the beginning and at the end of the shrinked
            range. */
         seg = VG_(am_find_nsegment)(new_brk_local);
         seg2 = VG_(am_find_nsegment)(old_brk_limit - 1);
         vg_assert(seg);
         vg_assert(seg->kind == SkAnonC);
         vg_assert(seg2);
         vg_assert(seg == seg2);

         /* Discard any translations and zero-out the area. */
         if (seg->hasT)
            VG_(discard_translations)(new_brk_local,
                                      old_brk_limit - new_brk_local,
                                      "do_brk(shrink)");
        /* Since we're being lazy and not unmapping pages, we have to zero out
           the area, so that if the area later comes back into circulation, it
           will be filled with zeroes, as if it really had been unmapped and
           later remapped.  Be a bit paranoid and try hard to ensure we're not
           going to segfault by doing the write - check that segment is
           writable. */
         if (seg->hasW)
            VG_(memset)((void*)new_brk_local, 0, old_brk_limit - new_brk_local);
      }

      /* Fixup code if the VG_(brk_base) is not page-aligned. */
      if (new_brk < old_brk_base_pgup) {
         /* Calculate old local brk (=MIN(old_brk_limit, old_brk_base_up)). */
         Addr old_brk_local;
         if (old_brk_limit < old_brk_base_pgup)
            old_brk_local = old_brk_limit;
         else
            old_brk_local = old_brk_base_pgup;

         /* Find a segment at the beginning and at the end of the shrinked
            range. */
         seg = VG_(am_find_nsegment)(new_brk);
         seg2 = VG_(am_find_nsegment)(old_brk_local - 1);
         vg_assert(seg);
         vg_assert(seg2);
         vg_assert(seg == seg2);

         /* Discard any translations and zero-out the area. */
         if (seg->hasT)
            VG_(discard_translations)(new_brk, old_brk_local - new_brk,
                                      "do_brk(shrink)");
         if (seg->hasW)
            VG_(memset)((void*)new_brk, 0, old_brk_local - new_brk);
      }

      /* We are done, update VG_(brk_limit), tell the tool about the changes,
         and leave. */
      VG_(brk_limit) = new_brk;
      VG_TRACK(die_mem_brk, new_brk, old_brk_limit - new_brk);
      SET_STATUS_Success(0);
      return;
   }

   /* We are expanding the brk segment. */

   /* Fixup code if the VG_(brk_base) is not page-aligned. */
   if (old_brk_limit < old_brk_base_pgup) {
      /* Calculate new local brk (=MIN(new_brk, old_brk_base_pgup)). */
      Addr new_brk_local;
      if (new_brk < old_brk_base_pgup)
         new_brk_local = new_brk;
      else
         new_brk_local = old_brk_base_pgup;

      /* Find a segment at the beginning and at the end of the expanded
         range. */
      seg = VG_(am_find_nsegment)(old_brk_limit);
      seg2 = VG_(am_find_nsegment)(new_brk_local - 1);
      vg_assert(seg);
      vg_assert(seg2);
      vg_assert(seg == seg2);

      /* Nothing else to do. */
   }

   if (new_brk > old_brk_base_pgup) {
      /* Calculate old local brk (=MAX(old_brk_limit, old_brk_base_pgup)). */
      Addr old_brk_local;
      if (old_brk_limit < old_brk_base_pgup)
         old_brk_local = old_brk_base_pgup;
      else
         old_brk_local = old_brk_limit;

      /* Find a segment at the beginning of the expanded range. */
      if (old_brk_local > old_brk_base_pgup)
         seg = VG_(am_find_nsegment)(old_brk_local - 1);
      else
         seg = VG_(am_find_nsegment)(old_brk_local);
      vg_assert(seg);
      vg_assert(seg->kind == SkAnonC);

      /* Find the 1-page reservation segment. */
      seg2 = VG_(am_next_nsegment)(seg, True/*forwards*/);
      vg_assert(seg2);
      vg_assert(seg2->kind == SkResvn);
      vg_assert(seg->end + 1 == seg2->start);
      vg_assert(seg2->end - seg2->start + 1 == VKI_PAGE_SIZE);

      if (new_brk <= seg2->start) {
         /* Still fits within the existing anon segment, nothing to do. */
      } else {
         /* Data segment limit was already checked. */
         Addr anon_start = seg->end + 1;
         Addr resvn_start = VG_PGROUNDUP(new_brk);
         SizeT anon_size = resvn_start - anon_start;
         SizeT resvn_size = VKI_PAGE_SIZE;
         SysRes sres;

         vg_assert(VG_IS_PAGE_ALIGNED(anon_size));
         vg_assert(VG_IS_PAGE_ALIGNED(resvn_size));
         vg_assert(VG_IS_PAGE_ALIGNED(anon_start));
         vg_assert(VG_IS_PAGE_ALIGNED(resvn_start));
         vg_assert(anon_size > 0);

         /* Address space manager checks for free address space for us;
            reservation would not be otherwise created. */
         Bool ok = VG_(am_create_reservation)(resvn_start, resvn_size, SmLower,
                                              anon_size);
         if (!ok) {
            possibly_complain_brk("brk segment overflow in thread #%u: can not "
                                  "grow to %#lx\n", tid, new_brk);
            SET_STATUS_Failure(VKI_ENOMEM);
            return;
         }

         /* Establish protection from the existing segment. */
         UInt prot = (seg->hasR ? VKI_PROT_READ : 0)
                     | (seg->hasW ? VKI_PROT_WRITE : 0)
                     | (seg->hasX ? VKI_PROT_EXEC : 0);

         /* Address space manager will merge old and new data segments. */
         sres = VG_(am_mmap_anon_fixed_client)(anon_start, anon_size, prot);
         if (sr_isError(sres)) {
            possibly_complain_brk("Cannot map memory to grow brk segment in "
                                  "thread #%u to %#lx\n", tid, new_brk);
            SET_STATUS_Failure(VKI_ENOMEM);
            return;
         }
         vg_assert(sr_Res(sres) == anon_start);

         seg = VG_(am_find_nsegment)(old_brk_base_pgup);
         seg2 = VG_(am_find_nsegment)(VG_PGROUNDUP(new_brk) - 1);
         vg_assert(seg);
         vg_assert(seg2);
         vg_assert(seg == seg2);
         vg_assert(new_brk <= seg->end + 1);
      }
   }

   /* We are done, update VG_(brk_limit), tell the tool about the changes, and
      leave. */
   VG_(brk_limit) = new_brk;
   VG_TRACK(new_mem_brk, old_brk_limit, new_brk - old_brk_limit, tid);
   SET_STATUS_Success(0);
}

PRE(sys_stat)
{
   /* int stat(const char *path, struct stat *buf); */
   /* Note: We could use here the sys_newstat generic wrapper, but the 'new'
      in its name is rather confusing in the Solaris context, thus we provide
      our own wrapper. */
   PRINT("sys_stat ( %#lx(%s), %#lx )", ARG1, (HChar *) ARG1, ARG2);
   PRE_REG_READ2(long, "stat", const char *, path, struct stat *, buf);

   PRE_MEM_RASCIIZ("stat(path)", ARG1);
   PRE_MEM_WRITE("stat(buf)", ARG2, sizeof(struct vki_stat));
}

POST(sys_stat)
{
   POST_MEM_WRITE(ARG2, sizeof(struct vki_stat));
}

PRE(sys_lseek)
{
   /* off_t lseek(int fildes, off_t offset, int whence); */
   PRINT("sys_lseek ( %ld, %ld, %ld )", SARG1, SARG2, SARG3);
   PRE_REG_READ3(long, "lseek", int, fildes, vki_off_t, offset, int, whence);

   /* Stay sane. */
   if (!ML_(fd_allowed)(ARG1, "lseek", tid, False))
      SET_STATUS_Failure(VKI_EBADF);
}

PRE(sys_mount)
{
   /* int mount(const char *spec, const char *dir, int mflag, char *fstype,
                char *dataptr, int datalen, char *optptr, int optlen); */
   *flags |= SfMayBlock;
   if (ARG3 & VKI_MS_OPTIONSTR) {
      /* 8-argument mount */
      PRINT("sys_mount ( %#lx(%s), %#lx(%s), %ld, %#lx(%s), %#lx, %lu, "
            "%#lx(%s), %ld )", ARG1, (HChar *) ARG1, ARG2, (HChar *) ARG2, SARG3,
            ARG4, (HChar *) ARG4, ARG5, ARG6, ARG7, (HChar *) ARG7, SARG8);
      PRE_REG_READ8(long, "mount", const char *, spec, const char *, dir,
                    int, mflag, char *, fstype, char *, dataptr, int, datalen,
                    char *, optptr, int, optlen);
   }
   else if (ARG3 & VKI_MS_DATA) {
      /* 6-argument mount */
      PRINT("sys_mount ( %#lx(%s), %#lx(%s), %ld, %#lx(%s), %#lx, %ld )",
            ARG1, (HChar *) ARG1, ARG2, (HChar *) ARG2, SARG3, ARG4,
            (HChar *) ARG4, ARG5, SARG6);
      PRE_REG_READ6(long, "mount", const char *, spec, const char *, dir,
                    int, mflag, char *, fstype, char *, dataptr,
                    int, datalen);
   }
   else {
      /* 4-argument mount */
      PRINT("sys_mount ( %#lx(%s), %#lx(%s), %ld, %#lx(%s) )", ARG1,
            (HChar *) ARG1, ARG2, (HChar *) ARG2, SARG3, ARG4, (HChar *) ARG4);
      PRE_REG_READ4(long, "mount", const char *, spec, const char *, dir,
                    int, mflag, char *, fstype);
   }
   if (ARG1)
      PRE_MEM_RASCIIZ("mount(spec)", ARG1);
   PRE_MEM_RASCIIZ("mount(dir)", ARG2);
   if (ARG4 && ARG4 >= 256) {
      /* If ARG4 < 256, then it's an index to a fs table in the kernel. */
      PRE_MEM_RASCIIZ("mount(fstype)", ARG4);
   }
   if (ARG3 & (VKI_MS_DATA | VKI_MS_OPTIONSTR)) {
      if (ARG5)
         PRE_MEM_READ("mount(dataptr)", ARG5, ARG6);
      if ((ARG3 & VKI_MS_OPTIONSTR) && ARG7) {
         /* in/out buffer */
         PRE_MEM_RASCIIZ("mount(optptr)", ARG7);
         PRE_MEM_WRITE("mount(optptr)", ARG7, ARG8);
      }
   }
}

POST(sys_mount)
{
   if (ARG3 & VKI_MS_OPTIONSTR) {
      POST_MEM_WRITE(ARG7, VG_(strlen)((HChar*)ARG7) + 1);
   } else if (ARG3 & VKI_MS_DATA) {
      if ((ARG2) &&
          (ARG3 & MS_NOMNTTAB) &&
          (VG_STREQ((HChar *) ARG4, "namefs")) &&
          (ARG6 == sizeof(struct vki_namefd)) &&
          ML_(safe_to_deref)((void *) ARG5, ARG6)) {
         /* Most likely an fattach() call for a door file descriptor. */
         door_record_server_fattach(((struct vki_namefd *) ARG5)->fd,
                                    (HChar *) ARG2);
      }
   }
}

PRE(sys_readlinkat)
{
   /* ssize_t readlinkat(int dfd, const char *path, char *buf,
                         size_t bufsiz); */
   HChar name[30];    // large enough
   Word saved = SYSNO;

   /* Interpret the first argument as 32-bit value even on 64-bit architecture.
      This is different from Linux, for example, where glibc sign-extends it. */
   Int dfd = (Int) ARG1;

   PRINT("sys_readlinkat ( %d, %#lx(%s), %#lx, %ld )", dfd, ARG2,
         (HChar *) ARG2, ARG3, SARG4);
   PRE_REG_READ4(long, "readlinkat", int, dfd, const char *, path,
                 char *, buf, int, bufsiz);
   PRE_MEM_RASCIIZ("readlinkat(path)", ARG2);
   PRE_MEM_WRITE("readlinkat(buf)", ARG3, ARG4);

   /* Be strict but ignore dfd for absolute path. */
   if (dfd != VKI_AT_FDCWD
       && ML_(safe_to_deref)((void *) ARG2, 1)
       && ((HChar *) ARG2)[0] != '/'
       && !ML_(fd_allowed)(dfd, "readlinkat", tid, False)) {
      SET_STATUS_Failure(VKI_EBADF);
      return;
   }

   /* Handle the case where readlinkat is looking at /proc/self/path/a.out or
      /proc/<pid>/path/a.out. */
   VG_(sprintf)(name, "/proc/%d/path/a.out", VG_(getpid)());
   if (ML_(safe_to_deref)((void*)ARG2, 1) &&
       (!VG_(strcmp)((HChar*)ARG2, name) ||
        !VG_(strcmp)((HChar*)ARG2, "/proc/self/path/a.out"))) {
      VG_(sprintf)(name, "/proc/self/path/%d", VG_(cl_exec_fd));
      SET_STATUS_from_SysRes(VG_(do_syscall4)(saved, dfd, (UWord)name, ARG3,
                                              ARG4));
   }
}

POST(sys_readlinkat)
{
   POST_MEM_WRITE(ARG3, RES);
}

PRE(sys_stime)
{
   /* Kernel: int stime(time_t time); */
   PRINT("sys_stime ( %lu )", ARG1);
   PRE_REG_READ1(long, "stime", vki_time_t, time);
}

PRE(sys_fstat)
{
   /* int fstat(int fildes, struct stat *buf); */
   /* Note: We could use here the sys_newfstat generic wrapper, but the 'new'
      in its name is rather confusing in the Solaris context, thus we provide
      our own wrapper. */
   PRINT("sys_fstat ( %ld, %#lx )", SARG1, ARG2);
   PRE_REG_READ2(long, "fstat", int, fildes, struct stat *, buf);
   PRE_MEM_WRITE("fstat(buf)", ARG2, sizeof(struct vki_stat));
}

POST(sys_fstat)
{
   POST_MEM_WRITE(ARG2, sizeof(struct vki_stat));
}

#if defined(SOLARIS_FREALPATHAT_SYSCALL)
PRE(sys_frealpathat)
{
   /* int frealpathat(int fd, char *path, char *buf, size_t buflen); */

   /* Interpret the first argument as 32-bit value even on 64-bit architecture.
      This is different from Linux, for example, where glibc sign-extends it. */
   Int fd = (Int) ARG1;

   PRINT("sys_frealpathat ( %d, %#lx(%s), %#lx, %lu )",
         fd, ARG2, (HChar *) ARG2, ARG3, ARG4);
   PRE_REG_READ4(long, "frealpathat", int, fd, char *, path,
                 char *, buf, vki_size_t, buflen);
   PRE_MEM_RASCIIZ("frealpathat(path)", ARG2);
   PRE_MEM_WRITE("frealpathat(buf)", ARG3, ARG4);

   /* Be strict but ignore fd for absolute path. */
   if (fd != VKI_AT_FDCWD
       && ML_(safe_to_deref)((void *) ARG2, 1)
       && ((HChar *) ARG2)[0] != '/'
       && !ML_(fd_allowed)(fd, "frealpathat", tid, False))
      SET_STATUS_Failure(VKI_EBADF);
}

POST(sys_frealpathat)
{
   POST_MEM_WRITE(ARG3, VG_(strlen)((HChar *) ARG3) + 1);
}
#endif /* SOLARIS_FREALPATHAT_SYSCALL */

PRE(sys_stty)
{
   /* int stty(int fd, const struct sgttyb *tty); */
   PRINT("sys_stty ( %ld, %#lx )", SARG1, ARG2);
   PRE_REG_READ2(long, "stty", int, fd,
                 const struct vki_sgttyb *, tty);
   PRE_MEM_READ("stty(tty)", ARG2, sizeof(struct vki_sgttyb));

   /* Be strict. */
   if (!ML_(fd_allowed)(ARG1, "stty", tid, False))
      SET_STATUS_Failure(VKI_EBADF);
}

PRE(sys_gtty)
{
   /* int gtty(int fd, struct sgttyb *tty); */
   PRINT("sys_gtty ( %ld, %#lx )", SARG1, ARG2);
   PRE_REG_READ2(long, "gtty", int, fd, struct vki_sgttyb *, tty);
   PRE_MEM_WRITE("gtty(tty)", ARG2, sizeof(struct vki_sgttyb));

   /* Be strict. */
   if (!ML_(fd_allowed)(ARG1, "gtty", tid, False))
      SET_STATUS_Failure(VKI_EBADF);
}

POST(sys_gtty)
{
   POST_MEM_WRITE(ARG2, sizeof(struct vki_sgttyb));
}

PRE(sys_pgrpsys)
{
   /* Kernel: int setpgrp(int flag, int pid, int pgid); */
   switch (ARG1 /*flag*/) {
   case 0:
      /* Libc: pid_t getpgrp(void); */
      PRINT("sys_pgrpsys ( %ld )", SARG1);
      PRE_REG_READ1(long, SC2("pgrpsys", "getpgrp"), int, flag);
      break;
   case 1:
      /* Libc: pid_t setpgrp(void); */
      PRINT("sys_pgrpsys ( %ld )", SARG1);
      PRE_REG_READ1(long, SC2("pgrpsys", "setpgrp"), int, flag);
      break;
   case 2:
      /* Libc: pid_t getsid(pid_t pid); */
      PRINT("sys_pgrpsys ( %ld, %ld )", SARG1, SARG2);
      PRE_REG_READ2(long, SC2("pgrpsys", "getsid"), int, flag,
                    vki_pid_t, pid);
      break;
   case 3:
      /* Libc: pid_t setsid(void); */
      PRINT("sys_pgrpsys ( %ld )", SARG1);
      PRE_REG_READ1(long, SC2("pgrpsys", "setsid"), int, flag);
      break;
   case 4:
      /* Libc: pid_t getpgid(pid_t pid); */
      PRINT("sys_pgrpsys ( %ld, %ld )", SARG1, SARG2);
      PRE_REG_READ2(long, SC2("pgrpsys", "getpgid"), int, flag,
                    vki_pid_t, pid);
      break;
   case 5:
      /* Libc: int setpgid(pid_t pid, pid_t pgid); */
      PRINT("sys_pgrpsys ( %ld, %ld, %ld )", SARG1, SARG2, SARG3);
      PRE_REG_READ3(long, SC2("pgrpsys", "setpgid"), int, flag,
                    vki_pid_t, pid, vki_pid_t, pgid);
      break;
   default:
      VG_(unimplemented)("Syswrap of the pgrpsys call with flag %ld.", SARG1);
      /*NOTREACHED*/
      break;
   }
}

PRE(sys_pipe)
{
#if defined(SOLARIS_NEW_PIPE_SYSCALL)
   /* int pipe(int fildes[2], int flags); */
   PRINT("sys_pipe ( %#lx, %ld )", ARG1, SARG2);
   PRE_REG_READ2(long, "pipe", int *, fildes, int, flags);
   PRE_MEM_WRITE("pipe(fildes)", ARG1, 2 * sizeof(int));
#else
   /* longlong_t pipe(); */
   PRINT("sys_pipe ( )");
   PRE_REG_READ0(long, "pipe");
#endif /* SOLARIS_NEW_PIPE_SYSCALL */
}

POST(sys_pipe)
{
   Int p0, p1;

#if defined(SOLARIS_NEW_PIPE_SYSCALL)
   int *fds = (int*)ARG1;
   p0 = fds[0];
   p1 = fds[1];
   POST_MEM_WRITE(ARG1, 2 * sizeof(int));
#else
   p0 = RES;
   p1 = RESHI;
#endif /* SOLARIS_NEW_PIPE_SYSCALL */

   if (!ML_(fd_allowed)(p0, "pipe", tid, True) ||
       !ML_(fd_allowed)(p1, "pipe", tid, True)) {
      VG_(close)(p0);
      VG_(close)(p1);
      SET_STATUS_Failure(VKI_EMFILE);
   }
   else if (VG_(clo_track_fds)) {
      ML_(record_fd_open_nameless)(tid, p0);
      ML_(record_fd_open_nameless)(tid, p1);
   }
}

PRE(sys_faccessat)
{
   /* int faccessat(int fd, const char *path, int amode, int flag); */

   /* Interpret the first argument as 32-bit value even on 64-bit architecture.
      This is different from Linux, for example, where glibc sign-extends it. */
   Int fd = (Int) ARG1;

   PRINT("sys_faccessat ( %d, %#lx(%s), %ld, %ld )", fd, ARG2,
         (HChar *) ARG2, SARG3, SARG4);
   PRE_REG_READ4(long, "faccessat", int, fd, const char *, path,
                 int, amode, int, flag);
   PRE_MEM_RASCIIZ("faccessat(path)", ARG2);

   /* Be strict but ignore fd for absolute path. */
   if (fd != VKI_AT_FDCWD
       && ML_(safe_to_deref)((void *) ARG2, 1)
       && ((HChar *) ARG2)[0] != '/'
       && !ML_(fd_allowed)(fd, "faccessat", tid, False))
      SET_STATUS_Failure(VKI_EBADF);
}

PRE(sys_mknodat)
{
   /* int mknodat(int fd, char *fname, mode_t fmode, dev_t dev); */

   /* Interpret the first argument as 32-bit value even on 64-bit architecture.
      This is different from Linux, for example, where glibc sign-extends it. */
   Int fd = (Int) ARG1;

   PRINT("sys_mknodat ( %d, %#lx(%s), %ld, %ld )", fd, ARG2,
         (HChar *) ARG2, SARG3, SARG4);
   PRE_REG_READ4(long, "mknodat", int, fd, const char *, fname,
                 vki_mode_t, fmode, vki_dev_t, dev);
   PRE_MEM_RASCIIZ("mknodat(fname)", ARG2);

   /* Be strict but ignore fd for absolute path. */
   if (fd != VKI_AT_FDCWD
       && ML_(safe_to_deref)((void *) ARG2, 1)
       && ((HChar *) ARG2)[0] != '/'
       && !ML_(fd_allowed)(fd, "mknodat", tid, False))
      SET_STATUS_Failure(VKI_EBADF);

   *flags |= SfMayBlock;
}

POST(sys_mknodat)
{
   if (!ML_(fd_allowed)(RES, "mknodat", tid, True)) {
      VG_(close)(RES);
      SET_STATUS_Failure(VKI_EMFILE);
   } else if (VG_(clo_track_fds))
      ML_(record_fd_open_with_given_name)(tid, RES, (HChar *) ARG2);
}

PRE(sys_sysi86)
{
   /* int sysi86(int cmd, uintptr_t arg1, uintptr_t arg2, uintptr_t arg3); */
   PRINT("sys_sysi86 ( %ld, %#lx, %#lx, %#lx )", SARG1, ARG2, ARG3, ARG4);
   PRE_REG_READ4(long, "sysi86", int, cmd, uintptr_t, arg1, uintptr_t, arg2,
                 uintptr_t, arg3);

   switch (ARG1 /*cmd*/) {
   case VKI_SI86FPSTART:
      PRE_MEM_WRITE("sysi86(fp_hw)", ARG2, sizeof(vki_uint_t));
      /* ARG3 is a desired x87 FCW value, ARG4 is a desired SSE MXCSR value.
         They are passed to the kernel but V will change them later anyway
         (this is a general Valgrind limitation described in the official
         documentation). */
      break;
   default:
      VG_(unimplemented)("Syswrap of the sysi86 call with cmd %ld.", SARG1);
      /*NOTREACHED*/
      break;
   }
}

POST(sys_sysi86)
{
   switch (ARG1 /*cmd*/) {
   case VKI_SI86FPSTART:
      POST_MEM_WRITE(ARG2, sizeof(vki_uint_t));
      break;
   default:
      vg_assert(0);
      break;
   }
}

PRE(sys_shmsys)
{
   /* Kernel: uintptr_t shmsys(int opcode, uintptr_t a0, uintptr_t a1,
                               uintptr_t a2, uintptr_t a3);
    */
   *flags |= SfMayBlock;

   switch (ARG1 /*opcode*/) {
   case VKI_SHMAT:
      /* Libc: void *shmat(int shmid, const void *shmaddr, int shmflg); */
      PRINT("sys_shmsys ( %ld, %ld, %#lx, %ld )",
            SARG1, SARG2, ARG3, SARG4);
      PRE_REG_READ4(long, SC2("shmsys", "shmat"), int, opcode,
                    int, shmid, const void *, shmaddr, int, shmflg);

      UWord addr = ML_(generic_PRE_sys_shmat)(tid, ARG2, ARG3, ARG4);
      if (addr == 0)
         SET_STATUS_Failure(VKI_EINVAL);
      else
         ARG3 = addr;
      break;

   case VKI_SHMCTL:
      /* Libc: int shmctl(int shmid, int cmd, struct shmid_ds *buf); */
      switch (ARG3 /* cmd */) {
      case VKI_SHM_LOCK:
         PRINT("sys_shmsys ( %ld, %ld, %ld )", SARG1, SARG2, SARG3);
         PRE_REG_READ3(long, SC3("shmsys", "shmctl", "lock"),
                       int, opcode, int, shmid, int, cmd);
         break;
      case VKI_SHM_UNLOCK:
         PRINT("sys_shmsys ( %ld, %ld, %ld )", SARG1, SARG2, SARG3);
         PRE_REG_READ3(long, SC3("shmsys", "shmctl", "unlock"),
                       int, opcode, int, shmid, int, cmd);
         break;
      case VKI_IPC_RMID:
         PRINT("sys_shmsys ( %ld, %ld, %ld )", SARG1, SARG2, SARG3);
         PRE_REG_READ3(long, SC3("shmsys", "shmctl", "rmid"),
                       int, opcode, int, shmid, int, cmd);
         break;
      case VKI_IPC_SET:
         PRINT("sys_shmsys ( %ld, %ld, %ld, %#lx )",
               SARG1, SARG2, SARG3, ARG4);
         PRE_REG_READ4(long, SC3("shmsys", "shmctl", "set"),
                       int, opcode, int, shmid, int, cmd,
                       struct vki_shmid_ds *, buf);

         struct vki_shmid_ds *buf = (struct vki_shmid_ds *) ARG4;
         PRE_FIELD_READ("shmsys(shmctl, ipc_set, buf->shm_perm.uid)",
                        buf->shm_perm.uid);
         PRE_FIELD_READ("shmsys(shmctl, ipc_set, buf->shm_perm.gid)",
                        buf->shm_perm.gid);
         PRE_FIELD_READ("shmsys(shmctl, ipc_set, buf->shm_perm.mode)",
                        buf->shm_perm.mode);
         break;
      case VKI_IPC_STAT:
         PRINT("sys_shmsys ( %ld, %ld, %ld, %#lx )",
               SARG1, SARG2, SARG3, ARG4);
         PRE_REG_READ4(long, SC3("shmsys", "shmctl", "stat"),
                       int, opcode, int, shmid, int, cmd,
                       struct vki_shmid_ds *, buf);
         PRE_MEM_WRITE("shmsys(shmctl, ipc_stat, buf)", ARG4,
                       sizeof(struct vki_shmid_ds));
        break;
      case VKI_IPC_SET64:
         PRINT("sys_shmsys ( %ld, %ld, %ld, %#lx )",
               SARG1, SARG2, SARG3, ARG4);
         PRE_REG_READ4(long, SC3("shmsys", "shmctl", "set64"),
                       int, opcode, int, shmid, int, cmd,
                       struct vki_shmid_ds64 *, buf);

         struct vki_shmid_ds64 *buf64 = (struct vki_shmid_ds64 *) ARG4;
         PRE_FIELD_READ("shmsys(shmctl, ipc_set64, "
                        "buf->shmx_perm.ipcx_uid)",
                        buf64->shmx_perm.ipcx_uid);
         PRE_FIELD_READ("shmsys(shmctl, ipc_set64, "
                        "buf->shmx_perm.ipcx_gid)",
                        buf64->shmx_perm.ipcx_gid);
         PRE_FIELD_READ("shmsys(shmctl, ipc_set64, "
                        "buf->shmx_perm.ipcx_mode)",
                        buf64->shmx_perm.ipcx_mode);
         break;
      case VKI_IPC_STAT64:
         PRINT("sys_shmsys ( %ld, %ld, %ld, %#lx )",
               SARG1, SARG2, SARG3, ARG4);
         PRE_REG_READ4(long, SC3("shmsys", "shmctl", "stat64"),
                       int, opcode, int, shmid, int, cmd,
                       struct vki_shmid_ds64 *, buf);
         PRE_MEM_WRITE("shmsys(shmctl, ipc_stat64, buf)", ARG4,
                       sizeof(struct vki_shmid_ds64));
         break;
#if defined(SOLARIS_SHM_NEW)
      case VKI_IPC_XSTAT64:
         PRINT("sys_shmsys ( %ld, %ld, %ld, %#lx )",
               SARG1, SARG2, SARG3, ARG4);
         PRE_REG_READ4(long, SC3("shmsys", "shmctl", "xstat64"),
                       int, opcode, int, shmid, int, cmd,
                       struct vki_shmid_ds64 *, buf);
         PRE_MEM_WRITE("shmsys(shmctl, ipc_xstat64, buf)", ARG4,
                       sizeof(struct vki_shmid_xds64));
         break;
#endif /* SOLARIS_SHM_NEW */
      default:
         VG_(unimplemented)("Syswrap of the shmsys(shmctl) call with "
                            "cmd %ld.", SARG3);
         /*NOTREACHED*/
         break;
      }
      break;

   case VKI_SHMDT:
      /* Libc: int shmdt(const void *shmaddr); */
      PRINT("sys_shmsys ( %ld, %#lx )", SARG1, ARG2);
      PRE_REG_READ2(long, SC2("shmsys", "shmdt"), int, opcode,
                    const void *, shmaddr);

      if (!ML_(generic_PRE_sys_shmdt)(tid, ARG2))
	 SET_STATUS_Failure(VKI_EINVAL);
      break;

   case VKI_SHMGET:
      /* Libc: int shmget(key_t key, size_t size, int shmflg); */
      PRINT("sys_shmsys ( %ld, %ld, %lu, %lu )",
            SARG1, SARG2, ARG3, ARG4);
      PRE_REG_READ4(long, SC2("shmsys", "shmget"), int, opcode,
                    vki_key_t, key, vki_size_t, size, int, shmflg);
      break;

   case VKI_SHMIDS:
      /* Libc: int shmids(int *buf, uint_t nids, uint_t *pnids); */
      PRINT("sys_shmsys ( %ld, %#lx, %lu, %#lx )",
            SARG1, ARG2, ARG3, ARG4);
      PRE_REG_READ4(long, SC2("shmsys", "shmids"), int, opcode,
                    int *, buf, vki_uint_t, nids, vki_uint_t *, pnids);

      PRE_MEM_WRITE("shmsys(shmids, buf)", ARG2, ARG3 * sizeof(int *));
      PRE_MEM_WRITE("shmsys(shmids, pnids)", ARG4, sizeof(vki_uint_t));
      break;

#if defined(SOLARIS_SHM_NEW)
   case VKI_SHMADV:
      /* Libc: int shmadv(int shmid, uint_t cmd, uint_t *advice); */
      PRINT("sys_shmsys ( %ld, %ld, %lu, %lu )",
            SARG1, SARG2, ARG3, ARG4);
      PRE_REG_READ4(long, SC2("shmsys", "shmadv"), int, opcode,
                    int, shmid, vki_uint_t, cmd, vki_uint_t *, advice);

      switch (ARG3 /*cmd*/) {
      case VKI_SHM_ADV_GET:
         PRE_MEM_WRITE("shmsys(shmadv, advice)", ARG4,
                       sizeof(vki_uint_t));
         break;
      case VKI_SHM_ADV_SET:
         PRE_MEM_READ("shmsys(shmadv, advice)", ARG4,
                       sizeof(vki_uint_t));
         break;
      default:
         VG_(unimplemented)("Syswrap of the shmsys(shmadv) call with "
                            "cmd %lu.", ARG3);
         /*NOTREACHED*/
         break;
      }
      break;

   case VKI_SHMGET_OSM:
      /* Libc: int shmget_osm(key_t key, size_t size, int shmflg,
                              size_t granule_sz);
       */
      PRINT("sys_shmsys ( %ld, %ld, %lu, %ld, %lu )",
            SARG1, SARG2, ARG3, SARG4, ARG5);
      PRE_REG_READ5(long, SC2("shmsys", "shmget_osm"), int, opcode,
                    vki_key_t, key, vki_size_t, size, int, shmflg,
                    vki_size_t, granule_sz);
      break;
#endif /* SOLARIS_SHM_NEW */

   default:
      VG_(unimplemented)("Syswrap of the shmsys call with opcode %ld.",
                         SARG1);
      /*NOTREACHED*/
      break;
   }
}

POST(sys_shmsys)
{
   switch (ARG1 /*opcode*/) {
   case VKI_SHMAT:
      ML_(generic_POST_sys_shmat)(tid, RES, ARG2, ARG3, ARG4);
      break;

   case VKI_SHMCTL:
      switch (ARG3 /*cmd*/) {
      case VKI_SHM_LOCK:
      case VKI_SHM_UNLOCK:
      case VKI_IPC_RMID:
      case VKI_IPC_SET:
         break;
      case VKI_IPC_STAT:
         POST_MEM_WRITE(ARG4, sizeof(struct vki_shmid_ds));
         break;
      case VKI_IPC_SET64:
         break;
      case VKI_IPC_STAT64:
         POST_MEM_WRITE(ARG4, sizeof(struct vki_shmid_ds64));
         break;
#if defined(SOLARIS_SHM_NEW)
      case VKI_IPC_XSTAT64:
         POST_MEM_WRITE(ARG4, sizeof(struct vki_shmid_xds64));
         break;
#endif /* SOLARIS_SHM_NEW */
      default:
         vg_assert(0);
         break;
      }
      break;

   case VKI_SHMDT:
      ML_(generic_POST_sys_shmdt)(tid, RES, ARG2);
      break;

   case VKI_SHMGET:
      break;

   case VKI_SHMIDS:
      {
         POST_MEM_WRITE(ARG4, sizeof(vki_uint_t));

         uint_t *pnids = (vki_uint_t *) ARG4;
         if (*pnids <= ARG3)
            POST_MEM_WRITE(ARG2, *pnids * sizeof(int *));
      }
      break;

#if defined(SOLARIS_SHM_NEW)
   case VKI_SHMADV:
      switch (ARG3 /*cmd*/) {
      case VKI_SHM_ADV_GET:
         POST_MEM_WRITE(ARG4, sizeof(vki_uint_t));
         break;
      case VKI_SHM_ADV_SET:
         break;
      default:
         vg_assert(0);
         break;
      }
      break;

   case VKI_SHMGET_OSM:
      break;
#endif /* SOLARIS_SHM_NEW */

   default:
      vg_assert(0);
      break;
   }
}

PRE(sys_semsys)
{
   /* Kernel: int semsys(int opcode, uintptr_t a1, uintptr_t a2, uintptr_t a3,
                         uintptr_t a4);
    */
   *flags |= SfMayBlock;

   switch (ARG1 /*opcode*/) {
   case VKI_SEMCTL:
      /* Libc: int semctl(int semid, int semnum, int cmd...); */
      switch (ARG4) {
         case VKI_IPC_STAT:
            PRINT("sys_semsys ( %ld, %ld, %ld, %ld, %#lx )",
                  SARG1, SARG2, SARG3, SARG4, ARG5);
            PRE_REG_READ5(long, SC3("semsys", "semctl", "stat"), int, opcode,
                          int, semid, int, semnum, int, cmd,
                          struct vki_semid_ds *, arg);
            break;
         case VKI_IPC_SET:
            PRINT("sys_semsys ( %ld, %ld, %ld, %ld, %#lx )",
                  SARG1, SARG2, SARG3, SARG4, ARG5);
            PRE_REG_READ5(long, SC3("semsys", "semctl", "set"), int, opcode,
                          int, semid, int, semnum, int, cmd,
                          struct vki_semid_ds *, arg);
            break;
         case VKI_IPC_STAT64:
            PRINT("sys_semsys ( %ld, %ld, %ld, %ld, %#lx )",
                  SARG1, SARG2, SARG3, SARG4, ARG5);
            PRE_REG_READ5(long, SC3("semsys", "semctl", "stat64"), int, opcode,
                          int, semid, int, semnum, int, cmd,
                          struct vki_semid64_ds *, arg);
            break;
         case VKI_IPC_SET64:
            PRINT("sys_semsys ( %ld, %ld, %ld, %ld, %#lx )",
                  SARG1, SARG2, SARG3, SARG4, ARG5);
            PRE_REG_READ5(long, SC3("semsys", "semctl", "set64"), int, opcode,
                          int, semid, int, semnum, int, cmd,
                          struct vki_semid64_ds *, arg);
            break;
         case VKI_IPC_RMID:
            PRINT("sys_semsys ( %ld, %ld, %ld )", SARG1, SARG3, SARG4);
            PRE_REG_READ3(long, SC3("semsys", "semctl", "rmid"), int, opcode,
                          int, semid, int, cmd);
            break;
         case VKI_GETALL:
            PRINT("sys_semsys ( %ld, %ld, %ld, %#lx )",
                  SARG1, SARG2, SARG4, ARG5);
            PRE_REG_READ4(long, SC3("semsys", "semctl", "getall"), int, opcode,
                          int, semid, int, cmd, ushort_t *, arg);
            break;
         case VKI_SETALL:
            PRINT("sys_semsys ( %ld, %ld, %ld, %#lx )",
                  SARG1, SARG2, SARG4, ARG5);
            PRE_REG_READ4(long, SC3("semsys", "semctl", "setall"), int, opcode,
                          int, semid, int, cmd, ushort_t *, arg);
            break;
         case VKI_GETVAL:
            PRINT("sys_semsys ( %ld, %ld, %ld, %ld )",
                  SARG1, SARG2, SARG3, SARG4);
            PRE_REG_READ4(long, SC3("semsys", "semctl", "getval"), int, opcode,
                          int, semid, int, semnum, int, cmd);
            break;
         case VKI_SETVAL:
            PRINT("sys_semsys ( %ld, %ld, %ld, %ld, %#lx )",
                  SARG1, SARG2, SARG3, SARG4, ARG5);
            PRE_REG_READ5(long, SC3("semsys", "semctl", "setval"), int, opcode,
                          int, semid, int, semnum, int, cmd,
                          union vki_semun *, arg);
            break;
         case VKI_GETPID:
            PRINT("sys_semsys ( %ld, %ld, %ld, %ld )",
                  SARG1, SARG2, SARG3, SARG4);
            PRE_REG_READ4(long, SC3("semsys", "semctl", "getpid"), int, opcode,
                          int, semid, int, semnum, int, cmd);
            break;
         case VKI_GETNCNT:
            PRINT("sys_semsys ( %ld, %ld, %ld, %ld )",
                  SARG1, SARG2, SARG3, SARG4);
            PRE_REG_READ4(long, SC3("semsys", "semctl", "getncnt"),
                          int, opcode, int, semid, int, semnum, int, cmd);
            break;
         case VKI_GETZCNT:
            PRINT("sys_semsys ( %ld, %ld, %ld, %ld )",
                  SARG1, SARG2, SARG3, SARG4);
            PRE_REG_READ4(long, SC3("semsys", "semctl", "getzcnt"),
                          int, opcode, int, semid, int, semnum, int, cmd);
            break;
         default:
            VG_(unimplemented)("Syswrap of the semsys(semctl) call "
                               "with cmd %ld.", SARG4);
            /*NOTREACHED*/
            break;
      }
      ML_(generic_PRE_sys_semctl)(tid, ARG2, ARG3, ARG4, ARG5);
      break;
   case VKI_SEMGET:
      /* Libc: int semget(key_t key, int nsems, int semflg); */
      PRINT("sys_semsys ( %ld, %ld, %ld, %ld )", SARG1, SARG2, SARG3, SARG4);
      PRE_REG_READ4(long, SC2("semsys", "semget"), int, opcode,
                    vki_key_t, key, int, nsems, int, semflg);
      break;
   case VKI_SEMOP:
      /* Libc: int semop(int semid, struct sembuf *sops, size_t nsops); */
      PRINT("sys_semsys ( %ld, %ld, %#lx, %lu )", SARG1, SARG2, ARG3, ARG4);
      PRE_REG_READ4(long, SC2("semsys", "semop"), int, opcode, int, semid,
                    struct vki_sembuf *, sops, vki_size_t, nsops);
      ML_(generic_PRE_sys_semop)(tid, ARG2, ARG3, ARG4);
      break;
   case VKI_SEMIDS:
      /* Libc: int semids(int *buf, uint_t nids, uint_t *pnids); */
      PRINT("sys_semsys ( %ld, %#lx, %lu, %#lx )", SARG1, ARG2, ARG3, ARG4);
      PRE_REG_READ4(long, SC2("semsys", "semids"), int, opcode, int *, buf,
                   vki_uint_t, nids, vki_uint_t *, pnids);

      PRE_MEM_WRITE("semsys(semids, buf)", ARG2, ARG3 * sizeof(int *));
      PRE_MEM_WRITE("semsys(semids, pnids)", ARG4, sizeof(vki_uint_t));
      break;
   case VKI_SEMTIMEDOP:
      /* Libc: int semtimedop(int semid, struct sembuf *sops, size_t nsops,
                              const struct timespec *timeout);
       */
      PRINT("sys_semsys ( %ld, %ld, %#lx, %lu, %#lx )", SARG1, SARG2, ARG3,
            ARG4, ARG5);
      PRE_REG_READ5(long, SC2("semsys", "semtimedop"), int, opcode,
                    int, semid, struct vki_sembuf *, sops, vki_size_t, nsops,
                    struct vki_timespec *, timeout);
      ML_(generic_PRE_sys_semtimedop)(tid, ARG2, ARG3, ARG4, ARG5);
      break;
   default:
      VG_(unimplemented)("Syswrap of the semsys call with opcode %ld.", SARG1);
      /*NOTREACHED*/
      break;
   }
}

POST(sys_semsys)
{
   switch (ARG1 /*opcode*/) {
   case VKI_SEMCTL:
      ML_(generic_POST_sys_semctl)(tid, RES, ARG2, ARG3, ARG4, ARG5);
      break;
   case VKI_SEMGET:
   case VKI_SEMOP:
      break;
   case VKI_SEMIDS:
      {
         POST_MEM_WRITE(ARG4, sizeof(vki_uint_t));

         uint_t *pnids = (uint_t *)ARG4;
         if (*pnids <= ARG3)
            POST_MEM_WRITE(ARG2, *pnids * sizeof(int *));
      }
      break;
   case VKI_SEMTIMEDOP:
      break;
   default:
      vg_assert(0);
      break;
   }
}

/* ---------------------------------------------------------------------
   ioctl wrappers
   ------------------------------------------------------------------ */

PRE(sys_ioctl)
{
   /* int ioctl(int fildes, int request, ...); */
   *flags |= SfMayBlock;

   /* Prevent sign extending the switch case values to 64-bits on 64-bits
      architectures. */
   Int cmd = (Int) ARG2;

   switch (cmd /*request*/) {
      /* Handle 2-arg specially here (they do not use ARG3 at all). */
   case VKI_DINFOIDENT:
   case VKI_TIOCNOTTY:
   case VKI_TIOCSCTTY:
      PRINT("sys_ioctl ( %ld, %#lx )", SARG1, ARG2);
      PRE_REG_READ2(long, "ioctl", int, fd, int, request);
      break;
      /* And now come the 3-arg ones. */
   default:
      PRINT("sys_ioctl ( %ld, %#lx, %#lx )", SARG1, ARG2, ARG3);
      PRE_REG_READ3(long, "ioctl", int, fd, int, request, intptr_t, arg);
      break;
   }

   switch (cmd /*request*/) {
   /* pools */
   case VKI_POOL_STATUSQ:
      PRE_MEM_WRITE("ioctl(POOL_STATUSQ)", ARG3, sizeof(vki_pool_status_t));
      break;

   /* mntio */
   case VKI_MNTIOC_GETEXTMNTENT:
      {
         PRE_MEM_READ("ioctl(MNTIOC_GETEXTMNTENT)",
                      ARG3, sizeof(struct vki_mntentbuf));

         struct vki_mntentbuf *embuf = (struct vki_mntentbuf *) ARG3;
         if (ML_(safe_to_deref(embuf, sizeof(*embuf)))) {
            PRE_MEM_WRITE("ioctl(MNTIOC_GETEXTMNTENT, embuf->mbuf_emp)",
                          (Addr) embuf->mbuf_emp, sizeof(struct vki_extmnttab));
            PRE_MEM_WRITE("ioctl(MNTIOC_GETEXTMNTENT, embuf->mbuf_buf)",
                          (Addr) embuf->mbuf_buf, embuf->mbuf_bufsize);
         }
      }
      break;

   case VKI_MNTIOC_GETMNTANY:
      {
         PRE_MEM_READ("ioctl(MNTIOC_GETMNTANY)",
                      ARG3, sizeof(struct vki_mntentbuf));

         struct vki_mntentbuf *embuf = (struct vki_mntentbuf *) ARG3;
         if (ML_(safe_to_deref(embuf, sizeof(*embuf)))) {
            PRE_MEM_READ("ioctl(MNTIOC_GETMNTANY, embuf->mbuf_emp)",
                         (Addr) embuf->mbuf_emp, sizeof(struct vki_mnttab));
            PRE_MEM_WRITE("ioctl(MNTIOC_GETMNTANY, embuf->mbuf_buf)",
                          (Addr) embuf->mbuf_buf, embuf->mbuf_bufsize);

            struct vki_mnttab *mnt = (struct vki_mnttab *) embuf->mbuf_emp;
            if (ML_(safe_to_deref(mnt, sizeof(struct vki_mnttab)))) {
               if (mnt->mnt_special != NULL)
                  PRE_MEM_RASCIIZ("ioctl(MNTIOC_GETMNTANY, mnt->mnt_special)",
                                  (Addr) mnt->mnt_special);
               if (mnt->mnt_mountp != NULL)
                  PRE_MEM_RASCIIZ("ioctl(MNTIOC_GETMNTANY, mnt->mnt_mountp)",
                                  (Addr) mnt->mnt_mountp);
               if (mnt->mnt_fstype != NULL)
                  PRE_MEM_RASCIIZ("ioctl(MNTIOC_GETMNTANY, mnt->mnt_fstype)",
                                  (Addr) mnt->mnt_fstype);
               if (mnt->mnt_mntopts != NULL)
                  PRE_MEM_RASCIIZ("ioctl(MNTIOC_GETMNTANY, mnt->mnt_mntopts)",
                                  (Addr) mnt->mnt_mntopts);
               if (mnt->mnt_time != NULL)
                  PRE_MEM_RASCIIZ("ioctl(MNTIOC_GETMNTANY, mnt->mnt_time)",
                                  (Addr) mnt->mnt_time);
            }
         }
      }
      break;

   /* termio/termios */
   case VKI_TCGETA:
      PRE_MEM_WRITE("ioctl(TCGETA)", ARG3, sizeof(struct vki_termio));
      break;
   case VKI_TCGETS:
      PRE_MEM_WRITE("ioctl(TCGETS)", ARG3, sizeof(struct vki_termios));
      break;
   case VKI_TCSETS:
      PRE_MEM_READ("ioctl(TCSETS)", ARG3, sizeof(struct vki_termios));
      break;
   case VKI_TCSETSW:
      PRE_MEM_READ("ioctl(TCSETSW)", ARG3, sizeof(struct vki_termios));
      break;
   case VKI_TCSETSF:
      PRE_MEM_READ("ioctl(TCSETSF)", ARG3, sizeof(struct vki_termios));
      break;
   case VKI_TIOCGWINSZ:
      PRE_MEM_WRITE("ioctl(TIOCGWINSZ)", ARG3, sizeof(struct vki_winsize));
      break;
   case VKI_TIOCSWINSZ:
      PRE_MEM_READ("ioctl(TIOCSWINSZ)", ARG3, sizeof(struct vki_winsize));
      break;
   case VKI_TIOCGPGRP:
      PRE_MEM_WRITE("ioctl(TIOCGPGRP)", ARG3, sizeof(vki_pid_t));
      break;
   case VKI_TIOCSPGRP:
      PRE_MEM_READ("ioctl(TIOCSPGRP)", ARG3, sizeof(vki_pid_t));
      break;
   case VKI_TIOCGSID:
      PRE_MEM_WRITE("ioctl(TIOCGSID)", ARG3, sizeof(vki_pid_t));
      break;
   case VKI_TIOCNOTTY:
   case VKI_TIOCSCTTY:
      break;

   /* STREAMS */
   case VKI_I_PUSH:
      PRE_MEM_RASCIIZ("ioctl(I_PUSH)", ARG3);
      break;
   case VKI_I_FLUSH:
      break;
   case VKI_I_STR:
      {
         PRE_MEM_READ("ioctl(I_STR)", ARG3, sizeof(struct vki_strioctl));

         struct vki_strioctl *p = (struct vki_strioctl *) ARG3;
         if (ML_(safe_to_deref(p, sizeof(*p)))) {
            if ((p->ic_dp != NULL) && (p->ic_len > 0)) {
               PRE_MEM_READ("ioctl(I_STR, strioctl->ic_dp)",
                            (Addr) p->ic_dp, p->ic_len);
            }
         }
      }
      break;
   case VKI_I_FIND:
      PRE_MEM_RASCIIZ("ioctl(I_FIND)", ARG3);
      break;
   case VKI_I_PEEK:
      {
         /* Try hard not to mark strpeek->*buf.len members as being read. */
         struct vki_strpeek *p = (struct vki_strpeek*)ARG3;

         PRE_FIELD_READ("ioctl(I_PEEK, strpeek->ctlbuf.maxlen)",
                        p->ctlbuf.maxlen);
         PRE_FIELD_WRITE("ioctl(I_PEEK, strpeek->ctlbuf.len)",
                         p->ctlbuf.len);
         PRE_FIELD_READ("ioctl(I_PEEK, strpeek->ctlbuf.buf)",
                        p->ctlbuf.buf);
         PRE_FIELD_READ("ioctl(I_PEEK, strpeek->databuf.maxlen)",
                        p->databuf.maxlen);
         PRE_FIELD_WRITE("ioctl(I_PEEK, strpeek->databuf.len)",
                         p->databuf.len);
         PRE_FIELD_READ("ioctl(I_PEEK, strpeek->databuf.buf)",
                        p->databuf.buf);
         PRE_FIELD_READ("ioctl(I_PEEK, strpeek->flags)", p->flags);
         /*PRE_FIELD_WRITE("ioctl(I_PEEK, strpeek->flags)", p->flags);*/

         if (ML_(safe_to_deref(p, sizeof(*p)))) {
            if (p->ctlbuf.buf && p->ctlbuf.maxlen > 0)
               PRE_MEM_WRITE("ioctl(I_PEEK, strpeek->ctlbuf.buf)",
                             (Addr)p->ctlbuf.buf, p->ctlbuf.maxlen);
            if (p->databuf.buf && p->databuf.maxlen > 0)
               PRE_MEM_WRITE("ioctl(I_PEEK, strpeek->databuf.buf)",
                             (Addr)p->databuf.buf, p->databuf.maxlen);
         }
      }
      break;
   case VKI_I_CANPUT:
      break;

   /* sockio */
   case VKI_SIOCGIFCONF:
      {
         struct vki_ifconf *p = (struct vki_ifconf *) ARG3;
         PRE_FIELD_READ("ioctl(SIOCGIFCONF, ifconf->ifc_len)", p->ifc_len);
         PRE_FIELD_READ("ioctl(SIOCGIFCONF, ifconf->ifc_buf)", p->ifc_buf);
         if (ML_(safe_to_deref)(p, sizeof(*p))) {
            if ((p->ifc_buf != NULL) && (p->ifc_len > 0))
               PRE_MEM_WRITE("ioctl(SIOCGIFCONF, ifconf->ifc_buf)",
                             (Addr) p->ifc_buf, p->ifc_len);
         }
         /* ifc_len gets also written to during SIOCGIFCONF ioctl. */
      }
      break;
   case VKI_SIOCGIFFLAGS:
      {
         struct vki_ifreq *p = (struct vki_ifreq *) ARG3;
         PRE_FIELD_READ("ioctl(SIOCGIFFLAGS, ifreq->ifr_name)", p->ifr_name);
         PRE_FIELD_WRITE("ioctl(SIOCGIFFLAGS, ifreq->ifr_flags)", p->ifr_flags);
      }
      break;
   case VKI_SIOCGIFNETMASK:
      {
         struct vki_ifreq *p = (struct vki_ifreq *) ARG3;
         PRE_FIELD_READ("ioctl(SIOCGIFFLAGS, ifreq->ifr_name)", p->ifr_name);
         PRE_FIELD_WRITE("ioctl(SIOCGIFFLAGS, ifreq->ifr_addr)", p->ifr_addr);
      }
      break;
   case VKI_SIOCGIFNUM:
      PRE_MEM_WRITE("ioctl(SIOCGIFNUM)", ARG3, sizeof(int));
      break;
   case VKI_SIOCGLIFBRDADDR:
      {
         struct vki_lifreq *p = (struct vki_lifreq *) ARG3;
         PRE_FIELD_READ("ioctl(SIOCGLIFBRDADDR, lifreq->lifr_name)",
                        p->lifr_name);
         PRE_FIELD_WRITE("ioctl(SIOCGLIFBRDADDR, lifreq->lifr_addr)",
                         p->lifr_addr);
      }
      break;
   case VKI_SIOCGLIFCONF:
      {
         struct vki_lifconf *p = (struct vki_lifconf *) ARG3;
         PRE_FIELD_READ("ioctl(SIOCGLIFCONF, lifconf->lifc_len)", p->lifc_len);
         PRE_FIELD_READ("ioctl(SIOCGLIFCONF, lifconf->lifc_buf)", p->lifc_buf);
         PRE_FIELD_READ("ioctl(SIOCGLIFCONF, lifconf->lifc_family)",
                        p->lifc_family);
         PRE_FIELD_READ("ioctl(SIOCGLIFCONF, lifconf->lifc_flags)",
                        p->lifc_flags);
         if (ML_(safe_to_deref)(p, sizeof(*p))) {
            if ((p->lifc_buf != NULL) && (p->lifc_len > 0))
               PRE_MEM_WRITE("ioctl(SIOCGLIFCONF, lifconf->lifc_buf)",
                             (Addr) p->lifc_buf, p->lifc_len);
         }
         /* lifc_len gets also written to during SIOCGLIFCONF ioctl. */
      }
      break;
   case VKI_SIOCGLIFFLAGS:
      {
         struct vki_lifreq *p = (struct vki_lifreq *) ARG3;
         PRE_FIELD_READ("ioctl(SIOCGLIFFLAGS, lifreq->lifr_name)",
                        p->lifr_name);
         PRE_FIELD_WRITE("ioctl(SIOCGLIFFLAGS, lifreq->lifr_flags)",
                         p->lifr_flags);
      }
      break;
   case VKI_SIOCGLIFNETMASK:
      {
         struct vki_lifreq *p = (struct vki_lifreq *) ARG3;
         PRE_FIELD_READ("ioctl(SIOCGLIFNETMASK, lifreq->lifr_name)",
                        p->lifr_name);
         PRE_FIELD_WRITE("ioctl(SIOCGLIFNETMASK, lifreq->lifr_addr)",
                         p->lifr_addr);
      }
      break;
   case VKI_SIOCGLIFNUM:
      {
         struct vki_lifnum *p = (struct vki_lifnum *) ARG3;
         PRE_FIELD_READ("ioctl(SIOCGLIFNUM, lifn->lifn_family)",
                        p->lifn_family);
         PRE_FIELD_READ("ioctl(SIOCGLIFNUM, lifn->lifn_flags)",
                        p->lifn_flags);
         PRE_FIELD_WRITE("ioctl(SIOCGLIFNUM, lifn->lifn_count)",
                         p->lifn_count);
      }
      break;

   /* filio */
   case VKI_FIOSETOWN:
      PRE_MEM_READ("ioctl(FIOSETOWN)", ARG3, sizeof(vki_pid_t));
      break;
   case VKI_FIOGETOWN:
      PRE_MEM_WRITE("ioctl(FIOGETOWN)", ARG3, sizeof(vki_pid_t));
      break;

   /* CRYPTO */
   case VKI_CRYPTO_GET_PROVIDER_LIST:
      {
         vki_crypto_get_provider_list_t *pl =
            (vki_crypto_get_provider_list_t *) ARG3;
         PRE_FIELD_READ("ioctl(CRYPTO_GET_PROVIDER_LIST, pl->pl_count)",
                        pl->pl_count);

         if (ML_(safe_to_deref)(pl, sizeof(*pl))) {
            PRE_MEM_WRITE("ioctl(CRYPTO_GET_PROVIDER_LIST)", ARG3,
                          MAX(1, pl->pl_count) *
                          sizeof(vki_crypto_get_provider_list_t));
         }
         /* Save the requested count to unused ARG4 below,
            when we know pre-handler succeeded.
          */
      }
      break; 

   /* dtrace */
   case VKI_DTRACEHIOC_REMOVE:
      break;
   case VKI_DTRACEHIOC_ADDDOF:
      {
         vki_dof_helper_t *dh = (vki_dof_helper_t *) ARG3;
         PRE_MEM_RASCIIZ("ioctl(DTRACEHIOC_ADDDOF, dh->dofhp_mod)",
                         (Addr) dh->dofhp_mod);
         PRE_FIELD_READ("ioctl(DTRACEHIOC_ADDDOF, dh->dofhp_addr",
                        dh->dofhp_addr);
         PRE_FIELD_READ("ioctl(DTRACEHIOC_ADDDOF, dh->dofhp_dof",
                        dh->dofhp_dof);
      }
      break;

   /* devinfo */
   case VKI_DINFOUSRLD:
      /* We should do PRE_MEM_WRITE here but the question is for how many? */
      break;
   case VKI_DINFOIDENT:
      break;

   default:
      ML_(PRE_unknown_ioctl)(tid, ARG2, ARG3);
      break;
   }

   /* Be strict. */
   if (!ML_(fd_allowed)(ARG1, "ioctl", tid, False)) {
      SET_STATUS_Failure(VKI_EBADF);
   } else if (ARG2 == VKI_CRYPTO_GET_PROVIDER_LIST) {
      /* Save the requested count to unused ARG4 now. */
      ARG4 = ARG3;
   }
}

POST(sys_ioctl)
{
   /* Prevent sign extending the switch case values to 64-bits on 64-bits
      architectures. */
   Int cmd = (Int) ARG2;

   switch (cmd /*request*/) {
   /* pools */
   case VKI_POOL_STATUSQ:
      POST_MEM_WRITE(ARG3, sizeof(vki_pool_status_t));
      break;

   /* mntio */
   case VKI_MNTIOC_GETEXTMNTENT:
      {
         struct vki_mntentbuf *embuf = (struct vki_mntentbuf *) ARG3;
         struct vki_extmnttab *mnt = (struct vki_extmnttab *) embuf->mbuf_emp;

         POST_MEM_WRITE((Addr) mnt, sizeof(struct vki_extmnttab));
         if (mnt != NULL) {
            if (mnt->mnt_special != NULL)
               POST_MEM_WRITE((Addr) mnt->mnt_special,
                              VG_(strlen)(mnt->mnt_special) + 1);
            if (mnt->mnt_mountp != NULL)
               POST_MEM_WRITE((Addr) mnt->mnt_mountp,
                              VG_(strlen)(mnt->mnt_mountp) + 1);
            if (mnt->mnt_fstype != NULL)
               POST_MEM_WRITE((Addr) mnt->mnt_fstype,
                              VG_(strlen)(mnt->mnt_fstype) + 1);
            if (mnt->mnt_mntopts != NULL)
               POST_MEM_WRITE((Addr) mnt->mnt_mntopts,
                              VG_(strlen)(mnt->mnt_mntopts) + 1);
            if (mnt->mnt_time != NULL)
               POST_MEM_WRITE((Addr) mnt->mnt_time,
                              VG_(strlen)(mnt->mnt_time) + 1);
         }
      }
      break;

   case VKI_MNTIOC_GETMNTANY:
      {
         struct vki_mntentbuf *embuf = (struct vki_mntentbuf *) ARG3;
         struct vki_mnttab *mnt = (struct vki_mnttab *) embuf->mbuf_emp;

         POST_MEM_WRITE((Addr) mnt, sizeof(struct vki_mnttab));
         if (mnt != NULL) {
            if (mnt->mnt_special != NULL)
               POST_MEM_WRITE((Addr) mnt->mnt_special,
                              VG_(strlen)(mnt->mnt_special) + 1);
            if (mnt->mnt_mountp != NULL)
               POST_MEM_WRITE((Addr) mnt->mnt_mountp,
                              VG_(strlen)(mnt->mnt_mountp) + 1);
            if (mnt->mnt_fstype != NULL)
               POST_MEM_WRITE((Addr) mnt->mnt_fstype,
                              VG_(strlen)(mnt->mnt_fstype) + 1);
            if (mnt->mnt_mntopts != NULL)
               POST_MEM_WRITE((Addr) mnt->mnt_mntopts,
                              VG_(strlen)(mnt->mnt_mntopts) + 1);
            if (mnt->mnt_time != NULL)
               POST_MEM_WRITE((Addr) mnt->mnt_time,
                              VG_(strlen)(mnt->mnt_time) + 1);
         }
      }
      break;

   /* termio/termios */
   case VKI_TCGETA:
      POST_MEM_WRITE(ARG3, sizeof(struct vki_termio));
      break;
   case VKI_TCGETS:
      POST_MEM_WRITE(ARG3, sizeof(struct vki_termios));
      break;
   case VKI_TCSETS:
      break;
   case VKI_TCSETSW:
      break;
   case VKI_TCSETSF:
      break;
   case VKI_TIOCGWINSZ:
      POST_MEM_WRITE(ARG3, sizeof(struct vki_winsize));
      break;
   case VKI_TIOCSWINSZ:
      break;
   case VKI_TIOCGPGRP:
      POST_MEM_WRITE(ARG3, sizeof(vki_pid_t));
      break;
   case VKI_TIOCSPGRP:
      break;
   case VKI_TIOCGSID:
      POST_MEM_WRITE(ARG3, sizeof(vki_pid_t));
      break;
   case VKI_TIOCNOTTY:
   case VKI_TIOCSCTTY:
      break;

   /* STREAMS */
   case VKI_I_PUSH:
      break;
   case VKI_I_FLUSH:
      break;
   case VKI_I_STR:
      {
         struct vki_strioctl *p = (struct vki_strioctl *) ARG3;

         POST_FIELD_WRITE(p->ic_len);
         if ((p->ic_dp != NULL) && (p->ic_len > 0))
            POST_MEM_WRITE((Addr) p->ic_dp, p->ic_len);
      }
      break;
   case VKI_I_FIND:
      break;
   case VKI_I_PEEK:
      {
         struct vki_strpeek *p = (struct vki_strpeek*)ARG3;

         POST_FIELD_WRITE(p->ctlbuf.len);
         POST_FIELD_WRITE(p->databuf.len);
         POST_FIELD_WRITE(p->flags);

         if (p->ctlbuf.buf && p->ctlbuf.len > 0)
            POST_MEM_WRITE((Addr)p->ctlbuf.buf, p->ctlbuf.len);
         if (p->databuf.buf && p->databuf.len > 0)
            POST_MEM_WRITE((Addr)p->databuf.buf, p->databuf.len);
      }
      break;
   case VKI_I_CANPUT:
      break;

   /* sockio */
   case VKI_SIOCGIFCONF:
      {
         struct vki_ifconf *p = (struct vki_ifconf *) ARG3;
         POST_FIELD_WRITE(p->ifc_len);
         POST_FIELD_WRITE(p->ifc_req);
         if ((p->ifc_req != NULL) && (p->ifc_len > 0))
            POST_MEM_WRITE((Addr) p->ifc_req, p->ifc_len);
      }
      break;
   case VKI_SIOCGIFFLAGS:
      {
         struct vki_ifreq *p = (struct vki_ifreq *) ARG3;
         POST_FIELD_WRITE(p->ifr_flags);
      }
      break;
   case VKI_SIOCGIFNETMASK:
      {
         struct vki_ifreq *p = (struct vki_ifreq *) ARG3;
         POST_FIELD_WRITE(p->ifr_addr);
      }
      break;
   case VKI_SIOCGIFNUM:
      POST_MEM_WRITE(ARG3, sizeof(int));
      break;
   case VKI_SIOCGLIFBRDADDR:
      {
         struct vki_lifreq *p = (struct vki_lifreq *) ARG3;
         POST_FIELD_WRITE(p->lifr_addr);
      }
      break;
   case VKI_SIOCGLIFCONF:
      {
         struct vki_lifconf *p = (struct vki_lifconf *) ARG3;
         POST_FIELD_WRITE(p->lifc_len);
         POST_FIELD_WRITE(p->lifc_req);
         if ((p->lifc_req != NULL) && (p->lifc_len > 0))
            POST_MEM_WRITE((Addr) p->lifc_req, p->lifc_len);
      }
      break;
   case VKI_SIOCGLIFFLAGS:
      {
         struct vki_lifreq *p = (struct vki_lifreq *) ARG3;
         POST_FIELD_WRITE(p->lifr_flags);
      }
      break;
   case VKI_SIOCGLIFNETMASK:
      {
         struct vki_lifreq *p = (struct vki_lifreq *) ARG3;
         POST_FIELD_WRITE(p->lifr_addr);
      }
      break;
   case VKI_SIOCGLIFNUM:
      {
         struct vki_lifnum *p = (struct vki_lifnum *) ARG3;
         POST_FIELD_WRITE(p->lifn_count);
      }
      break;  

   /* filio */
   case VKI_FIOSETOWN:
      break;
   case VKI_FIOGETOWN:
      POST_MEM_WRITE(ARG3, sizeof(vki_pid_t));
      break;

   /* CRYPTO */
   case VKI_CRYPTO_GET_PROVIDER_LIST:
      {
         vki_crypto_get_provider_list_t *pl =
            (vki_crypto_get_provider_list_t *) ARG3;

         POST_FIELD_WRITE(pl->pl_count);
         POST_FIELD_WRITE(pl->pl_return_value);

         if ((ARG4 > 0) && (pl->pl_return_value == VKI_CRYPTO_SUCCESS))
            POST_MEM_WRITE((Addr) pl->pl_list, pl->pl_count *
                           sizeof(vki_crypto_provider_entry_t));
      }
      break;

   /* dtrace */
   case VKI_DTRACEHIOC_REMOVE:
   case VKI_DTRACEHIOC_ADDDOF:
      break;

   /* devinfo */
   case VKI_DINFOUSRLD:
      POST_MEM_WRITE(ARG3, RES);
      break;
   case VKI_DINFOIDENT:
      break;

   default:
      /* Not really anything to do since ioctl direction hints are hardly used
         on Solaris. */
      break;
   }
}

PRE(sys_fchownat)
{
   /* int fchownat(int fd, const char *path, uid_t owner, gid_t group,
                   int flag); */

   /* Interpret the first argument as 32-bit value even on 64-bit architecture.
      This is different from Linux, for example, where glibc sign-extends it. */
   Int fd = (Int) ARG1;

   PRINT("sys_fchownat ( %d, %#lx(%s), %ld, %ld, %lu )", fd,
         ARG2, (HChar *) ARG2, SARG3, SARG4, ARG5);
   PRE_REG_READ5(long, "fchownat", int, fd, const char *, path,
                 vki_uid_t, owner, vki_gid_t, group, int, flag);

   if (ARG2)
      PRE_MEM_RASCIIZ("fchownat(path)", ARG2);

   /* Be strict but ignore fd for absolute path. */
   if (fd != VKI_AT_FDCWD
       && ML_(safe_to_deref)((void *) ARG2, 1)
       && ((HChar *) ARG2)[0] != '/'
       && !ML_(fd_allowed)(fd, "fchownat", tid, False))
      SET_STATUS_Failure(VKI_EBADF);
}

PRE(sys_fdsync)
{
   /* int fdsync(int fd, int flag); */
   PRINT("sys_fdsync ( %ld, %ld )", SARG1, SARG2);
   PRE_REG_READ2(long, "fdsync", int, fd, int, flag);

   /* Be strict. */
   if (!ML_(fd_allowed)(ARG1, "fdsync", tid, False))
      SET_STATUS_Failure(VKI_EBADF);
}

PRE(sys_execve)
{
   Int i, j;
   Addr arg_2_check;
   const char* str2 = "execve(argv)";
   const char* str3 = "execve(argv[0])";
   const char* str4 = "execve(argv[i])";
   /* This is a Solaris specific version of the generic pre-execve wrapper. */

#if defined(SOLARIS_EXECVE_SYSCALL_TAKES_FLAGS)
   /* int execve(uintptr_t file, const char **argv, const char **envp,
                 int flags); */
   PRINT("sys_execve ( %#lx, %#lx, %#lx, %ld )", ARG1, ARG2, ARG3, SARG4);
   PRE_REG_READ4(long, "execve", uintptr_t, file, const char **, argv,
                 const char **, envp, int, flags);

#else

   /* int execve(const char *fname, const char **argv, const char **envp); */
   PRINT("sys_execve ( %#lx(%s), %#lx, %#lx )",
         ARG1, (HChar *) ARG1, ARG2, ARG3);
   PRE_REG_READ3(long, "execve", const char *, file, const char **, argv,
                 const char **, envp);
#endif /* SOLARIS_EXECVE_SYSCALL_TAKES_FLAGS */

   Bool ARG1_is_fd = False;
#if defined(SOLARIS_EXECVE_SYSCALL_TAKES_FLAGS)
   if (ARG4 & VKI_EXEC_DESCRIPTOR) {
      ARG1_is_fd = True;
   }
#endif /* SOLARIS_EXECVE_SYSCALL_TAKES_FLAGS */

   if (ARG1_is_fd == False)
      PRE_MEM_RASCIIZ("execve(filename)", ARG1);
   
    /* Erk.  If the exec fails, then the following will have made a mess of
      things which makes it hard for us to continue.  The right thing to do is
      piece everything together again in POST(execve), but that's close to
      impossible.  Instead, we make an effort to check that the execve will
      work before actually doing it. */

   const HChar *fname = (const HChar *) ARG1;
   if (ARG1_is_fd) {
      if (!ML_(fd_allowed)(ARG1, "execve", tid, False)) {
         SET_STATUS_Failure(VKI_EBADF);
         return;
      }

      if (VG_(resolve_filename)(ARG1, &fname) == False) {
         SET_STATUS_Failure(VKI_EBADF);
         return;
      }

      struct vg_stat stats;
      if (VG_(fstat)(ARG1, &stats) != 0) {
         SET_STATUS_Failure(VKI_EBADF);
         return;
      }

      if (stats.nlink > 1)
         VG_(unimplemented)("Syswrap of execve where fd points to a hardlink.");
   }

   arg_2_check = (Addr)ARG2;

   /* argv[] should not be NULL and valid.  */
   PRE_MEM_READ(str2, arg_2_check, sizeof(Addr));

   /* argv[0] should not be NULL and valid.  */
   if (ML_(safe_to_deref)((HChar **) (Addr)arg_2_check, sizeof(HChar *))) {
      Addr argv0 = *(Addr*)arg_2_check;
      PRE_MEM_RASCIIZ( str3, argv0 );
      /* The rest of argv can be NULL or a valid string pointer.  */
      if (VG_(am_is_valid_for_client)(arg_2_check, sizeof(HChar), VKI_PROT_READ)) {
         arg_2_check += sizeof(HChar*);
         ML_(pre_argv_envp)( arg_2_check, tid, str2, str4 );
       }
   } else {
      SET_STATUS_Failure(VKI_EFAULT);
      return;
    }

   if (ARG3 != 0) {
      /* At least the terminating NULL must be addressable. */
      if (!ML_(safe_to_deref)((HChar **) (Addr)ARG3, sizeof(HChar *))) {
         SET_STATUS_Failure(VKI_EFAULT);
         return;
      }
      ML_(pre_argv_envp)( ARG3, tid, "execve(envp)", "execve(envp[i])" );
   }

   /* Check that the name at least begins in client-accessible storage. */
   if (ARG1_is_fd == False) {
      if ((fname == NULL) || !ML_(safe_to_deref)(fname, 1)) {
         SET_STATUS_Failure(VKI_EFAULT);
         return;
      }
   }

   /* Check that the args at least begin in client-accessible storage.
      Solaris disallows to perform the exec without any arguments specified.
    */
   if (!ARG2 /* obviously bogus */ ||
       !VG_(am_is_valid_for_client)(ARG2, 1, VKI_PROT_READ)) {
      SET_STATUS_Failure(VKI_EFAULT);
      return;
   }

   /* Debug-only printing. */
   if (0) {
      VG_(printf)("ARG1 = %#lx(%s)\n", ARG1, fname);
      if (ARG2) {
         Int q;
         HChar** vec = (HChar**)ARG2;

         VG_(printf)("ARG2 = ");
         for (q = 0; vec[q]; q++)
            VG_(printf)("%p(%s) ", vec[q], vec[q]);
         VG_(printf)("\n");
      }
      else
         VG_(printf)("ARG2 = null\n");
   }

   /* Decide whether or not we want to follow along. */
   /* Make 'child_argv' be a pointer to the child's arg vector (skipping the
      exe name) */
   const HChar **child_argv = (const HChar **) ARG2;
   if (child_argv[0] == NULL)
      child_argv = NULL;
   Bool trace_this_child = VG_(should_we_trace_this_child)(fname, child_argv);

   /* Do the important checks:  it is a file, is executable, permissions are
      ok, etc.  We allow setuid executables to run only in the case when
      we are not simulating them, that is, they to be run natively. */
   Bool setuid_allowed = trace_this_child ? False : True;
   SysRes res = VG_(pre_exec_check)(fname, NULL, setuid_allowed);
   if (sr_isError(res)) {
      SET_STATUS_Failure(sr_Err(res));
      return;
   }

   /* If we're tracing the child, and the launcher name looks bogus (possibly
      because launcher.c couldn't figure it out, see comments therein) then we
      have no option but to fail. */
   if (trace_this_child &&
       (!VG_(name_of_launcher) || VG_(name_of_launcher)[0] != '/')) {
      SET_STATUS_Failure(VKI_ECHILD); /* "No child processes." */
      return;
   }

   /* After this point, we can't recover if the execve fails. */
   VG_(debugLog)(1, "syswrap", "Exec of %s\n", fname);

   /* Terminate gdbserver if it is active. */
   if (VG_(clo_vgdb) != Vg_VgdbNo) {
      /* If the child will not be traced, we need to terminate gdbserver to
         cleanup the gdbserver resources (e.g. the FIFO files). If child will
         be traced, we also terminate gdbserver: the new Valgrind will start a
         fresh gdbserver after exec. */
      VG_(gdbserver)(0);
   }

   /* Resistance is futile.  Nuke all other threads.  POSIX mandates this.
      (Really, nuke them all, since the new process will make its own new
      thread.) */
   VG_(nuke_all_threads_except)(tid, VgSrc_ExitThread);
   VG_(reap_threads)(tid);

   /* Set up the child's exe path. */
   const HChar *path = fname;
   const HChar *launcher_basename = NULL;
   if (trace_this_child) {
      /* We want to exec the launcher.  Get its pre-remembered path. */
      path = VG_(name_of_launcher);
      /* VG_(name_of_launcher) should have been acquired by m_main at
         startup. */
      vg_assert(path);

      launcher_basename = VG_(strrchr)(path, '/');
      if (!launcher_basename || launcher_basename[1] == '\0')
         launcher_basename = path;  /* hmm, tres dubious */
      else
         launcher_basename++;
   }

   /* Set up the child's environment.

      Remove the valgrind-specific stuff from the environment so the child
      doesn't get vgpreload_core.so, vgpreload_<tool>.so, etc.  This is done
      unconditionally, since if we are tracing the child, the child valgrind
      will set up the appropriate client environment.  Nb: we make a copy of
      the environment before trying to mangle it as it might be in read-only
      memory (bug #101881).

      Then, if tracing the child, set VALGRIND_LIB for it. */
   HChar **envp = NULL;
   if (ARG3 != 0) {
      envp = VG_(env_clone)((HChar**)ARG3);
      vg_assert(envp != NULL);
      VG_(env_remove_valgrind_env_stuff)(envp, True /*ro_strings*/, NULL);
   }

   if (trace_this_child) {
      /* Set VALGRIND_LIB in ARG3 (the environment). */
      VG_(env_setenv)( &envp, VALGRIND_LIB, VG_(libdir));
   }

   /* Set up the child's args.  If not tracing it, they are simply ARG2.
      Otherwise, they are:

      [launcher_basename] ++ VG_(args_for_valgrind) ++ [ARG1] ++ ARG2[1..],

      except that the first VG_(args_for_valgrind_noexecpass) args are
      omitted. */
   HChar **argv = NULL;
   if (!trace_this_child)
      argv = (HChar **) ARG2;
   else {
      Int tot_args;

      vg_assert(VG_(args_for_valgrind));
      vg_assert(VG_(args_for_valgrind_noexecpass) >= 0);
      vg_assert(VG_(args_for_valgrind_noexecpass)
                   <= VG_(sizeXA)(VG_(args_for_valgrind)));

      /* How many args in total will there be? */
      /* launcher basename */
      tot_args = 1;
      /* V's args */
      tot_args += VG_(sizeXA)(VG_(args_for_valgrind));
      tot_args -= VG_(args_for_valgrind_noexecpass);
      /* name of client exe */
      tot_args++;
      /* args for client exe, skipping [0] */
      HChar **arg2copy = (HChar **) ARG2;
      if (arg2copy[0] != NULL)
         for (i = 1; arg2copy[i]; i++)
            tot_args++;
      /* allocate */
      argv = VG_(malloc)("syswrap.exec.5", (tot_args + 1) * sizeof(HChar*));
      /* copy */
      j = 0;
      argv[j++] = CONST_CAST(HChar *, launcher_basename);
      for (i = 0; i < VG_(sizeXA)(VG_(args_for_valgrind)); i++) {
         if (i < VG_(args_for_valgrind_noexecpass))
            continue;
         argv[j++] = *(HChar**)VG_(indexXA)(VG_(args_for_valgrind), i);
      }
      argv[j++] = CONST_CAST(HChar *, fname);
      if (arg2copy[0] != NULL)
         for (i = 1; arg2copy[i]; i++)
            argv[j++] = arg2copy[i];
      argv[j++] = NULL;
      /* check */
      vg_assert(j == tot_args + 1);
   }

   /* Set the signal state up for exec.

      We need to set the real signal state to make sure the exec'd process
      gets SIG_IGN properly.

      Also set our real sigmask to match the client's sigmask so that the
      exec'd child will get the right mask.  First we need to clear out any
      pending signals so they they don't get delivered, which would confuse
      things.

      XXX This is a bug - the signals should remain pending, and be delivered
      to the new process after exec.  There's also a race-condition, since if
      someone delivers us a signal between the sigprocmask and the execve,
      we'll still get the signal. Oh well.
   */
   {
      vki_sigset_t allsigs;
      vki_siginfo_t info;

      /* What this loop does: it queries SCSS (the signal state that the
         client _thinks_ the kernel is in) by calling VG_(do_sys_sigaction),
         and modifies the real kernel signal state accordingly. */
      for (i = 1; i < VG_(max_signal); i++) {
         vki_sigaction_fromK_t sa_f;
         vki_sigaction_toK_t   sa_t;
         VG_(do_sys_sigaction)(i, NULL, &sa_f);
         VG_(convert_sigaction_fromK_to_toK)(&sa_f, &sa_t);
         VG_(sigaction)(i, &sa_t, NULL);
      }

      VG_(sigfillset)(&allsigs);
      while (VG_(sigtimedwait_zero)(&allsigs, &info) > 0)
         ;

      ThreadState *tst = VG_(get_ThreadState)(tid);
      VG_(sigprocmask)(VKI_SIG_SETMASK, &tst->sig_mask, NULL);
   }

   /* Debug-only printing. */
   if (0) {
      HChar **cpp;
      VG_(printf)("exec: %s\n", path);
      for (cpp = argv; cpp && *cpp; cpp++)
         VG_(printf)("argv: %s\n", *cpp);
      if (0)
         for (cpp = envp; cpp && *cpp; cpp++)
            VG_(printf)("env: %s\n", *cpp);
   }

#if defined(SOLARIS_EXECVE_SYSCALL_TAKES_FLAGS)
   res = VG_(do_syscall4)(__NR_execve, (UWord) path, (UWord) argv,
                          (UWord) envp, ARG4 & ~VKI_EXEC_DESCRIPTOR);
#else
   res = VG_(do_syscall3)(__NR_execve, (UWord) path, (UWord) argv,
                          (UWord) envp);
#endif /* SOLARIS_EXECVE_SYSCALL_TAKES_FLAGS */
   SET_STATUS_from_SysRes(res);

   /* If we got here, then the execve failed.  We've already made way too much
      of a mess to continue, so we have to abort. */
   vg_assert(FAILURE);
#if defined(SOLARIS_EXECVE_SYSCALL_TAKES_FLAGS)
   if (ARG1_is_fd)
      VG_(message)(Vg_UserMsg, "execve(%ld, %#lx, %#lx, %lu) failed, "
                   "errno %lu\n", SARG1, ARG2, ARG3, ARG4, ERR);
   else
      VG_(message)(Vg_UserMsg, "execve(%#lx(%s), %#lx, %#lx, %ld) failed, errno"
                   " %lu\n", ARG1, (HChar *) ARG1, ARG2, ARG3, SARG4, ERR);
#else
   VG_(message)(Vg_UserMsg, "execve(%#lx(%s), %#lx, %#lx) failed, errno %lu\n",
                ARG1, (HChar *) ARG1, ARG2, ARG3, ERR);
#endif /* SOLARIS_EXECVE_SYSCALL_TAKES_FLAGS */
   VG_(message)(Vg_UserMsg, "EXEC FAILED: I can't recover from "
                            "execve() failing, so I'm dying.\n");
   VG_(message)(Vg_UserMsg, "Add more stringent tests in PRE(sys_execve), "
                            "or work out how to recover.\n");
   VG_(exit)(101);
   /*NOTREACHED*/
}

static void pre_mem_read_flock(ThreadId tid, struct vki_flock *lock)
{
   PRE_FIELD_READ("fcntl(lock->l_type)", lock->l_type);
   PRE_FIELD_READ("fcntl(lock->l_whence)", lock->l_whence);
   PRE_FIELD_READ("fcntl(lock->l_start)", lock->l_start);
   PRE_FIELD_READ("fcntl(lock->l_len)", lock->l_len);
}

#if defined(VGP_x86_solaris)
static void pre_mem_read_flock64(ThreadId tid, struct vki_flock64 *lock)
{
   PRE_FIELD_READ("fcntl(lock->l_type)", lock->l_type);
   PRE_FIELD_READ("fcntl(lock->l_whence)", lock->l_whence);
   PRE_FIELD_READ("fcntl(lock->l_start)", lock->l_start);
   PRE_FIELD_READ("fcntl(lock->l_len)", lock->l_len);
}
#endif /* VGP_x86_solaris */

PRE(sys_fcntl)
{
   /* int fcntl(int fildes, int cmd, ...); */

   switch (ARG2 /*cmd*/) {
   /* These ones ignore ARG3. */
   case VKI_F_GETFD:
   case VKI_F_GETFL:
   case VKI_F_GETXFL:
      PRINT("sys_fcntl ( %ld, %ld )", SARG1, SARG2);
      PRE_REG_READ2(long, "fcntl", int, fildes, int, cmd);
      break;

   /* These ones use ARG3 as "arg". */
   case VKI_F_DUPFD:
   case VKI_F_DUPFD_CLOEXEC:
   case VKI_F_SETFD:
   case VKI_F_SETFL:
   case VKI_F_DUP2FD:
   case VKI_F_BADFD:
      PRINT("sys_fcntl ( %ld, %ld, %ld )", SARG1, SARG2, SARG3);
      PRE_REG_READ3(long, "fcntl", int, fildes, int, cmd, int, arg);
      /* Check if a client program isn't going to poison any of V's output
         fds. */
      if (ARG2 == VKI_F_DUP2FD &&
          !ML_(fd_allowed)(ARG3, "fcntl(F_DUP2FD)", tid, False)) {
         SET_STATUS_Failure(VKI_EBADF);
         return;
      }
      break;

   /* These ones use ARG3 as "native lock" (input only). */
   case VKI_F_SETLK:
   case VKI_F_SETLKW:
   case VKI_F_ALLOCSP:
   case VKI_F_FREESP:
   case VKI_F_SETLK_NBMAND:
      PRINT("sys_fcntl ( %ld, %ld, %#lx )", SARG1, SARG2, ARG3);
      PRE_REG_READ3(long, "fcntl", int, fildes, int, cmd,
                    struct flock *, lock);
      pre_mem_read_flock(tid, (struct vki_flock*)ARG3);
      break;

   /* This one uses ARG3 as "native lock" (input&output). */
   case VKI_F_GETLK:
      PRINT("sys_fcntl ( %ld, %ld, %#lx )", SARG1, SARG2, ARG3);
      PRE_REG_READ3(long, "fcntl", int, fildes, int, cmd,
                    struct flock *, lock);
      pre_mem_read_flock(tid, (struct vki_flock*)ARG3);
      PRE_MEM_WRITE("fcntl(lock)", ARG3, sizeof(struct vki_flock));
      break;

#if defined(VGP_x86_solaris)
   /* These ones use ARG3 as "transitional 64b lock" (input only). */
   case VKI_F_SETLK64:
   case VKI_F_SETLKW64:
   case VKI_F_ALLOCSP64:
   case VKI_F_FREESP64:
   case VKI_F_SETLK64_NBMAND:
      PRINT("sys_fcntl ( %ld, %ld, %#lx )", SARG1, SARG2, ARG3);
      PRE_REG_READ3(long, "fcntl", int, fildes, int, cmd,
                    struct flock64 *, lock);
      pre_mem_read_flock64(tid, (struct vki_flock64*)ARG3);
      break;

   /* This one uses ARG3 as "transitional 64b lock" (input&output). */
   case VKI_F_GETLK64:
      PRINT("sys_fcntl ( %ld, %ld, %#lx )", SARG1, SARG2, ARG3);
      PRE_REG_READ3(long, "fcntl", int, fildes, int, cmd,
                    struct flock64 *, lock);
      pre_mem_read_flock64(tid, (struct vki_flock64*)ARG3);
      PRE_MEM_WRITE("fcntl(lock)", ARG3, sizeof(struct vki_flock64));
      break;
#endif /* VGP_x86_solaris */

   /* These ones use ARG3 as "fshare". */
   case VKI_F_SHARE:
   case VKI_F_UNSHARE:
   case VKI_F_SHARE_NBMAND:
      PRINT("sys_fcntl[ARG3=='fshare'] ( %ld, %ld, %#lx )", SARG1, SARG2, ARG3);
      PRE_REG_READ3(long, "fcntl", int, fildes, int, cmd,
                    struct fshare *, sh);
      PRE_MEM_READ("fcntl(fshare)", ARG3, sizeof(struct vki_fshare));
      break;

   default:
      VG_(unimplemented)("Syswrap of the fcntl call with cmd %ld.", SARG2);
      /*NOTREACHED*/
      break;
   }

   if (ARG2 == VKI_F_SETLKW
#if defined(VGP_x86_solaris)
       || ARG2 == VKI_F_SETLKW64
#endif /* VGP_x86_solaris */
       )
      *flags |= SfMayBlock;

   /* Be strict. */
   if (!ML_(fd_allowed)(ARG1, "fcntl", tid, False))
      SET_STATUS_Failure(VKI_EBADF);
}

POST(sys_fcntl)
{
   switch (ARG2 /*cmd*/) {
   case VKI_F_DUPFD:
      if (!ML_(fd_allowed)(RES, "fcntl(F_DUPFD)", tid, True)) {
         VG_(close)(RES);
         SET_STATUS_Failure(VKI_EMFILE);
      } else if (VG_(clo_track_fds))
         ML_(record_fd_open_named)(tid, RES);
      break;

   case VKI_F_DUPFD_CLOEXEC:
      if (!ML_(fd_allowed)(RES, "fcntl(F_DUPFD_CLOEXEC)", tid, True)) {
         VG_(close)(RES);
         SET_STATUS_Failure(VKI_EMFILE);
      } else if (VG_(clo_track_fds))
         ML_(record_fd_open_named)(tid, RES);
      break;

   case VKI_F_DUP2FD:
      if (!ML_(fd_allowed)(RES, "fcntl(F_DUP2FD)", tid, True)) {
         VG_(close)(RES);
         SET_STATUS_Failure(VKI_EMFILE);
      } else if (VG_(clo_track_fds))
         ML_(record_fd_open_named)(tid, RES);
      break;

   /* This one uses ARG3 as "native lock" (input&output). */
   case VKI_F_GETLK:
      POST_MEM_WRITE(ARG3, sizeof(struct vki_flock));
      break;

#if defined(VGP_x86_solaris)
   /* This one uses ARG3 as "transitional 64b lock" (input&output). */
   case VKI_F_GETLK64:
      POST_MEM_WRITE(ARG3, sizeof(struct vki_flock64));
      break;
#endif /* VGP_x86_solaris */

   default:
      break;
   }
}

PRE(sys_renameat)
{
   /* int renameat(int fromfd, const char *old, int tofd, const char *new); */

   /* Interpret the first and third arguments as 32-bit values even on 64-bit
      architecture. This is different from Linux, for example, where glibc
      sign-extends them. */
   Int fromfd = (Int) ARG1;
   Int tofd = (Int) ARG3;

   *flags |= SfMayBlock;
   PRINT("sys_renameat ( %d, %#lx(%s), %d, %#lx(%s) )", fromfd,
         ARG2, (HChar *) ARG2, tofd, ARG4, (HChar *) ARG4);
   PRE_REG_READ4(long, "renameat", int, fromfd, const char *, old,
                 int, tofd, const char *, new);

   PRE_MEM_RASCIIZ("renameat(old)", ARG2);
   PRE_MEM_RASCIIZ("renameat(new)", ARG4);

   /* Be strict but ignore fromfd/tofd for absolute old/new. */
   if (fromfd != VKI_AT_FDCWD
       && ML_(safe_to_deref)((void *) ARG2, 1)
       && ((HChar *) ARG2)[0] != '/'
       && !ML_(fd_allowed)(fromfd, "renameat", tid, False)) {
      SET_STATUS_Failure(VKI_EBADF);
   }
   if (tofd != VKI_AT_FDCWD
       && ML_(safe_to_deref)((void *) ARG4, 1)
       && ((HChar *) ARG4)[0] != '/'
       && !ML_(fd_allowed)(tofd, "renameat", tid, False)) {
      SET_STATUS_Failure(VKI_EBADF);
   }
}

PRE(sys_unlinkat)
{
   /* int unlinkat(int dirfd, const char *pathname, int flags); */

   /* Interpret the first argument as 32-bit value even on 64-bit architecture.
      This is different from Linux, for example, where glibc sign-extends it. */
   Int dfd = (Int) ARG1;

   *flags |= SfMayBlock;
   PRINT("sys_unlinkat ( %d, %#lx(%s), %ld )", dfd, ARG2, (HChar *) ARG2,
         SARG3);
   PRE_REG_READ3(long, "unlinkat", int, dirfd, const char *, pathname,
                 int, flags);
   PRE_MEM_RASCIIZ("unlinkat(pathname)", ARG2);

   /* Be strict but ignore dfd for absolute pathname. */
   if (dfd != VKI_AT_FDCWD
       && ML_(safe_to_deref)((void *) ARG2, 1)
       && ((HChar *) ARG2)[0] != '/'
       && !ML_(fd_allowed)(dfd, "unlinkat", tid, False))
      SET_STATUS_Failure(VKI_EBADF);
}

PRE(sys_fstatat)
{
   /* int fstatat(int fildes, const char *path, struct stat *buf,
                    int flag); */

   /* Interpret the first argument as 32-bit value even on 64-bit architecture.
      This is different from Linux, for example, where glibc sign-extends it. */
   Int fd = (Int) ARG1;

   PRINT("sys_fstatat ( %d, %#lx(%s), %#lx, %ld )", fd, ARG2,
         (HChar *) ARG2, ARG3, SARG4);
   PRE_REG_READ4(long, "fstatat", int, fildes, const char *, path,
                 struct stat *, buf, int, flag);
   if (ARG2) {
      /* Only test ARG2 if it isn't NULL.  The kernel treats the NULL-case as
         fstat(fildes, buf). */
      PRE_MEM_RASCIIZ("fstatat(path)", ARG2);
   }
   PRE_MEM_WRITE("fstatat(buf)", ARG3, sizeof(struct vki_stat));

   /* Be strict but ignore fildes for absolute path. */
   if (fd != VKI_AT_FDCWD
       && ML_(safe_to_deref)((void *) ARG2, 1)
       && ((HChar *) ARG2)[0] != '/'
       && !ML_(fd_allowed)(fd, "fstatat", tid, False))
      SET_STATUS_Failure(VKI_EBADF);
}

POST(sys_fstatat)
{
   POST_MEM_WRITE(ARG3, sizeof(struct vki_stat));
}

PRE(sys_openat)
{
   /* int openat(int fildes, const char *filename, int flags);
      int openat(int fildes, const char *filename, int flags, mode_t mode); */

   /* Interpret the first argument as 32-bit value even on 64-bit architecture.
      This is different from Linux, for example, where glibc sign-extends it. */
   Int fd = (Int) ARG1;

   if (ARG3 & VKI_O_CREAT) {
      /* 4-arg version */
      PRINT("sys_openat ( %d, %#lx(%s), %ld, %ld )", fd, ARG2, (HChar *) ARG2,
            SARG3, SARG4);
      PRE_REG_READ4(long, "openat", int, fildes, const char *, filename,
                    int, flags, vki_mode_t, mode);
   }
   else {
      /* 3-arg version */
      PRINT("sys_openat ( %d, %#lx(%s), %ld )", fd, ARG2, (HChar *) ARG2,
            SARG3);
      PRE_REG_READ3(long, "openat", int, fildes, const char *, filename,
                    int, flags);
   }

   PRE_MEM_RASCIIZ("openat(filename)", ARG2);

   /* Be strict but ignore fildes for absolute pathname. */
   if (fd != VKI_AT_FDCWD
       && ML_(safe_to_deref)((void *) ARG2, 1)
       && ((HChar *) ARG2)[0] != '/'
       && !ML_(fd_allowed)(fd, "openat", tid, False)) {
      SET_STATUS_Failure(VKI_EBADF);
      return;
   }

   if (ML_(handle_auxv_open)(status, (const HChar *) ARG2, ARG3))
      return;

   if (handle_psinfo_open(status, True /*use_openat*/, (const HChar *) ARG2,
                          fd, ARG3, ARG4))
      return;

#if defined(SOLARIS_PROC_CMDLINE)
   if (handle_cmdline_open(status, (const HChar *) ARG2))
      return;
#endif /* SOLARIS_PROC_CMDLINE */

   *flags |= SfMayBlock;
}

POST(sys_openat)
{
   if (!ML_(fd_allowed)(RES, "openat", tid, True)) {
      VG_(close)(RES);
      SET_STATUS_Failure(VKI_EMFILE);
   }
   else if (VG_(clo_track_fds))
      ML_(record_fd_open_with_given_name)(tid, RES, (HChar*)ARG2);
}

PRE(sys_tasksys)
{
   /* Kernel: long tasksys(int code, projid_t projid, uint_t flags,
                           void *projidbuf, size_t pbufsz);
    */
   switch (ARG1 /*code*/) {
   case 0:
      /* Libc: taskid_t settaskid(projid_t project, uint_t flags); */
      PRINT("sys_tasksys ( %ld, %ld, %lu )", SARG1, SARG2, ARG3);
      PRE_REG_READ3(long, SC2("tasksys", "settaskid"), int, code,
                    vki_projid_t, projid, vki_uint_t, flags);
      break;
   case 1:
      /* Libc: taskid_t gettaskid(void); */
      PRINT("sys_tasksys ( %ld )", SARG1);
      PRE_REG_READ1(long, SC2("tasksys", "gettaskid"), int, code);
      break;
   case 2:
      /* Libc: projid_t getprojid(void); */
      PRINT("sys_tasksys ( %ld )", SARG1);
      PRE_REG_READ1(long, SC2("tasksys", "getprojid"), int, code);
      break;
   case 3:
      /* Libproject: size_t projlist(id_t *idbuf, size_t idbufsz); */
      PRINT("sys_tasksys ( %ld, %#lx, %lu )", SARG1, ARG4, ARG5);
      PRE_REG_READ3(long, SC2("tasksys", "projlist"), int, code,
                    vki_id_t *, idbuf, vki_size_t, idbufsz);
      PRE_MEM_WRITE("tasksys(idbuf)", ARG4, ARG5);
      break;
   default:
      VG_(unimplemented)("Syswrap of the tasksys call with code %ld.", SARG1);
      /*NOTREACHED*/
      break;
   }
}

POST(sys_tasksys)
{
   switch (ARG1 /*code*/) {
   case 0:
   case 1:
   case 2:
      break;
   case 3:
      if ((ARG4 != 0) && (ARG5 != 0))
         POST_MEM_WRITE(ARG4, MIN(RES, ARG5));
      break;
   default:
      vg_assert(0);
      break;
   }
}

PRE(sys_lwp_park)
{
   /* Kernel: int lwp_park(int which, uintptr_t arg1, uintptr_t arg2);
    */
   *flags |= SfMayBlock;
   switch (ARG1 /*which*/) {
   case 0:
      /* Libc: int lwp_park(timespec_t *timeout, id_t lwpid); */
      PRINT("sys_lwp_park ( %ld, %#lx, %ld )", SARG1, ARG2, SARG3);
      PRE_REG_READ3(long, SC2("lwp_park", "lwp_park"), int, which,
                    timespec_t *, timeout, vki_id_t, lwpid);
      if (ARG2) {
         PRE_MEM_READ("lwp_park(timeout)", ARG2, sizeof(vki_timespec_t));
         /*PRE_MEM_WRITE("lwp_park(timeout)", ARG2,
                         sizeof(vki_timespec_t));*/
      }
      break;
   case 1:
      /* Libc: int lwp_unpark(id_t lwpid); */
      PRINT("sys_lwp_park ( %ld, %ld )", SARG1, SARG2);
      PRE_REG_READ2(long, SC2("lwp_park", "lwp_unpark"), int, which,
                    vki_id_t, lwpid);
      break;
   case 2:
      /* Libc: int lwp_unpark_all(id_t *lwpid, int nids); */
      PRINT("sys_lwp_park ( %ld, %#lx, %ld )", SARG1, ARG2, SARG3);
      PRE_REG_READ3(long, SC2("lwp_park", "lwp_unpark_all"), int, which,
                    id_t *, lwpid, int, nids);
      PRE_MEM_READ("lwp_park(lwpid)", ARG2, ARG3 * sizeof(vki_id_t));
      break;
   default:
      VG_(unimplemented)("Syswrap of the lwp_park call with which %ld.", SARG1);
      /*NOTREACHED*/
      break;
   }
}

POST(sys_lwp_park)
{
   switch (ARG1 /*which*/) {
   case 0:
      if (ARG2)
         POST_MEM_WRITE(ARG2, sizeof(vki_timespec_t));
      break;
   case 1:
   case 2:
      break;
   default:
      vg_assert(0);
      break;
   }
}

PRE(sys_sendfilev)
{
   /* Kernel: ssize_t sendfilev(int opcode, int fd,
                                const struct sendfilevec *vec,
                                int sfvcnt, size_t *xferred);
    */
   PRINT("sys_sendfilev ( %ld, %ld, %#lx, %ld, %#lx )",
         SARG1, SARG2, ARG3, SARG4, ARG5);

   switch (ARG1 /*opcode*/) {
   case VKI_SENDFILEV:
      {
         PRE_REG_READ5(long, "sendfilev", int, opcode, int, fd,
                       const struct vki_sendfilevec *, vec,
                       int, sfvcnt, vki_size_t *, xferred);

         PRE_MEM_READ("sendfilev(vec)", ARG3,
                      ARG4 * sizeof(struct vki_sendfilevec));
         PRE_MEM_WRITE("sendfilev(xferred)", ARG5, sizeof(vki_size_t));

         struct vki_sendfilevec *vec = (struct vki_sendfilevec *) ARG3;
         if (ML_(safe_to_deref)(vec, ARG4 *
                                sizeof(struct vki_sendfilevec))) {
            UInt i;
            for (i = 0; i < ARG4; i++) {
               HChar desc[35];    // large enough
               if (vec[i].sfv_fd == VKI_SFV_FD_SELF) {
                  VG_(snprintf)(desc, sizeof(desc),
                                "sendfilev(vec[%u].sfv_off", i);
                  PRE_MEM_READ(desc, vec[i].sfv_off, vec[i].sfv_len);
               } else {
                  VG_(snprintf)(desc, sizeof(desc),
                                "sendfilev(vec[%u].sfv_fd)", i);
                  if (!ML_(fd_allowed)(vec[i].sfv_fd, desc, tid, False))
                     SET_STATUS_Failure(VKI_EBADF);
               }
            }
         }
      }
      break;
   case VKI_SENDFILEV64:
      {
         PRE_REG_READ5(long, "sendfilev", int, opcode, int, fd,
                       const struct vki_sendfilevec64 *, vec,
                       int, sfvcnt, vki_size_t *, xferred);

         PRE_MEM_READ("sendfilev(vec)", ARG3,
                      ARG4 * sizeof(struct vki_sendfilevec64));
         PRE_MEM_WRITE("sendfilev(xferred)", ARG5, sizeof(vki_size_t));

         struct vki_sendfilevec64 *vec64 =
            (struct vki_sendfilevec64 *) ARG3;
         if (ML_(safe_to_deref)(vec64, ARG4 *
                                sizeof(struct vki_sendfilevec64))) {
            UInt i;
            for (i = 0; i < ARG4; i++) {
               HChar desc[35];    // large enough
               if (vec64[i].sfv_fd == VKI_SFV_FD_SELF) {
                  VG_(snprintf)(desc, sizeof(desc),
                                "sendfilev(vec[%u].sfv_off", i);
                  PRE_MEM_READ(desc, vec64[i].sfv_off, vec64[i].sfv_len);
               } else {
                  VG_(snprintf)(desc, sizeof(desc),
                                "sendfilev(vec[%u].sfv_fd)", i);
                  if (!ML_(fd_allowed)(vec64[i].sfv_fd, desc,
                                       tid, False))
                     SET_STATUS_Failure(VKI_EBADF);
               }
            }
         }
      }
      break;
   default:
      VG_(unimplemented)("Syswrap of the sendfilev call with "
                         "opcode %ld.", SARG1);
      /*NOTREACHED*/
      break;
   }

   /* Be strict. */
   if (!ML_(fd_allowed)(ARG2, "sendfilev(fd)", tid, False))
      SET_STATUS_Failure(VKI_EBADF);

   *flags |= SfMayBlock;
}

POST(sys_sendfilev)
{
   POST_MEM_WRITE(ARG5, sizeof(vki_size_t));
}

#if defined(SOLARIS_LWP_NAME_SYSCALL)
PRE(sys_lwp_name)
{
   /* int lwp_name(int opcode, id_t lwpid, char *name, size_t len); */
   PRINT("sys_lwp_name ( %ld, %ld, %#lx, %lu )", SARG1, SARG2, ARG3, ARG4);

   switch (ARG1 /*opcode*/) {
   case 0:
      /* lwp_setname */
      PRE_REG_READ3(long, "lwp_name", int, opcode, vki_id_t, lwpid,
                    char *, name);
      PRE_MEM_RASCIIZ("lwp_name(name)", ARG3);
      break;
   case 1:
      /* lwp_getname */
      PRE_REG_READ4(long, "lwp_name", int, opcode, vki_id_t, lwpid,
                    char *, name, vki_size_t, len);
      PRE_MEM_WRITE("lwp_name(name)", ARG3, ARG4);
      break;
   default:
      VG_(unimplemented)("Syswrap of the lwp_name call with opcode %ld.", SARG1);
      /*NOTREACHED*/
      break;
   }
}

POST(sys_lwp_name)
{
   switch (ARG1 /*opcode*/) {
   case 0:
      if (ARG3) { // Paranoia
         const HChar *new_name = (const HChar *) ARG3;
         ThreadState *tst = VG_(get_ThreadState)(tid);
         SizeT new_len = VG_(strlen)(new_name);

         /* Don't bother reusing the memory. This is a rare event. */
         tst->thread_name = VG_(realloc)("syswrap.lwp_name", tst->thread_name,
                                         new_len + 1);
         VG_(strcpy)(tst->thread_name, new_name);
      }
      break;
   case 1:
      POST_MEM_WRITE(ARG3, VG_(strlen)((HChar *) ARG3) + 1);
      break;
   default:
      vg_assert(0);
      break;
   }
}
#endif /* SOLARIS_LWP_NAME_SYSCALL */

PRE(sys_privsys)
{
   /* Kernel: int privsys(int code, priv_op_t op, priv_ptype_t type,
                          void *buf, size_t bufsize, int itype);
    */
   switch (ARG1 /*code*/) {
   case VKI_PRIVSYS_SETPPRIV:
      /* Libc: int setppriv(priv_op_t op, priv_ptype_t type,
                            const priv_set_t *pset);
       */
      PRINT("sys_privsys ( %ld, %ld, %ld, %#lx, %lu )", SARG1, SARG2, SARG3,
            ARG4, ARG5);
      PRE_REG_READ5(long, SC2("privsys", "setppriv"), int, code,
                    vki_priv_op_t, op, vki_priv_ptype_t, type,
                    const priv_set_t *, pset, vki_size_t, bufsize);
      PRE_MEM_READ("privsys(pset)", ARG4, ARG5);
      break;
   case VKI_PRIVSYS_GETPPRIV:
      /* Libc: int getppriv(priv_ptype_t type, priv_set_t *pset);
               priv_set_t *pset -> void *buf
       */
      PRINT("sys_privsys ( %ld, %ld, %ld, %#lx, %lu )", SARG1, SARG2, SARG3,
            ARG4, ARG5);
      PRE_REG_READ5(long, SC2("privsys", "getppriv"), int, code,
            vki_priv_op_t, op, vki_priv_ptype_t, type, priv_set_t *, pset,
            vki_size_t, bufsize);
      PRE_MEM_WRITE("privsys(pset)", ARG4, ARG5);
      break;
   case VKI_PRIVSYS_GETIMPLINFO:
      /* Libc: int getprivinfo(priv_impl_info_t *buf, size_t bufsize);
               priv_impl_info_t *buf -> void *buf
       */
      PRINT("sys_privsys ( %ld, %ld, %ld, %#lx, %lu )", SARG1, SARG2, SARG3,
            ARG4, ARG5);
      PRE_REG_READ5(long, SC2("privsys", "getprivinfo"), int, code,
            vki_priv_op_t, op, vki_priv_ptype_t, type,
            priv_impl_info_t *, buf, vki_size_t, bufsize);
      PRE_MEM_WRITE("privsys(buf)", ARG4, ARG5);
      break;
   case VKI_PRIVSYS_SETPFLAGS:
      /* Libc: int setpflags(uint_t flag, uint_t val);
               uint_t flag -> priv_op_t op
               uint_t val -> priv_ptype_t type
       */
      PRINT("sys_privsys ( %ld, %lu, %lu )", SARG1, ARG2, ARG3);
      PRE_REG_READ3(long, SC2("privsys", "setpflags"), int, code,
                    vki_uint_t, flag, vki_uint_t, val);
      break;
   case VKI_PRIVSYS_GETPFLAGS:
      /* Libc: uint_t getpflags(uint_t flag);
               uint_t flag -> priv_op_t op
       */
      PRINT("sys_privsys ( %ld, %lu )", SARG1, ARG2);
      PRE_REG_READ2(long, SC2("privsys", "setpflags"), int, code,
                    vki_uint_t, flag);
      break;
   case VKI_PRIVSYS_ISSETUGID:
      /* Libc: int issetugid(void); */
      PRINT("sys_privsys ( %ld )", SARG1);
      PRE_REG_READ1(long, SC2("privsys", "issetugid"), int, code);
      break;
   case VKI_PRIVSYS_PFEXEC_REG:
      /* Libc: int register_pfexec(int did);
               int did -> priv_op_t op
       */
      PRINT("sys_privsys ( %ld, %ld )", SARG1, SARG2);
      PRE_REG_READ2(long, SC2("privsys", "register_pfexec"), int, code,
                    int, did);
      break;
   case VKI_PRIVSYS_PFEXEC_UNREG:
      /* Libc: int unregister_pfexec(int did); */
      PRINT("sys_privsys ( %ld, %ld )", SARG1, SARG2);
      PRE_REG_READ2(long, SC2("privsys", "unregister_pfexec"), int, code,
                    int, did);
      break;
   default:
      VG_(unimplemented)("Syswrap of the privsys call with code %ld.", SARG1);
      /*NOTREACHED*/
      break;
   }

   /* Be strict. */
   if ((ARG1 == VKI_PRIVSYS_PFEXEC_REG ||
        ARG1 == VKI_PRIVSYS_PFEXEC_UNREG) &&
       !ML_(fd_allowed)(ARG2, "privsys", tid, False))
      SET_STATUS_Failure(VKI_EBADF);
}

POST(sys_privsys)
{
   switch (ARG1 /*code*/) {
   case VKI_PRIVSYS_SETPPRIV:
      break;
   case VKI_PRIVSYS_GETPPRIV:
      POST_MEM_WRITE(ARG4, sizeof(vki_priv_set_t));
      break;
   case VKI_PRIVSYS_GETIMPLINFO:
      /* The kernel copy outs data of size min(bufsize, privinfosize).
         Unfortunately, it does not seem to be possible to easily obtain the
         privinfosize value.  The code below optimistically marks all ARG5
         bytes (aka bufsize) as written by the kernel. */
      POST_MEM_WRITE(ARG4, ARG5);
      break;
   case VKI_PRIVSYS_SETPFLAGS:
   case VKI_PRIVSYS_GETPFLAGS:
   case VKI_PRIVSYS_ISSETUGID:
   case VKI_PRIVSYS_PFEXEC_REG:
   case VKI_PRIVSYS_PFEXEC_UNREG:
      break;
   default:
      vg_assert(0);
      break;
   }
}

PRE(sys_ucredsys)
{
   /* Kernel: int ucredsys(int code, int obj, void *buf); */
   PRINT("sys_ucredsys ( %ld, %ld, %#lx )", SARG1, SARG2, ARG3);

   switch (ARG1 /*code*/) {
   case VKI_UCREDSYS_UCREDGET:
      /* Libc: ucred_t *ucred_get(pid_t pid); */
      PRE_REG_READ3(long, SC2("ucredsys", "ucredget"), int, code,
                    vki_pid_t, pid, vki_ucred_t *, buf);
      PRE_MEM_WRITE("ucredsys(buf)", ARG3, sizeof(vki_ucred_t));
      break;

   case VKI_UCREDSYS_GETPEERUCRED:
      /* Libc: int getpeerucred(int fd, ucred_t **ucred); */
      PRE_REG_READ3(long, SC2("ucredsys", "getpeerucred"), int, code,
                    int, fd, vki_ucred_t *, buf);
      PRE_MEM_WRITE("ucredsys(buf)", ARG3, sizeof(vki_ucred_t));

      /* Be strict. */
      if (!ML_(fd_allowed)(ARG2, "ucredsys", tid, False))
         SET_STATUS_Failure(VKI_EBADF);
      break;

   default:
      VG_(unimplemented)("Syswrap of the ucredsys call with code %ld.", SARG1);
      /*NOTREACHED*/
      break;
   }
}

POST(sys_ucredsys)
{
   switch (ARG1 /*code*/) {
   case VKI_UCREDSYS_UCREDGET:
   case VKI_UCREDSYS_GETPEERUCRED:
      vg_assert(ARG3 != 0);
      POST_MEM_WRITE(ARG3, ((vki_ucred_t *) ARG3)->uc_size);
      break;

   default:
      vg_assert(0);
      break;
   }
}

PRE(sys_sysfs)
{
   /* Kernel: int sysfs(int opcode, long a1, long a2); */
   PRINT("sys_sysfs ( %ld, %ld, %ld )", SARG1, SARG2, SARG3);

   switch (ARG1 /*opcode*/) {
   case VKI_GETFSIND:
      /* Libc: int sysfs(int opcode, const char *fsname); */
      PRE_REG_READ2(long, SC2("sysfs", "getfsind"), int, opcode,
                    const char *, fsname);
      PRE_MEM_RASCIIZ("sysfs(fsname)", ARG2);
      break;
   case VKI_GETFSTYP:
      /* Libc: int sysfs(int opcode, int fs_index, char *buf); */
      PRE_REG_READ3(long, SC2("sysfs", "getfstyp"), int, opcode,
                    int, fs_index, char *, buf);
      PRE_MEM_WRITE("sysfs(buf)", ARG3, VKI_FSTYPSZ + 1);
      break;
   case VKI_GETNFSTYP:
      /* Libc: int sysfs(int opcode); */
      PRE_REG_READ1(long, SC2("sysfs", "getnfstyp"), int, opcode);
      break;
   default:
      VG_(unimplemented)("Syswrap of the sysfs call with opcode %ld.", SARG1);
      /*NOTREACHED*/
      break;
   }
}

POST(sys_sysfs)
{
   switch (ARG1 /*opcode*/) {
   case VKI_GETFSIND:
   case VKI_GETNFSTYP:
      break;
   case VKI_GETFSTYP:
      POST_MEM_WRITE(ARG3, VG_(strlen)((HChar *) ARG3) + 1);
      break;
   default:
      vg_assert(0);
      break;
   }
}


PRE(sys_getmsg)
{
   /* int getmsg(int fildes, struct strbuf *ctlptr, struct strbuf *dataptr,
                 int *flagsp); */
   struct vki_strbuf *ctrlptr = (struct vki_strbuf *)ARG2;
   struct vki_strbuf *dataptr = (struct vki_strbuf *)ARG3;
   *flags |= SfMayBlock;
   PRINT("sys_getmsg ( %ld, %#lx, %#lx, %#lx )", SARG1, ARG2, ARG3, ARG4);
   PRE_REG_READ4(long, "getmsg", int, fildes, struct vki_strbuf *, ctlptr,
                 struct vki_strbuf *, dataptr, int *, flagsp);
   if (ctrlptr) {
      PRE_FIELD_READ("getmsg(ctrlptr->maxlen)", ctrlptr->maxlen);
      PRE_FIELD_WRITE("getmsg(ctrlptr->len)", ctrlptr->len);
      PRE_FIELD_READ("getmsg(ctrlptr->buf)", ctrlptr->buf);
      if (ML_(safe_to_deref)((void*)ARG2, sizeof(struct vki_strbuf))
          && ctrlptr->maxlen > 0)
         PRE_MEM_WRITE("getmsg(ctrlptr->buf)", (Addr)ctrlptr->buf,
                       ctrlptr->maxlen);
   }
   if (dataptr) {
      PRE_FIELD_READ("getmsg(dataptr->maxlen)", dataptr->maxlen);
      PRE_FIELD_WRITE("getmsg(dataptr->len)", dataptr->len);
      PRE_FIELD_READ("getmsg(dataptr->buf)", dataptr->buf);
      if (ML_(safe_to_deref)((void*)ARG3, sizeof(struct vki_strbuf))
          && dataptr->maxlen > 0)
         PRE_MEM_WRITE("getmsg(dataptr->buf)", (Addr)dataptr->buf,
                       dataptr->maxlen);
   }
   PRE_MEM_READ("getmsg(flagsp)", ARG4, sizeof(int));
   /*PRE_MEM_WRITE("getmsg(flagsp)", ARG4, sizeof(int));*/

   /* Be strict. */
   if (!ML_(fd_allowed)(ARG1, "getmsg", tid, False))
      SET_STATUS_Failure(VKI_EBADF);
}

POST(sys_getmsg)
{
   struct vki_strbuf *ctrlptr = (struct vki_strbuf *)ARG2;
   struct vki_strbuf *dataptr = (struct vki_strbuf *)ARG3;

   if (ctrlptr && ctrlptr->len > 0)
      POST_MEM_WRITE((Addr)ctrlptr->buf, ctrlptr->len);
   if (dataptr && dataptr->len > 0)
      POST_MEM_WRITE((Addr)dataptr->buf, dataptr->len);
   POST_MEM_WRITE(ARG4, sizeof(int));
}

PRE(sys_putmsg)
{
   /* int putmsg(int fildes, struct strbuf *ctlptr, struct strbuf *dataptr,
                 int flags); */
   struct vki_strbuf *ctrlptr = (struct vki_strbuf *)ARG2;
   struct vki_strbuf *dataptr = (struct vki_strbuf *)ARG3;
   *flags |= SfMayBlock;
   PRINT("sys_putmsg ( %ld, %#lx, %#lx, %ld )", SARG1, ARG2, ARG3, SARG4);
   PRE_REG_READ4(long, "putmsg", int, fildes, struct vki_strbuf *, ctrlptr,
                 struct vki_strbuf *, dataptr, int, flags);
   if (ctrlptr) {
      PRE_FIELD_READ("putmsg(ctrlptr->len)", ctrlptr->len);
      PRE_FIELD_READ("putmsg(ctrlptr->buf)", ctrlptr->buf);
      if (ML_(safe_to_deref)((void*)ARG2, sizeof(struct vki_strbuf))
          && ctrlptr->len > 0)
         PRE_MEM_READ("putmsg(ctrlptr->buf)", (Addr)ctrlptr->buf,
                      ctrlptr->len);
   }
   if (dataptr) {
      PRE_FIELD_READ("putmsg(dataptr->len)", dataptr->len);
      PRE_FIELD_READ("putmsg(dataptr->buf)", dataptr->buf);
      if (ML_(safe_to_deref)((void*)ARG3, sizeof(struct vki_strbuf))
          && dataptr->len > 0)
         PRE_MEM_READ("putmsg(dataptr->buf)", (Addr)dataptr->buf,
                      dataptr->len);
   }

   /* Be strict. */
   if (!ML_(fd_allowed)(ARG1, "putmsg", tid, False))
      SET_STATUS_Failure(VKI_EBADF);
}

PRE(sys_lstat)
{
   /* int lstat(const char *path, struct stat *buf); */
   /* Note: We could use here the sys_newlstat generic wrapper, but the 'new'
      in its name is rather confusing in the Solaris context, thus we provide
      our own wrapper. */
   PRINT("sys_lstat ( %#lx(%s), %#lx )", ARG1, (HChar *) ARG1, ARG2);
   PRE_REG_READ2(long, "lstat", const char *, path, struct stat *, buf);

   PRE_MEM_RASCIIZ("lstat(path)", ARG1);
   PRE_MEM_WRITE("lstat(buf)", ARG2, sizeof(struct vki_stat));
}

POST(sys_lstat)
{
   POST_MEM_WRITE(ARG2, sizeof(struct vki_stat));
}

PRE(sys_sigprocmask)
{
   /* int sigprocmask(int how, const sigset_t *set, sigset_t *oset); */
   PRINT("sys_sigprocmask ( %ld, %#lx, %#lx )", SARG1, ARG2, ARG3);
   PRE_REG_READ3(long, "sigprocmask",
                 int, how, vki_sigset_t *, set, vki_sigset_t *, oset);
   if (ARG2)
      PRE_MEM_READ("sigprocmask(set)", ARG2, sizeof(vki_sigset_t));
   if (ARG3)
      PRE_MEM_WRITE("sigprocmask(oset)", ARG3, sizeof(vki_sigset_t));

   /* Be safe. */
   if (ARG2 && !ML_(safe_to_deref((void*)ARG2, sizeof(vki_sigset_t)))) {
      SET_STATUS_Failure(VKI_EFAULT);
   }
   if (ARG3 && !ML_(safe_to_deref((void*)ARG3, sizeof(vki_sigset_t)))) {
      SET_STATUS_Failure(VKI_EFAULT);
   }

   if (!FAILURE)
      SET_STATUS_from_SysRes(
         VG_(do_sys_sigprocmask)(tid, ARG1 /*how*/, (vki_sigset_t*)ARG2,
                                 (vki_sigset_t*)ARG3)
      );

   if (SUCCESS)
      *flags |= SfPollAfter;
}

POST(sys_sigprocmask)
{
   if (ARG3)
      POST_MEM_WRITE(ARG3, sizeof(vki_sigset_t));
}

PRE(sys_sigsuspend)
{
   *flags |= SfMayBlock;

   /* int sigsuspend(const sigset_t *set); */
   PRINT("sys_sigsuspend ( %#lx )", ARG1);
   PRE_REG_READ1(long, "sigsuspend", vki_sigset_t *, set);
   PRE_MEM_READ("sigsuspend(set)", ARG1, sizeof(vki_sigset_t));

   /* Be safe. */
   if (ARG1 && ML_(safe_to_deref((void *) ARG1, sizeof(vki_sigset_t)))) {
      VG_(sigdelset)((vki_sigset_t *) ARG1, VG_SIGVGKILL); 
      /* We cannot mask VG_SIGVGKILL, as otherwise this thread would not
         be killable by VG_(nuke_all_threads_except).
         We thus silently ignore the user request to mask this signal.
         Note that this is similar to what is done for e.g.
         sigprocmask (see m_signals.c calculate_SKSS_from_SCSS).  */
   }
}

PRE(sys_sigaction)
{
   /* int sigaction(int signal, const struct sigaction *act,
                    struct sigaction *oact); */
   PRINT("sys_sigaction ( %ld, %#lx, %#lx )", SARG1, ARG2, ARG3);
   PRE_REG_READ3(long, "sigaction", int, signal,
                 const struct sigaction *, act, struct sigaction *, oact);

   /* Note that on Solaris, vki_sigaction_toK_t and vki_sigaction_fromK_t are
      both typedefs of 'struct sigaction'. */

   if (ARG2) {
      vki_sigaction_toK_t *sa = (vki_sigaction_toK_t*)ARG2;
      PRE_FIELD_READ("sigaction(act->sa_flags)", sa->sa_flags);
      PRE_FIELD_READ("sigaction(act->sa_handler)", sa->ksa_handler);
      PRE_FIELD_READ("sigaction(act->sa_mask)", sa->sa_mask);
   }
   if (ARG3)
      PRE_MEM_WRITE("sigaction(oact)", ARG3, sizeof(vki_sigaction_fromK_t));

   /* Be safe. */
   if (ARG2 && !ML_(safe_to_deref((void*)ARG2,
                                  sizeof(vki_sigaction_toK_t)))) {
      SET_STATUS_Failure(VKI_EFAULT);
   }
   if (ARG3 && !ML_(safe_to_deref((void*)ARG3,
                                   sizeof(vki_sigaction_fromK_t)))) {
      SET_STATUS_Failure(VKI_EFAULT);
   }

   if (!FAILURE)
      SET_STATUS_from_SysRes(
         VG_(do_sys_sigaction)(ARG1, (const vki_sigaction_toK_t*)ARG2,
                              (vki_sigaction_fromK_t*)ARG3));
}

POST(sys_sigaction)
{
   if (ARG3)
      POST_MEM_WRITE(ARG3, sizeof(vki_sigaction_fromK_t));
}

PRE(sys_sigpending)
{
   /* int sigpending(int flag, sigset_t *setp); */
   PRINT("sys_sigpending ( %ld, %#lx )", SARG1, ARG2);
   PRE_REG_READ2(long, "sigpending", int, flag, sigset_t *, setp);
   PRE_MEM_WRITE("sigpending(setp)", ARG2, sizeof(vki_sigset_t));
}

POST(sys_sigpending)
{
   POST_MEM_WRITE(ARG2, sizeof(vki_sigset_t));
}

PRE(sys_getsetcontext)
{
   /* Kernel: int getsetcontext(int flag, void *arg) */
   ThreadState *tst = VG_(get_ThreadState)(tid);
   PRINT("sys_getsetcontext ( %ld, %#lx )", SARG1, ARG2);
   switch (ARG1 /*flag*/) {
   case VKI_GETCONTEXT:
      /* Libc: int getcontext(ucontext_t *ucp); */
      PRE_REG_READ2(long, SC2("getsetcontext", "getcontext"), int, flag,
                    ucontext_t *, ucp);
      PRE_MEM_WRITE("getsetcontext(ucp)", ARG2, sizeof(vki_ucontext_t));

      if (!ML_(safe_to_deref((void*)ARG2, sizeof(vki_ucontext_t)))) {
         SET_STATUS_Failure(VKI_EFAULT);
         return;
      }
      VG_(save_context)(tid, (vki_ucontext_t*)ARG2, Vg_CoreSysCall);
      SET_STATUS_Success(0);
      break;
   case VKI_SETCONTEXT:
      /* Libc: int setcontext(const ucontext_t *ucp); */
      PRE_REG_READ2(long, SC2("getsetcontext", "setcontext"), int, flag,
                    const ucontext_t *, ucp);

      if (!ARG2) {
         /* Setting NULL context causes thread exit. */
         tst->exitreason = VgSrc_ExitThread;
         tst->os_state.exitcode = 0;
         SET_STATUS_Success(0);
         return;
      }

      if (!ML_(safe_to_deref((void*)ARG2, sizeof(vki_ucontext_t)))) {
         SET_STATUS_Failure(VKI_EFAULT);
         return;
      }

      VG_(restore_context)(tid, (vki_ucontext_t*)ARG2,
                           Vg_CoreSysCall, False/*esp_is_thrptr*/);
      /* Tell the driver not to update the guest state with the "result". */
      *flags |= SfNoWriteResult;
      /* Check to see if any signals arose as a result of this. */
      *flags |= SfPollAfter;

      /* Check if this is a possible return from a signal handler. */
      VG_(sigframe_return)(tid, (vki_ucontext_t*)ARG2);

      SET_STATUS_Success(0);
      break;
   case VKI_GETUSTACK:
      /* Libc: int getustack(stack_t **spp); */
      PRE_REG_READ2(long, SC2("getsetcontext", "getustack"), int, flag,
                    stack_t **, spp);
      PRE_MEM_WRITE("getsetcontext(spp)", ARG2, sizeof(vki_stack_t*));

      if (!ML_(safe_to_deref((void*)ARG2, sizeof(vki_stack_t*)))) {
         SET_STATUS_Failure(VKI_EFAULT);
         return;
      }

      *(vki_stack_t**)ARG2 = tst->os_state.ustack;
      POST_MEM_WRITE(ARG2, sizeof(vki_stack_t*));
      SET_STATUS_Success(0);
      break;
   case VKI_SETUSTACK:
      {
         /* Libc: int setustack(stack_t *sp); */
         PRE_REG_READ2(long, SC2("getsetcontext", "setustack"), int, flag,
                       stack_t *, sp);

         /* The kernel does not read the stack data instantly but it can read
            them later so it is better to make sure the data are defined. */
         PRE_MEM_READ("getsetcontext_setustack(sp)", ARG2, sizeof(vki_stack_t));

         if (!ML_(safe_to_deref((void*)ARG2, sizeof(vki_stack_t)))) {
            SET_STATUS_Failure(VKI_EFAULT);
            return;
         }

         vki_stack_t *old_stack = tst->os_state.ustack;
         tst->os_state.ustack = (vki_stack_t*)ARG2;

         /* The thread is setting the ustack pointer.  It is a good time to get
            information about its stack. */
         if (tst->os_state.ustack->ss_flags == 0) {
            /* If the sanity check of ss_flags passed set the stack. */
            set_stack(tid, tst->os_state.ustack);

            if ((old_stack == NULL) && (tid > 1)) {
               /* New thread creation is now completed. Inform the tool. */
               VG_TRACK(pre_thread_first_insn, tid);
            }
         }

         SET_STATUS_Success(0);
      }
      break;
   default:
      VG_(unimplemented)("Syswrap of the context call with flag %ld.", SARG1);
      /*NOTREACHED*/
      break;
   }
}

PRE(sys_fchmodat)
{
   /* int fchmodat(int fd, const char *path, mode_t mode, int flag); */

   /* Interpret the first argument as 32-bit value even on 64-bit architecture.
      This is different from Linux, for example, where glibc sign-extends it. */
   Int fd = (Int) ARG1;

   PRINT("sys_fchmodat ( %d, %#lx(%s), %ld, %ld )",
         fd, ARG2, (HChar *) ARG2, SARG3, SARG4);
   PRE_REG_READ4(long, "fchmodat",
                 int, fd, const char *, path, vki_mode_t, mode, int, flag);

   if (ARG2)
      PRE_MEM_RASCIIZ("fchmodat(path)", ARG2);

   /* Be strict but ignore fd for absolute path. */
   if (fd != VKI_AT_FDCWD
       && ML_(safe_to_deref)((void *) ARG2, 1)
       && ((HChar *) ARG2)[0] != '/'
       && !ML_(fd_allowed)(fd, "fchmodat", tid, False))
      SET_STATUS_Failure(VKI_EBADF);
}

PRE(sys_mkdirat)
{
   /* int mkdirat(int fd, const char *path, mode_t mode); */

   /* Interpret the first argument as 32-bit value even on 64-bit architecture.
      This is different from Linux, for example, where glibc sign-extends it. */
   Int fd = (Int) ARG1;

   *flags |= SfMayBlock;
   PRINT("sys_mkdirat ( %d, %#lx(%s), %ld )", fd, ARG2, (HChar *) ARG2, SARG3);
   PRE_REG_READ3(long, "mkdirat", int, fd, const char *, path,
                 vki_mode_t, mode);
   PRE_MEM_RASCIIZ("mkdirat(path)", ARG2);

   /* Be strict but ignore fd for absolute path. */
   if (fd != VKI_AT_FDCWD
       && ML_(safe_to_deref)((void *) ARG2, 1)
       && ((HChar *) ARG2)[0] != '/'
       && !ML_(fd_allowed)(fd, "mkdirat", tid, False))
      SET_STATUS_Failure(VKI_EBADF);
}

static void do_statvfs_post(struct vki_statvfs *stats, ThreadId tid)
{
   POST_FIELD_WRITE(stats->f_bsize);
   POST_FIELD_WRITE(stats->f_frsize);
   POST_FIELD_WRITE(stats->f_blocks);
   POST_FIELD_WRITE(stats->f_bfree);
   POST_FIELD_WRITE(stats->f_bavail);
   POST_FIELD_WRITE(stats->f_files);
   POST_FIELD_WRITE(stats->f_ffree);
   POST_FIELD_WRITE(stats->f_favail);
   POST_FIELD_WRITE(stats->f_fsid);
   POST_MEM_WRITE((Addr) stats->f_basetype, VG_(strlen)(stats->f_basetype) + 1);
   POST_FIELD_WRITE(stats->f_flag);
   POST_FIELD_WRITE(stats->f_namemax);
   POST_MEM_WRITE((Addr) stats->f_fstr, VG_(strlen)(stats->f_fstr) + 1);
}

PRE(sys_statvfs)
{
   /* int statvfs(const char *path, struct statvfs *buf); */
   *flags |= SfMayBlock;
   PRINT("sys_statvfs ( %#lx(%s), %#lx )", ARG1, (HChar *) ARG1, ARG2);
   PRE_REG_READ2(long, "statvfs", const char *, path,
                 struct vki_statvfs *, buf);
   PRE_MEM_RASCIIZ("statvfs(path)", ARG1);
   PRE_MEM_WRITE("statvfs(buf)", ARG2, sizeof(struct vki_statvfs));
}

POST(sys_statvfs)
{
   do_statvfs_post((struct vki_statvfs *) ARG2, tid);
}

PRE(sys_fstatvfs)
{
   /* int fstatvfs(int fd, struct statvfs *buf); */
   *flags |= SfMayBlock;
   PRINT("sys_fstatvfs ( %ld, %#lx )", SARG1, ARG2);
   PRE_REG_READ2(long, "fstatvfs", int, fd, struct vki_statvfs *, buf);
   PRE_MEM_WRITE("fstatvfs(buf)", ARG2, sizeof(struct vki_statvfs));

   /* Be strict. */
   if (!ML_(fd_allowed)(ARG1, "fstatvfs", tid, False))
      SET_STATUS_Failure(VKI_EBADF);
}

POST(sys_fstatvfs)
{
   do_statvfs_post((struct vki_statvfs *) ARG2, tid);
}

PRE(sys_nfssys)
{
   /* int nfssys(enum nfssys_op opcode, void *arg); */
   *flags |= SfMayBlock;
   PRINT("sys_nfssys ( %ld, %#lx )", SARG1, ARG2);

   switch (ARG1 /*opcode*/) {
   case VKI_NFS_REVAUTH:
      PRE_REG_READ2(long, SC2("nfssys", "nfs_revauth"), int, opcode,
                    struct vki_nfs_revauth_args *, args);
      PRE_MEM_READ("nfssys(arg)", ARG2,
                   sizeof(struct vki_nfs_revauth_args));
      break;
   default:
      VG_(unimplemented)("Syswrap of the nfssys call with opcode %ld.", SARG1);
      /*NOTREACHED*/
      break;
   }
}

POST(sys_nfssys)
{
   switch (ARG1 /*opcode*/) {
   case VKI_NFS_REVAUTH:
      break;
   default:
      vg_assert(0);
      break;
   }
}

PRE(sys_waitid)
{
   /* int waitid(idtype_t idtype, id_t id, siginfo_t *infop, int options); */
   *flags |= SfMayBlock;
   PRINT("sys_waitid( %ld, %ld, %#lx, %ld )", SARG1, SARG2, ARG3, SARG4);
   PRE_REG_READ4(long, "waitid", vki_idtype_t, idtype, vki_id_t, id,
                 siginfo_t *, infop, int, options);
   PRE_MEM_WRITE("waitid(infop)", ARG3, sizeof(vki_siginfo_t));
}

POST(sys_waitid)
{
   POST_MEM_WRITE(ARG3, sizeof(vki_siginfo_t));
}

PRE(sys_sigsendsys)
{
   /* int sigsendsys(procset_t *psp, int sig); */
   PRINT("sys_sigsendsys( %#lx, %ld )", ARG1, SARG2);
   PRE_REG_READ2(long, "sigsendsys", vki_procset_t *, psp, int, signal);
   PRE_MEM_READ("sigsendsys(psp)", ARG1, sizeof(vki_procset_t));

   if (!ML_(client_signal_OK)(ARG1)) {
      SET_STATUS_Failure(VKI_EINVAL);
   }
   if (!ML_(safe_to_deref)((void *) ARG1, sizeof(vki_procset_t))) {
      SET_STATUS_Failure(VKI_EFAULT);
   }
   
   /* Exit early if there are problems. */
   if (FAILURE)
      return;

   vki_procset_t *psp = (vki_procset_t *) ARG1;
   switch (psp->p_op) {
      case VKI_POP_AND:
         break;
      default:
         VG_(unimplemented)("Syswrap of the sigsendsys call with op %u.",
                            psp->p_op);
   }

   UInt pid;
   if ((psp->p_lidtype == VKI_P_PID) && (psp->p_ridtype == VKI_P_ALL)) {
      pid = psp->p_lid;
   } else if ((psp->p_lidtype == VKI_P_ALL) && (psp->p_ridtype == VKI_P_PID)) {
      pid = psp->p_rid;
   } else {
      VG_(unimplemented)("Syswrap of the sigsendsys call with lidtype %u and"
                         "ridtype %u.", psp->p_lidtype, psp->p_ridtype);
   }

   if (VG_(clo_trace_signals))
      VG_(message)(Vg_DebugMsg, "sigsendsys: sending signal to process %u\n",
                   pid);

   /* Handle SIGKILL specially. */
   if (ARG2 == VKI_SIGKILL && ML_(do_sigkill)(pid, -1)) {
      SET_STATUS_Success(0);
      return;
   }

   /* Check to see if this gave us a pending signal. */
   *flags |= SfPollAfter;
}

#if defined(SOLARIS_UTIMESYS_SYSCALL)
PRE(sys_utimesys)
{
   /* Kernel: int utimesys(int code, uintptr_t arg1, uintptr_t arg2,
                           uintptr_t arg3, uintptr_t arg4);
    */

   switch (ARG1 /*code*/) {
   case 0:
      /* Libc: int futimens(int fd, const timespec_t times[2]); */
      PRINT("sys_utimesys ( %ld, %ld, %#lx )", SARG1, SARG2, ARG3);
      PRE_REG_READ3(long, "utimesys", int, code, int, fd,
                    const vki_timespec_t *, times);
      if (ARG3)
         PRE_MEM_READ("utimesys(times)", ARG3, 2 * sizeof(vki_timespec_t));

      /* Be strict. */
      if (!ML_(fd_allowed)(ARG2, "utimesys", tid, False))
         SET_STATUS_Failure(VKI_EBADF);
      break;
   case 1:
      {
         /* Libc: int utimensat(int fd, const char *path,
                                const timespec_t times[2], int flag);
          */

         /* Interpret the second argument as 32-bit value even on 64-bit
            architecture. This is different from Linux, for example, where glibc
            sign-extends it. */
         Int fd = (Int) ARG2;

         PRINT("sys_utimesys ( %ld, %d, %#lx(%s), %#lx, %ld )",
               SARG1, fd, ARG3, (HChar *) ARG3, ARG4, SARG5);
         PRE_REG_READ5(long, "utimesys", int, code, int, fd, const char *, path,
                       const vki_timespec_t *, times, int, flag);
         if (ARG3)
            PRE_MEM_RASCIIZ("utimesys(path)", ARG3);
         if (ARG4)
            PRE_MEM_READ("utimesys(times)", ARG4, 2 * sizeof(vki_timespec_t));

         /* Be strict but ignore fd for absolute path. */
         if (fd != VKI_AT_FDCWD
             && ML_(safe_to_deref)((void *) ARG3, 1)
             && ((HChar *) ARG3)[0] != '/'
             && !ML_(fd_allowed)(fd, "utimesys", tid, False))
            SET_STATUS_Failure(VKI_EBADF);
         break;
      }
   default:
      VG_(unimplemented)("Syswrap of the utimesys call with code %ld.", SARG1);
      /*NOTREACHED*/
      break;
   }
}
#endif /* SOLARIS_UTIMESYS_SYSCALL */

#if defined(SOLARIS_UTIMENSAT_SYSCALL)
PRE(sys_utimensat)
{
   /* int utimensat(int fd, const char *path, const timespec_t times[2],
                    int flag);
    */

   /* Interpret the first argument as 32-bit value even on 64-bit architecture.
      This is different from Linux, for example, where glibc sign-extends it. */
   Int fd = (Int) ARG1;

   PRINT("sys_utimensat ( %d, %#lx(%s), %#lx, %ld )",
         fd, ARG2, (HChar *) ARG2, ARG3, SARG4);
   PRE_REG_READ4(long, "utimensat", int, fd, const char *, path,
                 const vki_timespec_t *, times, int, flag);
   if (ARG2)
      PRE_MEM_RASCIIZ("utimensat(path)", ARG2);
   if (ARG3)
      PRE_MEM_READ("utimensat(times)", ARG3, 2 * sizeof(vki_timespec_t));

   /* Be strict but ignore fd for absolute path. */
   if (fd != VKI_AT_FDCWD
       && ML_(safe_to_deref)((void *) ARG2, 1)
       && ((HChar *) ARG2)[0] != '/'
       && !ML_(fd_allowed)(fd, "utimensat", tid, False))
      SET_STATUS_Failure(VKI_EBADF);
}
#endif /* SOLARIS_UTIMENSAT_SYSCALL */

PRE(sys_sigresend)
{
   /* int sigresend(int signal, siginfo_t *siginfo, sigset_t *mask); */
   /* Sends a signal to the calling thread, the mask parameter specifies a new
      signal mask. */

   /* Static (const) mask accessible from outside of this function. */
   static vki_sigset_t block_all;

   PRINT("sys_sigresend( %ld, %#lx, %#lx )", SARG1, ARG2, ARG3);
   PRE_REG_READ3(long, "sigresend", int, signal, vki_siginfo_t *, siginfo,
                 vki_sigset_t *, mask);

   if (ARG2)
      PRE_MEM_READ("sigresend(siginfo)", ARG2, sizeof(vki_siginfo_t));
   PRE_MEM_WRITE("sigresend(mask)", ARG3, sizeof(vki_sigset_t));

   /* Check the signal and mask. */
   if (!ML_(client_signal_OK)(ARG1)) {
      SET_STATUS_Failure(VKI_EINVAL);
   }
   if (!ML_(safe_to_deref)((void*)ARG3, sizeof(vki_sigset_t))) {
      SET_STATUS_Failure(VKI_EFAULT);
   }
   
   /* Exit early if there are problems. */
   if (FAILURE)
      return;

   /* Save the requested mask to unused ARG4. */
   ARG4 = ARG3;

   /* Fake the requested sigmask with a block-all mask.  If the syscall
      succeeds then we will block "all" signals for a few instructions (in
      syscall-x86-solaris.S) but the correct mask will be almost instantly set
      again by a call to sigprocmask (also in syscall-x86-solaris.S).  If the
      syscall fails then the mask is not changed, so everything is ok too. */
   VG_(sigfillset)(&block_all);
   ARG3 = (UWord)&block_all;

   /* Check to see if this gave us a pending signal. */
   *flags |= SfPollAfter;

   if (VG_(clo_trace_signals))
      VG_(message)(Vg_DebugMsg, "sigresend: resending signal %lu\n", ARG1);

   /* Handle SIGKILL specially. */
   if (ARG1 == VKI_SIGKILL && ML_(do_sigkill)(tid, -1)) {
      SET_STATUS_Success(0);
      return;
   }

   /* Ask to handle this syscall via the slow route, since that's the only one
      that sets tst->status to VgTs_WaitSys.  If the result of doing the
      syscall is an immediate run of async_signalhandler() in m_signals.c,
      then we need the thread to be properly tidied away. */
   *flags |= SfMayBlock;
}

POST(sys_sigresend)
{
   /* The syscall succeeded, set the requested mask. */
   VG_(do_sys_sigprocmask)(tid, VKI_SIG_SETMASK, (vki_sigset_t*)ARG4, NULL);

   if (VG_(clo_trace_signals))
      VG_(message)(Vg_DebugMsg, "sigresend: resent signal %lu\n", ARG1);
}

static void mem_priocntlsys_parm_ok(ThreadId tid, Bool pre, Bool reade,
                                    vki_pc_vaparm_t *parm)
{
   if (reade)
      return;

   if (pre)
      PRE_FIELD_WRITE("priocntlsys(parm)", parm->pc_parm);
   else
      POST_FIELD_WRITE(parm->pc_parm);
}

static void mem_priocntlsys_parm(ThreadId tid, Bool pre, Bool reade,
                                 const HChar *clname,
                                 vki_pc_vaparm_t *parm)
{
   /* This function is used to handle the PC_SETXPARMS and PC_GETXPARMS
      parameters.  In the case of PC_SETXPARMS, the code below merely checks
      if all parameters are scalar, PRE_MEM_READ() for these parameters is
      already done by the PC_SETXPARMS handler in PRE(sys_priocntlsys).

      A caller of this function is responsible for checking that clname and
      &parm->key can be dereferenced. */

   if (VG_STREQ(clname, "RT")) {
      switch (parm->pc_key) {
      case VKI_RT_KY_PRI:
      case VKI_RT_KY_TQSECS:
      case VKI_RT_KY_TQNSECS:
      case VKI_RT_KY_TQSIG:
         /* Scalar values that are stored directly in pc_parm. */
         mem_priocntlsys_parm_ok(tid, pre, reade, parm);
         return;
      }
   }
   else if (VG_STREQ(clname, "TS")) {
      switch (parm->pc_key) {
      case VKI_TS_KY_UPRILIM:
      case VKI_TS_KY_UPRI:
         /* Scalar values that are stored directly in pc_parm. */
         mem_priocntlsys_parm_ok(tid, pre, reade, parm);
         return;
      }
   }
   else if (VG_STREQ(clname, "IA")) {
      switch (parm->pc_key) {
      case VKI_IA_KY_UPRILIM:
      case VKI_IA_KY_UPRI:
      case VKI_IA_KY_MODE:
         /* Scalar values that are stored directly in pc_parm. */
         mem_priocntlsys_parm_ok(tid, pre, reade, parm);
         return;
      }
   }
   else if (VG_STREQ(clname, "FSS")) {
      switch (parm->pc_key) {
      case VKI_FSS_KY_UPRILIM:
      case VKI_FSS_KY_UPRI:
         /* Scalar values that are stored directly in pc_parm. */
         mem_priocntlsys_parm_ok(tid, pre, reade, parm);
         return;
      }
   }
   else if (VG_STREQ(clname, "FX")) {
      switch (parm->pc_key) {
      case VKI_FX_KY_UPRILIM:
      case VKI_FX_KY_UPRI:
      case VKI_FX_KY_TQSECS:
      case VKI_FX_KY_TQNSECS:
         /* Scalar values that are stored directly in pc_parm. */
         mem_priocntlsys_parm_ok(tid, pre, reade, parm);
         return;
      }
   }
   else {
      /* Unknown class. */
      VG_(unimplemented)("Syswrap of the priocntlsys call where clname=%s.",
                         clname);
      /*NOTREACHED*/
   }

   /* The class is known but pc_key is unknown. */
   VG_(unimplemented)("Syswrap of the priocntlsys call where clname=%s "
                      "and pc_key=%d.", clname, parm->pc_key);
   /*NOTREACHED*/
}

PRE(sys_priocntlsys)
{
   /* long priocntlsys(int pc_version, procset_t *psp, int cmd, caddr_t arg,
                       caddr_t arg2); */

   if (ARG1 != 1) {
      /* Only the first version of priocntlsys is supported by the code below.
       */
      VG_(unimplemented)("Syswrap of the priocntlsys where pc_version=%lu.",
                         ARG1);
      /*NOTREACHED*/
   }

   PRINT("sys_priocntlsys ( %ld, %#lx, %ld, %#lx, %#lx )", SARG1, ARG2, SARG3,
         ARG4, ARG5);
   PRE_REG_READ5(long, "priocntlsys", int, pc_version, procset_t *, psp,
                 int, cmd, void *, arg, void *, arg2);

   switch (ARG3 /*cmd*/) {
   case VKI_PC_GETCID:
      if (ARG4) {
         vki_pcinfo_t *info = (vki_pcinfo_t*)ARG4;
         PRE_MEM_RASCIIZ("priocntlsys(clname)", (Addr)info->pc_clname);
         /* The next line says that the complete pcinfo_t structure can be
            written, but this actually isn't true for pc_clname which is
            always only read. */
         PRE_MEM_WRITE("priocntlsys(pcinfo)", ARG4, sizeof(vki_pcinfo_t));
      }
      break;
   case VKI_PC_GETCLINFO:
      if (ARG4) {
         vki_pcinfo_t *info = (vki_pcinfo_t*)ARG4;
         PRE_FIELD_READ("priocntlsys(cid)", info->pc_cid);
         /* The next line says that the complete pcinfo_t structure can be
            written, but this actually isn't true for pc_cid which is
            always only read. */
         PRE_MEM_WRITE("priocntlsys(pcinfo)", ARG4, sizeof(vki_pcinfo_t));
      }
      break;
   case VKI_PC_SETPARMS:
      PRE_MEM_READ("priocntlsys(psp)", ARG2, sizeof(vki_procset_t));
      /* The next line says that the complete pcparms_t structure is read
         which is never actually true (we are too pessimistic here).
         Unfortunately we can't do better because we don't know what
         process class is involved. */
      PRE_MEM_READ("priocntlsys(parms)", ARG4, sizeof(vki_pcparms_t));
      break;
   case VKI_PC_GETPARMS:
      PRE_MEM_READ("priocntlsys(psp)", ARG2, sizeof(vki_procset_t));
      PRE_MEM_WRITE("priocntlsys(parms)", ARG4, sizeof(vki_pcparms_t));
      break;
   case VKI_PC_GETPRIRANGE:
      {
         vki_pcpri_t *pcpri = (vki_pcpri_t*)ARG4;
         PRE_FIELD_READ("priocntlsys(cid)", pcpri->pc_cid);
      }
      PRE_MEM_WRITE("priocntlsys(pri)", ARG4, sizeof(vki_pcpri_t));
      break;
   case VKI_PC_DONICE:
      PRE_MEM_READ("priocntlsys(psp)", ARG2, sizeof(vki_procset_t));
      {
         vki_pcnice_t *nicee = (vki_pcnice_t*)ARG4;
         PRE_FIELD_READ("priocntlsys(op)", nicee->pc_op);
         if (ML_(safe_to_deref)(&nicee->pc_op, sizeof(nicee->pc_op))) {
            switch (nicee->pc_op) {
            case VKI_PC_GETNICE:
               PRE_FIELD_WRITE("priocntlsys(val)", nicee->pc_val);
               break;
            case VKI_PC_SETNICE:
               PRE_FIELD_READ("priocntlsys(val)", nicee->pc_val);
               break;
            default:
               VG_(unimplemented)("Syswrap of the priocntlsys call where "
                                  "cmd=PC_DONICE and pc_op=%d", nicee->pc_op);
               /*NOTREACHED*/
               break;
            }
         }
      }
      break;
   case VKI_PC_SETXPARMS:
      PRE_MEM_READ("priocntlsys(psp)", ARG2, sizeof(vki_procset_t));
      PRE_MEM_RASCIIZ("priocntlsys(clname)", ARG4);
      if (ARG5) {
         vki_pc_vaparms_t *parms = (vki_pc_vaparms_t*)ARG5;
         PRE_FIELD_READ("priocntlsys(vaparmscnt)", parms->pc_vaparmscnt);
         if (ML_(safe_to_deref)(&parms->pc_vaparmscnt,
                                sizeof(parms->pc_vaparmscnt))) {
            vki_uint_t i;
            PRE_MEM_READ("priocntlsys(parms)", (Addr)parms->pc_parms,
                         parms->pc_vaparmscnt * sizeof(parms->pc_parms[0]));
            for (i = 0; i < parms->pc_vaparmscnt; i++) {
               vki_pc_vaparm_t *parm = &parms->pc_parms[i];
               if (ML_(safe_to_deref)(parm, sizeof(*parm)) &&
                   ML_(safe_to_deref)((void*)ARG4, 1))
                  mem_priocntlsys_parm(tid, True /*pre*/, True /*read*/,
                                       (HChar*)ARG4, parm);
            }
         }
      }
      break;
   case VKI_PC_GETXPARMS:
      PRE_MEM_READ("priocntlsys(psp)", ARG2, sizeof(vki_procset_t));
      if (ARG4)
         PRE_MEM_RASCIIZ("priocntlsys(clname)", ARG4);
      if (ARG5) {
         vki_pc_vaparms_t *parms = (vki_pc_vaparms_t*)ARG5;
         PRE_FIELD_READ("priocntlsys(vaparmscnt)", parms->pc_vaparmscnt);
         if (ML_(safe_to_deref)(&parms->pc_vaparmscnt,
                                sizeof(parms->pc_vaparmscnt))) {
            vki_uint_t i;
            for (i = 0; i < parms->pc_vaparmscnt; i++) {
               vki_pc_vaparm_t *parm = &parms->pc_parms[i];
               PRE_MEM_READ("priocntlsys(parms)", (Addr)&parm->pc_key,
                            parms->pc_vaparmscnt * sizeof(parm->pc_key));
               if (ML_(safe_to_deref)(&parm->pc_key,
                                      sizeof(parm->pc_key))) {
                  /* First handle PC_KY_CLNAME, then class specific keys.
                     Note that PC_KY_CLNAME can be used only with
                     ARG4==NULL && parms->pc_vaparmscnt==1.  We are not so
                     strict here and handle this special case as a regular
                     one which makes the code simpler. */
                  if (parm->pc_key == VKI_PC_KY_CLNAME)
                     PRE_MEM_WRITE("priocntlsys(clname)", parm->pc_parm,
                                   VKI_PC_CLNMSZ);
                  else if (ARG4 && ML_(safe_to_deref)((void*)ARG4, 1))
                     mem_priocntlsys_parm(tid, True /*pre*/,
                                          False /*read*/, (HChar*)ARG4,
                                          parm);
               }
            }
         }
      }
      break;
   case VKI_PC_SETDFLCL:
      PRE_MEM_RASCIIZ("priocntlsys(clname)", ARG4);
      break;
   case VKI_PC_GETDFLCL:
      if (ARG4) {
         /* GETDFLCL writes to the ARG4 buffer only if ARG4 isn't NULL.  Also
            note that if ARG4 is NULL then the syscall succeeds. */
         PRE_MEM_WRITE("priocntlsys(clname)", ARG4, VKI_PC_CLNMSZ);
      }
      break;
   case VKI_PC_DOPRIO:
      PRE_MEM_READ("priocntlsys(psp)", ARG2, sizeof(vki_procset_t));
      {
         vki_pcprio_t *prio = (vki_pcprio_t*)ARG4;
         PRE_FIELD_READ("priocntlsys(op)", prio->pc_op);
         if (ML_(safe_to_deref)(&prio->pc_op, sizeof(prio->pc_op))) {
            switch (prio->pc_op) {
            case VKI_PC_GETPRIO:
               PRE_FIELD_WRITE("priocntlsys(cid)", prio->pc_cid);
               PRE_FIELD_WRITE("priocntlsys(val)", prio->pc_val);
               break;
            case VKI_PC_SETPRIO:
               PRE_FIELD_READ("priocntlsys(cid)", prio->pc_cid);
               PRE_FIELD_READ("priocntlsys(val)", prio->pc_val);
               break;
            default:
               VG_(unimplemented)("Syswrap of the priocntlsys call where "
                                  "cmd=PC_DOPRIO and pc_op=%d", prio->pc_op);
               /*NOTREACHED*/
               break;
            }
         }
      }
      break;
   case VKI_PC_ADMIN:
   default:
      VG_(unimplemented)("Syswrap of the priocntlsys call with cmd %ld.", SARG3);
      /*NOTREACHED*/
      break;
   }
}

static void post_mem_write_priocntlsys_clinfo(ThreadId tid,
                                              const HChar *clname, Addr clinfo)
{
   if (VG_STREQ(clname, "RT"))
      POST_MEM_WRITE(clinfo, sizeof(vki_rtinfo_t));
   else if (VG_STREQ(clname, "TS"))
      POST_MEM_WRITE(clinfo, sizeof(vki_tsinfo_t));
   else if (VG_STREQ(clname, "IA"))
      POST_MEM_WRITE(clinfo, sizeof(vki_iainfo_t));
   else if (VG_STREQ(clname, "FSS"))
      POST_MEM_WRITE(clinfo, sizeof(vki_fssinfo_t));
   else if (VG_STREQ(clname, "FX"))
      POST_MEM_WRITE(clinfo, sizeof(vki_fxinfo_t));
   else if (VG_STREQ(clname, "SDC")) {
      /* Relax. */
   }
   else {
      VG_(unimplemented)("Syswrap of the priocntlsys call where clname=%s.",
                         clname);
      /*NOTREACHED*/
   }
}

POST(sys_priocntlsys)
{
   switch (ARG3 /*cmd*/) {
   case VKI_PC_GETCID:
      if (ARG4) {
         vki_pcinfo_t *info = (vki_pcinfo_t*)ARG4;
         POST_FIELD_WRITE(info->pc_cid);
         post_mem_write_priocntlsys_clinfo(tid, info->pc_clname,
                                           (Addr)&info->pc_clinfo);
      }
      break;
   case VKI_PC_GETCLINFO:
      if (ARG4) {
         vki_pcinfo_t *info = (vki_pcinfo_t*)ARG4;
         POST_MEM_WRITE((Addr)info->pc_clname,
                        VG_(strlen)((HChar*)info->pc_clname) + 1);
         post_mem_write_priocntlsys_clinfo(tid, info->pc_clname,
                                           (Addr)&info->pc_clinfo);
      }
      break;
   case VKI_PC_SETPARMS:
      /* Relax. */
      break;
   case VKI_PC_GETPARMS:
      /* The next line says that the complete pcparms_t structure is
         written which is never actually true (we are too optimistic here).
         Unfortunately we can't do better because we don't know what
         process class is involved. */
      POST_MEM_WRITE(ARG4, sizeof(vki_pcparms_t));
      break;
   case VKI_PC_GETPRIRANGE:
      POST_MEM_WRITE(ARG4, sizeof(vki_pcpri_t));
      break;
   case VKI_PC_DONICE:
      {
         vki_pcnice_t *nicee = (vki_pcnice_t*)ARG4;
         if (nicee->pc_op == VKI_PC_GETNICE)
            POST_FIELD_WRITE(nicee->pc_val);
      }
      break;
   case VKI_PC_SETXPARMS:
      /* Relax. */
      break;
   case VKI_PC_GETXPARMS:
      {
         vki_pc_vaparms_t *parms = (vki_pc_vaparms_t*)ARG5;
         vki_uint_t i;
         for (i = 0; i < parms->pc_vaparmscnt; i++) {
            vki_pc_vaparm_t *parm = &parms->pc_parms[i];
            if (parm->pc_key == VKI_PC_KY_CLNAME)
               POST_MEM_WRITE(parm->pc_parm,
                              VG_(strlen)((HChar*)(Addr)parm->pc_parm) + 1);
            else if (ARG4)
               mem_priocntlsys_parm(tid, False /*pre*/, False /*read*/,
                                    (HChar*)ARG4, parm);
         }
      }
      break;
   case VKI_PC_SETDFLCL:
      /* Relax. */
      break;
   case VKI_PC_GETDFLCL:
      if (ARG4)
         POST_MEM_WRITE(ARG4, VG_(strlen)((HChar*)ARG4) + 1);
      break;
   case VKI_PC_DOPRIO:
      {
         vki_pcprio_t *prio = (vki_pcprio_t*)ARG4;
         if (prio->pc_op == VKI_PC_GETPRIO) {
            POST_FIELD_WRITE(prio->pc_cid);
            POST_FIELD_WRITE(prio->pc_val);
         }
      }
      break;
   case VKI_PC_ADMIN:
   default:
      vg_assert(0);
      break;
   }
}

PRE(sys_pathconf)
{
   /* long pathconf(const char *path, int name); */
   PRINT("sys_pathconf ( %#lx(%s), %ld )", ARG1, (HChar *) ARG1, SARG2);
   PRE_REG_READ2(long, "pathconf", const char *, path, int, name);
   PRE_MEM_RASCIIZ("pathconf(path)", ARG1);
}

PRE(sys_mmap)
{
   /* void *mmap(void *addr, size_t len, int prot, int flags,
                 int fildes, off_t off); */
   SysRes r;
   OffT offset;

   /* Stay sane. */
   vg_assert(VKI_PAGE_SIZE == 4096);
   vg_assert(sizeof(offset) == sizeof(ARG6));

   PRINT("sys_mmap ( %#lx, %#lx, %#lx, %#lx, %ld, %#lx )",
         ARG1, ARG2, ARG3, ARG4, SARG5, ARG6);
   PRE_REG_READ6(long, "mmap", void *, start, vki_size_t, length,
                 int, prot, int, flags, int, fd, vki_off_t, offset);

   /* Make sure that if off < 0 then it's passed correctly to the generic mmap
      wraper. */
   offset = *(OffT*)&ARG6;

   r = ML_(generic_PRE_sys_mmap)(tid, ARG1, ARG2, ARG3, ARG4, ARG5, offset);
   SET_STATUS_from_SysRes(r);
}

#if defined(SOLARIS_UUIDSYS_SYSCALL)
PRE(sys_uuidsys)
{
   /* int uuidsys(struct uuid *uuid); */
   PRINT("sys_uuidsys ( %#lx )", ARG1);
   PRE_REG_READ1(long, "uuidsys", struct vki_uuid *, uuid);
   PRE_MEM_WRITE("uuidsys(uuid)", ARG1, sizeof(struct vki_uuid));
}

POST(sys_uuidsys)
{
   POST_MEM_WRITE(ARG1, sizeof(struct vki_uuid));
}
#endif /* SOLARIS_UUIDSYS_SYSCALL */

/* Syscall mmapobj emulation. Processes ELF program headers
   and maps them into correct place in memory. Not an easy task, though.
   ELF program header of PT_LOAD/PT_SUNWBSS type specifies:
   o p_vaddr  - actually a memory offset
   o p_memsz  - total segment size, including text, data and BSS
   o p_filesz - file-based segment size mapping (includes only text and data);
                p_memsz - p_filesz is the size of BSS
   o p_offset - offset into the ELF file where the file-based mapping starts
 
   Several problematic areas to cover here:
   1. p_offset can contain a value which is not page-aligned. In that case
      we mmap a part of the file prior to p_offset to make the start address
      page-aligned.
   2. Partially unused page after the file-based mapping must be zeroed.
   3. The first mapping is flagged with MR_HDR_ELF and needs to contain
      the ELF header. This information is used and verified by the dynamic
      linker (ld.so.1). */
static SysRes mmapobj_process_phdrs(ThreadId tid, Int fd,
                                    vki_mmapobj_result_t *storage,
                                    vki_uint_t *elements,
                                    const VKI_ESZ(Ehdr) *ehdr,
                                    const VKI_ESZ(Phdr) *phdrs)
{
#define ADVANCE_PHDR(ehdr, phdr) \
   (const VKI_ESZ(Phdr) *) ((const HChar *) (phdr) + (ehdr)->e_phentsize)

   SysRes res;
   Int i;
   Int first_segment_idx = -1;
   UInt idx;
   UInt segments = 0; /* loadable segments */
   Addr start_addr = 0;
   Addr end_addr = 0;
   Addr elfbrk = 0;
   SizeT max_align = VKI_PAGE_SIZE;

   /* 1. First pass over phdrs - determine number, span and max alignment. */
   const VKI_ESZ(Phdr) *phdr = phdrs;
   for (idx = 0; idx < ehdr->e_phnum; idx++, phdr = ADVANCE_PHDR(ehdr, phdr)) {
      /* Skip this header if no memory is requested. */
      if (phdr->p_memsz == 0)
         continue;

      if ((phdr->p_type == VKI_PT_LOAD) || (phdr->p_type == VKI_PT_SUNWBSS)) {
         Off64T offset = 0;

         if (VG_(clo_trace_syscalls))
            VG_(debugLog)(2, "syswrap-solaris", "mmapobj_process_phdrs: "
                             "program header #%u: addr=%#lx type=%#lx "
                             "prot=%#lx memsz=%#lx filesz=%#lx file "
                             "offset=%#lx\n", idx, phdr->p_vaddr,
                             (UWord) phdr->p_type, (UWord) phdr->p_flags,
                             phdr->p_memsz, phdr->p_filesz, phdr->p_offset);

         if (segments == 0) {
            first_segment_idx = idx;

            if (phdr->p_filesz == 0) {
               VG_(unimplemented)("Syswrap of the mmapobj call with the first "
                                  "loadable ELF program header specifying "
                                  "p_filesz == 0");
              /*NOTREACHED*/
              return res;
            }

            /* Address of the first segment must be either NULL or within the
               first page. */
            if ((ehdr->e_type == VKI_ET_DYN) &&
                ((phdr->p_vaddr & VKI_PAGEMASK) != 0)) {
               if (VG_(clo_trace_syscalls))
                  VG_(debugLog)(3, "syswrap-solaris", "mmapobj_process_phdrs: "
                                   "ELF program header #%u does not land on "
                                   "the first page (vaddr=%#lx)\n", idx,
                                   phdr->p_vaddr);
               return VG_(mk_SysRes_Error)(VKI_ENOTSUP);
            }

            start_addr = phdr->p_vaddr;
            /* The first segment is mapped from the beginning of the file (to
               include also the ELF header), so include this memory as well.
               Later on we flag this mapping with MR_HDR_ELF. */
            offset = phdr->p_offset;
         }

         if (phdr->p_align > 1) {
            if ((phdr->p_vaddr % phdr->p_align) !=
                (phdr->p_offset % phdr->p_align)) {
               if (VG_(clo_trace_syscalls))
                  VG_(debugLog)(3, "syswrap-solaris", "mmapobj_process_phdrs: "
                                   "ELF program header #%u does not have "
                                   "congruent offset and vaddr (vaddr=%#lx "
                                   "file offset=%#lx align=%#lx)\n", idx,
                                   phdr->p_vaddr, phdr->p_offset,
                                   phdr->p_align);
               return VG_(mk_SysRes_Error)(VKI_ENOTSUP);
            }
         }

         if (phdr->p_vaddr < end_addr) {
            if (VG_(clo_trace_syscalls))
               VG_(debugLog)(3, "syswrap-solaris", "mmapobj_process_phdrs: "
                                "ELF program header #%u specifies overlaping "
                                "address (vaddr=%#lx end_addr=%#lx)\n",
                                idx, phdr->p_vaddr, end_addr);
            return VG_(mk_SysRes_Error)(VKI_ENOTSUP);
         }

         end_addr = elfbrk = phdr->p_vaddr + phdr->p_memsz + offset;
         end_addr = VG_PGROUNDUP(end_addr);
         if (phdr->p_align > max_align) {
            max_align = phdr->p_align;
         }

         segments += 1;
      }
   }

   /* Alignment check - it should be power of two. */
   if ((max_align & (max_align - 1)) != 0) {
      if (VG_(clo_trace_syscalls))
         VG_(debugLog)(3, "syswrap-solaris", "mmapobj_process_phdrs: alignment "
                          "is not a power of 2 (%#lx)\n", max_align);
      return VG_(mk_SysRes_Error)(VKI_ENOTSUP);
   }
   vg_assert(max_align >= VKI_PAGE_SIZE);

#if defined(VGP_x86_solaris)
   if (max_align > VKI_UINT_MAX) {
      if (VG_(clo_trace_syscalls))
         VG_(debugLog)(3, "syswrap-solaris", "mmapobj_process_phdrs: alignment "
                          "for 32-bit ELF is >32-bits (%#lx)\n", max_align);
      return VG_(mk_SysRes_Error)(VKI_ENOTSUP);
   }
#endif /* VGP_x86_solaris */

   if (segments == 0) {
      if (VG_(clo_trace_syscalls))
         VG_(debugLog)(3, "syswrap-solaris", "mmapobj_process_phdrs: nothing "
                          "to map (0 loadable segments)");
      return VG_(mk_SysRes_Error)(VKI_ENOTSUP);
   }

   vg_assert(end_addr >= start_addr);
   SizeT span = end_addr - start_addr;
   if (span == 0) {
      if (VG_(clo_trace_syscalls))
         VG_(debugLog)(3, "syswrap-solaris", "mmapobj_process_phdrs: nothing "
                          "to map (%u loadable segments spanning 0 bytes)\n",
                          segments);
      return VG_(mk_SysRes_Error)(VKI_ENOTSUP);
   }
   vg_assert(first_segment_idx >= 0);

   if (segments > *elements) {
      if (VG_(clo_trace_syscalls))
         VG_(debugLog)(3, "syswrap-solaris", "mmapobj_process_phdrs: too many "
                          "segments (%u)\n", segments);
      return VG_(mk_SysRes_Error)(VKI_E2BIG);
   }

   if (VG_(clo_trace_syscalls))
      VG_(debugLog)(2, "syswrap-solaris", "mmapobj_process_phdrs: there "
                       "are %u loadable segments spanning %#lx bytes; max "
                       "align is %#lx\n", segments, span, max_align);

   /* Now get the aspacemgr oraculum advisory.
      Later on we mmap file-based and BSS mappings into this address space area
      as required and leave the holes unmapped. */
   if (ehdr->e_type == VKI_ET_DYN) {
      MapRequest mreq = {MAlign, max_align, span};
      Bool ok;
      start_addr = VG_(am_get_advisory)(&mreq, True /* forClient */, &ok);
      if (!ok) {
         if (VG_(clo_trace_syscalls))
            VG_(debugLog)(3, "syswrap-solaris", "mmapobj_process_phdrs: "
                             "failed to reserve address space of %#lx bytes "
                             "with alignment %#lx\n", span, max_align);
         return VG_(mk_SysRes_Error)(VKI_ENOMEM);
      }
      vg_assert(VG_ROUNDUP(start_addr, max_align) == start_addr);

      if (VG_(clo_trace_syscalls))
         VG_(debugLog)(2, "syswrap-solaris", "PRE(sys_mmapobj): address space "
                          "reserved at: vaddr=%#lx size=%#lx\n",
                          start_addr, span);
   } else {
      vg_assert(ehdr->e_type == VKI_ET_EXEC);
      /* ET_EXEC uses fixed mappings. Will be checked when processing phdrs. */
   }

   /* This is an utterly ugly hack, the aspacemgr assumes that only one
      segment is added at the time. However we add here multiple segments so
      AM_SANITY_CHECK inside the aspacemgr can easily fail. We want to
      prevent that thus we disable these checks. The scheduler will check the
      aspacemgr sanity after the syscall. */
   UInt sanity_level = VG_(clo_sanity_level);
   VG_(clo_sanity_level) = 1;

   /* 2. Second pass over phdrs - map the program headers and fill in
         the mmapobj_result_t array. */
   phdr = phdrs;
   *elements = 0;
   for (idx = 0; idx < ehdr->e_phnum; idx++, phdr = ADVANCE_PHDR(ehdr, phdr)) {
      /* Skip this header if no memory is requested. */
      if (phdr->p_memsz == 0)
         continue;

      if ((phdr->p_type == VKI_PT_LOAD) || (phdr->p_type == VKI_PT_SUNWBSS)) {
         UInt prot = 0;
         if (phdr->p_flags & VKI_PF_R)
            prot |= VKI_PROT_READ;
         if (phdr->p_flags & VKI_PF_W)
            prot |= VKI_PROT_WRITE;
         if (phdr->p_flags & VKI_PF_X)
            prot |= VKI_PROT_EXEC;

         vki_mmapobj_result_t *mrp = &storage[*elements];
         mrp->mr_msize = phdr->p_memsz;
         mrp->mr_fsize = phdr->p_filesz;
         mrp->mr_offset = 0;
         mrp->mr_prot = prot;
         mrp->mr_flags = 0;
         Off64T file_offset = phdr->p_offset;
         if (idx == first_segment_idx) {
            mrp->mr_flags = VKI_MR_HDR_ELF;
            if (ehdr->e_type == VKI_ET_DYN) {
               if (phdr->p_offset > 0) {
                  /* Include the ELF header into the first segment.
                     This means we ignore p_offset from the program header
                     and map from file offset 0. */
                  mrp->mr_msize += phdr->p_offset;
                  mrp->mr_fsize += phdr->p_offset;
                  file_offset = 0;
               }
            } else {
               vg_assert(ehdr->e_type == VKI_ET_EXEC);
               start_addr = phdr->p_vaddr;
            }
         }

         /* p_vaddr is absolute for ET_EXEC, and relative for ET_DYN. */
         mrp->mr_addr = (vki_caddr_t) phdr->p_vaddr;
         if (ehdr->e_type == VKI_ET_DYN) {
            mrp->mr_addr += start_addr;
         }

         SizeT page_offset = (Addr) mrp->mr_addr & VKI_PAGEOFFSET;
         if (page_offset > 0) {
            vg_assert(file_offset >= page_offset);
            /* Mapping address does not start at the beginning of a page.
               Therefore include some bytes before to make it page aligned. */
            mrp->mr_addr -= page_offset;
            mrp->mr_msize += page_offset;
            mrp->mr_offset = page_offset;
            file_offset -= page_offset;
         }
         SizeT file_size = mrp->mr_fsize + mrp->mr_offset;
         if (VG_(clo_trace_syscalls))
            VG_(debugLog)(2, "syswrap-solaris", "mmapobj_process_phdrs: "
                             "mmapobj result #%u: addr=%#lx msize=%#lx "
                             "fsize=%#lx mr_offset=%#lx prot=%#x flags=%#x\n",
                             *elements, (Addr) mrp->mr_addr,
                             (UWord) mrp->mr_msize, (UWord) mrp->mr_fsize,
                             (UWord) mrp->mr_offset, mrp->mr_prot,
                             mrp->mr_flags);

         UInt flags = VKI_MAP_PRIVATE | VKI_MAP_FIXED;
         if ((mrp->mr_prot & (VKI_PROT_WRITE | VKI_PROT_EXEC)) ==
                                                               VKI_PROT_EXEC) {
            flags |= VKI_MAP_TEXT;
         } else {
            flags |= VKI_MAP_INITDATA;
         }

         /* Determine if there will be partially unused page after file-based
            mapping. If so, then we need to zero it explicitly afterwards. */
         Addr mapping_end = (Addr) mrp->mr_addr + file_size;
         SizeT zeroed_size = VG_PGROUNDUP(mapping_end) - mapping_end;
         Bool mprotect_needed = False;
         if ((zeroed_size > 0) && ((prot & VKI_PROT_WRITE) == 0)) {
            prot |= VKI_PROT_WRITE;
            mprotect_needed = True;
         }

         if (ehdr->e_type == VKI_ET_EXEC) {
            /* Now check if the requested address space is available. */
            if (!VG_(am_is_free_or_resvn)((Addr) mrp->mr_addr, mrp->mr_msize)) {
               if (VG_(clo_trace_syscalls))
                  VG_(debugLog)(3, "syswrap-solaris", "mmapobj_process_phdrs: "
                                   "requested segment at %#lx with size of "
                                   "%#lx bytes is not available\n",
                                   (Addr) mrp->mr_addr, (UWord) mrp->mr_msize);
               res = VG_(mk_SysRes_Error)(VKI_EADDRINUSE);
               goto mmap_error;
            }
         }

         if (file_size > 0) {
            res = VG_(am_mmap_file_fixed_client_flags)((Addr) mrp->mr_addr,
                                       file_size, prot, flags, fd, file_offset);
            if (sr_isError(res)) {
               if (VG_(clo_trace_syscalls))
                  VG_(debugLog)(3, "syswrap-solaris", "mmapobj_process_phdrs: "
                                   "mmap failed: addr=%#lx size=%#lx prot=%#x "
                                   "flags=%#x fd=%d file offset=%#llx\n",
                                   (Addr) mrp->mr_addr, file_size,
                                   prot, flags, fd, (unsigned long long)file_offset);
               goto mmap_error;
            }

            VG_(debugLog)(1, "syswrap-solaris", "PRE(sys_mmapobj): new "
                             "segment: vaddr=%#lx size=%#lx prot=%#x "
                             "flags=%#x fd=%d file offset=%#llx\n",
                             (Addr) mrp->mr_addr, file_size, mrp->mr_prot,
                             flags, fd, (unsigned long long)file_offset);
         }

         if (zeroed_size > 0) {
            /* Now zero out the end of partially used page. */
            VG_(memset)((void *) mapping_end, 0, zeroed_size);
            if (mprotect_needed) {
               prot &= ~VKI_PROT_WRITE;
               res = VG_(do_syscall3)(SYS_mprotect, (Addr) mrp->mr_addr,
                                      file_size, prot);
               if (sr_isError(res)) {
                  if (VG_(clo_trace_syscalls))
                     VG_(debugLog)(3, "syswrap-solaris",
                                      "mmapobj_process_phdrs: mprotect failed: "
                                      "addr=%#lx size=%#lx prot=%#x",
                                      (Addr) mrp->mr_addr, file_size, prot);
                  /* Mapping for this segment was already established. */
                  idx += 1;
                  goto mmap_error;
               }
            }
         }

         if (file_size > 0) {
            ML_(notify_core_and_tool_of_mmap)((Addr) mrp->mr_addr, file_size,
                                              prot, flags, fd, file_offset);
         }

         /* Page(s) after the mapping backed up by the file are part of BSS.
            They need to be mmap'ed over with correct flags and will be
            implicitly zeroed. */
         mapping_end = VG_PGROUNDUP(mrp->mr_addr + mrp->mr_msize);
         Addr page_end = VG_PGROUNDUP(mrp->mr_addr + file_size);
         vg_assert(mapping_end >= page_end);
         zeroed_size = mapping_end - page_end;
         if (zeroed_size > 0) {
            flags = VKI_MAP_FIXED | VKI_MAP_PRIVATE | VKI_MAP_ANONYMOUS;
            res = VG_(am_mmap_anon_fixed_client)(page_end, zeroed_size, prot);
            if (sr_isError(res)) {
               if (VG_(clo_trace_syscalls))
                  VG_(debugLog)(3, "syswrap-solaris", "mmapobj_process_phdrs: "
                                   "mmap_anon failed: addr=%#lx size=%#lx "
                                   "prot=%#x\n", page_end, zeroed_size, prot);
               idx += 1; /* mapping for this segment was already established */
               goto mmap_error;
            }

            VG_(debugLog)(1, "syswrap-solaris", "PRE(sys_mmapobj): new "
                             "anonymous segment (BSS): vaddr=%#lx size=%#lx "
                             "prot=%#x\n", page_end, zeroed_size, prot);
            ML_(notify_core_and_tool_of_mmap)(page_end, zeroed_size,
                                              prot, flags, -1, 0);
         }

         VG_(di_notify_mmap)((Addr) mrp->mr_addr, False /*allow_SkFileV*/, fd);

         *elements += 1;
         vg_assert(*elements <= segments);
      }
   }

   if ((ehdr->e_type == VKI_ET_EXEC) && (!brk_segment_established)) {
      vg_assert(VG_(brk_base) == VG_(brk_limit));
      vg_assert(VG_(brk_base) == -1);
      VG_(brk_base) = VG_(brk_limit) = elfbrk;

      if (!VG_(setup_client_dataseg)()) {
         VG_(umsg)("Cannot map memory to initialize brk segment in thread #%u "
                   "at %#lx\n", tid, VG_(brk_base));
         res = VG_(mk_SysRes_Error)(VKI_ENOMEM);
         goto mmap_error;
      }

      VG_(track_client_dataseg)(tid);
   }

   /* Restore VG_(clo_sanity_level). The scheduler will perform the aspacemgr
      sanity check after the syscall. */
   VG_(clo_sanity_level) = sanity_level;

   return VG_(mk_SysRes_Success)(0);

mmap_error:
   for (i = idx - 1; i > 0; i--) {
      Bool discard_translations;
      Addr addr = (Addr) storage[i].mr_addr;

      VG_(am_munmap_client)(&discard_translations, addr, storage[i].mr_msize);
      ML_(notify_core_and_tool_of_munmap)(addr, storage[i].mr_msize);
   }
   *elements = 0;
   return res;

#undef ADVANCE_PHDR
}

static SysRes mmapobj_interpret(ThreadId tid, Int fd,
                                vki_mmapobj_result_t *storage,
                                vki_uint_t *elements)
{
   SysRes res;

   struct vg_stat stats;
   if (VG_(fstat)(fd, &stats) != 0) {
      return VG_(mk_SysRes_Error)(VKI_EBADF);
   }

   if (stats.size < sizeof(VKI_ESZ(Ehdr))) {
      if (VG_(clo_trace_syscalls))
         VG_(debugLog)(3, "syswrap-solaris", "mmapobj_interpret: insufficient "
                          "file size (%lld)\n", stats.size);
      return VG_(mk_SysRes_Error)(VKI_ENOTSUP);
   }

   /* Align the header buffer appropriately. */
   vki_ulong_t lheader[sizeof(VKI_ESZ(Ehdr)) / sizeof(vki_ulong_t) + 1];
   HChar *header = (HChar *) &lheader;

   res = VG_(pread)(fd, header, sizeof(VKI_ESZ(Ehdr)), 0);
   if (sr_isError(res)) {
      if (VG_(clo_trace_syscalls))
         VG_(debugLog)(3, "syswrap-solaris", "mmapobj_interpret: read of ELF "
                          "header failed\n");
      return res;
   } else if (sr_Res(res) != sizeof(VKI_ESZ(Ehdr))) {
      if (VG_(clo_trace_syscalls))
         VG_(debugLog)(3, "syswrap-solaris", "mmapobj_interpret: read of ELF "
                          "header failed - only %lu bytes out of %lu\n",
                          sr_Res(res), (UWord) sizeof(VKI_ESZ(Ehdr)));
      return VG_(mk_SysRes_Error)(VKI_ENOTSUP);
   }

   /* Verify file type is ELF. */
   if ((header[VKI_EI_MAG0] != VKI_ELFMAG0) ||
       (header[VKI_EI_MAG1] != VKI_ELFMAG1) ||
       (header[VKI_EI_MAG2] != VKI_ELFMAG2) ||
       (header[VKI_EI_MAG3] != VKI_ELFMAG3)) {
      if (VG_(clo_trace_syscalls))
         VG_(debugLog)(3, "syswrap-solaris", "mmapobj_interpret: ELF header "
                          "missing magic\n");
      return VG_(mk_SysRes_Error)(VKI_ENOTSUP);
   }

   if (header[VKI_EI_CLASS] != VG_ELF_CLASS) {
      if (VG_(clo_trace_syscalls))
         VG_(debugLog)(3, "syswrap-solaris", "mmapobj_interpret: ELF class "
                          "mismatch (%d vs %d)\n", header[VKI_EI_CLASS],
                          VG_ELF_CLASS);
      return VG_(mk_SysRes_Error)(VKI_ENOTSUP);
   }

   VKI_ESZ(Ehdr) *ehdr = (VKI_ESZ(Ehdr) *) header;
   if ((ehdr->e_type != VKI_ET_EXEC) && (ehdr->e_type != VKI_ET_DYN)) {
      VG_(unimplemented)("Syswrap of the mmapobj call with ELF type %u.",
                         ehdr->e_type);
      /*NOTREACHED*/
      return res;
   }

   if (ehdr->e_phnum == VKI_PN_XNUM) {
      VG_(unimplemented)("Syswrap of the mmapobj call with number of ELF "
                         "program headers == PN_XNUM");
      /*NOTREACHED*/
      return res;
   }

   /* Check alignment. */
#if defined(VGP_x86_solaris)
   if (!VG_IS_4_ALIGNED(ehdr->e_phentsize)) {
#elif defined(VGP_amd64_solaris)
   if (!VG_IS_8_ALIGNED(ehdr->e_phentsize)) {
#else
#  error "Unknown platform"
#endif
      if (VG_(clo_trace_syscalls))
         VG_(debugLog)(3, "syswrap-solaris", "mmapobj_interpret: ELF header "
                          "phentsize not aligned properly (%u)\n",
                          ehdr->e_phentsize);
      return VG_(mk_SysRes_Error)(VKI_ENOTSUP);
   }

   SizeT phdrs_size = ehdr->e_phnum * ehdr->e_phentsize;
   if (phdrs_size == 0) {
      if (VG_(clo_trace_syscalls))
         VG_(debugLog)(3, "syswrap-solaris", "mmapobj_interpret: no ELF "
                          "program headers\n");
      return VG_(mk_SysRes_Error)(VKI_ENOTSUP);
   }

   VKI_ESZ(Phdr) *phdrs = VG_(malloc)("syswrap.mi.1", phdrs_size);
   res = VG_(pread)(fd, phdrs, phdrs_size, ehdr->e_phoff);
   if (sr_isError(res)) {
      if (VG_(clo_trace_syscalls))
         VG_(debugLog)(3, "syswrap-solaris", "mmapobj_interpret: read of ELF "
                          "program headers failed\n");
      VG_(free)(phdrs);
      return VG_(mk_SysRes_Error)(VKI_ENOTSUP);
   } else if (sr_Res(res) != phdrs_size) {
      if (VG_(clo_trace_syscalls))
         VG_(debugLog)(3, "syswrap-solaris", "mmapobj_interpret: read of ELF "
                          "program headers failed - only %lu bytes out of %lu\n",
                          sr_Res(res), phdrs_size);
      VG_(free)(phdrs);
      return VG_(mk_SysRes_Error)(VKI_ENOTSUP);
   }

   if (VG_(clo_trace_syscalls))
      VG_(debugLog)(2, "syswrap-solaris", "mmapobj_interpret: %u ELF "
                       "program headers with total size of %lu bytes\n",
                       ehdr->e_phnum, phdrs_size);

   /* Now process the program headers. */
   res = mmapobj_process_phdrs(tid, fd, storage, elements, ehdr, phdrs);
   VG_(free)(phdrs);
   return res;
}

PRE(sys_mmapobj)
{
   /* int mmapobj(int fd, uint_t flags, mmapobj_result_t *storage,
                  uint_t *elements, void *arg); */
   PRINT("sys_mmapobj ( %ld, %#lx, %#lx, %#lx, %#lx )", SARG1, ARG2, ARG3,
         ARG4, ARG5);
   PRE_REG_READ5(long, "mmapobj", int, fd, vki_uint_t, flags,
                 mmapobj_result_t *, storage, uint_t *, elements,
                 void *, arg);

   PRE_MEM_READ("mmapobj(elements)", ARG4, sizeof(vki_uint_t));
   /*PRE_MEM_WRITE("mmapobj(elements)", ARG4, sizeof(vki_uint_t));*/
   if (ML_(safe_to_deref)((void*)ARG4, sizeof(vki_uint_t))) {
      vki_uint_t *u = (vki_uint_t*)ARG4;
      PRE_MEM_WRITE("mmapobj(storage)", ARG3,
                    *u * sizeof(vki_mmapobj_result_t));
   }

   if (ARG2 & VKI_MMOBJ_PADDING)
      PRE_MEM_READ("mmapobj(arg)", ARG5, sizeof(vki_size_t));

   /* Be strict. */
   if (!ML_(fd_allowed)(ARG1, "mmapobj", tid, False)) {
      SET_STATUS_Failure(VKI_EBADF);
      return;
   }

   /* We cannot advise mmapobj about desired address(es). Unfortunately
      kernel places mappings from mmapobj at the end of process address
      space, defeating memcheck's optimized fast 2-level array algorithm.
      So we need to emulate what mmapobj does in the kernel. */

   /* Sanity check on parameters. */
   if ((ARG2 & ~VKI_MMOBJ_ALL_FLAGS) != 0) {
      SET_STATUS_Failure(VKI_EINVAL);
      return;
   }

   if (!ML_(safe_to_deref)((void *) ARG4, sizeof(vki_uint_t))) {
      SET_STATUS_Failure(VKI_EFAULT);
      return;
   }
   vki_uint_t *elements = (vki_uint_t *) ARG4;

   if (*elements > 0) {
      if (!ML_(safe_to_deref)((void *) ARG3,
                              *elements * sizeof(vki_mmapobj_result_t))) {
         SET_STATUS_Failure(VKI_EFAULT);
         return;
      }
   }

   /* For now, supported is only MMOBJ_INTERPRET and no MMOBJ_PADDING. */
   if (ARG2 != VKI_MMOBJ_INTERPRET) {
      VG_(unimplemented)("Syswrap of the mmapobj call with flags %lu.", ARG2);
      /*NOTREACHED*/
      return;
   }

   SysRes res = mmapobj_interpret(tid, (Int) ARG1,
                                  (vki_mmapobj_result_t *) ARG3, elements);
   SET_STATUS_from_SysRes(res);

   if (!sr_isError(res)) {
      POST_MEM_WRITE(ARG4, sizeof(vki_uint_t));

      UInt idx;
      for (idx = 0; idx < *(vki_uint_t *) ARG4; idx++) {
         vki_mmapobj_result_t *mrp = &((vki_mmapobj_result_t *) ARG3)[idx];
         POST_FIELD_WRITE(mrp->mr_addr);
         POST_FIELD_WRITE(mrp->mr_msize);
         POST_FIELD_WRITE(mrp->mr_fsize);
         POST_FIELD_WRITE(mrp->mr_prot);
         POST_FIELD_WRITE(mrp->mr_flags);
         POST_FIELD_WRITE(mrp->mr_offset);
      }
   }
}

PRE(sys_memcntl)
{
   /* int memcntl(caddr_t addr, size_t len, int cmd, caddr_t arg,
                  int attr, int mask); */
   PRINT("sys_memcntl ( %#lx, %#lx, %ld, %#lx, %#lx, %#lx )", ARG1, ARG2,
         SARG3, ARG4, ARG5, ARG6);
   PRE_REG_READ6(long, "memcntl", void *, addr, vki_size_t, len, int, cmd,
                 void *, arg, int, attr, int, mask);

   if (ARG3 != VKI_MC_LOCKAS && ARG3 != VKI_MC_UNLOCKAS &&
       !ML_(valid_client_addr)(ARG1, ARG2, tid, "memcntl")) {
      /* MC_LOCKAS and MC_UNLOCKAS work on the complete address space thus we
         don't check the address range validity if these commands are
         requested. */
      SET_STATUS_Failure(VKI_ENOMEM);
      return;
   }

   if (ARG3 == VKI_MC_HAT_ADVISE)
      PRE_MEM_READ("memcntl(arg)", ARG4, sizeof(struct vki_memcntl_mha));
}

PRE(sys_getpmsg)
{
   /* int getpmsg(int fildes, struct strbuf *ctlptr, struct strbuf *dataptr,
                  int *bandp, int *flagsp); */
   struct vki_strbuf *ctrlptr = (struct vki_strbuf *)ARG2;
   struct vki_strbuf *dataptr = (struct vki_strbuf *)ARG3;
   *flags |= SfMayBlock;
   PRINT("sys_getpmsg ( %ld, %#lx, %#lx, %#lx, %#lx )", SARG1, ARG2, ARG3,
         ARG4, ARG5);
   PRE_REG_READ5(long, "getpmsg", int, fildes, struct vki_strbuf *, ctlptr,
                 struct vki_strbuf *, dataptr, int *, bandp, int *, flagsp);
   if (ctrlptr) {
      PRE_FIELD_READ("getpmsg(ctrlptr->maxlen)", ctrlptr->maxlen);
      PRE_FIELD_WRITE("getpmsg(ctrlptr->len)", ctrlptr->len);
      PRE_FIELD_READ("getpmsg(ctrlptr->buf)", ctrlptr->buf);
      if (ML_(safe_to_deref)((void*)ARG2, sizeof(struct vki_strbuf))
          && ctrlptr->maxlen > 0)
         PRE_MEM_WRITE("getpmsg(ctrlptr->buf)", (Addr)ctrlptr->buf,
                       ctrlptr->maxlen);
   }
   if (dataptr) {
      PRE_FIELD_READ("getpmsg(dataptr->maxlen)", dataptr->maxlen);
      PRE_FIELD_WRITE("getpmsg(dataptr->len)", dataptr->len);
      PRE_FIELD_READ("getpmsg(dataptr->buf)", dataptr->buf);
      if (ML_(safe_to_deref)((void*)ARG3, sizeof(struct vki_strbuf))
          && dataptr->maxlen > 0)
         PRE_MEM_WRITE("getpmsg(dataptr->buf)", (Addr)dataptr->buf,
                       dataptr->maxlen);
   }
   PRE_MEM_READ("getpmsg(bandp)", ARG4, sizeof(int));
   /*PRE_MEM_WRITE("getpmsg(bandp)", ARG4, sizeof(int));*/
   PRE_MEM_READ("getpmsg(flagsp)", ARG5, sizeof(int));
   /*PRE_MEM_WRITE("getpmsg(flagsp)", ARG5, sizeof(int));*/

   /* Be strict. */
   if (!ML_(fd_allowed)(ARG1, "getpmsg", tid, False))
      SET_STATUS_Failure(VKI_EBADF);
}

POST(sys_getpmsg)
{
   struct vki_strbuf *ctrlptr = (struct vki_strbuf *)ARG2;
   struct vki_strbuf *dataptr = (struct vki_strbuf *)ARG3;

   if (ctrlptr && ctrlptr->len > 0)
      POST_MEM_WRITE((Addr)ctrlptr->buf, ctrlptr->len);
   if (dataptr && dataptr->len > 0)
      POST_MEM_WRITE((Addr)dataptr->buf, dataptr->len);
   POST_MEM_WRITE(ARG4, sizeof(int));
   POST_MEM_WRITE(ARG5, sizeof(int));
}

PRE(sys_putpmsg)
{
   /* int putpmsg(int fildes, const struct strbuf *ctlptr,
                  const struct strbuf *dataptr, int band, int flags); */
   struct vki_strbuf *ctrlptr = (struct vki_strbuf *)ARG2;
   struct vki_strbuf *dataptr = (struct vki_strbuf *)ARG3;
   *flags |= SfMayBlock;
   PRINT("sys_putpmsg ( %ld, %#lx, %#lx, %ld, %ld )", SARG1, ARG2, ARG3, SARG4,
         SARG5);
   PRE_REG_READ5(long, "putpmsg", int, fildes, struct vki_strbuf *, ctrlptr,
                 struct vki_strbuf *, dataptr, int, band, int, flags);
   if (ctrlptr) {
      PRE_FIELD_READ("putpmsg(ctrlptr->len)", ctrlptr->len);
      PRE_FIELD_READ("putpmsg(ctrlptr->buf)", ctrlptr->buf);
      if (ML_(safe_to_deref)((void*)ARG2, sizeof(struct vki_strbuf))
          && ctrlptr->len > 0)
         PRE_MEM_READ("putpmsg(ctrlptr->buf)", (Addr)ctrlptr->buf,
                      ctrlptr->len);
   }
   if (dataptr) {
      PRE_FIELD_READ("putpmsg(dataptr->len)", dataptr->len);
      PRE_FIELD_READ("putpmsg(dataptr->buf)", dataptr->buf);
      if (ML_(safe_to_deref)((void*)ARG3, sizeof(struct vki_strbuf))
          && dataptr->len > 0)
         PRE_MEM_READ("putpmsg(dataptr->buf)", (Addr)dataptr->buf,
                      dataptr->len);
   }

   /* Be strict. */
   if (!ML_(fd_allowed)(ARG1, "putpmsg", tid, False))
      SET_STATUS_Failure(VKI_EBADF);
}

#if defined(SOLARIS_OLD_SYSCALLS)
PRE(sys_rename)
{
   /* int rename(const char *from, const char *to); */

   *flags |= SfMayBlock;
   PRINT("sys_rename ( %#lx(%s), %#lx(%s) )",
         ARG1, (HChar *) ARG1, ARG2, (HChar *) ARG2);
   PRE_REG_READ2(long, "rename", const char *, from, const char *, to);

   PRE_MEM_RASCIIZ("rename(from)", ARG1);
   PRE_MEM_RASCIIZ("rename(to)", ARG2);
}
#endif /* SOLARIS_OLD_SYSCALLS */

PRE(sys_uname)
{
   /* int uname(struct utsname *name); */
   PRINT("sys_uname ( %#lx )", ARG1);
   PRE_REG_READ1(long, "uname", struct vki_utsname *, name);
   PRE_MEM_WRITE("uname(name)", ARG1, sizeof(struct vki_utsname));
}

POST(sys_uname)
{
   struct vki_utsname *name = (struct vki_utsname *) ARG1;
   POST_MEM_WRITE((Addr) name->sysname, VG_(strlen)(name->sysname) + 1);
   POST_MEM_WRITE((Addr) name->nodename, VG_(strlen)(name->nodename) + 1);
   POST_MEM_WRITE((Addr) name->release, VG_(strlen)(name->release) + 1);
   POST_MEM_WRITE((Addr) name->version, VG_(strlen)(name->version) + 1);
   POST_MEM_WRITE((Addr) name->machine, VG_(strlen)(name->machine) + 1);
}

PRE(sys_setegid)
{
   /* int setegid(gid_t egid); */
   PRINT("sys_setegid ( %ld )", SARG1);
   PRE_REG_READ1(long, "setegid", vki_gid_t, egid);
}

PRE(sys_sysconfig)
{
   /* long sysconf(int name); */
   PRINT("sys_sysconfig ( %ld )", SARG1);
   PRE_REG_READ1(long, "sysconf", int, name);

   if (ARG1 == VKI_CONFIG_OPEN_FILES)
      SET_STATUS_Success(VG_(fd_soft_limit));
}

PRE(sys_systeminfo)
{
   /* int sysinfo(int command, char *buf, long count); */
   PRINT("sys_systeminfo ( %ld, %#lx, %ld )", SARG1, ARG2, SARG3);
   PRE_REG_READ3(long, "sysinfo", int, command, char *, buf, long, count);

   switch (ARG1 /*command*/) {
   case VKI_SI_SYSNAME:
   case VKI_SI_HOSTNAME:
   case VKI_SI_RELEASE:
   case VKI_SI_VERSION:
   case VKI_SI_MACHINE:
   case VKI_SI_ARCHITECTURE:
   case VKI_SI_HW_SERIAL:
   case VKI_SI_HW_PROVIDER:
   case VKI_SI_SRPC_DOMAIN:
   case VKI_SI_PLATFORM:
   case VKI_SI_ISALIST:
   case VKI_SI_DHCP_CACHE:
   case VKI_SI_ARCHITECTURE_32:
   case VKI_SI_ARCHITECTURE_64:
   case VKI_SI_ARCHITECTURE_K:
   case VKI_SI_ARCHITECTURE_NATIVE:
      PRE_MEM_WRITE("sysinfo(buf)", ARG2, ARG3);
      break;

   case VKI_SI_SET_HOSTNAME:
   case VKI_SI_SET_SRCP_DOMAIN:
      PRE_MEM_RASCIIZ("sysinfo(buf)", ARG2);
      break;

   default:
      VG_(unimplemented)("Syswrap of the sysinfo call with command %ld.", SARG1);
      /*NOTREACHED*/
      break;
   }
}

POST(sys_systeminfo)
{
   if (ARG1 != VKI_SI_SET_HOSTNAME && ARG1 != VKI_SI_SET_SRCP_DOMAIN)
      POST_MEM_WRITE(ARG2, MIN(RES, ARG3));
}

PRE(sys_seteuid)
{
   /* int seteuid(uid_t euid); */
   PRINT("sys_seteuid ( %ld )", SARG1);
   PRE_REG_READ1(long, "seteuid", vki_uid_t, euid);
}

PRE(sys_forksys)
{
   /* int64_t forksys(int subcode, int flags); */
   Int fds[2];
   Int res;
   PRINT("sys_forksys ( %ld, %ld )", SARG1, SARG2);
   PRE_REG_READ2(long, "forksys", int, subcode, int, flags);

   if (ARG1 == 1) {
      /* Support for forkall() requires changes to the big lock processing
         which are not yet implemented. */
      VG_(unimplemented)("Support for forkall().");
      /*NOTREACHED*/
      return;
   }

   if (ARG1 != 0 && ARG1 != 2) {
      VG_(unimplemented)("Syswrap of the forksys call where subcode=%ld.",
                         SARG1);
      /*NOTREACHED*/
   }

   if (ARG1 == 2) {
      /* vfork() is requested. Translate it to a normal fork() but work around
         a problem with posix_spawn() which relies on the real vfork()
         behaviour. See a description in vg_preloaded.c for details. */
      res = VG_(pipe)(fds);
      vg_assert(res == 0);

      vg_assert(fds[0] != fds[1]);

      /* Move to Valgrind fds and set close-on-exec flag on both of them (done
         by VG_(safe_fd). */
      fds[0] = VG_(safe_fd)(fds[0]);
      fds[1] = VG_(safe_fd)(fds[1]);
      vg_assert(fds[0] != fds[1]);

      vg_assert(VG_(vfork_fildes_addr) != NULL);
      vg_assert(*VG_(vfork_fildes_addr) == -1);
      *VG_(vfork_fildes_addr) = fds[0];
   }

   VG_(do_atfork_pre)(tid);
   SET_STATUS_from_SysRes(VG_(do_syscall2)(__NR_forksys, 0, ARG2));

   if (!SUCCESS) {
      /* vfork */
      if (ARG1 == 2) {
         VG_(close)(fds[0]);
         VG_(close)(fds[1]);
      }

      return;
   }

   if (RESHI) {
      VG_(do_atfork_child)(tid);

      /* vfork */
      if (ARG1 == 2)
         VG_(close)(fds[1]);

#     if defined(SOLARIS_PT_SUNDWTRACE_THRP)
      /* Kernel can map a new page as a scratch space of the DTrace fasttrap
         provider. There is no way we can directly get its address - it's all
         private to the kernel. Fish it the slow way. */
      Addr addr;
      SizeT size;
      UInt prot;
      Bool found = VG_(am_search_for_new_segment)(&addr, &size, &prot);
      if (found) {
         VG_(debugLog)(1, "syswrap-solaris", "PRE(forksys), new segment: "
                       "vaddr=%#lx, size=%#lx, prot=%#x\n", addr, size, prot);
         vg_assert(prot == (VKI_PROT_READ | VKI_PROT_EXEC));
         vg_assert(size == VKI_PAGE_SIZE);
         ML_(notify_core_and_tool_of_mmap)(addr, size, prot, VKI_MAP_ANONYMOUS,
                                           -1, 0);

         /* Note: We don't notify the debuginfo reader about this mapping
            because there is no debug information stored in this segment. */
      }
#     endif /* SOLARIS_PT_SUNDWTRACE_THRP */
   }
   else {
      VG_(do_atfork_parent)(tid);

      /* Print information about the fork. */
      PRINT("   fork: process %d created child %d\n", VG_(getpid)(),
            (Int)RES);

      /* vfork */
      if (ARG1 == 2) {
         /* Wait for the child to finish (exec or exit). */
         UChar w;

         VG_(close)(fds[0]);

         res = VG_(read)(fds[1], &w, 1);
         if (res == 1)
            SET_STATUS_Failure(w);
         VG_(close)(fds[1]);

         *VG_(vfork_fildes_addr) = -1;
      }
   }
}

#if defined(SOLARIS_GETRANDOM_SYSCALL)
PRE(sys_getrandom)
{
   /* int getrandom(void *buf, size_t buflen, uint_t flags); */
   PRINT("sys_getrandom ( %#lx, %lu, %lu )", ARG1, ARG2, ARG3);
   PRE_REG_READ3(long, "getrandom", void *, buf, vki_size_t, buflen,
                 vki_uint_t, flags);
   PRE_MEM_WRITE("getrandom(buf)", ARG1, ARG2);
}

POST(sys_getrandom)
{
   POST_MEM_WRITE(ARG1, RES);
}
#endif /* SOLARIS_GETRANDOM_SYSCALL */

PRE(sys_sigtimedwait)
{
   /* int sigtimedwait(const sigset_t *set, siginfo_t *info,
                       const timespec_t *timeout); */
   *flags |= SfMayBlock;
   PRINT("sys_sigtimedwait ( %#lx, %#lx, %#lx )", ARG1, ARG2, ARG3);
   PRE_REG_READ3(long, "sigtimedwait", vki_sigset_t *, set,
                 vki_siginfo_t *, info, vki_timespec_t *, timeout);
   PRE_MEM_READ("sigtimewait(set)", ARG1, sizeof(vki_sigset_t));
   if (ARG2)
      PRE_MEM_WRITE("sigtimedwait(info)", ARG2, sizeof(vki_siginfo_t));
   if (ARG3)
      PRE_MEM_READ("sigtimedwait(timeout)", ARG3, sizeof(vki_timespec_t));
}

POST(sys_sigtimedwait)
{
   if (ARG2)
      POST_MEM_WRITE(ARG2, sizeof(vki_siginfo_t));
}

PRE(sys_yield)
{
   /* void yield(void); */
   *flags |= SfMayBlock;
   PRINT("sys_yield ( )");
   PRE_REG_READ0(long, "yield");
}

PRE(sys_lwp_sema_post)
{
   /* int lwp_sema_post(lwp_sema_t *sema); */
   vki_lwp_sema_t *sema = (vki_lwp_sema_t*)ARG1;
   *flags |= SfMayBlock;
   PRINT("sys_lwp_sema_post ( %#lx )", ARG1);
   PRE_REG_READ1(long, "lwp_sema_post", lwp_sema_t *, sema);

   PRE_FIELD_READ("lwp_sema_post(sema->type)", sema->vki_sema_type);
   PRE_FIELD_READ("lwp_sema_post(sema->count)", sema->vki_sema_count);
   /*PRE_FIELD_WRITE("lwp_sema_post(sema->count)", sema->vki_sema_count);*/
   PRE_FIELD_READ("lwp_sema_post(sema->waiters)", sema->vki_sema_waiters);
   /*PRE_FIELD_WRITE("lwp_sema_post(sema->waiters)", sema->vki_sema_waiters);*/
}

POST(sys_lwp_sema_post)
{
   vki_lwp_sema_t *sema = (vki_lwp_sema_t*)ARG1;
   POST_FIELD_WRITE(sema->vki_sema_count);
   POST_FIELD_WRITE(sema->vki_sema_waiters);
}

PRE(sys_lwp_sema_trywait)
{
   /* int lwp_sema_trywait(lwp_sema_t *sema); */
   vki_lwp_sema_t *sema = (vki_lwp_sema_t*)ARG1;
   PRINT("sys_lwp_sema_trywait ( %#lx )", ARG1);
   PRE_REG_READ1(long, "lwp_sema_trywait", lwp_sema_t *, sema);

   PRE_FIELD_READ("lwp_sema_trywait(sema->type)", sema->vki_sema_type);
   PRE_FIELD_READ("lwp_sema_trywait(sema->count)", sema->vki_sema_count);
   /*PRE_FIELD_WRITE("lwp_sema_trywait(sema->count)", sema->vki_sema_count);*/
   PRE_FIELD_READ("lwp_sema_trywait(sema->waiters)", sema->vki_sema_waiters);
   /*PRE_FIELD_WRITE("lwp_sema_trywait(sema->waiters)",
     sema->vki_sema_waiters);*/
}

POST(sys_lwp_sema_trywait)
{
   vki_lwp_sema_t *sema = (vki_lwp_sema_t*)ARG1;
   POST_FIELD_WRITE(sema->vki_sema_count);
   POST_FIELD_WRITE(sema->vki_sema_waiters);
}

PRE(sys_lwp_detach)
{
   /* int lwp_detach(id_t lwpid); */
   PRINT("sys_lwp_detach ( %ld )", SARG1);
   PRE_REG_READ1(long, "lwp_detach", vki_id_t, lwpid);
}

PRE(sys_modctl)
{
   /* int modctl(int cmd, uintptr_t a1, uintptr_t a2, uintptr_t a3,
                 uintptr_t a4, uintptr_t a5); */
   *flags |= SfMayBlock;

   switch (ARG1 /*cmd*/) {
   case VKI_MODLOAD:
      /* int modctl_modload(int use_path, char *filename, int *rvp); */
      PRINT("sys_modctl ( %ld, %lu, %#lx(%s), %#lx )",
            SARG1, ARG2, ARG3, (HChar *) ARG3, ARG4);
      PRE_REG_READ4(long, SC2("modctl", "modload"),
                    int, cmd, int, use_path, char *, filename, int *, rvp);
      PRE_MEM_RASCIIZ("modctl(filaneme)", ARG3);
      if (ARG4 != 0) {
         PRE_MEM_WRITE("modctl(rvp)", ARG4, sizeof(int *));
      }
      break;
   case VKI_MODUNLOAD:
      /* int modctl_modunload(modid_t id); */
      PRINT("sys_modctl ( %ld, %ld )", SARG1, SARG2);
      PRE_REG_READ2(long, SC2("modctl", "modunload"),
                    int, cmd, vki_modid_t, id);
      break;
   case VKI_MODINFO: {
      /* int modctl_modinfo(modid_t id, struct modinfo *umodi); */
      PRINT("sys_modctl ( %ld, %ld, %#lx )", SARG1, SARG2, ARG3);
      PRE_REG_READ3(long, SC2("modctl", "modinfo"),
                    int, cmd, vki_modid_t, id, struct modinfo *, umodi);

      struct vki_modinfo *umodi = (struct vki_modinfo *) ARG3;
      PRE_FIELD_READ("modctl(umodi->mi_info)", umodi->mi_info);
      PRE_FIELD_READ("modctl(umodi->mi_id)", umodi->mi_id);
      PRE_FIELD_READ("modctl(umodi->mi_nextid)", umodi->mi_nextid);
      PRE_MEM_WRITE("modctl(umodi)", ARG3, sizeof(struct vki_modinfo));
      break;
   }

#  if defined(SOLARIS_MODCTL_MODNVL)
   case VKI_MODNVL_DEVLINKSYNC:
      /* int modnvl_devlinksync(sysnvl_op_t a1, uintptr_t a2, uintptr_t a3,
                                uintptr_t a4); */
      switch (ARG2 /*op*/) {

#     if defined(HAVE_SYS_SYSNVL_H)
      case VKI_SYSNVL_OP_GET:
         PRE_REG_READ5(long, SC3("modctl", "modnvl_devlinksync", "get"),
                       int, cmd, sysnvl_op_t, a1, char *, bufp,
                       uint64_t *, buflenp, uint64_t *, genp);
#     else
      case VKI_MODCTL_NVL_OP_GET:
         PRE_REG_READ5(long, SC3("modctl", "modnvl_devlinksync", "get"),
                       int, cmd, modctl_nvl_op_t, a1, char *, bufp,
                       uint64_t *, buflenp, uint64_t *, genp);
#     endif /* HAVE_SYS_SYSNVL_H */

         PRINT("sys_modctl ( %ld, %lu, %#lx, %#lx, %#lx )",
               SARG1, ARG2, ARG3, ARG4, ARG5);
         PRE_MEM_WRITE("modctl(buflenp)", ARG4, sizeof(vki_uint64_t));
         if (ML_(safe_to_deref)((vki_uint64_t *) ARG4, sizeof(vki_uint64_t))) {
            if (ARG3 != 0) {
               PRE_MEM_WRITE("modctl(bufp)", ARG3, *(vki_uint64_t *) ARG4);
            }
         }
         if (ARG5 != 0) {
            PRE_MEM_WRITE("modctl(genp)", ARG5, sizeof(vki_uint64_t));
         }
         break;

#     if defined(HAVE_SYS_SYSNVL_H)
      case VKI_SYSNVL_OP_UPDATE:
         PRE_REG_READ4(long, SC3("modctl", "modnvl_devlinksync", "update"),
                       int, cmd, sysnvl_op_t, a1, char *, bufp,
                       uint64_t *, buflenp);
#     else
      case VKI_MODCTL_NVL_OP_UPDATE:
         PRE_REG_READ4(long, SC3("modctl", "modnvl_devlinksync", "update"),
                       int, cmd, modctl_nvl_op_t, a1, char *, bufp,
                       uint64_t *, buflenp);
#     endif /* HAVE_SYS_SYSNVL_H */

         PRINT("sys_modctl ( %ld, %lu, %#lx, %#lx )", SARG1, ARG2, ARG3, ARG4);
         PRE_MEM_READ("modctl(buflenp)", ARG4, sizeof(vki_uint64_t));
         if (ML_(safe_to_deref)((vki_uint64_t *) ARG4, sizeof(vki_uint64_t))) {
            PRE_MEM_READ("modctl(bufp)", ARG3, *(vki_uint64_t *) ARG4);
         }
         break;

      default:
         VG_(unimplemented)("Syswrap of the modctl call with command "
                            "MODNVL_DEVLINKSYNC and op %lu.", ARG2);
         /*NOTREACHED*/
         break;
      }
      break;

   case VKI_MODDEVINFO_CACHE_TS:
      /* int modctl_devinfo_cache_ts(uint64_t *utsp); */
      PRINT("sys_modctl ( %ld, %#lx )", SARG1, ARG2);
      PRE_REG_READ2(long, SC2("modctl", "moddevinfo_cache_ts"),
                    int, cmd, uint64_t *, utsp);
      PRE_MEM_WRITE("modctl(utsp)", ARG2, sizeof(vki_uint64_t));
      break;
#  endif /* SOLARIS_MODCTL_MODNVL */

   default:
      VG_(unimplemented)("Syswrap of the modctl call with command %ld.", SARG1);
      /*NOTREACHED*/
      break;
   }
}

POST(sys_modctl)
{
   switch (ARG1 /*cmd*/) {
   case VKI_MODLOAD:
      if (ARG4 != 0) {
         POST_MEM_WRITE(ARG4, sizeof(int *));
      }
      break;
   case VKI_MODUNLOAD:
      break;
   case VKI_MODINFO:
      POST_MEM_WRITE(ARG3, sizeof(struct vki_modinfo));
      break;
#  if defined(SOLARIS_MODCTL_MODNVL)
   case VKI_MODNVL_DEVLINKSYNC:
      switch (ARG2 /*op*/) {

#     if defined(HAVE_SYS_SYSNVL_H)
      case VKI_SYSNVL_OP_GET:
#     else
      case VKI_MODCTL_NVL_OP_GET:
#     endif /* HAVE_SYS_SYSNVL_H */

         POST_MEM_WRITE(ARG4, sizeof(vki_uint64_t));
         if (ARG3 != 0) {
            POST_MEM_WRITE(ARG3, *(vki_uint64_t *) ARG4);
         }
         if (ARG5 != 0) {
            POST_MEM_WRITE(ARG5, sizeof(vki_uint64_t));
         }
         break;

#     if defined(HAVE_SYS_SYSNVL_H)
      case VKI_SYSNVL_OP_UPDATE:
#     else
      case VKI_MODCTL_NVL_OP_UPDATE:
#     endif /* HAVE_SYS_SYSNVL_H */
         break;

      default:
         vg_assert(0);
         break;
      }
      break;
   case VKI_MODDEVINFO_CACHE_TS:
      POST_MEM_WRITE(ARG2, sizeof(vki_uint64_t));
      break;
#  endif /* SOLARIS_MODCTL_MODNVL */

   default:
      vg_assert(0);
      break;
   }
}

PRE(sys_fchroot)
{
   /* int fchroot(int fd); */
   PRINT("sys_fchroot ( %ld )", SARG1);
   PRE_REG_READ1(long, "fchroot", int, fd);

   /* Be strict. */
   if (!ML_(fd_allowed)(ARG1, "fchroot", tid, False))
      SET_STATUS_Failure(VKI_EBADF);
}

#if defined(SOLARIS_SYSTEM_STATS_SYSCALL)
PRE(sys_system_stats)
{
   /* void system_stats(int flag); */
   PRINT("sys_system_stats ( %ld )", SARG1);
   PRE_REG_READ1(void, "system_stats", int, flag);
}
#endif /* SOLARIS_SYSTEM_STATS_SYSCALL */

PRE(sys_gettimeofday)
{
   /* Kernel: int gettimeofday(struct timeval *tp); */
   PRINT("sys_gettimeofday ( %#lx )", ARG1);
   PRE_REG_READ1(long, "gettimeofday", struct timeval *, tp);
   if (ARG1)
      PRE_timeval_WRITE("gettimeofday(tp)", ARG1);
}

POST(sys_gettimeofday)
{
   if (ARG1)
      POST_timeval_WRITE(ARG1);
}

PRE(sys_lwp_create)
{
   /* int lwp_create(ucontext_t *ucp, int flags, id_t *new_lwp) */

   ThreadId ctid;
   ThreadState *ptst;
   ThreadState *ctst;
   Addr stack;
   SysRes res;
   vki_ucontext_t uc;
   Bool tool_informed = False;

   PRINT("sys_lwp_create ( %#lx, %lu, %#lx )", ARG1, ARG2, ARG3);
   PRE_REG_READ3(long, "lwp_create", ucontext_t *, ucp, int, flags,
                 id_t *, new_lwp);

   if (ARG3 != 0)
      PRE_MEM_WRITE("lwp_create(new_lwp)", ARG3, sizeof(vki_id_t));

   /* If we can't deref ucontext_t then we can't do anything. */
   if (!ML_(safe_to_deref)((void*)ARG1, sizeof(vki_ucontext_t))) {
      SET_STATUS_Failure(VKI_EINVAL);
      return;
   }

   ctid = VG_(alloc_ThreadState)();
   ptst = VG_(get_ThreadState)(tid);
   ctst = VG_(get_ThreadState)(ctid);

   /* Stay sane. */
   vg_assert(VG_(is_running_thread)(tid));
   vg_assert(VG_(is_valid_tid)(ctid));

   stack = ML_(allocstack)(ctid);
   if (!stack) {
      res = VG_(mk_SysRes_Error)(VKI_ENOMEM);
      goto out;
   }

   /* First inherit parent's guest state */
   ctst->arch.vex = ptst->arch.vex;
   ctst->arch.vex_shadow1 = ptst->arch.vex_shadow1;
   ctst->arch.vex_shadow2 = ptst->arch.vex_shadow2;

   /* Set up some values. */
   ctst->os_state.parent = tid;
   ctst->os_state.threadgroup = ptst->os_state.threadgroup;
   ctst->sig_mask = ptst->sig_mask;
   ctst->tmp_sig_mask = ptst->sig_mask;

   /* No stack definition should be currently present.  The stack will be set
      later by libc by a setustack() call (the getsetcontext syscall). */
   ctst->client_stack_highest_byte = 0;
   ctst->client_stack_szB = 0;
   vg_assert(ctst->os_state.stk_id == NULL_STK_ID);

   /* Inform a tool that a new thread is created.  This has to be done before
      any other core->tool event is sent. */
   vg_assert(VG_(owns_BigLock_LL)(tid));
   VG_TRACK(pre_thread_ll_create, tid, ctid);
   tool_informed = True;

#if defined(VGP_x86_solaris)
   /* Set up GDT (this has to be done before calling
      VG_(restore_context)(). */
   ML_(setup_gdt)(&ctst->arch.vex);
#elif defined(VGP_amd64_solaris)
   /* Nothing to do. */
#else
#  error "Unknown platform"
#endif

   /* Now set up the new thread according to ucontext_t. */
   VG_(restore_context)(ctid, (vki_ucontext_t*)ARG1, Vg_CoreSysCall,
                        True/*esp_is_thrptr*/);

   /* Set up V thread (this also tells the kernel to block all signals in the
      thread). */
   ML_(setup_start_thread_context)(ctid, &uc);

   /* Actually create the new thread. */
   res = VG_(do_syscall3)(__NR_lwp_create, (UWord)&uc, ARG2, ARG3);

   if (!sr_isError(res)) {
      if (ARG3 != 0)
         POST_MEM_WRITE(ARG3, sizeof(vki_id_t));
      if (ARG2 & VKI_LWP_DAEMON)
         ctst->os_state.daemon_thread = True;
   }

out:
   if (sr_isError(res)) {
      if (tool_informed) {
         /* Tell a tool the thread exited in a hurry. */
         VG_TRACK(pre_thread_ll_exit, ctid);
      }

      /* lwp_create failed. */
      VG_(cleanup_thread)(&ctst->arch);
      ctst->status = VgTs_Empty;
   }

   SET_STATUS_from_SysRes(res);
}

PRE(sys_lwp_exit)
{
   /* void syslwp_exit(); */
   ThreadState *tst = VG_(get_ThreadState)(tid);
   PRINT("sys_lwp_exit ( )");
   PRE_REG_READ0(long, "lwp_exit");

   /* Set the thread's status to be exiting, then claim that the syscall
      succeeded. */
   tst->exitreason = VgSrc_ExitThread;
   tst->os_state.exitcode = 0;
   SET_STATUS_Success(0);
}

PRE(sys_lwp_suspend)
{
   /* int lwp_suspend(id_t lwpid); */
   ThreadState *tst = VG_(get_ThreadState)(tid);
   PRINT("sys_lwp_suspend ( %ld )", SARG1);
   PRE_REG_READ1(long, "lwp_suspend", vki_id_t, lwpid);

   if (ARG1 == tst->os_state.lwpid) {
      /* Set the SfMayBlock flag only if the currently running thread should
         be suspended. If this flag was used also when suspending other
         threads then it could happen that a thread holding the_BigLock would
         be suspended and Valgrind would hang. */
      *flags |= SfMayBlock;
   }
}

PRE(sys_lwp_continue)
{
   /* int lwp_continue(id_t target_lwp); */
   PRINT("sys_lwp_continue ( %ld )", SARG1);
   PRE_REG_READ1(long, "lwp_continue", vki_id_t, target_lwp);
}

static void
do_lwp_sigqueue(const HChar *syscall_name, UWord target_lwp, UWord signo,
                SyscallStatus *status, UWord *flags)
{
   if (!ML_(client_signal_OK)(signo)) {
      SET_STATUS_Failure(VKI_EINVAL);
      return;
   }

   /* Check to see if this gave us a pending signal. */
   *flags |= SfPollAfter;

   if (VG_(clo_trace_signals))
      VG_(message)(Vg_DebugMsg, "%s: sending signal %lu to thread %lu\n",
                   syscall_name, signo, target_lwp);

   /* If we're sending SIGKILL, check to see if the target is one of our
      threads and handle it specially. */
   if (signo == VKI_SIGKILL && ML_(do_sigkill)(target_lwp, -1)) {
      SET_STATUS_Success(0);
      return;
   }

   /* Ask to handle this syscall via the slow route, since that's the only one
      that sets tst->status to VgTs_WaitSys.  If the result of doing the
      syscall is an immediate run of async_signalhandler() in m_signals.c,
      then we need the thread to be properly tidied away. */
   *flags |= SfMayBlock;
}

#if defined(SOLARIS_LWP_SIGQUEUE_SYSCALL)
#if defined(SOLARIS_LWP_SIGQUEUE_SYSCALL_TAKES_PID)
PRE(sys_lwp_sigqueue)
{
   /* int lwp_sigqueue(pid_t target_pid, id_t target_lwp, int signal,
                       void *value, int si_code, timespec_t *timeout);
    */
   PRINT("sys_lwp_sigqueue ( %ld, %ld, %ld, %#lx, %ld, %#lx )",
         SARG1, SARG2, SARG3, ARG4, SARG5, ARG6);
   PRE_REG_READ6(long, "lwp_sigqueue", vki_pid_t, target_pid,
                 vki_id_t, target_lwp, int, signal, void *, value, int, si_code,
                 vki_timespec_t *, timeout);

   if (ARG6)
      PRE_MEM_READ("lwp_sigqueue(timeout)", ARG6, sizeof(vki_timespec_t));

   if ((ARG1 == 0) || (ARG1 == VG_(getpid)())) {
      do_lwp_sigqueue("lwp_sigqueue", ARG2, ARG3, status, flags);
   } else {
      /* Signal is sent to a different process. */
      if (VG_(clo_trace_signals))
         VG_(message)(Vg_DebugMsg, "lwp_sigqueue: sending signal %ld to "
                      "process %ld, thread %ld\n", SARG3, SARG1, SARG2);
     *flags |= SfMayBlock;
   }
}

POST(sys_lwp_sigqueue)
{
   if (VG_(clo_trace_signals))
      VG_(message)(Vg_DebugMsg, "lwp_sigqueue: sent signal %ld to process %ld, "
                   "thread %ld\n", SARG3, SARG1, SARG2);
}

#else

PRE(sys_lwp_sigqueue)
{
   /* int lwp_sigqueue(id_t target_lwp, int signal, void *value,
                       int si_code, timespec_t *timeout);
    */
   PRINT("sys_lwp_sigqueue ( %ld, %ld, %#lx, %ld, %#lx )",
         SARG1, SARG2, ARG3, SARG4, ARG5);
   PRE_REG_READ5(long, "lwp_sigqueue", vki_id_t, target_lwp, int, signal,
                 void *, value, int, si_code, vki_timespec_t *, timeout);

   if (ARG5)
      PRE_MEM_READ("lwp_sigqueue(timeout)", ARG5, sizeof(vki_timespec_t));

   do_lwp_sigqueue("lwp_sigqueue", ARG1, ARG2, status, flags);
}

POST(sys_lwp_sigqueue)
{
   if (VG_(clo_trace_signals))
      VG_(message)(Vg_DebugMsg, "lwp_sigqueue: sent signal %lu to thread %lu\n",
                   ARG2, ARG1);
}


#endif /* SOLARIS_LWP_SIGQUEUE_SYSCALL_TAKES_PID */

#else

PRE(sys_lwp_kill)
{
   /* int lwp_kill(id_t target_lwp, int signal); */
   PRINT("sys_lwp_kill ( %ld, %ld )", SARG1, SARG2);
   PRE_REG_READ2(long, "lwp_kill", vki_id_t, target_lwp, int, signal);

   do_lwp_sigqueue("lwp_kill", ARG1, ARG2, status, flags);
}

POST(sys_lwp_kill)
{
   if (VG_(clo_trace_signals))
      VG_(message)(Vg_DebugMsg, "lwp_kill: sent signal %lu to thread %lu\n",
                   ARG2, ARG1);
}
#endif /* SOLARIS_LWP_SIGQUEUE_SYSCALL */

PRE(sys_lwp_self)
{
   /* id_t lwp_self(void); */
   PRINT("sys_lwp_self ( )");
   PRE_REG_READ0(long, "lwp_self");
}

PRE(sys_lwp_sigmask)
{
   /* int64_t lwp_sigmask(int how, uint_t bits0, uint_t bits1, uint_t bits2,
                          uint_t bits3); */
   vki_sigset_t sigset;
   PRINT("sys_lwp_sigmask ( %ld, %#lx, %#lx, %#lx, %#lx )", SARG1, ARG2, ARG3,
         ARG4, ARG5);
   PRE_REG_READ5(long, "lwp_sigmask", int, how, vki_uint_t, bits0,
                 vki_uint_t, bits1, vki_uint_t, bits2, vki_uint_t, bits3);

   sigset.__sigbits[0] = ARG2;
   sigset.__sigbits[1] = ARG3;
   sigset.__sigbits[2] = ARG4;
   sigset.__sigbits[3] = ARG5;

   SET_STATUS_from_SysRes(
      VG_(do_sys_sigprocmask)(tid, ARG1 /*how*/, &sigset, NULL)
   );

   if (SUCCESS)
      *flags |= SfPollAfter;
}

PRE(sys_lwp_private)
{
   /* int lwp_private(int cmd, int which, uintptr_t base); */
   ThreadState *tst = VG_(get_ThreadState)(tid);
   Int supported_base, supported_sel;
   PRINT("sys_lwp_private ( %ld, %ld, %#lx )", SARG1, SARG2, ARG3);
   PRE_REG_READ3(long, "lwp_private", int, cmd, int, which,
                 uintptr_t, base);

   /* Note: Only the %gs base is currently supported on x86 and the %fs base
      on amd64.  Support for the %fs base on x86 and for the %gs base on amd64
      should be added.  Anything else is probably a client program error. */
#if defined(VGP_x86_solaris)
   supported_base = VKI_LWP_GSBASE;
   supported_sel = VKI_LWPGS_SEL;
#elif defined(VGP_amd64_solaris)
   supported_base = VKI_LWP_FSBASE;
   supported_sel = 0;
#else
#error "Unknown platform"
#endif
   if (ARG2 != supported_base) {
      VG_(unimplemented)("Syswrap of the lwp_private call where which=%ld.",
                         SARG2);
      /*NOTREACHED*/
   }

   switch (ARG1 /*cmd*/) {
   case VKI_LWP_SETPRIVATE:
#if defined(VGP_x86_solaris)
      tst->os_state.thrptr = ARG3;
      ML_(update_gdt_lwpgs)(tid);
#elif defined(VGP_amd64_solaris)
      tst->arch.vex.guest_FS_CONST = ARG3;
#else
#error "Unknown platform"
#endif
      SET_STATUS_Success(supported_sel);
      break;
   case VKI_LWP_GETPRIVATE:
      {
         int thrptr;
#if defined(VGP_x86_solaris)
         thrptr = tst->os_state.thrptr;
#elif defined(VGP_amd64_solaris)
         thrptr = tst->arch.vex.guest_FS_CONST;
#else
#error "Unknown platform"
#endif

         if (thrptr == 0) {
            SET_STATUS_Failure(VKI_EINVAL);
            return;
         }

#if defined(VGP_x86_solaris)
         if (tst->arch.vex.guest_GS != supported_sel) {
            SET_STATUS_Failure(VKI_EINVAL);
            return;
         }
#elif defined(VGP_amd64_solaris)
         /* Valgrind on amd64 does not allow to change the gs register so
            a check that guest_GS is equal to supported_sel is not needed
            here. */
#else
#error "Unknown platform"
#endif

         PRE_MEM_WRITE("lwp_private(base)", ARG3, sizeof(Addr));
         if (!ML_(safe_to_deref((void*)ARG3, sizeof(Addr)))) {
            SET_STATUS_Failure(VKI_EFAULT);
            return;
         }
         *(Addr*)ARG3 = thrptr;
         POST_MEM_WRITE((Addr)ARG3, sizeof(Addr));
         SET_STATUS_Success(0);
         break;
      }
   default:
      VG_(unimplemented)("Syswrap of the lwp_private call where cmd=%ld.",
                         SARG1);
      /*NOTREACHED*/
      break;
   }
}

PRE(sys_lwp_wait)
{
   /* int lwp_wait(id_t lwpid, id_t *departed); */
   *flags |= SfMayBlock;
   PRINT("sys_lwp_wait ( %ld, %#lx )", SARG1, ARG2);
   PRE_REG_READ2(long, "lwp_wait", vki_id_t, lwpid, vki_id_t *, departed);
   if (ARG2)
      PRE_MEM_WRITE("lwp_wait(departed)", ARG2, sizeof(vki_id_t));
}

POST(sys_lwp_wait)
{
   POST_MEM_WRITE(ARG2, sizeof(vki_id_t));
}

PRE(sys_lwp_mutex_wakeup)
{
   /* int lwp_mutex_wakeup(lwp_mutex_t *lp, int release_all); */
   *flags |= SfMayBlock;
   PRINT("sys_lwp_mutex_wakeup ( %#lx, %ld )", ARG1, SARG2);
   PRE_REG_READ2(long, "lwp_mutex_wakeup", vki_lwp_mutex_t *, lp,
                 int, release_all);
   vki_lwp_mutex_t *lp = (vki_lwp_mutex_t *) ARG1;
   PRE_FIELD_READ("lwp_mutex_wakeup(lp->mutex_type)", lp->vki_mutex_type);
   PRE_FIELD_WRITE("lwp_mutex_wakeup(lp->mutex_waiters)",
                   lp->vki_mutex_waiters);
}

POST(sys_lwp_mutex_wakeup)
{
   vki_lwp_mutex_t *lp = (vki_lwp_mutex_t *) ARG1;
   POST_FIELD_WRITE(lp->vki_mutex_waiters);
}

PRE(sys_lwp_cond_wait)
{
   /* int lwp_cond_wait(lwp_cond_t *cvp, lwp_mutex_t *mp, timespec_t *tsp,
                        int check_park); */
   *flags |= SfMayBlock;
   PRINT("sys_lwp_cond_wait( %#lx, %#lx, %#lx, %ld )", ARG1, ARG2, ARG3, SARG4);
   PRE_REG_READ4(long, "lwp_cond_wait", vki_lwp_cond_t *, cvp,
                 vki_lwp_mutex_t *, mp, vki_timespec_t *, tsp, int, check_part);

   vki_lwp_cond_t *cvp = (vki_lwp_cond_t *) ARG1;
   vki_lwp_mutex_t *mp = (vki_lwp_mutex_t *) ARG2;
   PRE_FIELD_READ("lwp_cond_wait(cvp->type)", cvp->vki_cond_type);
   PRE_FIELD_READ("lwp_cond_wait(cvp->waiters_kernel)",
                  cvp->vki_cond_waiters_kernel);
   PRE_FIELD_READ("lwp_cond_wait(mp->mutex_type)", mp->vki_mutex_type);
   PRE_FIELD_WRITE("lwp_cond_wait(mp->mutex_waiters)", mp->vki_mutex_waiters);
   if (ARG3 != 0)
      PRE_MEM_READ("lwp_cond_wait(tsp)", ARG3, sizeof(vki_timespec_t));
}

POST(sys_lwp_cond_wait)
{
   vki_lwp_cond_t *cvp = (vki_lwp_cond_t *) ARG1;
   vki_lwp_mutex_t *mp = (vki_lwp_mutex_t *) ARG2;
   POST_FIELD_WRITE(cvp->vki_cond_waiters_kernel);
   POST_FIELD_WRITE(mp->vki_mutex_waiters);
   if (ARG3 != 0)
      POST_MEM_WRITE(ARG3, sizeof(vki_timespec_t));
}

PRE(sys_lwp_cond_signal)
{
   /* int lwp_cond_signal(lwp_cond_t *cvp); */
   *flags |= SfMayBlock;
   PRINT("sys_lwp_cond_signal( %#lx )", ARG1);
   PRE_REG_READ1(long, "lwp_cond_signal", vki_lwp_cond_t *, cvp);

   vki_lwp_cond_t *cvp = (vki_lwp_cond_t *) ARG1;
   PRE_FIELD_READ("lwp_cond_signal(cvp->type)", cvp->vki_cond_type);
   PRE_FIELD_READ("lwp_cond_signal(cvp->waiters_kernel)",
                  cvp->vki_cond_waiters_kernel);
}

POST(sys_lwp_cond_signal)
{
   vki_lwp_cond_t *cvp = (vki_lwp_cond_t *) ARG1;
   POST_FIELD_WRITE(cvp->vki_cond_waiters_kernel);
}

PRE(sys_lwp_cond_broadcast)
{
   /* int lwp_cond_broadcast(lwp_cond_t *cvp); */
   *flags |= SfMayBlock;
   PRINT("sys_lwp_cond_broadcast ( %#lx )", ARG1);
   PRE_REG_READ1(long, "lwp_cond_broadcast", vki_lwp_cond_t *, cvp);

   vki_lwp_cond_t *cvp = (vki_lwp_cond_t *) ARG1;
   PRE_FIELD_READ("lwp_cond_broadcast(cvp->type)", cvp->vki_cond_type);
   PRE_FIELD_READ("lwp_cond_broadcast(cvp->waiters_kernel)",
                  cvp->vki_cond_waiters_kernel);
   /*PRE_FIELD_WRITE("lwp_cond_broadcast(cvp->waiters_kernel)",
                     cvp->vki_cond_waiters_kernel);*/
}

POST(sys_lwp_cond_broadcast)
{
   vki_lwp_cond_t *cvp = (vki_lwp_cond_t *) ARG1;
   POST_FIELD_WRITE(cvp->vki_cond_waiters_kernel);
}

PRE(sys_pread)
{
   /* ssize_t pread(int fildes, void *buf, size_t nbyte, off_t offset); */
   *flags |= SfMayBlock;
   PRINT("sys_pread ( %ld, %#lx, %lu, %ld )", SARG1, ARG2, ARG3, SARG4);
   PRE_REG_READ4(long, "pread", int, fildes, void *, buf,
                 vki_size_t, nbyte, vki_off_t, offset);
   PRE_MEM_WRITE("pread(buf)", ARG2, ARG3);

   /* Be strict. */
   if (!ML_(fd_allowed)(ARG1, "pread", tid, False))
      SET_STATUS_Failure(VKI_EBADF);
}

POST(sys_pread)
{
   POST_MEM_WRITE(ARG2, RES);
}

PRE(sys_pwrite)
{
   /* ssize_t pwrite(int fildes, const void *buf, size_t nbyte,
                     off_t offset); */
   *flags |= SfMayBlock;
   PRINT("sys_pwrite ( %ld, %#lx, %lu, %ld )", SARG1, ARG2, ARG3, SARG4);
   PRE_REG_READ4(long, "pwrite", int, fildes, const void *, buf,
                 vki_size_t, nbyte, vki_off_t, offset);
   PRE_MEM_READ("pwrite(buf)", ARG2, ARG3);

   /* Be strict. */
   if (!ML_(fd_allowed)(ARG1, "pwrite", tid, False))
      SET_STATUS_Failure(VKI_EBADF);
}

PRE(sys_getpagesizes)
{
   /* int getpagesizes(int legacy, size_t *buf, int nelem); */
   PRINT("sys_getpagesizes ( %ld, %#lx, %ld )", SARG1, ARG2, SARG3);
   PRE_REG_READ3(long, "getpagesizes", int, legacy, size_t *, buf,
                 int, nelem);
   if (ARG2)
      PRE_MEM_WRITE("getpagesizes(buf)", ARG2, ARG3 * sizeof(vki_size_t));
}

POST(sys_getpagesizes)
{
   if (ARG2)
      POST_MEM_WRITE(ARG2, RES * sizeof(vki_size_t));
}

PRE(sys_lgrpsys)
{
   /* Kernel: int lgrpsys(int subcode, long ia, void *ap); */
   switch (ARG1 /*subcode*/) {
   case VKI_LGRP_SYS_MEMINFO:
      PRINT("sys_lgrpsys ( %ld, %ld, %#lx )", SARG1, SARG2, ARG3);
      PRE_REG_READ3(long, SC2("lgrpsys", "meminfo"), int, subcode,
                    int, addr_count, vki_meminfo_t *, minfo);
      PRE_MEM_READ("lgrpsys(minfo)", ARG3, sizeof(vki_meminfo_t));

      if (ML_(safe_to_deref)((vki_meminfo_t *) ARG3, sizeof(vki_meminfo_t))) {
         vki_meminfo_t *minfo = (vki_meminfo_t *) ARG3;
         PRE_MEM_READ("lgrpsys(minfo->mi_inaddr)",
                      (Addr) minfo->mi_inaddr, SARG2 * sizeof(vki_uint64_t));
         PRE_MEM_READ("lgrpsys(minfo->mi_info_req)", (Addr) minfo->mi_info_req,
                      minfo->mi_info_count * sizeof(vki_uint_t));
         PRE_MEM_WRITE("lgrpsys(minfo->mi_outdata)", (Addr) minfo->mi_outdata,
                       SARG2 * minfo->mi_info_count * sizeof(vki_uint64_t));
         PRE_MEM_WRITE("lgrpsys(minfo->mi_validity)",
                       (Addr) minfo->mi_validity, SARG2 * sizeof(vki_uint_t));
      }
      break;
   case VKI_LGRP_SYS_GENERATION:
      /* Liblgrp: lgrp_gen_t lgrp_generation(lgrp_view_t view); */
      PRINT("sys_lgrpsys ( %ld, %ld )", SARG1, SARG2);
      PRE_REG_READ2(long, SC2("lgrpsys", "generation"), int, subcode,
                    vki_lgrp_view_t, view);
      break;
   case VKI_LGRP_SYS_VERSION:
      /* Liblgrp: int lgrp_version(int version); */
      PRINT("sys_lgrpsys ( %ld, %ld )", SARG1, SARG2);
      PRE_REG_READ2(long, SC2("lgrpsys", "version"), int, subcode,
                    int, version);
      break;
   case VKI_LGRP_SYS_SNAPSHOT:
      /* Liblgrp: int lgrp_snapshot(void *buf, size_t bufsize); */
      PRINT("sys_lgrpsys ( %ld, %lu, %#lx )", SARG1, ARG2, ARG3);
      PRE_REG_READ3(long, SC2("lgrpsys", "snapshot"), int, subcode,
                    vki_size_t, bufsize, void *, buf);
      PRE_MEM_WRITE("lgrpsys(buf)", ARG3, ARG2);
      break;
   default:
      VG_(unimplemented)("Syswrap of the lgrpsys call with subcode %ld.",
                         SARG1);
      /*NOTREACHED*/
      break;
   }
}

POST(sys_lgrpsys)
{
   switch (ARG1 /*subcode*/) {
   case VKI_LGRP_SYS_MEMINFO:
      {
         vki_meminfo_t *minfo = (vki_meminfo_t *) ARG3;
         POST_MEM_WRITE((Addr) minfo->mi_outdata,
                        SARG2 * minfo->mi_info_count * sizeof(vki_uint64_t));
         POST_MEM_WRITE((Addr) minfo->mi_validity, SARG2 * sizeof(vki_uint_t));
      }
      break;
   case VKI_LGRP_SYS_GENERATION:
   case VKI_LGRP_SYS_VERSION:
      break;
   case VKI_LGRP_SYS_SNAPSHOT:
      POST_MEM_WRITE(ARG3, RES);
      break;
   default:
      vg_assert(0);
      break;
   }
}

PRE(sys_rusagesys)
{
   /* Kernel: int rusagesys(int code, void *arg1, void *arg2,
                            void *arg3, void *arg4); */
   switch (ARG1 /*code*/) {
   case VKI__RUSAGESYS_GETRUSAGE:
   case VKI__RUSAGESYS_GETRUSAGE_CHLD:
   case VKI__RUSAGESYS_GETRUSAGE_LWP:
      /* Libc: int getrusage(int who, struct rusage *r_usage); */
      PRINT("sys_rusagesys ( %ld, %#lx )", SARG1, ARG2);
      PRE_REG_READ2(long, SC2("rusagesys", "getrusage"), int, code,
                    struct vki_rusage *, r_usage);
      PRE_MEM_WRITE("rusagesys(r_usage)", ARG2, sizeof(struct vki_rusage));
      break;

   case VKI__RUSAGESYS_GETVMUSAGE:
      /* Libc: int getvmusage(uint_t flags, time_t age,
                              vmusage_t *buf, size_t *nres); */
      PRINT("sys_rusagesys ( %ld, %lu, %ld, %#lx, %#lx )",
            SARG1, ARG2, SARG3, ARG4, ARG5);
      PRE_REG_READ5(long, SC2("rusagesys", "getvmusage"), int, code,
                    vki_uint_t, flags, vki_time_t, age,
                    vki_vmusage_t *, buf, vki_size_t *, nres);
      PRE_MEM_READ("rusagesys(nres)", ARG5, sizeof(vki_size_t));
      /* PRE_MEM_WRITE("rusagesys(nres)", ARG5, sizeof(vki_size_t)); */

      if (ML_(safe_to_deref)((void *) ARG5, sizeof(vki_size_t))) {
         vki_size_t *nres = (vki_size_t *) ARG5;
         PRE_MEM_WRITE("rusagesys(buf)", ARG4,
                       *nres * sizeof(vki_vmusage_t));
      }
      *flags |= SfMayBlock;
      break;

   default:
      VG_(unimplemented)("Syswrap of the rusagesys call with code %ld.", SARG1);
      /*NOTREACHED*/
      break;
   }
}

POST(sys_rusagesys)
{
   switch (ARG1 /*code*/) {
   case VKI__RUSAGESYS_GETRUSAGE:
   case VKI__RUSAGESYS_GETRUSAGE_CHLD:
   case VKI__RUSAGESYS_GETRUSAGE_LWP:
      POST_MEM_WRITE(ARG2, sizeof(struct vki_rusage));
      break;
   case VKI__RUSAGESYS_GETVMUSAGE:
      {
         vki_size_t *nres = (vki_size_t *) ARG5;
         POST_MEM_WRITE(ARG5, sizeof(vki_size_t));
         POST_MEM_WRITE(ARG4, *nres * sizeof(vki_vmusage_t));
      }
      break;
   default:
      vg_assert(0);
      break;
   }
}

PRE(sys_port)
{
   /* Kernel: int64_t portfs(int opcode, uintptr_t a0, uintptr_t a1,
                             uintptr_t a2, uintptr_t a3, uintptr_t a4); */
   Int opcode = ARG1 & VKI_PORT_CODE_MASK;
   *flags |= SfMayBlock;
   switch (opcode) {
   case VKI_PORT_CREATE:
      PRINT("sys_port ( %ld )", SARG1);
      PRE_REG_READ1(long, SC2("port", "create"), int, opcode);
      break;
   case VKI_PORT_ASSOCIATE:
   case VKI_PORT_DISSOCIATE:
      PRINT("sys_port ( %ld, %ld, %ld, %#lx, %ld, %#lx )", SARG1, SARG2, SARG3,
            ARG4, SARG5, ARG6);
      if (opcode == VKI_PORT_ASSOCIATE) {
         PRE_REG_READ6(long, SC2("port", "associate"), int, opcode, int, a0,
                       int, a1, uintptr_t, a2, int, a3, void *, a4);
      }
      else {
         PRE_REG_READ6(long, SC2("port", "dissociate"), int, opcode, int, a0,
                       int, a1, uintptr_t, a2, int, a3, void *, a4);
      }

      switch (ARG3 /*source*/) {
      case VKI_PORT_SOURCE_FD:
         if (!ML_(fd_allowed)(ARG4, "port", tid, False)) {
            SET_STATUS_Failure(VKI_EBADF);
         }
         break;
      case VKI_PORT_SOURCE_FILE:
         {
            struct vki_file_obj *fo = (struct vki_file_obj *)ARG4;
            PRE_MEM_READ("port(file_obj)", ARG4, sizeof(struct vki_file_obj));
            if (ML_(safe_to_deref)(&fo->fo_name, sizeof(fo->fo_name)))
               PRE_MEM_RASCIIZ("port(file_obj->fo_name)", (Addr)fo->fo_name);
         }
         break;
      default:
         VG_(unimplemented)("Syswrap of the port_associate/dissociate call "
                            "type %ld.", SARG3);
         /*NOTREACHED*/
         break;
      }
      break;
   case VKI_PORT_SEND:
      PRINT("sys_port ( %ld, %ld, %ld, %#lx )", SARG1, SARG2, SARG3, ARG4);
      PRE_REG_READ4(long, SC2("port", "send"), int, opcode, int, a0, int, a1,
                    void *, a2);
      break;
   case VKI_PORT_SENDN:
      PRINT("sys_port ( %ld, %#lx, %#lx, %lu, %lx, %#lx)", SARG1, ARG2, ARG3,
            ARG4, ARG5, ARG6);
      PRE_REG_READ6(long, SC2("port", "sendn"), int, opcode, int *, a0,
                    int *, a1, vki_uint_t, a2, int, a3, void *, a4);
      PRE_MEM_READ("port(ports)", ARG2, ARG4 * sizeof(int));
      PRE_MEM_WRITE("port(errors)", ARG3, ARG4 * sizeof(int));
      break;
   case VKI_PORT_GET:
      PRINT("sys_port ( %ld, %ld, %#lx, %ld, %ld, %#lx )", SARG1, SARG2, ARG3,
            SARG4, SARG5, ARG6);
      PRE_REG_READ6(long, SC2("port", "get"), int, opcode, int, a0,
                    port_event_t *, a1, vki_time_t, a2, long, a3,
                    timespec_t *, a4);
      PRE_MEM_WRITE("port(uevp)", ARG3, sizeof(vki_port_event_t));
      break;
   case VKI_PORT_GETN:
      PRINT("sys_port ( %ld, %ld, %#lx, %lu, %lu, %#lx )", SARG1, SARG2, ARG3,
            ARG4, ARG5, ARG6);
      PRE_REG_READ6(long, SC2("port", "getn"), int, opcode, int, a0,
                    port_event_t *, a1, vki_uint_t, a2, vki_uint_t, a3,
                    timespec_t *, a4);
      if (ARG6)
         PRE_MEM_READ("port(timeout)", ARG6, sizeof(vki_timespec_t));
      PRE_MEM_WRITE("port(uevp)", ARG3, ARG4 * sizeof(vki_port_event_t));
      break;
   case VKI_PORT_ALERT:
      PRINT("sys_port ( %ld, %ld, %ld, %ld, %#lx )", SARG1, SARG2, SARG3, SARG4,
            ARG5);
      PRE_REG_READ5(long, SC2("port", "alert"), int, opcode, int, a0, int, a1,
                    int, a2, void *, a3);
      break;
   case VKI_PORT_DISPATCH:
      // FIXME: check order: SARG2, SARG1  or   SARG1, SARG2  ??
      PRINT("sys_port ( %ld, %ld, %ld, %ld, %#lx, %#lx )", SARG2, SARG1, SARG3,
            SARG4, ARG5, ARG6);
      PRE_REG_READ6(long, SC2("port", "dispatch"), int, opcode, int, a0,
                    int, a1, int, a2, uintptr_t, a3, void *, a4);
      break;
   default:
      VG_(unimplemented)("Syswrap of the port call with opcode %ld.", SARG1);
      /*NOTREACHED*/
      break;
   }

   /* Be strict. */
   if ((opcode != VKI_PORT_CREATE && opcode != VKI_PORT_SENDN) &&
       !ML_(fd_allowed)(ARG2, "port", tid, False))
      SET_STATUS_Failure(VKI_EBADF);
}

POST(sys_port)
{
   Int opcode = ARG1 & VKI_PORT_CODE_MASK;
   switch (opcode) {
   case VKI_PORT_CREATE:
      if (!ML_(fd_allowed)(RES, "port", tid, True)) {
         VG_(close)(RES);
         SET_STATUS_Failure(VKI_EMFILE);
      }
      else if (VG_(clo_track_fds))
         ML_(record_fd_open_named)(tid, RES);
      break;
   case VKI_PORT_ASSOCIATE:
   case VKI_PORT_DISSOCIATE:
   case VKI_PORT_SEND:
      break;
   case VKI_PORT_SENDN:
      if (RES != ARG4) {
         /* If there is any error then the whole errors area is written. */
         POST_MEM_WRITE(ARG3, ARG4 * sizeof(int));
      }
      break;
   case VKI_PORT_GET:
      POST_MEM_WRITE(ARG3, sizeof(vki_port_event_t));
      break;
   case VKI_PORT_GETN:
      POST_MEM_WRITE(ARG3, RES * sizeof(vki_port_event_t));
      break;
   case VKI_PORT_ALERT:
   case VKI_PORT_DISPATCH:
      break;
   default:
      VG_(unimplemented)("Syswrap of the port call with opcode %lu.", ARG1);
      /*NOTREACHED*/
      break;
   }
}

PRE(sys_pollsys)
{
   /* int pollsys(pollfd_t *fds, nfds_t nfds, timespec_t *timeout,
                  sigset_t *set); */
   UWord i;
   struct vki_pollfd *ufds = (struct vki_pollfd *)ARG1;

   *flags |= SfMayBlock | SfPostOnFail;

   PRINT("sys_pollsys ( %#lx, %lu, %#lx, %#lx )", ARG1, ARG2, ARG3, ARG4);
   PRE_REG_READ4(long, "poll", pollfd_t *, fds, vki_nfds_t, nfds,
                 timespec_t *, timeout, sigset_t *, set);

   for (i = 0; i < ARG2; i++) {
      vki_pollfd_t *u = &ufds[i];
      PRE_FIELD_READ("poll(ufds.fd)", u->fd);
      if (ML_(safe_to_deref)(&ufds[i].fd, sizeof(ufds[i].fd)) && ufds[i].fd >= 0) {
         PRE_FIELD_READ("poll(ufds.events)", u->events);
      }
      PRE_FIELD_WRITE("poll(ufds.revents)", u->revents);
   }

   if (ARG3)
      PRE_MEM_READ("poll(timeout)", ARG3, sizeof(vki_timespec_t));

   if (ARG4) {
      PRE_MEM_READ("poll(set)", ARG4, sizeof(vki_sigset_t));

      const vki_sigset_t *guest_sigmask = (vki_sigset_t *) ARG4;
      if (!ML_(safe_to_deref)(guest_sigmask, sizeof(vki_sigset_t))) {
         ARG4 = 1; /* Something recognisable to POST() hook. */
      } else {
         vki_sigset_t *vg_sigmask =
            VG_(malloc)("syswrap.pollsys.1", sizeof(vki_sigset_t));
         ARG4 = (Addr) vg_sigmask;
         *vg_sigmask = *guest_sigmask;
         VG_(sanitize_client_sigmask)(vg_sigmask);
      }
   }
}

POST(sys_pollsys)
{
   vg_assert(SUCCESS || FAILURE);

   if (SUCCESS && (RES >= 0)) {
      UWord i;
      vki_pollfd_t *ufds = (vki_pollfd_t*)ARG1;
      for (i = 0; i < ARG2; i++)
         POST_FIELD_WRITE(ufds[i].revents);
   }

   if ((ARG4 != 0) && (ARG4 != 1)) {
      VG_(free)((vki_sigset_t *) ARG4);
   }
}

PRE(sys_labelsys)
{
   /* Kernel: int labelsys(int op, void *a1, void *a2, void *a3,
                           void *a4, void *a5); */

   switch (ARG1 /*op*/) {
   case VKI_TSOL_SYSLABELING:
      /* Libc: int is_system_labeled(void); */
      PRINT("sys_labelsys ( %ld )", SARG1);
      PRE_REG_READ1(long, SC2("labelsys", "syslabeling"), int, op);
      break;

   case VKI_TSOL_TNRH:
      /* Libtsnet: int tnrh(int cmd, tsol_rhent_t *buf); */
      PRINT("sys_labelsys ( %ld, %ld, %#lx )", SARG1, SARG2, ARG3);
      PRE_REG_READ3(long, SC2("labelsys", "tnrh"), int, op, int, cmd,
                    vki_tsol_rhent_t *, buf);
      if (ARG2 != VKI_TNDB_FLUSH)
         PRE_MEM_READ("labelsys(buf)", ARG3, sizeof(vki_tsol_rhent_t));
      break;

   case VKI_TSOL_TNRHTP:
      /* Libtsnet: int tnrhtp(int cmd, tsol_tpent_t *buf); */
      PRINT("sys_labelsys ( %ld, %ld, %#lx )", SARG1, SARG2, ARG3);
      PRE_REG_READ3(long, SC2("labelsys", "tnrhtp"), int, op, int, cmd,
                    vki_tsol_tpent_t *, buf);
      if (ARG2 != VKI_TNDB_FLUSH)
         PRE_MEM_READ("labelsys(buf)", ARG3, sizeof(vki_tsol_tpent_t));
      break;

   case VKI_TSOL_TNMLP:
      /* Libtsnet: int tnmlp(int cmd, tsol_mlpent_t *buf); */
      PRINT("sys_labelsys ( %ld, %ld, %#lx )", SARG1, SARG2, ARG3);
      PRE_REG_READ3(long, SC2("labelsys", "tnmlp"), int, op, int, cmd,
                    vki_tsol_mlpent_t *, buf);
      PRE_MEM_READ("labelsys(buf)", ARG3, sizeof(vki_tsol_mlpent_t));
      break;

   case VKI_TSOL_GETLABEL:
      /* Libtsol: int getlabel(const char *path, bslabel_t *label); */
      PRINT("sys_labelsys ( %ld, %#lx(%s), %#lx )",
            SARG1, ARG2, (HChar *) ARG2, ARG3);
      PRE_REG_READ3(long, SC2("labelsys", "getlabel"), int, op,
                    const char *, path, vki_bslabel_t *, label);
      PRE_MEM_RASCIIZ("labelsys(path)", ARG2);
      PRE_MEM_WRITE("labelsys(label)", ARG3, sizeof(vki_bslabel_t));
      break;

   case VKI_TSOL_FGETLABEL:
      /* Libtsol: int fgetlabel(int fd, bslabel_t *label); */
      PRINT("sys_labelsys ( %ld, %ld, %#lx )", SARG1, SARG2, ARG3);
      PRE_REG_READ3(long, SC2("labelsys", "fgetlabel"), int, op,
                    int, fd, vki_bslabel_t *, label);
      /* Be strict. */
      if (!ML_(fd_allowed)(ARG2, "labelsys(fgetlabel)", tid, False))
         SET_STATUS_Failure(VKI_EBADF);
      PRE_MEM_WRITE("labelsys(label)", ARG3, sizeof(vki_bslabel_t));
      break;

#if defined(SOLARIS_TSOL_CLEARANCE)
   case VKI_TSOL_GETCLEARANCE:
      /* Libtsol: int getclearance(bslabel_t *clearance); */
      PRINT("sys_labelsys ( %ld, %#lx )", SARG1, ARG2);
      PRE_REG_READ2(long, SC2("labelsys", "getclearance"), int, op,
                    vki_bslabel_t *, clearance);
      PRE_MEM_WRITE("labelsys(clearance)", ARG2, sizeof(vki_bslabel_t));
      break;

   case VKI_TSOL_SETCLEARANCE:
      /* Libtsol: int setclearance(bslabel_t *clearance); */
      PRINT("sys_labelsys ( %ld, %#lx )", SARG1, ARG2);
      PRE_REG_READ2(long, SC2("labelsys", "setclearance"), int, op,
                    vki_bslabel_t *, clearance);
      PRE_MEM_READ("labelsys(clearance)", ARG2, sizeof(vki_bslabel_t));
      break;
#endif /* SOLARIS_TSOL_CLEARANCE */

   default:
      VG_(unimplemented)("Syswrap of the labelsys call with op %ld.", SARG1);
      /*NOTREACHED*/
      break;
   }
}

POST(sys_labelsys)
{
   switch (ARG1 /*op*/) {
   case VKI_TSOL_SYSLABELING:
      break;

   case VKI_TSOL_TNRH:
      switch (ARG2 /*cmd*/) {
      case VKI_TNDB_LOAD:
      case VKI_TNDB_DELETE:
      case VKI_TNDB_FLUSH:
         break;
#if defined(SOLARIS_TNDB_GET_TNIP)
      case TNDB_GET_TNIP:
#endif /* SOLARIS_TNDB_GET_TNIP */
      case VKI_TNDB_GET:
         POST_MEM_WRITE(ARG3, sizeof(vki_tsol_rhent_t));
         break;
      default:
         vg_assert(0);
         break;
      }
      break;

   case VKI_TSOL_TNRHTP:
      switch (ARG2 /*cmd*/) {
      case VKI_TNDB_LOAD:
      case VKI_TNDB_DELETE:
      case VKI_TNDB_FLUSH:
         break;
      case VKI_TNDB_GET:
         POST_MEM_WRITE(ARG3, sizeof(vki_tsol_tpent_t));
         break;
      default:
         vg_assert(0);
         break;
      }
      break;

   case VKI_TSOL_TNMLP:
      switch (ARG2 /*cmd*/) {
      case VKI_TNDB_LOAD:
      case VKI_TNDB_DELETE:
      case VKI_TNDB_FLUSH:
         break;
      case VKI_TNDB_GET:
         POST_MEM_WRITE(ARG3, sizeof(vki_tsol_mlpent_t));
         break;
      default:
         vg_assert(0);
         break;
      }
      break;

   case VKI_TSOL_GETLABEL:
   case VKI_TSOL_FGETLABEL:
      POST_MEM_WRITE(ARG3, sizeof(vki_bslabel_t));
      break;

#if defined(SOLARIS_TSOL_CLEARANCE)
   case VKI_TSOL_GETCLEARANCE:
      POST_MEM_WRITE(ARG2, sizeof(vki_bslabel_t));
      break;

   case VKI_TSOL_SETCLEARANCE:
      break;
#endif /* SOLARIS_TSOL_CLEARANCE */

   default:
      vg_assert(0);
      break;
   }
}

PRE(sys_acl)
{
   /* int acl(char *pathp, int cmd, int nentries, void *aclbufp); */
   PRINT("sys_acl ( %#lx(%s), %ld, %ld, %#lx )", ARG1, (HChar *) ARG1, SARG2,
         SARG3, ARG4);

   PRE_REG_READ4(long, "acl", char *, pathp, int, cmd,
                 int, nentries, void *, aclbufp);
   PRE_MEM_RASCIIZ("acl(pathp)", ARG1);

   switch (ARG2 /*cmd*/) {
   case VKI_SETACL:
      if (ARG4)
         PRE_MEM_READ("acl(aclbufp)", ARG4, ARG3 * sizeof(vki_aclent_t));
      break;
   case VKI_GETACL:
      PRE_MEM_WRITE("acl(aclbufp)", ARG4, ARG3 * sizeof(vki_aclent_t));
      break;
   case VKI_GETACLCNT:
      break;
   case VKI_ACE_SETACL:
      if (ARG4)
         PRE_MEM_READ("acl(aclbufp)", ARG4, ARG3 * sizeof(vki_ace_t));
      break;
   case VKI_ACE_GETACL:
      PRE_MEM_WRITE("acl(aclbufp)", ARG4, ARG3 * sizeof(vki_ace_t));
      break;
   case VKI_ACE_GETACLCNT:
      break;
   default:
      VG_(unimplemented)("Syswrap of the acl call with cmd %ld.", SARG2);
      /*NOTREACHED*/
      break;
   }
}

POST(sys_acl)
{
   switch (ARG2 /*cmd*/) {
   case VKI_SETACL:
      break;
   case VKI_GETACL:
      POST_MEM_WRITE(ARG4, ARG3 * sizeof(vki_aclent_t));
      break;
   case VKI_GETACLCNT:
      break;
   case VKI_ACE_SETACL:
      break;
   case VKI_ACE_GETACL:
      POST_MEM_WRITE(ARG4, ARG3 * sizeof(vki_ace_t));
      break;
   case VKI_ACE_GETACLCNT:
      break;
   default:
      vg_assert(0);
      break;
   }
}

PRE(sys_auditsys)
{
   /* Kernel: int auditsys(long code, long a1, long a2, long a3, long a4); */
   switch (ARG1 /*code*/) {
   case VKI_BSM_GETAUID:
      /* Libbsm: int getauid(au_id_t *auid); */
      PRINT("sys_auditsys ( %ld, %#lx )", SARG1, ARG2);
      PRE_REG_READ2(long, SC2("auditsys", "getauid"), long, code,
                    vki_au_id_t *, auid);
      PRE_MEM_WRITE("auditsys(auid)", ARG2, sizeof(vki_au_id_t));
      break;
   case VKI_BSM_SETAUID:
      /* Libbsm: int setauid(au_id_t *auid); */
      PRINT("sys_auditsys ( %ld, %#lx )", SARG1, ARG2);
      PRE_REG_READ2(long, SC2("auditsys", "setauid"), long, code,
                    vki_au_id_t *, auid);
      PRE_MEM_READ("auditsys(auid)", ARG2, sizeof(vki_au_id_t));
      break;
   case VKI_BSM_GETAUDIT:
      /* Libbsm: int getaudit(auditinfo_t *ai); */
      PRINT("sys_auditsys ( %ld, %#lx )", SARG1, ARG2);
      PRE_REG_READ2(long, SC2("auditsys", "getaudit"), long, code,
                    vki_auditinfo_t *, ai);
      PRE_MEM_WRITE("auditsys(ai)", ARG2, sizeof(vki_auditinfo_t));
      break;
   case VKI_BSM_SETAUDIT:
      /* Libbsm: int setaudit(auditinfo_t *ai); */
      PRINT("sys_auditsys ( %ld, %#lx )", SARG1, ARG2);
      PRE_REG_READ2(long, SC2("auditsys", "setaudit"), long, code,
                    vki_auditinfo_t *, ai);
      PRE_MEM_READ("auditsys(ai)", ARG2, sizeof(vki_auditinfo_t));
      break;
   case VKI_BSM_AUDIT:
      /* Libbsm: int audit(void *record, int length); */
      PRINT("sys_auditsys ( %ld, %#lx, %ld )", SARG1, ARG2, SARG3);
      PRE_REG_READ3(long, SC2("auditsys", "audit"), long, code,
                    void *, record, int, length);
      PRE_MEM_READ("auditsys(record)", ARG2, ARG3);
      break;
   case VKI_BSM_AUDITCTL:
      /* Libbsm: int auditon(int cmd, caddr_t data, int length); */
      PRINT("sys_auditsys ( %ld, %ld, %#lx, %ld )",
            SARG1, SARG2, ARG3, SARG4);

      switch (ARG2 /*cmd*/) {
      case VKI_A_GETPOLICY:
         PRE_REG_READ3(long, SC3("auditsys", "auditctl", "getpolicy"),
                       long, code, int, cmd, vki_uint32_t *, policy);
         PRE_MEM_WRITE("auditsys(policy)", ARG3, sizeof(vki_uint32_t));
         break;
      case VKI_A_SETPOLICY:
         PRE_REG_READ3(long, SC3("auditsys", "auditctl", "setpolicy"),
                       long, code, int, cmd, vki_uint32_t *, policy);
         PRE_MEM_READ("auditsys(policy)", ARG3, sizeof(vki_uint32_t));
         break;
      case VKI_A_GETKMASK:
         PRE_REG_READ3(long, SC3("auditsys", "auditctl", "getkmask"),
                       long, code, int, cmd, vki_au_mask_t *, kmask);
         PRE_MEM_WRITE("auditsys(kmask)", ARG3, sizeof(vki_au_mask_t));
         break;
      case VKI_A_SETKMASK:
         PRE_REG_READ3(long, SC3("auditsys", "auditctl", "setkmask"),
                       long, code, int, cmd, vki_au_mask_t *, kmask);
         PRE_MEM_READ("auditsys(kmask)", ARG3, sizeof(vki_au_mask_t));
         break;
      case VKI_A_GETQCTRL:
         PRE_REG_READ3(long, SC3("auditsys", "auditctl", "getqctrl"),
                       long, code, int, cmd,
                       struct vki_au_qctrl *, qctrl);
         PRE_MEM_WRITE("auditsys(qctrl)", ARG3,
                       sizeof(struct vki_au_qctrl));
         break;
      case VKI_A_SETQCTRL:
         PRE_REG_READ3(long, SC3("auditsys", "auditctl", "setqctrl"),
                       long, code, int, cmd,
                       struct vki_au_qctrl *, qctrl);
         PRE_MEM_READ("auditsys(qctrl)", ARG3,
                      sizeof(struct vki_au_qctrl));
         break;
      case VKI_A_GETCWD:
         PRE_REG_READ4(long, SC3("auditsys", "auditctl", "getcwd"),
                       long, code, int, cmd, char *, data, int, length);
         PRE_MEM_WRITE("auditsys(data)", ARG3, ARG4);
         break;
      case VKI_A_GETCAR:
         PRE_REG_READ4(long, SC3("auditsys", "auditctl", "getcar"),
                       long, code, int, cmd, char *, data, int, length);
         PRE_MEM_WRITE("auditsys(data)", ARG3, ARG4);
         break;
#if defined(SOLARIS_AUDITON_STAT)
      case VKI_A_GETSTAT:
         PRE_REG_READ3(long, SC3("auditsys", "auditctl", "getstat"),
                       long, code, int, cmd, vki_au_stat_t *, stats);
         PRE_MEM_WRITE("auditsys(stats)", ARG3, sizeof(vki_au_stat_t));
         break;
      case VKI_A_SETSTAT:
         PRE_REG_READ3(long, SC3("auditsys", "auditctl", "setstat"),
                       long, code, int, cmd, vki_au_stat_t *, stats);
         PRE_MEM_READ("auditsys(stats)", ARG3, sizeof(vki_au_stat_t));
         break;
#endif /* SOLARIS_AUDITON_STAT */
      case VKI_A_SETUMASK:
         PRE_REG_READ3(long, SC3("auditsys", "auditctl", "setumask"),
                       long, code, int, cmd, vki_auditinfo_t *, umask);
         PRE_MEM_READ("auditsys(umask)", ARG3, sizeof(vki_auditinfo_t));
         break;
      case VKI_A_SETSMASK:
         PRE_REG_READ3(long, SC3("auditsys", "auditctl", "setsmask"),
                       long, code, int, cmd, vki_auditinfo_t *, smask);
         PRE_MEM_READ("auditsys(smask)", ARG3, sizeof(vki_auditinfo_t));
         break;
      case VKI_A_GETCOND:
         PRE_REG_READ3(long, SC3("auditsys", "auditctl", "getcond"),
                       long, code, int, cmd, int *, cond);
         PRE_MEM_WRITE("auditsys(cond)", ARG3, sizeof(int));
         break;
      case VKI_A_SETCOND:
         PRE_REG_READ3(long, SC3("auditsys", "auditctl", "setcond"),
                       long, code, int, cmd, int *, state);
         PRE_MEM_READ("auditsys(cond)", ARG3, sizeof(int));
         break;
      case VKI_A_GETCLASS:
         PRE_REG_READ3(long, SC3("auditsys", "auditctl", "getclass"),
                       long, code, int, cmd,
                       vki_au_evclass_map_t *, classmap);

         if (ML_(safe_to_deref((void *) ARG3,
                               sizeof(vki_au_evclass_map_t)))) {
            vki_au_evclass_map_t *classmap =
               (vki_au_evclass_map_t *) ARG3;
            PRE_FIELD_READ("auditsys(classmap.ec_number)",
                           classmap->ec_number);
            PRE_MEM_WRITE("auditsys(classmap)", ARG3,
                          sizeof(vki_au_evclass_map_t));
         }
         break;
      case VKI_A_SETCLASS:
         PRE_REG_READ3(long, SC3("auditsys", "auditctl", "setclass"),
                       long, code, int, cmd,
                       vki_au_evclass_map_t *, classmap);

         if (ML_(safe_to_deref((void *) ARG3, 
                               sizeof(vki_au_evclass_map_t)))) {
            vki_au_evclass_map_t *classmap =
               (vki_au_evclass_map_t *) ARG3;
            PRE_FIELD_READ("auditsys(classmap.ec_number)", 
                           classmap->ec_number);  
            PRE_FIELD_READ("auditsys(classmap.ec_class)", 
                           classmap->ec_class);
         }
         break;
      case VKI_A_GETPINFO:
         PRE_REG_READ3(long, SC3("auditsys", "auditctl", "getpinfo"),
                       long, code, int, cmd,
                       struct vki_auditpinfo *, apinfo);

         if (ML_(safe_to_deref((void *) ARG3,
                               sizeof(struct vki_auditpinfo)))) {
            struct vki_auditpinfo *apinfo =
               (struct vki_auditpinfo *) ARG3;
            PRE_FIELD_READ("auditsys(apinfo.ap_pid)", apinfo->ap_pid);
            PRE_MEM_WRITE("auditsys(apinfo)", ARG3,
                          sizeof(struct vki_auditpinfo));
         }
         break;
      case VKI_A_SETPMASK:
         PRE_REG_READ3(long, SC3("auditsys", "auditctl", "setpmask"),
                       long, code, int, cmd,
                       struct vki_auditpinfo *, apinfo);
         PRE_MEM_WRITE("auditsys(apinfo)", ARG3,
                       sizeof(struct vki_auditpinfo));
         break;
      case VKI_A_GETPINFO_ADDR:
         PRE_REG_READ4(long, SC3("auditsys", "auditctl", "getpinfo_addr"),
                       long, code, int, cmd,
                       struct vki_auditpinfo_addr *, apinfo, int, length);

         if (ML_(safe_to_deref((void *) ARG3,
                               sizeof(struct vki_auditpinfo_addr)))) {
            struct vki_auditpinfo_addr *apinfo_addr =
               (struct vki_auditpinfo_addr *) ARG3;
            PRE_FIELD_READ("auditsys(apinfo_addr.ap_pid)",
                           apinfo_addr->ap_pid);
            PRE_MEM_WRITE("auditsys(apinfo_addr)", ARG3, ARG4);
         }
         break;
      case VKI_A_GETKAUDIT:
         PRE_REG_READ4(long, SC3("auditsys", "auditctl", "getkaudit"),
                       long, code, int, cmd,
                       vki_auditinfo_addr_t *, kaudit, int, length);
         PRE_MEM_WRITE("auditsys(kaudit)", ARG3, ARG4);
         break;
      case VKI_A_SETKAUDIT:
         PRE_REG_READ4(long, SC3("auditsys", "auditctl", "setkaudit"),
                       long, code, int, cmd,
                       vki_auditinfo_addr_t *, kaudit, int, length);
         PRE_MEM_READ("auditsys(kaudit)", ARG3, ARG4);
         break;
      case VKI_A_GETAMASK:
         PRE_REG_READ3(long, SC3("auditsys", "auditctl", "getamask"),
                       long, code, int, cmd, vki_au_mask_t *, amask);
         PRE_MEM_WRITE("auditsys(amask)", ARG3, sizeof(vki_au_mask_t));
         break;
      case VKI_A_SETAMASK:
         PRE_REG_READ3(long, SC3("auditsys", "auditctl", "setamask"),
                       long, code, int, cmd, vki_au_mask_t *, amask);
         PRE_MEM_READ("auditsys(amask)", ARG3, sizeof(vki_au_mask_t));
         break;
      default:
         VG_(unimplemented)("Syswrap of the auditsys(auditctl) call "
                            "with cmd %lu.", ARG2);
         /*NOTREACHED*/
         break;
      }
      break;
   case VKI_BSM_GETAUDIT_ADDR:
      /* Libbsm: int getaudit_addr(auditinfo_addr_t *ai, int len); */
      PRINT("sys_auditsys ( %ld, %#lx, %ld )", SARG1, ARG2, SARG3);
      PRE_REG_READ3(long, SC2("auditsys", "getaudit_addr"), long, code,
                    vki_auditinfo_addr_t *, ai, int, len);
      PRE_MEM_WRITE("auditsys(ai)", ARG2, ARG3);
      break;
   case VKI_BSM_SETAUDIT_ADDR:
      /* Libbsm: int setaudit_addr(auditinfo_addr_t *ai, int len); */
      PRINT("sys_auditsys ( %ld, %#lx, %ld )", SARG1, ARG2, SARG3);
      PRE_REG_READ3(long, SC2("auditsys", "setaudit_addr"), long, code,
                    vki_auditinfo_addr_t *, ai, int, len);
      PRE_MEM_READ("auditsys(ai)", ARG2, ARG3);
      break;
   case VKI_BSM_AUDITDOOR:
      /* Libbsm: int auditdoor(int fd); */
      PRINT("sys_auditsys ( %ld, %ld )", SARG1, SARG2);
      PRE_REG_READ2(long, SC2("auditsys", "door"), long, code, int, fd);

      /* Be strict. */
      if (!ML_(fd_allowed)(ARG2, SC2("auditsys", "door")"(fd)",
                           tid, False))
         SET_STATUS_Failure(VKI_EBADF);
      break;
   default:
      VG_(unimplemented)("Syswrap of the auditsys call with code %lu.", ARG1);
      /*NOTREACHED*/
      break;
   }
}

POST(sys_auditsys)
{
   switch (ARG1 /*code*/) {
   case VKI_BSM_GETAUID:
      POST_MEM_WRITE(ARG2, sizeof(vki_au_id_t));
      break;
   case VKI_BSM_SETAUID:
      break;
   case VKI_BSM_GETAUDIT:
      POST_MEM_WRITE(ARG2, sizeof(vki_auditinfo_t));
      break;
   case VKI_BSM_SETAUDIT:
   case VKI_BSM_AUDIT:
      break;
   case VKI_BSM_AUDITCTL:
      switch (ARG2 /*cmd*/) {
         case VKI_A_GETPOLICY:
            POST_MEM_WRITE(ARG3, sizeof(vki_uint32_t));
            break;
         case VKI_A_SETPOLICY:
            break;
         case VKI_A_GETKMASK:
            POST_MEM_WRITE(ARG3, sizeof(vki_au_mask_t));
            break;
         case VKI_A_SETKMASK:
            break;
         case VKI_A_GETQCTRL:
            POST_MEM_WRITE(ARG3, sizeof(struct vki_au_qctrl));
            break;
         case VKI_A_SETQCTRL:
            break;
         case VKI_A_GETCWD:
         case VKI_A_GETCAR:
            POST_MEM_WRITE(ARG3, VG_(strlen)((HChar *) ARG3) + 1);
            break;
#if defined(SOLARIS_AUDITON_STAT)
         case VKI_A_GETSTAT:
            POST_MEM_WRITE(ARG3, sizeof(vki_au_stat_t));
            break;
         case VKI_A_SETSTAT:
#endif /* SOLARIS_AUDITON_STAT */
         case VKI_A_SETUMASK:
         case VKI_A_SETSMASK:
            break;
         case VKI_A_GETCOND:
            POST_MEM_WRITE(ARG3, sizeof(int));
            break;
         case VKI_A_SETCOND:
            break;
         case VKI_A_GETCLASS:
            POST_MEM_WRITE(ARG3, sizeof(vki_au_evclass_map_t));
            break;
         case VKI_A_SETCLASS:
            break;
         case VKI_A_GETPINFO:
            POST_MEM_WRITE(ARG3, sizeof(struct vki_auditpinfo));
            break;
         case VKI_A_SETPMASK:
            break;
         case VKI_A_GETPINFO_ADDR:
            POST_MEM_WRITE(ARG3, sizeof(struct auditpinfo_addr));
            break;
         case VKI_A_GETKAUDIT:
            POST_MEM_WRITE(ARG3, sizeof(vki_auditinfo_addr_t));
            break;
         case VKI_A_SETKAUDIT:
            break;
         case VKI_A_GETAMASK:
            POST_MEM_WRITE(ARG3, sizeof(vki_au_mask_t));
            break;
         case VKI_A_SETAMASK:
            break;
      }
      break;
   case VKI_BSM_GETAUDIT_ADDR:
      POST_MEM_WRITE(ARG2, sizeof(vki_auditinfo_addr_t));
      break;
   case VKI_BSM_SETAUDIT_ADDR:
      break;
   case VKI_BSM_AUDITDOOR:
      break;
   }
}

PRE(sys_p_online)
{
   /* int p_online(processorid_t processorid, int flag); */
   PRINT("sys_p_online ( %ld, %ld )", SARG1, SARG2);
   PRE_REG_READ2(long, "p_online", vki_processorid_t, processorid, int, flag);
}

PRE(sys_sigqueue)
{
   /* int sigqueue(pid_t pid, int signo, void *value,
                   int si_code, timespec_t *timeout);
    */
   PRINT("sys_sigqueue ( %ld, %ld, %#lx, %ld, %#lx )",
         SARG1, SARG2, ARG3, SARG4, ARG5);
   PRE_REG_READ5(long, "sigqueue", vki_pid_t, pid, int, signo,
                 void *, value, int, si_code,
                 vki_timespec_t *, timeout);

   if (ARG5)
      PRE_MEM_READ("sigqueue(timeout)", ARG5, sizeof(vki_timespec_t));

   if (!ML_(client_signal_OK)(ARG2)) {
      SET_STATUS_Failure(VKI_EINVAL);
      return;
   }

   /* If we're sending SIGKILL, check to see if the target is one of
      our threads and handle it specially. */
   if (ARG2 == VKI_SIGKILL && ML_(do_sigkill)(ARG1, -1)) {
      SET_STATUS_Success(0);
   } else {
      SysRes res = VG_(do_syscall5)(SYSNO, ARG1, ARG2, ARG3, ARG4,
                                    ARG5);
      SET_STATUS_from_SysRes(res);
   }

   if (VG_(clo_trace_signals))
      VG_(message)(Vg_DebugMsg,
                   "sigqueue: signal %ld queued for pid %ld\n",
                   SARG2, SARG1);

   /* Check to see if this gave us a pending signal. */
   *flags |= SfPollAfter;
}

PRE(sys_clock_gettime)
{
   /* int clock_gettime(clockid_t clock_id, struct timespec *tp); */
   PRINT("sys_clock_gettime ( %ld, %#lx )", SARG1, ARG2);
   PRE_REG_READ2(long, "clock_gettime", vki_clockid_t, clock_id,
                 struct timespec *, tp);
   PRE_MEM_WRITE("clock_gettime(tp)", ARG2, sizeof(struct vki_timespec));
}

POST(sys_clock_gettime)
{
   POST_MEM_WRITE(ARG2, sizeof(struct vki_timespec));
}

PRE(sys_clock_settime)
{
   /* int clock_settime(clockid_t clock_id, const struct timespec *tp); */
   PRINT("sys_clock_settime ( %ld, %#lx )", SARG1, ARG2);
   PRE_REG_READ2(long, "clock_settime", vki_clockid_t, clock_id,
                 const struct timespec *, tp);
   PRE_MEM_READ("clock_settime(tp)", ARG2, sizeof(struct vki_timespec));
}

PRE(sys_clock_getres)
{
   /* int clock_getres(clockid_t clock_id, struct timespec *res); */
   PRINT("sys_clock_getres ( %ld, %#lx )", SARG1, ARG2);
   PRE_REG_READ2(long, "clock_getres", vki_clockid_t, clock_id,
                 struct timespec *, res);

   if (ARG2)
      PRE_MEM_WRITE("clock_getres(res)", ARG2, sizeof(struct vki_timespec));
}

POST(sys_clock_getres)
{
   if (ARG2)
      POST_MEM_WRITE(ARG2, sizeof(struct vki_timespec));
}

PRE(sys_timer_create)
{
   /* int timer_create(clockid_t clock_id,
                       struct sigevent *evp, timer_t *timerid);
    */
   PRINT("sys_timer_create ( %ld, %#lx, %#lx )", SARG1, ARG2, ARG3);
   PRE_REG_READ3(long, "timer_create", vki_clockid_t, clock_id,
                 struct vki_sigevent *, evp, vki_timer_t *, timerid);

   if (ARG2) {
      struct vki_sigevent *evp = (struct vki_sigevent *) ARG2;
      PRE_FIELD_READ("timer_create(evp.sigev_notify)", evp->sigev_notify);
      PRE_FIELD_READ("timer_create(evp.sigev_signo)", evp->sigev_signo);
      PRE_FIELD_READ("timer_create(evp.sigev_value.sival_int)",
         evp->sigev_value.sival_int);

      /* Be safe. */
      if (ML_(safe_to_deref(evp, sizeof(struct vki_sigevent)))) {
         if ((evp->sigev_notify == VKI_SIGEV_PORT) ||
             (evp->sigev_notify == VKI_SIGEV_THREAD))
            PRE_MEM_READ("timer_create(evp.sigev_value.sival_ptr)", 
                         (Addr) evp->sigev_value.sival_ptr,
                         sizeof(vki_port_notify_t));
      }
   }

   PRE_MEM_WRITE("timer_create(timerid)", ARG3, sizeof(vki_timer_t));
}

POST(sys_timer_create)
{
   POST_MEM_WRITE(ARG3, sizeof(vki_timer_t));
}

PRE(sys_timer_delete)
{
   /* int timer_delete(timer_t timerid); */
   PRINT("sys_timer_delete ( %ld )", SARG1);
   PRE_REG_READ1(long, "timer_delete", vki_timer_t, timerid);
   *flags |= SfPollAfter;
}

PRE(sys_timer_settime)
{
   /* int timer_settime(timer_t timerid, int flags,
                        const struct itimerspec *value,
                        struct itimerspec *ovalue);
    */
   PRINT("sys_timer_settime ( %ld, %ld, %#lx, %#lx )",
         SARG1, SARG2, ARG3, ARG4);
   PRE_REG_READ4(long, "timer_settime", vki_timer_t, timerid,
                 int, flags, const struct vki_itimerspec *, value,
                 struct vki_itimerspec *, ovalue);
   PRE_MEM_READ("timer_settime(value)",
                ARG3, sizeof(struct vki_itimerspec));
   if (ARG4)
      PRE_MEM_WRITE("timer_settime(ovalue)",
                    ARG4, sizeof(struct vki_itimerspec));
}

POST(sys_timer_settime)
{
   if (ARG4)
      POST_MEM_WRITE(ARG4, sizeof(struct vki_itimerspec));
}

PRE(sys_timer_gettime)
{
   /* int timer_gettime(timer_t timerid, struct itimerspec *value); */
   PRINT("sys_timer_gettime ( %ld, %#lx )", SARG1, ARG2);
   PRE_REG_READ2(long, "timer_gettime", vki_timer_t, timerid,
                 struct vki_itimerspec *, value);
   PRE_MEM_WRITE("timer_gettime(value)",
                 ARG2, sizeof(struct vki_itimerspec));
}

POST(sys_timer_gettime)
{
   POST_MEM_WRITE(ARG2, sizeof(struct vki_itimerspec));
}

PRE(sys_timer_getoverrun)
{
   /* int timer_getoverrun(timer_t timerid); */
   PRINT("sys_timer_getoverrun ( %ld )", SARG1);
   PRE_REG_READ1(long, "timer_getoverrun", vki_timer_t, timerid);
}

PRE(sys_facl)
{
   /* int facl(int fildes, int cmd, int nentries, void *aclbufp); */
   PRINT("sys_facl ( %ld, %ld, %ld, %#lx )", SARG1, SARG2, SARG3, ARG4);

   PRE_REG_READ4(long, "facl", int, fildes, int, cmd,
                 int, nentries, void *, aclbufp);

   switch (ARG2 /*cmd*/) {
   case VKI_SETACL:
      if (ARG4)
         PRE_MEM_READ("facl(aclbufp)", ARG4, sizeof(vki_aclent_t));
      break;
   case VKI_GETACL:
      PRE_MEM_WRITE("facl(aclbufp)", ARG4, ARG3 * sizeof(vki_aclent_t));
      break;
   case VKI_GETACLCNT:
      break;
   case VKI_ACE_SETACL:
      if (ARG4)
         PRE_MEM_READ("facl(aclbufp)", ARG4, sizeof(vki_ace_t));
      break;
   case VKI_ACE_GETACL:
      PRE_MEM_WRITE("facl(aclbufp)", ARG4, ARG3 * sizeof(vki_ace_t));
      break;
   case VKI_ACE_GETACLCNT:
      break;
   default:
      VG_(unimplemented)("Syswrap of the facl call with cmd %ld.", SARG2);
      /*NOTREACHED*/
      break;
   }

   /* Be strict. */
   if (!ML_(fd_allowed)(ARG1, "facl", tid, False))
      SET_STATUS_Failure(VKI_EBADF);
}

POST(sys_facl)
{
   switch (ARG2 /*cmd*/) {
   case VKI_SETACL:
      break;
   case VKI_GETACL:
      POST_MEM_WRITE(ARG4, ARG3 * sizeof(vki_aclent_t));
      break;
   case VKI_GETACLCNT:
      break;
   case VKI_ACE_SETACL:
      break;
   case VKI_ACE_GETACL:
      POST_MEM_WRITE(ARG4, ARG3 * sizeof(vki_ace_t));
      break;
   case VKI_ACE_GETACLCNT:
      break;
   default:
      vg_assert(0);
      break;
   }
}

static Int pre_check_and_close_fds(ThreadId tid, const HChar *name,
                                   vki_door_desc_t *desc_ptr,
                                   vki_uint_t desc_num)
{
   vki_uint_t i;

   /* Verify passed file descriptors. */
   for (i = 0; i < desc_num; i++) {
      vki_door_desc_t *desc = &desc_ptr[i];
      if ((desc->d_attributes & DOOR_DESCRIPTOR) &&
          (desc->d_attributes & DOOR_RELEASE)) {
         Int fd = desc->d_data.d_desc.d_descriptor;

         /* Detect and negate attempts by the client to close Valgrind's fds.
            Also if doing -d style logging (which is to fd = 2 = stderr),
            don't allow that to be closed either. */
         if (!ML_(fd_allowed)(fd, name, tid, False) ||
             (fd == 2 && VG_(debugLog_getLevel)() > 0))
            return VKI_EBADF;
      }
   }

   /* All fds are allowed, record information about the closed ones.

      Note: Recording information about any closed fds should generally happen
      in a post wrapper but it is not possible in this case because door calls
      are "very blocking", if the information was recorded after the syscall
      finishes then it would be out-of-date during the call, i.e. while the
      syscall is blocked in the kernel.  Therefore, we record closed fds for
      this specific syscall in the PRE wrapper.  Unfortunately, this creates
      a problem when the syscall fails, for example, door_call() can fail with
      EBADF or EFAULT and then no fds are released.  If that happens the
      information about opened fds is incorrect.  This should be very rare (I
      hope) and such a condition is also reported in the post wrapper. */
   if (VG_(clo_track_fds)) {
      for (i = 0; i < desc_num; i++) {
         vki_door_desc_t *desc = &desc_ptr[i];
         if ((desc->d_attributes & DOOR_DESCRIPTOR) &&
             (desc->d_attributes & DOOR_RELEASE)) {
            Int fd = desc->d_data.d_desc.d_descriptor;
            ML_(record_fd_close)(tid, fd);
         }
      }
   }

   return 0;
}

static void post_record_fds(ThreadId tid, const HChar *name,
                            vki_door_desc_t *desc_ptr, vki_uint_t desc_num)
{
   vki_uint_t i;

   /* Record returned file descriptors. */
   for (i = 0; i < desc_num; i++) {
      vki_door_desc_t *desc = &desc_ptr[i];
      if (desc->d_attributes & DOOR_DESCRIPTOR) {
         Int fd = desc->d_data.d_desc.d_descriptor;
         if (!ML_(fd_allowed)(fd, name, tid, True)) {
            /* Unfortunately, we cannot recover at this point and have to fail
               hard. */
            VG_(message)(Vg_UserMsg, "The %s syscall returned an unallowed"
                                     "file descriptor %d.\n", name, fd);
            VG_(exit)(101);
         }
         else if (VG_(clo_track_fds))
            ML_(record_fd_open_named)(tid, fd);
      }
   }
}

/* Handles repository door protocol request over client door fd. */
static void repository_door_pre_mem_door_call_hook(ThreadId tid, Int fd,
                                                   void *data_ptr,
                                                   SizeT data_size)
{
   vki_rep_protocol_request_t *p = (vki_rep_protocol_request_t *) data_ptr;
   PRE_FIELD_READ("door_call(\"" VKI_REPOSITORY_DOOR_NAME "\", "
                  "request->rpr_request)", p->rpr_request);

   if (ML_(safe_to_deref)(p, sizeof(vki_rep_protocol_request_t))) {
      switch (p->rpr_request) {
      case VKI_REP_PROTOCOL_CLOSE:
         break;
      case VKI_REP_PROTOCOL_ENTITY_SETUP:
         {
            struct vki_rep_protocol_entity_setup *r =
               (struct vki_rep_protocol_entity_setup *) p;
            PRE_FIELD_READ("door_call(\"" VKI_REPOSITORY_DOOR_NAME "\", "
                           "entity_setup->rpr_entityid)", r->rpr_entityid);
            PRE_FIELD_READ("door_call(\"" VKI_REPOSITORY_DOOR_NAME "\", "
                           "entity_setup->rpr_entitytype)", r->rpr_entitytype);
         }
         break;
      case VKI_REP_PROTOCOL_ENTITY_NAME:
         {
            struct vki_rep_protocol_entity_name *r =
               (struct vki_rep_protocol_entity_name *) p;
            PRE_FIELD_READ("door_call(\"" VKI_REPOSITORY_DOOR_NAME "\", "
                           "entity_name->rpr_entityid)", r->rpr_entityid);
            PRE_FIELD_READ("door_call(\"" VKI_REPOSITORY_DOOR_NAME "\", "
                           "entity_name->rpr_answertype)", r->rpr_answertype);
         }
         break;
#if (SOLARIS_REPCACHE_PROTOCOL_VERSION >= 24) && (SOLARIS_REPCACHE_PROTOCOL_VERSION <= 30)
      case VKI_REP_PROTOCOL_ENTITY_FMRI:
         {
            struct vki_rep_protocol_entity_fmri *r =
               (struct vki_rep_protocol_entity_fmri *) p;
            PRE_FIELD_READ("door_call(\"" VKI_REPOSITORY_DOOR_NAME "\", "
                           "entity_fmri->rpr_entityid)", r->rpr_entityid);
         }
         break;
#endif /* 24 <= SOLARIS_REPCACHE_PROTOCOL_VERSION =< 30 */
#if (SOLARIS_REPCACHE_PROTOCOL_VERSION >= 25)
      case VKI_REP_PROTOCOL_ENTITY_GET_ROOT:
         {
            struct vki_rep_protocol_entity_root *r =
               (struct vki_rep_protocol_entity_root *) p;
            PRE_FIELD_READ("door_call(\"" VKI_REPOSITORY_DOOR_NAME "\", "
                           "entity_root->rpr_entityid)", r->rpr_entityid);
            PRE_FIELD_READ("door_call(\"" VKI_REPOSITORY_DOOR_NAME "\", "
                           "entity_root->rpr_outid)", r->rpr_outid);
         }
         break;
#endif /* SOLARIS_REPCACHE_PROTOCOL_VERSION >= 25 */
      case VKI_REP_PROTOCOL_ENTITY_GET:
         {
            struct vki_rep_protocol_entity_get *r =
               (struct vki_rep_protocol_entity_get *) p;
            PRE_FIELD_READ("door_call(\"" VKI_REPOSITORY_DOOR_NAME "\", "
                           "entity_get->rpr_entityid)", r->rpr_entityid);
            PRE_FIELD_READ("door_call(\"" VKI_REPOSITORY_DOOR_NAME "\", "
                           "entity_get->rpr_object)", r->rpr_object);
         }
         break;
      case VKI_REP_PROTOCOL_ENTITY_GET_CHILD:
#if (SOLARIS_REPCACHE_PROTOCOL_VERSION >= 31)
      case VKI_REP_PROTOCOL_ENTITY_GET_CHILD_COMPOSED:
#endif
         {
            struct vki_rep_protocol_entity_get_child *r =
               (struct vki_rep_protocol_entity_get_child *) p;
            PRE_FIELD_READ("door_call(\"" VKI_REPOSITORY_DOOR_NAME "\", "
                           "entity_get_child->rpr_entityid)", r->rpr_entityid);
            PRE_FIELD_READ("door_call(\"" VKI_REPOSITORY_DOOR_NAME "\", "
                           "entity_get_child->rpr_childid)", r->rpr_childid);
            PRE_MEM_RASCIIZ("door_call(\"" VKI_REPOSITORY_DOOR_NAME "\", "
                            "entity_get_child->rpr_name)", (Addr) r->rpr_name);
         }
         break;
      case VKI_REP_PROTOCOL_ENTITY_GET_PARENT:
         {
            struct vki_rep_protocol_entity_parent *r =
               (struct vki_rep_protocol_entity_parent *) p;
            PRE_FIELD_READ("door_call(\"" VKI_REPOSITORY_DOOR_NAME "\", "
                           "entity_get_parent->rpr_entityid)", r->rpr_entityid);
            PRE_FIELD_READ("door_call(\"" VKI_REPOSITORY_DOOR_NAME "\", "
                           "entity_get_parent->rpr_outid)", r->rpr_outid);
         }
         break;
      case VKI_REP_PROTOCOL_ENTITY_RESET:
         {
            struct vki_rep_protocol_entity_reset *r =
               (struct vki_rep_protocol_entity_reset *) p;
            PRE_FIELD_READ("door_call(\"" VKI_REPOSITORY_DOOR_NAME "\", "
                           "entity_reset->rpr_entityid)", r->rpr_entityid);
         }
         break;
      case VKI_REP_PROTOCOL_ENTITY_TEARDOWN:
         {
            struct vki_rep_protocol_entity_teardown *r =
               (struct vki_rep_protocol_entity_teardown *) p;
            PRE_FIELD_READ("door_call(\"" VKI_REPOSITORY_DOOR_NAME "\", "
                           "entity_teardown->rpr_entityid)", r->rpr_entityid);
         }
         break;
      case VKI_REP_PROTOCOL_ITER_READ:
         {
            struct vki_rep_protocol_iter_read *r =
               (struct vki_rep_protocol_iter_read *) p;
            PRE_FIELD_READ("door_call(\"" VKI_REPOSITORY_DOOR_NAME "\", "
                           "iter_read->rpr_iterid)", r->rpr_iterid);
            PRE_FIELD_READ("door_call(\"" VKI_REPOSITORY_DOOR_NAME "\", "
                           "iter_read->rpr_sequence)", r->rpr_sequence);
            PRE_FIELD_READ("door_call(\"" VKI_REPOSITORY_DOOR_NAME "\", "
                           "iter_read->rpr_entityid)", r->rpr_entityid);
         }
         break;
      case VKI_REP_PROTOCOL_ITER_READ_VALUE:
         {
            struct vki_rep_protocol_iter_read_value *r =
               (struct vki_rep_protocol_iter_read_value *) p;
            PRE_FIELD_READ("door_call(\"" VKI_REPOSITORY_DOOR_NAME "\", "
                           "iter_read_value->rpr_iterid)", r->rpr_iterid);
            PRE_FIELD_READ("door_call(\"" VKI_REPOSITORY_DOOR_NAME "\", "
                           "iter_read_value->rpr_sequence)", r->rpr_sequence);
         }
         break;
      case VKI_REP_PROTOCOL_ITER_RESET:
      case VKI_REP_PROTOCOL_ITER_SETUP:
      case VKI_REP_PROTOCOL_ITER_TEARDOWN:
         {
            struct vki_rep_protocol_iter_request *r =
               (struct vki_rep_protocol_iter_request *) p;
            PRE_FIELD_READ("door_call(\"" VKI_REPOSITORY_DOOR_NAME "\", "
                           "iter_request->rpr_iterid)", r->rpr_iterid);
         }
         break;
      case VKI_REP_PROTOCOL_ITER_START:
         {
            struct vki_rep_protocol_iter_start *r =
               (struct vki_rep_protocol_iter_start *) p;
            PRE_FIELD_READ("door_call(\"" VKI_REPOSITORY_DOOR_NAME "\", "
                           "iter_start->rpr_iterid)", r->rpr_iterid);
            PRE_FIELD_READ("door_call(\"" VKI_REPOSITORY_DOOR_NAME "\", "
                           "iter_start->rpr_entity)", r->rpr_entity);
            PRE_FIELD_READ("door_call(\"" VKI_REPOSITORY_DOOR_NAME "\", "
                           "iter_start->rpr_itertype)", r->rpr_itertype);
            PRE_FIELD_READ("door_call(\"" VKI_REPOSITORY_DOOR_NAME "\", "
                           "iter_start->rpr_flags)", r->rpr_flags);
            PRE_MEM_RASCIIZ("door_call(\"" VKI_REPOSITORY_DOOR_NAME "\", "
                            "iter_start->rpr_pattern)", (Addr) r->rpr_pattern);
         }
         break;
      case VKI_REP_PROTOCOL_PROPERTY_GET_TYPE:
      case VKI_REP_PROTOCOL_PROPERTY_GET_VALUE:
         {
            struct vki_rep_protocol_property_request *r =
               (struct vki_rep_protocol_property_request *) p;
            PRE_FIELD_READ("door_call(\"" VKI_REPOSITORY_DOOR_NAME "\", "
                           "property_request->rpr_entityid)", r->rpr_entityid);
         }
         break;
      default:
         VG_(unimplemented)("Door wrapper of " VKI_REPOSITORY_DOOR_NAME
                            " where rpr_request=%#x.", p->rpr_request);
         /* NOTREACHED */
         break;
      }        
   }
}

/* Handles repository door protocol response over client door fd. */
static void repository_door_post_mem_door_call_hook(ThreadId tid, Int fd,
                                                    void *rbuf, SizeT rsize)
{
   /* :TODO: Ideally we would need to match the response type with the
      previous request because response itself does not contain any
      type identification.
      For now simply make defined whole response buffer. */
   POST_MEM_WRITE((Addr) rbuf, rsize);
}

/* Pre-syscall checks for params->data_ptr contents of a door_call(). */
static void door_call_pre_mem_params_data(ThreadId tid, Int fd,
                                          void *data_ptr, SizeT data_size)
{
   const HChar *pathname;

   /* Get pathname of the door file descriptor, if not already done.
      Needed to dissect door service on the pathname below. */
   if (!VG_(clo_track_fds) && !ML_(fd_recorded)(fd)) {
      ML_(record_fd_open_named)(tid, fd);
   }
   pathname = ML_(find_fd_recorded_by_fd)(fd);

   /* Debug-only printing. */
   if (0) {
      VG_(printf)("PRE(door_call) with fd=%d and filename=%s\n",
                  fd, pathname);
   }

   if (VG_STREQ(pathname, VKI__PATH_KCFD_DOOR)) {
      vki_kcf_door_arg_t *p = (vki_kcf_door_arg_t *) data_ptr;

      PRE_FIELD_READ("door_call(\"" VKI__PATH_KCFD_DOOR "\", "
                     "kcf_door_arg_t->da_version)", p->da_version);
      PRE_FIELD_READ("door_call(\"" VKI__PATH_KCFD_DOOR "\", "
                     "kcf_door_arg_t->da_iskernel)", p->da_iskernel);
      PRE_MEM_RASCIIZ("door_call(\"" VKI__PATH_KCFD_DOOR "\", "
                      "kcf_door_arg_t->da_u.filename)",
                      (Addr) p->vki_da_u.filename);
   } else if (VG_STREQ(pathname, VKI_NAME_SERVICE_DOOR)) {
      vki_nss_pheader_t *p = (vki_nss_pheader_t *) data_ptr;

      PRE_FIELD_READ("door_call(\"" VKI_NAME_SERVICE_DOOR "\", "
                     "nss_pheader->nsc_callnumber)", p->nsc_callnumber);
      if (ML_(safe_to_deref)(p, sizeof(vki_nss_pheader_t))) {
         if ((p->nsc_callnumber & VKI_NSCDV2CATMASK) == VKI_NSCD_CALLCAT_APP) {
            /* request from an application towards nscd */
            PRE_FIELD_READ("door_call(\"" VKI_NAME_SERVICE_DOOR "\", "
                           "nss_pheader->p_version)", p->p_version);
            PRE_FIELD_READ("door_call(\"" VKI_NAME_SERVICE_DOOR "\", "
                           "nss_pheader->dbd_off)", p->dbd_off);
            PRE_FIELD_READ("door_call(\"" VKI_NAME_SERVICE_DOOR "\", "
                           "nss_pheader->dbd_len)", p->dbd_len);
            PRE_FIELD_READ("door_call(\"" VKI_NAME_SERVICE_DOOR "\", "
                           "nss_pheader->key_off)", p->key_off);
            PRE_FIELD_READ("door_call(\"" VKI_NAME_SERVICE_DOOR "\", "
                           "nss_pheader->key_len)", p->key_len);
            PRE_FIELD_READ("door_call(\"" VKI_NAME_SERVICE_DOOR "\", "
                           "nss_pheader->data_off)", p->data_off);
            PRE_FIELD_READ("door_call(\"" VKI_NAME_SERVICE_DOOR "\", "
                           "nss_pheader->data_len)", p->data_len);
            /* Fields ext_off and ext_len are set only sporadically. */
            PRE_FIELD_READ("door_call(\"" VKI_NAME_SERVICE_DOOR "\", "
                           "nss_pheader->pbufsiz)", p->pbufsiz);
            PRE_MEM_WRITE("door_call(\"" VKI_NAME_SERVICE_DOOR "\", pbuf)",
                          (Addr) p, p->pbufsiz);

            if (p->dbd_len > 0) {
               vki_nss_dbd_t *dbd
                  = (vki_nss_dbd_t *) ((HChar *) p + p->dbd_off);

               PRE_MEM_READ("door_call(\"" VKI_NAME_SERVICE_DOOR
                            "\", nss_dbd)", (Addr) dbd, sizeof(vki_nss_dbd_t));
               if (ML_(safe_to_deref)(dbd, sizeof(vki_nss_dbd_t))) {
                  if (dbd->o_name != 0)
                     PRE_MEM_RASCIIZ("door_call(\"" VKI_NAME_SERVICE_DOOR
                                     "\", nss_dbd->o_name)", (Addr) ((HChar *) p
                                     + p->dbd_off + dbd->o_name));
                  if (dbd->o_config_name != 0)
                     PRE_MEM_RASCIIZ("door_call(\"" VKI_NAME_SERVICE_DOOR
                                     "\", nss_dbd->o_config_name)",
                                     (Addr) ((HChar *) p + p->dbd_off
                                     + dbd->o_config_name));
                  if (dbd->o_default_config != 0)
                     PRE_MEM_RASCIIZ("door_call(\"" VKI_NAME_SERVICE_DOOR
                                     "\", nss_dbd->o_default_config)",
                                     (Addr) ((HChar *) p + p->dbd_off +
                                     dbd->o_default_config));
              }
           }

           PRE_MEM_READ("door_call(\"" VKI_NAME_SERVICE_DOOR "\", nss->key)",
                        (Addr) ((HChar *) p + p->key_off), p->key_len);
         } else {
            /* request from a child nscd towards parent nscd */
            VG_(unimplemented)("Door wrapper of child/parent nscd.");
         }
      }
   } else if (VG_STREQ(pathname, VKI_REPOSITORY_DOOR_NAME)) {
      vki_repository_door_request_t *p =	
         (vki_repository_door_request_t *) data_ptr;

      PRE_FIELD_READ("door_call(\"" VKI_REPOSITORY_DOOR_NAME "\", "
                     "request->rdr_version)", p->rdr_version);
      PRE_FIELD_READ("door_call(\"" VKI_REPOSITORY_DOOR_NAME "\", "
                     "request->rdr_request)", p->rdr_request);
      if (ML_(safe_to_deref)(p, sizeof(vki_repository_door_request_t))) {
         if (p->rdr_version == VKI_REPOSITORY_DOOR_VERSION) {
            PRE_FIELD_READ("door_call(\"" VKI_REPOSITORY_DOOR_NAME "\", "
                           "request->rdr_flags)", p->rdr_flags);
            PRE_FIELD_READ("door_call(\"" VKI_REPOSITORY_DOOR_NAME "\", "
                           "request->rdr_debug)", p->rdr_debug);
         } else {
            VG_(unimplemented)("Door wrapper of " VKI_REPOSITORY_DOOR_NAME
                               " where version=%u.", p->rdr_version);
         }
      }
   } else {
      const OpenDoor *open_door = door_find_by_fd(fd);
      if ((open_door != NULL) && (open_door->pre_mem_hook != NULL)) {
         open_door->pre_mem_hook(tid, fd, data_ptr, data_size);
      } else {
         if (SimHintiS(SimHint_lax_doors, VG_(clo_sim_hints))) {
            /*
             * Be very lax about door syscall handling over unrecognized
             * door file descriptors. Does not require that full buffer
             * is initialized when writing. Without this, programs using
             * libdoor(3LIB) functionality with completely proprietary
             * semantics may report large number of false positives.
             */
         } else {
            static Int moans = 3;

            /* generic default */
            if (moans > 0 && !VG_(clo_xml)) {
               moans--;
               VG_(umsg)(
"Warning: noted and generically handled door call\n"
"   on file descriptor %d (filename: %s).\n"
"   This could cause spurious value errors to appear.\n"
"   See README_MISSING_SYSCALL_OR_IOCTL for guidance on writing a proper wrapper.\n"
"   Alternatively you may find '--sim-hints=lax-doors' option useful.\n",
                         fd, pathname);
            }
            PRE_MEM_READ("door_call(params->data_ptr)",
                         (Addr) data_ptr, data_size);
         }
      }
   }
}

/* Post-syscall checks for params->rbuf contents of a door_call(). */
static void door_call_post_mem_params_rbuf(ThreadId tid, Int fd,
                                           void *rbuf, SizeT rsize,
                                           const vki_door_desc_t *desc_ptr,
                                           vki_uint_t desc_num)
{
   const HChar *pathname = ML_(find_fd_recorded_by_fd)(fd);

   /* Debug-only printing. */
   if (0) {
      VG_(printf)("POST(door_call) with fd=%d and filename=%s\n",
                  fd, pathname);
   }

   if (VG_STREQ(pathname, VKI__PATH_KCFD_DOOR)) {
      vki_kcf_door_arg_t *p = (vki_kcf_door_arg_t *) rbuf;

      POST_FIELD_WRITE(p->da_version);
      POST_FIELD_WRITE(p->vki_da_u.result.status);
      POST_MEM_WRITE((Addr) p->vki_da_u.result.signature,
                     p->vki_da_u.result.siglen);
   } else if (VG_STREQ(pathname, VKI_NAME_SERVICE_DOOR)) {
      vki_nss_pheader_t *p = (vki_nss_pheader_t *) rbuf;

      POST_FIELD_WRITE(p->nsc_callnumber);
      if (ML_(safe_to_deref)(p, sizeof(vki_nss_pheader_t))) {
         if ((p->nsc_callnumber & VKI_NSCDV2CATMASK) == VKI_NSCD_CALLCAT_APP) {
            /* response from nscd to an application */
            POST_FIELD_WRITE(p->p_status);
            POST_FIELD_WRITE(p->p_errno);
            POST_FIELD_WRITE(p->p_herrno);
            POST_FIELD_WRITE(p->dbd_off);
            POST_FIELD_WRITE(p->dbd_len);
            POST_FIELD_WRITE(p->key_off);
            POST_FIELD_WRITE(p->key_len);
            POST_FIELD_WRITE(p->data_off);
            POST_FIELD_WRITE(p->data_len);
            POST_FIELD_WRITE(p->ext_off);
            POST_FIELD_WRITE(p->ext_len);
            POST_FIELD_WRITE(p->pbufsiz);

            if (p->pbufsiz <= rsize) {
               if (p->dbd_off < p->pbufsiz - sizeof(vki_nss_pheader_t)) {
                  SizeT len = MIN(p->dbd_len, p->pbufsiz - p->dbd_off);
                  POST_MEM_WRITE((Addr) ((HChar *) p + p->dbd_off), len);
               }

               if (p->key_off < p->pbufsiz - sizeof(vki_nss_pheader_t)) {
                  SizeT len = MIN(p->key_len, p->pbufsiz - p->key_off);
                  POST_MEM_WRITE((Addr) ((HChar *) p + p->key_off), len);
               }

               if (p->data_off < p->pbufsiz - sizeof(vki_nss_pheader_t)) {
                  SizeT len = MIN(p->data_len, p->pbufsiz - p->data_off);
                  POST_MEM_WRITE((Addr) ((HChar *) p + p->data_off), len);
               }

               if (p->ext_off < p->pbufsiz - sizeof(vki_nss_pheader_t)) {
                  SizeT len = MIN(p->ext_len, p->pbufsiz - p->ext_off);
                  POST_MEM_WRITE((Addr) ((HChar *) p + p->ext_off), len);
               }
            }
         } else {
            /* response from parent nscd to a child nscd */
            VG_(unimplemented)("Door wrapper of child/parent nscd.");
         }
      }
   } else if (VG_STREQ(pathname, VKI_REPOSITORY_DOOR_NAME)) {
      POST_FIELD_WRITE(((vki_repository_door_response_t *) rbuf)->rdr_status);
      /* A new client door fd is passed over the global repository door. */
      if ((desc_ptr != NULL) && (desc_num > 0)) {
         if (desc_ptr[0].d_attributes & DOOR_DESCRIPTOR) {
            door_record_client(tid, desc_ptr[0].d_data.d_desc.d_descriptor,
                               repository_door_pre_mem_door_call_hook,
                               repository_door_post_mem_door_call_hook);
         }
      }
   } else {
      const OpenDoor *open_door = door_find_by_fd(fd);
      if ((open_door != NULL) && (open_door->post_mem_hook != NULL)) {
         open_door->post_mem_hook(tid, fd, rbuf, rsize);
      } else {
         /* generic default */
         POST_MEM_WRITE((Addr) rbuf, rsize);
      }
   }
}

/* Pre-syscall checks for data_ptr contents in a door_return(). */
static void door_return_pre_mem_data(ThreadId tid, Addr server_procedure,
                                     void *data_ptr, SizeT data_size)
{
   if ((data_size == 0) || (server_procedure == 0)) {
      /* There is nothing to check. This usually happens during thread's
         first call to door_return(). */
      return;
   }

   /* Get pathname of the door file descriptor based on the
      door server procedure (that's all we have).
      Needed to dissect door service on the pathname below. */
   const OpenDoor *open_door = door_find_by_proc(server_procedure);
   const HChar *pathname = (open_door != NULL) ? open_door->pathname : NULL;
   Int fd = (open_door != NULL) ? open_door->fd : -1;

   /* Debug-only printing. */
   if (0) {
      VG_(printf)("PRE(door_return) with fd=%d and filename=%s "
                  "(nr_doors_recorded=%u)\n",
                  fd, pathname, nr_doors_recorded);
   }

   if (VG_STREQ(pathname, VKI__PATH_KCFD_DOOR)) {
      vki_kcf_door_arg_t *p = (vki_kcf_door_arg_t *) data_ptr;

      PRE_FIELD_READ("door_return(\"" VKI__PATH_KCFD_DOOR "\", "
                     "kcf_door_arg_t->da_version)", p->da_version);
      PRE_FIELD_READ("door_return(\"" VKI__PATH_KCFD_DOOR "\", "
                     "kcf_door_arg_t->da_u.result.status)",
                     p->vki_da_u.result.status);
      PRE_MEM_READ("door_return(\"" VKI__PATH_KCFD_DOOR "\", "
                   "kcf_door_arg_t->da_u.result.signature)",
                   (Addr) p->vki_da_u.result.signature,
                   p->vki_da_u.result.siglen);
   } else if (VG_STREQ(pathname, VKI_NAME_SERVICE_DOOR)) {
      vki_nss_pheader_t *p = (vki_nss_pheader_t *) data_ptr;

      PRE_FIELD_READ("door_return(\"" VKI_NAME_SERVICE_DOOR "\", "
                     "nss_pheader->nsc_callnumber)", p->nsc_callnumber);
      if (ML_(safe_to_deref)(p, sizeof(vki_nss_pheader_t))) {
         if ((p->nsc_callnumber & VKI_NSCDV2CATMASK) == VKI_NSCD_CALLCAT_APP) {
            /* response from nscd to an application */
            PRE_FIELD_READ("door_return(\"" VKI_NAME_SERVICE_DOOR "\", "
                           "nss_pheader->p_status)", p->p_status);
            PRE_FIELD_READ("door_return(\"" VKI_NAME_SERVICE_DOOR "\", "
                           "nss_pheader->p_errno)", p->p_errno);
            PRE_FIELD_READ("door_return(\"" VKI_NAME_SERVICE_DOOR "\", "
                           "nss_pheader->p_herrno)", p->p_herrno);
            PRE_FIELD_READ("door_return(\"" VKI_NAME_SERVICE_DOOR "\", "
                           "nss_pheader->dbd_off)", p->dbd_off);
            PRE_FIELD_READ("door_return(\"" VKI_NAME_SERVICE_DOOR "\", "
                           "nss_pheader->dbd_len)", p->dbd_len);
            PRE_FIELD_READ("door_return(\"" VKI_NAME_SERVICE_DOOR "\", "
                           "nss_pheader->data_off)", p->data_off);
            PRE_FIELD_READ("door_return(\"" VKI_NAME_SERVICE_DOOR "\", "
                           "nss_pheader->data_len)", p->data_len);
            PRE_FIELD_READ("door_return(\"" VKI_NAME_SERVICE_DOOR "\", "
                           "nss_pheader->ext_off)", p->ext_off);
            PRE_FIELD_READ("door_return(\"" VKI_NAME_SERVICE_DOOR "\", "
                           "nss_pheader->ext_len)", p->ext_len);
            PRE_FIELD_READ("door_return(\"" VKI_NAME_SERVICE_DOOR "\", "
                           "nss_pheader->pbufsiz)", p->pbufsiz);
            PRE_MEM_WRITE("door_return(\"" VKI_NAME_SERVICE_DOOR "\", pbuf)",
                          (Addr) p, p->pbufsiz);
            PRE_MEM_READ("door_return(\"" VKI_NAME_SERVICE_DOOR
                         "\", nss->data)",
                         (Addr) ((HChar *) p + p->data_off), p->data_len);
            PRE_MEM_READ("door_return(\"" VKI_NAME_SERVICE_DOOR
                         "\", nss->ext)",
                         (Addr) ((HChar *) p + p->ext_off), p->ext_len);
         } else {
            /* response from parent nscd to a child nscd */
            VG_(unimplemented)("Door wrapper of child/parent nscd.");
         }
      }
   } else if (VG_STREQ(pathname, VKI_REPOSITORY_DOOR_NAME)) {
            VG_(unimplemented)("Door wrapper of " VKI_REPOSITORY_DOOR_NAME);
   } else {
      if (SimHintiS(SimHint_lax_doors, VG_(clo_sim_hints))) {
         /*
          * Be very lax about door syscall handling over unrecognized
          * door file descriptors. Does not require that full buffer
          * is initialized when writing. Without this, programs using
          * libdoor(3LIB) functionality with completely proprietary
          * semantics may report large number of false positives.
          */
      } else {
         static Int moans = 3;

         /* generic default */
         if (moans > 0 && !VG_(clo_xml)) {
            moans--;
            VG_(umsg)(
"Warning: noted and generically handled door return\n"
"   on file descriptor %d (filename: %s).\n"
"   This could cause spurious value errors to appear.\n"
"   See README_MISSING_SYSCALL_OR_IOCTL for guidance on writing a proper wrapper.\n"
"   Alternatively you may find '--sim-hints=lax-doors' option useful.\n",
                   fd, pathname);
         }
         PRE_MEM_READ("door_return(data_ptr)",
                      (Addr) data_ptr, data_size);
      }
   }
}

/* Post-syscall checks for data_ptr contents in a door_return(). */
static void door_return_post_mem_data(ThreadId tid, Addr server_procedure,
                                      void *data_ptr, SizeT data_size)
{
   const OpenDoor *open_door = door_find_by_proc(server_procedure);
   const HChar *pathname = (open_door != NULL) ? open_door->pathname : NULL;

   /* Debug-only printing. */
   if (0) {
      Int fd = (open_door != NULL) ? open_door->fd : -1;
      VG_(printf)("POST(door_return) with fd=%d and filename=%s "
                  "(nr_doors_recorded=%u)\n",
                  fd, pathname, nr_doors_recorded);
   }

   if (VG_STREQ(pathname, VKI__PATH_KCFD_DOOR)) {
      vki_kcf_door_arg_t *p = (vki_kcf_door_arg_t *) data_ptr;

      POST_FIELD_WRITE(p->da_version);
      POST_FIELD_WRITE(p->da_iskernel);
      POST_MEM_WRITE((Addr) p->vki_da_u.filename,
                     VG_(strlen)(p->vki_da_u.filename) + 1);
   } else if (VG_STREQ(pathname, VKI_NAME_SERVICE_DOOR)) {
      vki_nss_pheader_t *p = (vki_nss_pheader_t *) data_ptr;

      POST_FIELD_WRITE(p->nsc_callnumber);
      if (ML_(safe_to_deref)(p, sizeof(vki_nss_pheader_t))) {
         if ((p->nsc_callnumber & VKI_NSCDV2CATMASK) == VKI_NSCD_CALLCAT_APP) {
            /* request from an application towards nscd */
            POST_FIELD_WRITE(p->p_version);
            POST_FIELD_WRITE(p->dbd_off);
            POST_FIELD_WRITE(p->dbd_len);
            POST_FIELD_WRITE(p->key_off);
            POST_FIELD_WRITE(p->key_len);
            POST_FIELD_WRITE(p->data_off);
            POST_FIELD_WRITE(p->data_len);
            POST_FIELD_WRITE(p->ext_off);
            POST_FIELD_WRITE(p->ext_len);
            POST_FIELD_WRITE(p->pbufsiz);

            if (p->dbd_len > 0) {
               vki_nss_dbd_t *dbd
                  = (vki_nss_dbd_t *) ((HChar *) p + p->dbd_off);

               POST_MEM_WRITE((Addr) dbd, sizeof(vki_nss_dbd_t));
               if (ML_(safe_to_deref)(dbd, sizeof(vki_nss_dbd_t))) {
                  SizeT headers_size = sizeof(vki_nss_pheader_t)
                     + sizeof(vki_nss_dbd_t);

                  if (dbd->o_name != 0) {
                     HChar *name = (HChar *) p + p->dbd_off + dbd->o_name;
                     SizeT name_len = VG_(strlen)(name) + 1;
                     if (name_len <= data_size - headers_size)
                        POST_MEM_WRITE((Addr) name, name_len);
                  }
                  if (dbd->o_config_name != 0) {
                     HChar *name = (HChar *) p + p->dbd_off + dbd->o_config_name;
                     SizeT name_len = VG_(strlen)(name) + 1;
                     if (name_len <= data_size - headers_size)
                        POST_MEM_WRITE((Addr) name, name_len);
                  }
                  if (dbd->o_default_config != 0) {
                     HChar *name = (HChar *) p + p->dbd_off
                        + dbd->o_default_config;
                     SizeT name_len = VG_(strlen)(name) + 1;
                     if (name_len <= data_size - headers_size)
                        POST_MEM_WRITE((Addr) name, name_len);
                  }
              }
           }

           if (p->key_len <= data_size - p->key_off)
              POST_MEM_WRITE((Addr) ((HChar *) p + p->key_off), p->key_len);
         } else {
            /* request from a child nscd towards parent nscd */
            VG_(unimplemented)("Door wrapper of child/parent nscd.");
         }
      }
   } else if (VG_STREQ(pathname, VKI_REPOSITORY_DOOR_NAME)) {
            VG_(unimplemented)("Door wrapper of " VKI_REPOSITORY_DOOR_NAME);
   } else {
      /* generic default */
      POST_MEM_WRITE((Addr) data_ptr, data_size);
   }
}

PRE(sys_door)
{
   /* int doorfs(long arg1, long arg2, long arg3, long arg4, long arg5,
                 long subcode); */
   ThreadState *tst = VG_(get_ThreadState)(tid);
   *flags |= SfMayBlock | SfPostOnFail;

   PRINT("sys_door ( %#lx, %#lx, %#lx, %#lx, %#lx, %ld )", ARG1, ARG2, ARG3,
         ARG4, ARG5, SARG6);

   /* Macro PRE_REG_READ6 cannot be simply used because not all ARGs are used
      in door() syscall variants. Note that ARG6 (subcode) is used always. */
#define PRE_REG_READ_SIXTH_ONLY         \
   if (VG_(tdict).track_pre_reg_read) { \
      PRA6("door", long, subcode);      \
   }

   switch (ARG6 /*subcode*/) {
   case VKI_DOOR_CREATE:
      PRE_REG_READ3(long, "door", long, arg1, long, arg2, long, arg3);
      PRE_REG_READ_SIXTH_ONLY;
      /* Note: the first argument to DOOR_CREATE is a server procedure.
         This could lead to a problem if the kernel tries to force the
         execution of this procedure, similarly to how signal handlers are
         executed.   Fortunately, the kernel never does that (for user-space
         server procedures).  The procedure is always executed by the standard
         library. */
      break;
   case VKI_DOOR_REVOKE:
      PRE_REG_READ1(long, "door", long, arg1);
      PRE_REG_READ_SIXTH_ONLY;
      if (!ML_(fd_allowed)(ARG1, "door_revoke", tid, False))
         SET_STATUS_Failure(VKI_EBADF);
      break;
   case VKI_DOOR_INFO:
      PRE_REG_READ2(long, "door", long, arg1, long, arg2);
      PRE_REG_READ_SIXTH_ONLY;
      PRE_MEM_WRITE("door_info(info)", ARG2, sizeof(vki_door_info_t));
      break;
   case VKI_DOOR_CALL:
      {
         PRE_REG_READ2(long, "door", long, arg1, long, arg2);
         PRE_REG_READ_SIXTH_ONLY;

         Int rval = 0;
         vki_door_arg_t *params = (vki_door_arg_t*)ARG2;

         if (!ML_(fd_allowed)(ARG1, "door_call", tid, False))
            rval = VKI_EBADF;

         PRE_FIELD_READ("door_call(params->data_ptr)", params->data_ptr);
         PRE_FIELD_READ("door_call(params->data_size)", params->data_size);
         PRE_FIELD_READ("door_call(params->desc_ptr)", params->desc_ptr);
         PRE_FIELD_READ("door_call(params->desc_num)", params->desc_num);
         PRE_FIELD_READ("door_call(params->rbuf)", params->rbuf);
         PRE_FIELD_READ("door_call(params->rsize)", params->rsize);

         if (ML_(safe_to_deref)(params, sizeof(*params))) {
            if (params->data_ptr)
               door_call_pre_mem_params_data(tid, ARG1, params->data_ptr,
                                             params->data_size);

            if (params->desc_ptr) {
               SizeT desc_size = params->desc_num * sizeof(*params->desc_ptr);
               PRE_MEM_READ("door_call(params->desc_ptr)",
                            (Addr)params->desc_ptr, desc_size);

               /* Do not record information about closed fds if we are going
                  to fail the syscall and so no fds will be closed. */
               if ((rval == 0) &&
                   (ML_(safe_to_deref)(params->desc_ptr, desc_size))) {
                     rval = pre_check_and_close_fds(tid, "door_call",
                                                    params->desc_ptr,
                                                    params->desc_num);
               }
            }

            if (params->rbuf)
               PRE_MEM_WRITE("door_call(params->rbuf)", (Addr)params->rbuf,
                             params->rsize);
         }

         if (rval)
            SET_STATUS_Failure(rval);
      }
      break;
   case VKI_DOOR_BIND:
      PRE_REG_READ1(long, "door", long, arg1);
      PRE_REG_READ_SIXTH_ONLY;
      VG_(unimplemented)("DOOR_BIND");
      break;
   case VKI_DOOR_UNBIND:
      PRE_REG_READ0(long, "door");
      PRE_REG_READ_SIXTH_ONLY;
      VG_(unimplemented)("DOOR_UNBIND");
      break;
   case VKI_DOOR_UNREFSYS:
      PRE_REG_READ0(long, "door");
      PRE_REG_READ_SIXTH_ONLY;
      VG_(unimplemented)("DOOR_UNREFSYS");
      break;
   case VKI_DOOR_UCRED:
      PRE_REG_READ1(long, "door", long, arg1);
      PRE_REG_READ_SIXTH_ONLY;
      VG_(unimplemented)("DOOR_UCRED");
      break;
   case VKI_DOOR_RETURN:
      PRE_REG_READ6(long, "door", long, arg1, long, arg2, long, arg3,
                    long, arg4, long, arg5, long, subcode);

      /* Register %esp/%rsp is read and modified by the syscall. */
      VG_TRACK(pre_reg_read, Vg_CoreSysCall, tid, "door_return(sp)",
               VG_O_STACK_PTR, sizeof(UWord));
      /* Register %ebp/%rbp is not really read by the syscall, it is only
         written by it, but it is hard to determine when it is written so we
         make sure it is always valid prior to making the syscall. */
      VG_TRACK(pre_reg_read, Vg_CoreSysCall, tid, "door_return(bp)",
               VG_O_FRAME_PTR, sizeof(UWord));

      door_return_pre_mem_data(tid, tst->os_state.door_return_procedure,
                               (void *) ARG1, ARG2);

      /* Do not tell the tool where the syscall is going to write the
         resulting data.  It is necessary to skip this check because the data
         area starting at ARG4-ARG5 (of length ARG5) is usually on a client
         thread stack below the stack pointer and therefore it can be marked
         by a tool (for example, Memcheck) as inaccessible.  It is ok to skip
         this check in this case because if there is something wrong with the
         data area then the syscall will fail or the error will be handled by
         POST_MEM_WRITE() in the post wrapper. */
      /*PRE_MEM_WRITE("door_return(sp)", ARG4 - ARG5, ARG5);*/

      if (ARG3) {
         vki_door_return_desc_t *desc_env = (vki_door_return_desc_t*)ARG3;

         PRE_MEM_READ("door_return(desc_env)", ARG3,
                      sizeof(vki_door_return_desc_t));

         if (ML_(safe_to_deref)(desc_env, sizeof(*desc_env)) &&
             desc_env->desc_ptr) {
            Int rval;

            PRE_MEM_READ("door_return(desc_env->desc_ptr)",
                         (Addr)desc_env->desc_ptr,
                         desc_env->desc_num * sizeof(*desc_env->desc_ptr));

            rval = pre_check_and_close_fds(tid, "door_return",
                                           desc_env->desc_ptr,
                                           desc_env->desc_num);
            if (rval)
               SET_STATUS_Failure(rval);
         }
      }
      tst->os_state.in_door_return = True;
      tst->os_state.door_return_procedure = 0;
      break;
   case VKI_DOOR_GETPARAM:
      PRE_REG_READ3(long, "door", long, arg1, long, arg2, long, arg3);
      PRE_REG_READ_SIXTH_ONLY;
      VG_(unimplemented)("DOOR_GETPARAM");
      break;
   case VKI_DOOR_SETPARAM:
      PRE_REG_READ3(long, "door", long, arg1, long, arg2, long, arg3);
      PRE_REG_READ_SIXTH_ONLY;
      if (!ML_(fd_allowed)(ARG1, "door_setparam", tid, False))
         SET_STATUS_Failure(VKI_EBADF);
      break;
   default:
      VG_(unimplemented)("Syswrap of the door call with subcode %ld.", SARG6);
      /*NOTREACHED*/
      break;
   }

#undef PRE_REG_READ_SIXTH_ONLY
}

POST(sys_door)
{
   ThreadState *tst = VG_(get_ThreadState)(tid);

   vg_assert(SUCCESS || FAILURE);

   /* Alter the tst->os_state.in_door_return flag. */
   if (ARG6 == VKI_DOOR_RETURN) {
      vg_assert(tst->os_state.in_door_return == True);
      tst->os_state.in_door_return = False;

      /* Inform the tool that %esp/%rsp and %ebp/%rbp were (potentially)
         modified. */
      VG_TRACK(post_reg_write, Vg_CoreSysCall, tid, VG_O_STACK_PTR,
               sizeof(UWord));
      VG_TRACK(post_reg_write, Vg_CoreSysCall, tid, VG_O_FRAME_PTR,
               sizeof(UWord));
   }
   else
      vg_assert(tst->os_state.in_door_return == False);

   if (FAILURE) {
      if (VG_(clo_track_fds)) {
         /* See the discussion in pre_check_and_close_fds() to understand this
            part. */
         Bool loss = False;
         switch (ARG6 /*subcode*/) {
         case VKI_DOOR_CALL:
            if (ERR == VKI_EFAULT || ERR == VKI_EBADF)
               loss = True;
            break;
         case VKI_DOOR_RETURN:
            if (ERR == VKI_EFAULT || ERR == VKI_EINVAL)
               loss = True;
            break;
         default:
            break;
         }
         if (loss)
            VG_(message)(Vg_UserMsg, "The door call failed with an "
                                     "unexpected error and information "
                                     "about open file descriptors can be "
                                     "now imprecise.\n");
      }

      return;
   }

   vg_assert(SUCCESS);

   switch (ARG6 /*subcode*/) {
   case VKI_DOOR_CREATE:
      door_record_server(tid, ARG1, RES);
      break;
   case VKI_DOOR_REVOKE:
      door_record_revoke(tid, ARG1);
      if (VG_(clo_track_fds))
         ML_(record_fd_close)(tid, ARG1);
      break;
   case VKI_DOOR_INFO:
      POST_MEM_WRITE(ARG2, sizeof(vki_door_info_t));
      break;
   case VKI_DOOR_CALL:
      {
         /* Note that all returned values are stored in the rbuf, i.e.
            data_ptr and desc_ptr points into this buffer. */
         vki_door_arg_t *params = (vki_door_arg_t*)ARG2;

         if (params->rbuf) {
            Addr addr = (Addr)params->rbuf;
            if (!VG_(am_find_anon_segment)(addr)) {
               /* This segment is new and was mapped by the kernel. */
               UInt prot, flags;
               SizeT size;

               prot = VKI_PROT_READ | VKI_PROT_WRITE | VKI_PROT_EXEC;
               flags = VKI_MAP_ANONYMOUS;
               size = VG_PGROUNDUP(params->rsize);

               VG_(debugLog)(1, "syswrap-solaris", "POST(sys_door), "
                                "new segment: vaddr=%#lx, size=%#lx, "
                                "prot=%#x, flags=%#x, fd=%lu, offset=%#llx\n",
                                addr, size, prot, flags, (UWord)-1, (ULong)0);

               ML_(notify_core_and_tool_of_mmap)(addr, size, prot, flags,
                                                 -1, 0);

               /* Note: We don't notify the debuginfo reader about this
                  mapping because there is no debug information stored in
                  this segment. */
            }

            door_call_post_mem_params_rbuf(tid, ARG1, (void *) addr,
                                           params->rsize, params->desc_ptr,
                                           params->desc_num);
         }

         if (params->desc_ptr) {
            POST_MEM_WRITE((Addr)params->desc_ptr,
                           params->desc_num * sizeof(vki_door_desc_t));
            post_record_fds(tid, "door_call", params->desc_ptr,
                            params->desc_num);
         }
      }
      break;
   case VKI_DOOR_BIND:
      break;
   case VKI_DOOR_UNBIND:
      break;
   case VKI_DOOR_UNREFSYS:
      break;
   case VKI_DOOR_UCRED:
      break;
   case VKI_DOOR_RETURN:
      {
         struct vki_door_results *results
            = (struct vki_door_results*)VG_(get_SP)(tid);

         tst->os_state.door_return_procedure = (Addr)results->pc;

         POST_MEM_WRITE((Addr)results, sizeof(*results));
         if (results->data_ptr)
            door_return_post_mem_data(tid,
                                      tst->os_state.door_return_procedure,
                                      results->data_ptr,
                                      results->data_size);
         if (results->desc_ptr) {
            POST_MEM_WRITE((Addr)results->desc_ptr,
                           results->desc_num * sizeof(vki_door_desc_t));
            post_record_fds(tid, "door_return", results->desc_ptr,
                            results->desc_num);
         }

         POST_MEM_WRITE((Addr)results->door_info,
                        sizeof(*results->door_info));
      }
      break;
   case VKI_DOOR_GETPARAM:
      break;
   case VKI_DOOR_SETPARAM:
      break;
   default:
      vg_assert(0);
      break;
   }
}

PRE(sys_schedctl)
{
   /* caddr_t schedctl(void); */
   /* This syscall returns an address that points to struct sc_shared.
      This per-thread structure is used as an interface between the libc and
      the kernel. */
   PRINT("sys_schedctl ( )");
   PRE_REG_READ0(long, "schedctl");
}

POST(sys_schedctl)
{
   Addr a = RES;
   ThreadState *tst = VG_(get_ThreadState)(tid);

   /* Stay sane. */
   vg_assert((tst->os_state.schedctl_data == 0) ||
             (tst->os_state.schedctl_data == a));
   tst->os_state.schedctl_data = a;

   /* Returned address points to a block in a mapped page. */
   if (!VG_(am_find_anon_segment)(a)) {
      Addr page = VG_PGROUNDDN(a);
      UInt prot = VKI_PROT_READ | VKI_PROT_WRITE;
#     if defined(SOLARIS_SCHEDCTL_PAGE_EXEC)
      prot |= VKI_PROT_EXEC;
#     endif /* SOLARIS_SCHEDCTL_PAGE_EXEC */
      UInt flags = VKI_MAP_ANONYMOUS;
      /* The kernel always allocates one page for the sc_shared struct. */
      SizeT size = VKI_PAGE_SIZE;

      VG_(debugLog)(1, "syswrap-solaris", "POST(sys_schedctl), new segment: "
                    "vaddr=%#lx, size=%#lx, prot=%#x, flags=%#x, fd=-1, "
                    "offset=0\n", page, size, prot, flags);

      /* The kernel always places redzone before and after the allocated page.
         Check this assertion now; the tool can later request to allocate
         a Valgrind segment and aspacemgr will place it adjacent. */
      const NSegment *seg = VG_(am_find_nsegment)(page - 1);
      vg_assert(seg == NULL || seg->kind == SkResvn);
      seg = VG_(am_find_nsegment)(page + VKI_PAGE_SIZE);
      vg_assert(seg == NULL || seg->kind == SkResvn);

      /* The address space manager works with whole pages. */
      VG_(am_notify_client_mmap)(page, size, prot, flags, -1, 0);

      /* Note: It isn't needed to notify debuginfo about the new mapping
         because it's only an anonymous mapping. */
      /* Note: schedctl data are cleaned in two places:
         - for the tool when the thread exits
         - for the core in child's post-fork handler clean_schedctl_data(). */
   }

   /* The tool needs per-thread granularity, not whole pages. */
   VG_TRACK(new_mem_mmap, a, sizeof(struct vki_sc_shared), True, True, True, 0);
   POST_MEM_WRITE(a, sizeof(struct vki_sc_shared));
}

PRE(sys_pset)
{
   /* Kernel: int pset(int subcode, long arg1, long arg2, long arg3,
                       long arg4); */
   switch (ARG1 /* subcode */) {
   case VKI_PSET_CREATE:
      /* Libc: int pset_create(psetid_t *newpset); */
      PRINT("sys_pset ( %ld, %#lx )", SARG1, ARG2);
      PRE_REG_READ2(long, SC2("pset", "create"), int, subcode,
                    vki_psetid_t *, newpset);
      PRE_MEM_WRITE("pset(newpset)", ARG2, sizeof(vki_psetid_t));
      break;
   case VKI_PSET_DESTROY:
      /* Libc: int pset_destroy(psetid_t pset); */
      PRINT("sys_pset ( %ld, %ld )", SARG1, SARG2);
      PRE_REG_READ2(long, SC2("pset", "destroy"), int, subcode,
                    vki_psetid_t, pset);
      break;
   case VKI_PSET_ASSIGN:
      /* Libc: int pset_assign(psetid_t pset, processorid_t cpu,
                               psetid_t *opset); */
      PRINT("sys_pset ( %ld, %ld, %ld, %#lx )", SARG1, SARG2, SARG3, ARG4);
      PRE_REG_READ4(long, SC2("pset", "assign"), int, subcode,
                    vki_psetid_t, pset, vki_processorid_t, cpu,
                    vki_psetid_t *, opset);
      if (ARG4 != 0)
         PRE_MEM_WRITE("pset(opset)", ARG4, sizeof(vki_psetid_t));
      break;
   case VKI_PSET_INFO:
      /* Libc: int pset_info(psetid_t pset, int *type, uint_t *numcpus,
                             processorid_t *cpulist); */
      PRINT("sys_pset ( %ld, %ld, %#lx, %#lx, %#lx )", SARG1, SARG2, ARG3,
                                                       ARG4, ARG5);
      PRE_REG_READ5(long, SC2("pset", "info"), int, subcode, vki_psetid_t, pset,
                    int *, type, vki_uint_t *, numcpus,
                    vki_processorid_t *, cpulist);
      if (ARG3 != 0)
         PRE_MEM_WRITE("pset(type)", ARG3, sizeof(int));
      if (ARG4 != 0)
         PRE_MEM_WRITE("pset(numcpus)", ARG4, sizeof(vki_uint_t));
      if ((ARG4 != 0) && (ARG5 != 0)) {
         vki_uint_t *numcpus = (vki_uint_t *) ARG4;
         if (ML_(safe_to_deref(numcpus, sizeof(vki_uint_t)))) {
            PRE_MEM_WRITE("pset(cpulist)", ARG5,
                          *numcpus * sizeof(vki_processorid_t));
            /* If cpulist buffer is not large enough, it will hold only as many
               entries as fit in the buffer. However numcpus will contain the
               real number of cpus which will be greater than originally passed
               in. Stash the original value in unused ARG6. */
            ARG6 = *numcpus;
         }
      }
      break;
   case VKI_PSET_BIND:
      /* Libc: int pset_bind(psetid_t pset, idtype_t idtype, id_t id,
                             psetid_t *opset); */
      PRINT("sys_pset ( %ld, %ld, %ld, %ld, %#lx )", SARG1, SARG2, SARG3,
                                                     SARG4, ARG5);
      PRE_REG_READ5(long, SC2("pset", "bind"), int, subcode, vki_psetid_t, pset,
                    vki_idtype_t, idtype, vki_id_t, id, vki_psetid_t *, opset);
      if (ARG5 != 0)
         PRE_MEM_WRITE("pset(opset)", ARG5, sizeof(vki_psetid_t));
      break;
   case VKI_PSET_BIND_LWP:
      /* Libc: int pset_bind_lwp(psetid_t pset, id_t id, pid_t pid,
                                 psetid_t *opset); */
      PRINT("sys_pset ( %ld, %ld, %ld, %ld, %#lx )", SARG1, SARG2, SARG3,
                                                     SARG4, ARG5);
      PRE_REG_READ5(long, SC2("pset", "bind_lwp"), int, subcode,
                    vki_psetid_t, pset, vki_id_t, id, vki_pid_t, pid,
                    vki_psetid_t *, opset);
      if (ARG5 != 0)
         PRE_MEM_WRITE("pset(opset)", ARG5, sizeof(vki_psetid_t));
      break;
   case VKI_PSET_GETLOADAVG:
      /* Libc: int pset_getloadavg(psetid_t pset, double loadavg[],
                                   int nelem); */
      PRINT("sys_pset ( %ld, %ld, %#lx, %ld )", SARG1, SARG2, ARG3, SARG4);
      PRE_REG_READ4(long, SC2("pset", "getloadavg"), int, subcode,
                    vki_psetid_t, pset, int *, buf, int, nelem);
      if (ARG3 != 0)
         PRE_MEM_WRITE("pset(buf)", ARG3, SARG4 * sizeof(int));
      break;
   case VKI_PSET_LIST:
      /* Libc: int pset_list(psetid_t *psetlist, uint_t *numpsets); */
      PRINT("sys_pset ( %ld, %#lx, %#lx )", SARG1, ARG2, ARG3);
      PRE_REG_READ3(long, SC2("pset", "list"), int, subcode,
                    vki_psetid_t *, psetlist, vki_uint_t *, numpsets);
      if (ARG3 != 0)
         PRE_MEM_WRITE("pset(numpsets)", ARG3, sizeof(vki_uint_t));
      if ((ARG2 != 0) && (ARG3 != 0)) {
         vki_uint_t *numpsets = (vki_uint_t *) ARG3;
         if (ML_(safe_to_deref(numpsets, sizeof(vki_uint_t)))) {
            PRE_MEM_WRITE("pset(psetlist)", ARG2,
                          *numpsets * sizeof(vki_psetid_t));
            /* If psetlist buffer is not large enough, it will hold only as many
               entries as fit in the buffer. However numpsets will contain the
               real number of processor sets which will be greater than
               originally passed in. Stash the original value in unused ARG6. */
            ARG6 = *numpsets;
         }
      }
      break;
#  if defined(SOLARIS_PSET_GET_NAME)
   case VKI_PSET_GET_NAME:
      /* Libc: int pset_get_name(psetid_t psetid, char *buf, uint_t len); */
      PRINT("sys_pset ( %ld, %ld, %#lx, %ld )", SARG1, SARG2, ARG3, SARG4);
      PRE_REG_READ4(long, SC2("pset", "get_name"), int, subcode,
                    vki_psetid_t, pset, char *, buf, vki_uint_t, len);
      PRE_MEM_WRITE("pset(buf)", ARG3, ARG4);
      break;
#  endif /* SOLARIS_PSET_GET_NAME */
   case VKI_PSET_SETATTR:
      /* Libc: int pset_setattr(psetid_t pset, uint_t attr); */
      PRINT("sys_pset ( %ld, %ld, %lu )", SARG1, SARG2, ARG3);
      PRE_REG_READ3(long, SC2("pset", "setattr"), int, subcode,
                    vki_psetid_t, pset, vki_uint_t, attr);
      break;
   case VKI_PSET_GETATTR:
      /* Libc: int pset_getattr(psetid_t pset, uint_t *attr); */
      PRINT("sys_pset ( %ld, %ld, %#lx )", SARG1, SARG2, ARG3);
      PRE_REG_READ3(long, SC2("pset", "getattr"), int, subcode,
                    vki_psetid_t, pset, vki_uint_t *, attr);
      PRE_MEM_WRITE("pset(attr)", ARG3, sizeof(vki_uint_t));
      break;
   case VKI_PSET_ASSIGN_FORCED:
      /* Libc: int pset_assign_forced(psetid_t pset, processorid_t cpu,
                                      psetid_t *opset); */
      PRINT("sys_pset ( %ld, %ld, %ld, %#lx )", SARG1, SARG2, SARG3, ARG4);
      PRE_REG_READ4(long, SC2("pset", "assign_forced"), int, subcode,
                    vki_psetid_t, pset, vki_processorid_t, cpu,
                    vki_psetid_t *, opset);
      if (ARG4 != 0)
         PRE_MEM_WRITE("pset(opset)", ARG4, sizeof(vki_psetid_t));
      break;
   default:
      VG_(unimplemented)("Syswrap of pset syscall with subcode %ld.", SARG1);
      /*NOTREACHED*/
      break;
   }
}

POST(sys_pset)
{
   switch (ARG1 /*subcode*/) {
   case VKI_PSET_CREATE:
      POST_MEM_WRITE(ARG2, sizeof(vki_psetid_t));
      break;
   case VKI_PSET_DESTROY:
      break;
   case VKI_PSET_ASSIGN:
      if (ARG4 != 0)
         POST_MEM_WRITE(ARG4, sizeof(vki_psetid_t));
      break;
   case VKI_PSET_INFO:
      if (ARG3 != 0)
         POST_MEM_WRITE(ARG3, sizeof(int));
      if (ARG4 != 0)
         POST_MEM_WRITE(ARG4, sizeof(vki_uint_t));
      if ((ARG4 != 0) && (ARG5 != 0)) {
         vki_uint_t *numcpus = (vki_uint_t *) ARG4;
         POST_MEM_WRITE(ARG5, MIN(*numcpus, ARG6) * sizeof(vki_processorid_t));
      }
      break;
   case VKI_PSET_BIND:
      if (ARG5 != 0)
         POST_MEM_WRITE(ARG5, sizeof(vki_psetid_t));
      break;
   case VKI_PSET_BIND_LWP:
      if (ARG5 != 0)
         POST_MEM_WRITE(ARG5, sizeof(vki_psetid_t));
      break;
   case VKI_PSET_GETLOADAVG:
      if (ARG3 != 0)
         POST_MEM_WRITE(ARG3, MIN(SARG4, VKI_LOADAVG_NSTATS) * sizeof(int));
      break;
   case VKI_PSET_LIST:
      if (ARG3 != 0)
         POST_MEM_WRITE(ARG3, sizeof(vki_uint_t));
      if ((ARG2 != 0) && (ARG3 != 0)) {
         vki_uint_t *numpsets = (vki_uint_t *) ARG3;
         POST_MEM_WRITE(ARG2, MIN(*numpsets, ARG6) * sizeof(vki_psetid_t));
      }
      break;
#  if defined(SOLARIS_PSET_GET_NAME)
   case VKI_PSET_GET_NAME:
      POST_MEM_WRITE(ARG3, VG_(strlen)((HChar *) ARG3) + 1);
      break;
#  endif /* SOLARIS_PSET_GET_NAME */
   case VKI_PSET_SETATTR:
      break;
   case VKI_PSET_GETATTR:
      POST_MEM_WRITE(ARG3, sizeof(vki_uint_t));
      break;
   case VKI_PSET_ASSIGN_FORCED:
      if (ARG4 != 0)
         POST_MEM_WRITE(ARG4, sizeof(vki_psetid_t));
      break;
   default:
      vg_assert(0);
      break;
   }
}

PRE(sys_resolvepath)
{
   /* int resolvepath(const char *path, char *buf, size_t bufsiz); */
   PRINT("sys_resolvepath ( %#lx(%s), %#lx, %lu )", ARG1, (HChar *) ARG1, ARG2,
         ARG3);
   PRE_REG_READ3(long, "resolvepath", const char *, path, char *, buf,
                 vki_size_t, bufsiz);

   PRE_MEM_RASCIIZ("resolvepath(path)", ARG1);
   PRE_MEM_WRITE("resolvepath(buf)", ARG2, ARG3);
}

POST(sys_resolvepath)
{
   POST_MEM_WRITE(ARG2, RES);
}

PRE(sys_lwp_mutex_timedlock)
{
   /* int lwp_mutex_timedlock(lwp_mutex_t *lp, timespec_t *tsp,
                              uintptr_t owner); */
   vki_lwp_mutex_t *lp = (vki_lwp_mutex_t *)ARG1;
   *flags |= SfMayBlock;
   PRINT("lwp_mutex_timedlock ( %#lx, %#lx, %#lx )", ARG1, ARG2, ARG3);
   PRE_REG_READ3(long, "lwp_mutex_timedlock", lwp_mutex_t *, lp,
                 timespec_t *, tsp, uintptr_t, owner);

   PRE_FIELD_READ("lwp_mutex_timedlock(lp->mutex_flag)", lp->vki_mutex_flag);
   PRE_FIELD_READ("lwp_mutex_timedlock(lp->mutex_type)", lp->vki_mutex_type);
   PRE_FIELD_WRITE("lwp_mutex_timedlock(lp->mutex_owner)",
                   lp->vki_mutex_owner);
   PRE_FIELD_WRITE("lwp_mutex_timedlock(lp->mutex_ownerpid)",
                   lp->vki_mutex_ownerpid);
   PRE_FIELD_READ("lwp_mutex_timedlock(lp->mutex_lockw)", lp->vki_mutex_lockw);
   /*PRE_FIELD_WRITE("lwp_mutex_timedlock(lp->mutex_lockw)",
                     lp->vki_mutex_lockw);*/
   PRE_FIELD_READ("lwp_mutex_timedlock(lp->mutex_waiters)",
                  lp->vki_mutex_waiters);
   /*PRE_FIELD_WRITE("lwp_mutex_timedlock(lp->mutex_waiters)",
                     lp->vki_mutex_waiters);*/
   if (ARG2) {
      PRE_MEM_READ("lwp_mutex_timedlock(tsp)", ARG2, sizeof(vki_timespec_t));
      /*PRE_MEM_WRITE("lwp_mutex_timedlock(tsp)", ARG2,
                      sizeof(vki_timespec_t));*/
   }
}

POST(sys_lwp_mutex_timedlock)
{
   vki_lwp_mutex_t *lp = (vki_lwp_mutex_t *)ARG1;
   POST_FIELD_WRITE(lp->vki_mutex_owner);
   POST_FIELD_WRITE(lp->vki_mutex_ownerpid);
   POST_FIELD_WRITE(lp->vki_mutex_lockw);
   POST_FIELD_WRITE(lp->vki_mutex_waiters);
   if (ARG2)
      POST_MEM_WRITE(ARG2, sizeof(vki_timespec_t));
}

PRE(sys_lwp_rwlock_sys)
{
   /* int lwp_rwlock_sys(int subcode, lwp_rwlock_t *rwlp, timespec_t *tsp); */
   vki_lwp_rwlock_t *rwlp = (vki_lwp_rwlock_t *)ARG2;
   switch (ARG1 /*subcode*/) {
   case 0:
   case 1:
   case 2:
   case 3:
      *flags |= SfMayBlock;
      switch (ARG1 /*subcode*/) {
      case 0:
         PRINT("sys_lwp_rwlock ( %ld, %#lx, %#lx )", SARG1, ARG2, ARG3);
         PRE_REG_READ3(long, SC2("lwp_rwlock", "rdlock"), int, subcode,
                       lwp_rwlock_t *, rwlp, timespec_t *, tsp);
         break;
      case 1:
         PRINT("sys_lwp_rwlock ( %ld, %#lx, %#lx )", SARG1, ARG2, ARG3);
         PRE_REG_READ3(long, SC2("lwp_rwlock", "wrlock"), int, subcode,
                       lwp_rwlock_t *, rwlp, timespec_t *, tsp);
         break;
      case 2:
         PRINT("sys_lwp_rwlock ( %ld, %#lx )", SARG1, ARG2);
         PRE_REG_READ2(long, SC2("lwp_rwlock", "tryrdlock"), int, subcode,
                       lwp_rwlock_t *, rwlp);
         break;
      case 3:
         PRINT("sys_lwp_rwlock ( %ld, %#lx )", SARG1, ARG2);
         PRE_REG_READ2(long, SC2("lwp_rwlock", "trywrlock"), int, subcode,
                       lwp_rwlock_t *, rwlp);
         break;
      default:
         vg_assert(0);
         break;
      }

      PRE_FIELD_READ("lwp_rwlock(rwlp->rwlock_type)", rwlp->vki_rwlock_type);
      PRE_FIELD_READ("lwp_rwlock(rwlp->rwlock_readers)",
                     rwlp->vki_rwlock_readers);
      /*PRE_FIELD_WRITE("lwp_rwlock(rwlp->rwlock_readers)",
                        rwlp->vki_rwlock_readers);*/

      PRE_FIELD_READ("lwp_rwlock(rwlp->mutex.mutex_type)",
                     rwlp->mutex.vki_mutex_type);
      PRE_FIELD_WRITE("lwp_rwlock(rwlp->mutex.mutex_owner)",
                      rwlp->mutex.vki_mutex_owner);
      PRE_FIELD_WRITE("lwp_rwlock(rwlp->mutex.mutex_ownerpid)",
                      rwlp->mutex.vki_mutex_ownerpid);
      /* The mutex_lockw member is not really read by the kernel for this
         syscall but it seems better to mark it that way because when locking
         an rwlock the associated mutex has to be locked. */
      PRE_FIELD_READ("lwp_rwlock(rwlp->mutex.mutex_lockw)",
                     rwlp->mutex.vki_mutex_lockw);
      /*PRE_FIELD_WRITE("lwp_rwlock(rwlp->mutex.mutex_lockw)",
                        rwlp->mutex.vki_mutex_lockw);*/
      PRE_FIELD_READ("lwp_rwlock(rwlp->mutex.mutex_waiters)",
                     rwlp->mutex.vki_mutex_waiters);
      /*PRE_FIELD_WRITE("lwp_rwlock(rwlp->mutex.mutex_waiters)",
                        rwlp->mutex.vki_mutex_waiters);*/

      if ((ARG1 == 0 || ARG1 == 1) && ARG3)
         PRE_MEM_READ("lwp_rwlock(tsp)", ARG3, sizeof(vki_timespec_t));
      break;
   case 4:
      PRINT("sys_lwp_rwlock( %ld, %#lx )", SARG1, ARG2);
      PRE_REG_READ2(long, SC2("lwp_rwlock", "unlock"), int, subcode,
                    lwp_rwlock_t *, rwlp);
      PRE_FIELD_READ("lwp_rwlock(rwlp->mutex.mutex_type)",
                     rwlp->mutex.vki_mutex_type);
      PRE_FIELD_READ("lwp_rwlock(rwlp->rwlock_readers)",
                     rwlp->vki_rwlock_readers);
      /*PRE_FIELD_WRITE("lwp_rwlock(rwlp->rwlock_readers)",
                        rwlp->vki_rwlock_readers);*/
      break;
   default:
      VG_(unimplemented)("Syswrap of the lwp_rwlock_sys call with subcode %ld.",
                         SARG1);
      /*NOTREACHED*/
      break;
   }
}

POST(sys_lwp_rwlock_sys)
{
   vki_lwp_rwlock_t *rwlp = (vki_lwp_rwlock_t *)ARG2;
   switch (ARG1 /*subcode*/) {
   case 0:
   case 1:
   case 2:
   case 3:
      POST_FIELD_WRITE(rwlp->vki_rwlock_readers);
      POST_FIELD_WRITE(rwlp->vki_rwlock_owner);
      POST_FIELD_WRITE(rwlp->vki_rwlock_ownerpid);
      POST_FIELD_WRITE(rwlp->mutex.vki_mutex_lockw);
      POST_FIELD_WRITE(rwlp->mutex.vki_mutex_waiters);
      break;
   case 4:
      POST_FIELD_WRITE(rwlp->vki_rwlock_readers);
      break;
   default:
      vg_assert(0);
      break;
   }
}

PRE(sys_lwp_sema_timedwait)
{
   /* int lwp_sema_timedwait(lwp_sema_t *sema, timespec_t *timeout,
                             int check_park); */
   vki_lwp_sema_t *sema = (vki_lwp_sema_t*)ARG1;
   *flags |= SfMayBlock;
   PRINT("sys_lwp_sema_timewait ( %#lx, %#lx, %ld )", ARG1, ARG2, SARG3);
   PRE_REG_READ3(long, "lwp_sema_timedwait", lwp_sema_t *, sema,
                 timespec_t *, timeout, int, check_park);

   PRE_FIELD_READ("lwp_sema_timedwait(sema->type)", sema->vki_sema_type);
   PRE_FIELD_READ("lwp_sema_timedwait(sema->count)", sema->vki_sema_count);
   /*PRE_FIELD_WRITE("lwp_sema_timedwait(sema->count)",
                     sema->vki_sema_count);*/
   PRE_FIELD_READ("lwp_sema_timedwait(sema->waiters)", sema->vki_sema_waiters);
   /*PRE_FIELD_WRITE("lwp_sema_timedwait(sema->waiters)",
                     sema->vki_sema_waiters);*/
   if (ARG2) {
      PRE_MEM_READ("lwp_sema_timedwait(timeout)", ARG2,
                   sizeof(vki_timespec_t));
      /*PRE_MEM_WRITE("lwp_sema_timedwait(timeout)", ARG2,
                      sizeof(vki_timespec_t));*/
   }
}

POST(sys_lwp_sema_timedwait)
{
   vki_lwp_sema_t *sema = (vki_lwp_sema_t*)ARG1;
   POST_FIELD_WRITE(sema->vki_sema_count);
   POST_FIELD_WRITE(sema->vki_sema_waiters);
   if (ARG2)
      POST_MEM_WRITE(ARG2, sizeof(vki_timespec_t));
}

PRE(sys_zone)
{
   /* Kernel: long zone(int cmd, void *arg1, void *arg2, void *arg3,
                        void *arg4);
    */
   switch (ARG1 /*cmd*/) {
   case VKI_ZONE_CREATE:
      /* Libc: zoneid_t zone_create(const char *name, const char *root,
                                    const struct priv_set *privs,
                                    const char *rctls, size_t rctlsz,
                                    const char *zfs, size_t zfssz,
                                    int *extended_error, int match,
                                    int doi, const bslabel_t *label,
                                    int flags);
        Kernel: zoneid_t zone_create(zone_def *zd);
       */
      PRINT("sys_zone ( %ld, %#lx )", SARG1, ARG2);
      PRE_REG_READ2(long, SC2("zone", "create"), int, cmd,
                    vki_zone_def *, zd);

      vki_zone_def *zd = (vki_zone_def *) ARG2;
      PRE_FIELD_READ("zone(zd.zone_name)", zd->zone_name);
      PRE_FIELD_READ("zone(zd.zone_root)", zd->zone_root);
      PRE_FIELD_READ("zone(zd.zone_privs)", zd->zone_privs);
      PRE_FIELD_READ("zone(zd.zone_privssz)", zd->zone_privssz);
      PRE_FIELD_READ("zone(zd.rctlbuf)", zd->rctlbuf);
      PRE_FIELD_READ("zone(zd.rctlbufsz)", zd->rctlbufsz);
      PRE_FIELD_READ("zone(zd.zfsbuf)", zd->zfsbuf);
      PRE_FIELD_READ("zone(zd.zfsbufsz)", zd->zfsbufsz);
      PRE_FIELD_READ("zone(zd.extended_error)", zd->extended_error);
      PRE_FIELD_READ("zone(zd.match)", zd->match);
      PRE_FIELD_READ("zone(zd.doi)", zd->doi);
      PRE_FIELD_READ("zone(zd.label)", zd->label);
      PRE_FIELD_READ("zone(zd.flags)", zd->flags);

      if (ML_(safe_to_deref((void *)ARG2, sizeof(vki_zone_def)))) {
         if (zd->zone_name)
            PRE_MEM_RASCIIZ("zone(zd.zone_name)", (Addr) zd->zone_name);
         if (zd->zone_root)
            PRE_MEM_RASCIIZ("zone(zd.zone_root)", (Addr) zd->zone_root);
         PRE_MEM_READ("zone(zd.zone_privs)", (Addr) zd->zone_privs,
                      zd->zone_privssz);
         PRE_MEM_READ("zone(zd.rctlbuf)", (Addr) zd->rctlbuf,
                      zd->rctlbufsz);
         PRE_MEM_READ("zone(zd.zfsbuf)",
                      (Addr) zd->zfsbuf, zd->zfsbufsz);
         if (zd->label)
            PRE_MEM_READ("zone(zd.label)", (Addr) zd->label,
                         sizeof(vki_bslabel_t));
      }
      break;
   case VKI_ZONE_DESTROY:
      /* Libc: int zone_destroy(zoneid_t zoneid); */
      PRINT("sys_zone ( %ld, %ld )", SARG1, SARG2);
      PRE_REG_READ2(long, SC2("zone", "destroy"), int, cmd,
                    vki_zoneid_t, zoneid);
      break;
   case VKI_ZONE_GETATTR:
      /* Libc: ssize_t zone_getattr(zoneid_t zoneid, int attr,
                                    void *valp, size_t size);
       */
      PRINT("sys_zone ( %ld, %ld, %ld, %#lx, %ld )",
            SARG1, SARG2, SARG3, ARG4, SARG5);
      PRE_REG_READ5(long, SC2("zone", "getattr"), int, cmd,
                    vki_zoneid_t, zoneid, int, attr, void *, valp,
                    vki_size_t, size);
      PRE_MEM_WRITE("zone(valp)", ARG4, ARG5);
      break;
   case VKI_ZONE_ENTER:
      /* Libc: int zone_enter(zoneid_t zoneid); */
      PRINT("sys_zone ( %ld, %ld )", SARG1, SARG2);
      PRE_REG_READ2(long, SC2("zone", "enter"), int, cmd,
                    vki_zoneid_t, zoneid);
      break;
   case VKI_ZONE_LIST:
      /* Libc: int zone_list(zoneid_t *zonelist, uint_t *numzones); */
      PRINT("sys_zone ( %ld, %#lx, %#lx )", SARG1, ARG2, ARG3);
      PRE_REG_READ3(long, SC2("zone", "list"), int, cmd,
                    vki_zoneid_t *, zonelist, vki_uint_t *, numzones);

      PRE_MEM_WRITE("zone(numzones)", ARG3, sizeof(vki_uint_t));

      if (ML_(safe_to_deref((void *) ARG3, sizeof(vki_uint_t)))) {
         if (ARG2)
            PRE_MEM_WRITE("zone(zonelist)", ARG2,
                          *(vki_uint_t *) ARG3 * sizeof(vki_zoneid_t));
      }
      break;
   case VKI_ZONE_SHUTDOWN:
      /* Libc: int zone_shutdown(zoneid_t zoneid); */
      PRINT("sys_zone ( %ld, %ld )", SARG1, SARG2);
      PRE_REG_READ2(long, SC2("zone", "shutdown"), int, cmd,
                    vki_zoneid_t, zoneid);
      break;
   case VKI_ZONE_LOOKUP:
      /* Libc: zoneid_t zone_lookup(const char *name); */
      PRINT("sys_zone ( %ld, %#lx(%s) )", SARG1, ARG2, (HChar *) ARG2);
      PRE_REG_READ2(long, SC2("zone", "lookup"), int, cmd,
                    const char *, name);
      if (ARG2)
         PRE_MEM_RASCIIZ("zone(name)", ARG2);
      break;
   case VKI_ZONE_BOOT:
      /* Libc: int zone_boot(zoneid_t zoneid); */
      PRINT("sys_zone ( %ld, %ld )", SARG1, SARG2);
      PRE_REG_READ2(long, SC2("zone", "boot"), int, cmd,
                    vki_zoneid_t, zoneid);
      break;
   case VKI_ZONE_SETATTR:
      /* Libc: int zone_setattr(zoneid_t zoneid, int attr, void *valp,
                                size_t size);
       */
      PRINT("sys_zone ( %ld, %ld, %ld, %#lx, %lu )",
            SARG1, SARG2, SARG3, ARG4, ARG5);
      PRE_REG_READ5(long, SC2("zone", "setattr"), int, cmd,
                    vki_zoneid_t, zoneid, int, attr, void *, valp,
                    vki_size_t, size);
      PRE_MEM_READ("zone(valp)", ARG4, ARG5);
      break;
   case VKI_ZONE_ADD_DATALINK:
      /* Libc: int zone_add_datalink(zoneid_t zoneid,
                                     datalink_id_t linkid);
       */
      PRINT("sys_zone ( %ld, %ld, %ld )", SARG1, SARG2, SARG3);
      PRE_REG_READ3(long, SC2("zone", "add_datalink"), int, cmd,
                    vki_zoneid_t, zoneid, vki_datalink_id_t, linkid);
      break;
   case VKI_ZONE_DEL_DATALINK:
      /* Libc: int zone_remove_datalink(zoneid_t zoneid,
                                        datalink_id_t linkid);
       */
      PRINT("sys_zone ( %ld, %ld, %ld )", SARG1, SARG2, SARG3);
      PRE_REG_READ3(long, SC2("zone", "del_datalink"), int, cmd,
                    vki_zoneid_t, zoneid, vki_datalink_id_t, linkid);
      break;
   case VKI_ZONE_CHECK_DATALINK:
      /* Libc: int zone_check_datalink(zoneid_t *zoneidp,
                                       datalink_id_t linkid);
      */
      PRINT("sys_zone ( %ld, %#lx, %ld )", SARG1, ARG2, SARG3);
      PRE_REG_READ3(long, SC2("zone", "check_datalink"), int, cmd,
                    vki_zoneid_t *, zoneidp, vki_datalink_id_t, linkid);
      PRE_MEM_WRITE("zone(zoneidp)", ARG2, sizeof(vki_zoneid_t));
      break;
   case VKI_ZONE_LIST_DATALINK:
      /* Libc: int zone_list_datalink(zoneid_t zoneid, int *dlnump,
                                      datalink_id_t *linkids);
       */
      PRINT("sys_zone ( %ld, %ld, %#lx, %#lx )", SARG1, SARG2, ARG3, ARG4);
      PRE_REG_READ4(long, SC2("zone", "list_datalink"), int, cmd,
                    vki_zoneid_t, zoneid, int *, dlnump,
                    vki_datalink_id_t *, linkids);

      PRE_MEM_WRITE("zone(dlnump)", ARG3, sizeof(int));
      if (ML_(safe_to_deref((void *) ARG3, sizeof(int)))) {
         if (ARG4)
            PRE_MEM_WRITE("zone(linkids)", ARG4,
                          *(int *) ARG3 * sizeof(vki_datalink_id_t));
      }
      break;
#if defined(SOLARIS_ZONE_DEFUNCT)
   case VKI_ZONE_LIST_DEFUNCT:
      /* Libc: int zone_list_defunct(uint64_t *uniqidlist,
                                     uint_t *numzones);
       */
      PRINT("sys_zone ( %ld, %#lx, %#lx )", SARG1, ARG2, ARG3);
      PRE_REG_READ3(long, SC2("zone", "list_defunct"), int, cmd,
                    vki_uint64_t *, uniqidlist, vki_uint_t *, numzones);

      PRE_MEM_WRITE("zone(numzones)", ARG3, sizeof(vki_uint_t));

      if (ML_(safe_to_deref((void *) ARG3, sizeof(vki_uint_t)))) {
         if (ARG2)
            PRE_MEM_WRITE("zone(uniqidlist)", ARG2,
                          *(vki_uint_t *) ARG3 * sizeof(vki_uint64_t));
      }
      break;
   case VKI_ZONE_GETATTR_DEFUNCT:
      /* Libc: ssize_t zone_getattr_defunct(uint64_t uniqid, int attr,
                                            void *valp, size_t size);
         Kernel: ssize_t zone_getattr_defunct(uint64_t *uniqid, int attr,
                                              void *valp, size_t size);
       */
      PRINT("sys_zone ( %ld, %#lx, %ld, %#lx, %lu )",
            SARG1, ARG2, SARG3, ARG4, ARG5);
      PRE_REG_READ5(long, SC2("zone", "getattr_defunct"), int, cmd,
                    vki_uint64_t *, uniqid, int, attr,
                    void *, valp, vki_size_t, size);

      PRE_MEM_READ("zone(uniqid)", ARG2, sizeof(vki_uint64_t));
      PRE_MEM_WRITE("zone(valp)", ARG4, ARG5);
      break;
#endif /* SOLARIS_ZONE_DEFUNCT */
   default:
      VG_(unimplemented)("Syswrap of the zone call with cmd %ld.", SARG1);
      /*NOTREACHED*/
      break;
   }

}

POST(sys_zone)
{
   switch (ARG1 /*cmd*/) {
   case VKI_ZONE_CREATE:
   case VKI_ZONE_DESTROY:
      break;
   case VKI_ZONE_GETATTR:
      POST_MEM_WRITE(ARG4, MIN(RES, ARG5));
      break;
   case VKI_ZONE_ENTER:
      break;
   case VKI_ZONE_LIST:
      POST_MEM_WRITE(ARG2, *(vki_uint_t *) ARG3 * sizeof(vki_zoneid_t));
      break;
   case VKI_ZONE_SHUTDOWN:
   case VKI_ZONE_LOOKUP:
   case VKI_ZONE_BOOT:
   case VKI_ZONE_SETATTR:
   case VKI_ZONE_ADD_DATALINK:
   case VKI_ZONE_DEL_DATALINK:
      break;
   case VKI_ZONE_CHECK_DATALINK:
      POST_MEM_WRITE(ARG2, sizeof(vki_zoneid_t));
      break;
   case VKI_ZONE_LIST_DATALINK:
      POST_MEM_WRITE(ARG4, *(int *) ARG3 * sizeof(vki_datalink_id_t));
      break;
#if defined(SOLARIS_ZONE_DEFUNCT)
   case VKI_ZONE_LIST_DEFUNCT:
      POST_MEM_WRITE(ARG2, *(vki_uint_t *) ARG3 * sizeof(vki_uint64_t));
      break;
   case VKI_ZONE_GETATTR_DEFUNCT:
      POST_MEM_WRITE(ARG4, MIN(RES, ARG5));
      break;
#endif /* SOLARIS_ZONE_DEFUNCT */
   default:
      vg_assert(0);
      break;
   }
}

PRE(sys_getcwd)
{
   /* int getcwd(char *buf, size_t size); */
   /* Note: Generic getcwd() syswrap can't be used because it expects
      a different return value. */
   PRINT("sys_getcwd ( %#lx, %lu )", ARG1, ARG2);
   PRE_REG_READ2(long, "getcwd", char *, buf, vki_size_t, size);
   PRE_MEM_WRITE("getcwd(buf)", ARG1, ARG2);
}

POST(sys_getcwd)
{
   POST_MEM_WRITE(ARG1, VG_(strlen)((HChar*)ARG1) + 1);
}

PRE(sys_so_socket)
{
   /* int so_socket(int family, int type, int protocol, char *devpath,
                    int version); */
   PRINT("sys_so_socket ( %ld, %ld, %ld, %#lx(%s), %ld)", SARG1, SARG2, SARG3,
         ARG4, (HChar *) ARG4, SARG5);
   PRE_REG_READ5(long, "socket", int, family, int, type, int, protocol,
                 char *, devpath, int, version);
   if (ARG4)
      PRE_MEM_RASCIIZ("socket(devpath)", ARG4);
}

POST(sys_so_socket)
{
   SysRes r;
   r = ML_(generic_POST_sys_socket)(tid, VG_(mk_SysRes_Success)(RES));
   SET_STATUS_from_SysRes(r);
}

PRE(sys_so_socketpair)
{
   /* int so_socketpair(int sv[2]); */
   /* This syscall is used to connect two already created sockets together. */
   PRINT("sys_so_socketpair ( %#lx )", ARG1);
   PRE_REG_READ1(long, "socketpair", int *, sv);
   PRE_MEM_READ("socketpair(sv)", ARG1, 2 * sizeof(int));
   /*PRE_MEM_WRITE("socketpair(sv)", ARG1, 2 * sizeof(int));*/
   if (ML_(safe_to_deref)((void*)ARG1, 2 * sizeof(int))) {
      int *fds = (int*)ARG1;
      if (!ML_(fd_allowed)(fds[0], "socketpair", tid, False))
         SET_STATUS_Failure(VKI_EBADF);
      else if (!ML_(fd_allowed)(fds[1], "socketpair", tid, False))
         SET_STATUS_Failure(VKI_EBADF);
   }
}

POST(sys_so_socketpair)
{
   /* The kernel can return new file descriptors, in such a case we have to
      validate them. */
   int *fds = (int*)ARG1;
   POST_MEM_WRITE(ARG1, 2 * sizeof(int));
   if (!ML_(fd_allowed)(fds[0], "socketpair", tid, True))
      SET_STATUS_Failure(VKI_EMFILE);
   if (!ML_(fd_allowed)(fds[1], "socketpair", tid, True))
      SET_STATUS_Failure(VKI_EMFILE);
   if (FAILURE) {
      /* One or both of the file descriptors weren't allowed, close newly
         created file descriptors but don't close the already recorded
         ones. */
      if (!ML_(fd_recorded)(fds[0]))
         VG_(close)(fds[0]);
      if (!ML_(fd_recorded)(fds[1]))
         VG_(close)(fds[1]);
   }
   else if (VG_(clo_track_fds)) {
      /* Everything went better than expected, record the newly created file
         descriptors.  Note: If the kernel actually returns the original file
         descriptors, then ML_(record_fd_open_nameless) notices that these
         file descriptors have been already recorded. */
      ML_(record_fd_open_nameless)(tid, fds[0]);
      ML_(record_fd_open_nameless)(tid, fds[1]);
   }
}

PRE(sys_bind)
{
   /* int bind(int s, struct sockaddr *name, socklen_t namelen,
               int version); */
   PRINT("sys_bind ( %ld, %#lx, %lu, %ld )", SARG1, ARG2, ARG3, SARG4);
   PRE_REG_READ4(long, "bind", int, s, struct sockaddr *, name,
                 vki_socklen_t, namelen, int, version);
   ML_(generic_PRE_sys_bind)(tid, ARG1, ARG2, ARG3);
}

PRE(sys_listen)
{
   /* int listen(int s, int backlog, int version); */
   PRINT("sys_listen ( %ld, %ld, %ld )", SARG1, SARG2, SARG3);
   PRE_REG_READ3(long, "listen", int, s, int, backlog, int, version);
}

PRE(sys_accept)
{
#if defined(SOLARIS_NEW_ACCEPT_SYSCALL)
   /* int accept(int s, struct sockaddr *addr, socklen_t *addrlen,
                 int version, int flags); */
   *flags |= SfMayBlock;
   PRINT("sys_accept ( %ld, %#lx, %#lx, %ld, %ld )", SARG1, ARG2, ARG3, SARG4,
         SARG5);
   PRE_REG_READ5(long, "accept", int, s, struct sockaddr *, addr,
                 socklen_t *, addrlen, int, version, int, flags);
#else
   /* int accept(int s, struct sockaddr *addr, socklen_t *addrlen,
                 int version); */
   *flags |= SfMayBlock;
   PRINT("sys_accept ( %ld, %#lx, %#lx, %ld )", SARG1, ARG2, ARG3, SARG4);
   PRE_REG_READ4(long, "accept", int, s, struct sockaddr *, addr,
                 socklen_t *, addrlen, int, version);
#endif /* SOLARIS_NEW_ACCEPT_SYSCALL */
   ML_(generic_PRE_sys_accept)(tid, ARG1, ARG2, ARG3);
}

POST(sys_accept)
{
   SysRes r;
   r = ML_(generic_POST_sys_accept)(tid, VG_(mk_SysRes_Success)(RES),
                                    ARG1, ARG2, ARG3);
   SET_STATUS_from_SysRes(r);
}

PRE(sys_connect)
{
   /* int connect(int s, struct sockaddr *name, socklen_t namelen,
                  int version); */
   *flags |= SfMayBlock;
   PRINT("sys_connect ( %ld, %#lx, %lu, %ld )", SARG1, ARG2, ARG3, SARG4);
   PRE_REG_READ4(long, "connect", int, s, struct sockaddr *, name,
                 vki_socklen_t, namelen, int, version);
   ML_(generic_PRE_sys_connect)(tid, ARG1, ARG2, ARG3);
}

PRE(sys_shutdown)
{
   /* Kernel: int shutdown(int sock, int how, int version);
      Libc:   int shutdown(int sock, int how);
    */
   *flags |= SfMayBlock;
   PRINT("sys_shutdown ( %ld, %ld, %ld )", SARG1, SARG2, SARG3);
   PRE_REG_READ3(int, "shutdown", int, sock, int, how, int, version);

   /* Be strict. */
   if (!ML_(fd_allowed)(ARG1, "shutdown", tid, False))
      SET_STATUS_Failure(VKI_EBADF);
}

PRE(sys_recv)
{
   /* ssize_t recv(int s, void *buf, size_t len, int flags); */
   *flags |= SfMayBlock;
   PRINT("sys_recv ( %ld, %#lx, %lu, %ld )", SARG1, ARG2, ARG3, SARG4);
   PRE_REG_READ4(long, "recv", int, s, void *, buf, vki_size_t, len,
                 int, flags);
   ML_(generic_PRE_sys_recv)(tid, ARG1, ARG2, ARG3);
}

POST(sys_recv)
{
   ML_(generic_POST_sys_recv)(tid, RES, ARG1, ARG2, ARG3);
}

PRE(sys_recvfrom)
{
   /* ssize_t recvfrom(int s, void *buf, size_t len, int flags,
                       struct sockaddr *from, socklen_t *fromlen); */
   *flags |= SfMayBlock;
   PRINT("sys_recvfrom ( %ld, %#lx, %lu, %ld, %#lx, %#lx )", SARG1, ARG2, ARG3,
         SARG4, ARG5, ARG6);
   PRE_REG_READ6(long, "recvfrom", int, s, void *, buf, vki_size_t, len,
                 int, flags, struct sockaddr *, from, socklen_t *, fromlen);
   ML_(generic_PRE_sys_recvfrom)(tid, ARG1, ARG2, ARG3, ARG4, ARG5, ARG6);
}

POST(sys_recvfrom)
{
   ML_(generic_POST_sys_recvfrom)(tid, VG_(mk_SysRes_Success)(RES),
                                  ARG1, ARG2, ARG3, ARG4, ARG5, ARG6);
}

PRE(sys_recvmsg)
{
   /* ssize_t recvmsg(int s, struct msghdr *msg, int flags); */
   *flags |= SfMayBlock;
   PRINT("sys_recvmsg ( %ld, %#lx, %ld )", SARG1, ARG2, SARG3);
   PRE_REG_READ3(long, "recvmsg", int, s, struct msghdr *, msg, int, flags);
   ML_(generic_PRE_sys_recvmsg)(tid, "msg", (struct vki_msghdr*)ARG2);
}

POST(sys_recvmsg)
{
   ML_(generic_POST_sys_recvmsg)(tid, "msg", (struct vki_msghdr*)ARG2, RES);
}

PRE(sys_send)
{
   /* ssize_t send(int s, const void *msg, size_t len, int flags); */
   *flags |= SfMayBlock;
   PRINT("sys_send ( %ld, %#lx, %lu, %ld )", SARG1, ARG2, ARG3, SARG4);
   PRE_REG_READ4(long, "send", int, s, const void *, msg, vki_size_t, len,
                 int, flags);
   ML_(generic_PRE_sys_send)(tid, ARG1, ARG2, ARG3);
}

PRE(sys_sendmsg)
{
   /* ssize_t sendmsg(int s, const struct msghdr *msg, int flags); */
   *flags |= SfMayBlock;
   PRINT("sys_sendmsg ( %ld, %#lx, %ld )", SARG1, ARG2, SARG3);
   PRE_REG_READ3(long, "sendmsg", int, s, const struct msghdr *, msg,
                 int, flags);
   ML_(generic_PRE_sys_sendmsg)(tid, "msg", (struct vki_msghdr*)ARG2);
}

PRE(sys_sendto)
{
   /* ssize_t sendto(int s, const void *msg, size_t len, int flags,
                     const struct sockaddr *to, int tolen); */
   *flags |= SfMayBlock;
   PRINT("sys_sendto ( %ld, %#lx, %lu, %ld, %#lx, %ld )", SARG1, ARG2, ARG3,
         SARG4, ARG5, SARG6);
   PRE_REG_READ6(long, "sendto", int, s, const void *, msg, vki_size_t, len,
                 int, flags, const struct sockaddr *, to, int, tolen);
   ML_(generic_PRE_sys_sendto)(tid, ARG1, ARG2, ARG3, ARG4, ARG5, ARG6);
}

PRE(sys_getpeername)
{
   /* Kernel: int getpeername(int s, struct sockaddr *name,
                              socklen_t *namelen, int version);
      Libc:   int getpeername(int s, struct sockaddr *name,
                              socklen_t *namelen);
    */
   *flags |= SfMayBlock;
   PRINT("sys_getpeername ( %ld, %#lx, %#lx, %ld )",
         SARG1, ARG2, ARG3, SARG4);
   PRE_REG_READ4(long, "getpeername", int, s, struct vki_sockaddr *, name,
                 vki_socklen_t *, namelen, int, version);
   ML_(buf_and_len_pre_check)(tid, ARG2, ARG3, "getpeername(name)",
                              "getpeername(namelen)");

   /* Be strict. */
   if (!ML_(fd_allowed)(ARG1, "getpeername", tid, False))
      SET_STATUS_Failure(VKI_EBADF);
}

POST(sys_getpeername)
{
   ML_(buf_and_len_post_check)(tid, VG_(mk_SysRes_Success)(RES),
                               ARG2, ARG3, "getpeername(namelen)");
}

PRE(sys_getsockname)
{
   /* int getsockname(int s, struct sockaddr *name, socklen_t *namelen,
                      int version); */
   PRINT("sys_getsockname ( %ld, %#lx, %#lx, %ld )", SARG1, ARG2, ARG3, SARG4);
   PRE_REG_READ4(long, "getsockname", int, s, struct sockaddr *, name,
                 socklen_t *, namelen, int, version);
   ML_(generic_PRE_sys_getsockname)(tid, ARG1, ARG2, ARG3);
}

POST(sys_getsockname)
{
   ML_(generic_POST_sys_getsockname)(tid, VG_(mk_SysRes_Success)(RES),
                                     ARG1, ARG2, ARG3);
}

PRE(sys_getsockopt)
{
   /* int getsockopt(int s, int level, int optname, void *optval,
                     socklen_t *optlen, int version); */
   PRINT("sys_getsockopt ( %ld, %ld, %ld, %#lx, %#lx, %ld )", SARG1, SARG2,
         SARG3, ARG4, ARG5, SARG6);
   PRE_REG_READ6(long, "getsockopt", int, s, int, level, int, optname,
                 void *, optval, socklen_t *, option, int, version);
   if (ARG4)
      ML_(buf_and_len_pre_check)(tid, ARG4, ARG5, "getsockopt(optval)",
                                 "getsockopt(optlen)");
}

POST(sys_getsockopt)
{
   if (ARG4)
      ML_(buf_and_len_post_check)(tid, VG_(mk_SysRes_Success)(RES), ARG4,
                                  ARG5, "getsockopt(optlen_out)");
}

PRE(sys_setsockopt)
{
   /* int setsockopt(int s, int level, int optname, const void *optval,
                     socklen_t optlen, int version); */
   PRINT("sys_setsockopt ( %ld, %ld, %ld, %#lx, %lu, %ld )", SARG1, SARG2,
         SARG3, ARG4, ARG5, SARG6);
   PRE_REG_READ6(long, "setsockopt", int, s, int, level, int, optname,
                 const void *, optval, vki_socklen_t, optlen, int, version);
   ML_(generic_PRE_sys_setsockopt)(tid, ARG1, ARG2, ARG3, ARG4, ARG5);
}

PRE(sys_lwp_mutex_register)
{
   /* int lwp_mutex_register(lwp_mutex_t *mp, caddr_t uaddr); */
   vki_lwp_mutex_t *mp = (vki_lwp_mutex_t*)ARG1;
   PRINT("sys_lwp_mutex_register ( %#lx, %#lx )", ARG1, ARG2);
   PRE_REG_READ2(long, "lwp_mutex_register", lwp_mutex_t *, mp,
                 void *, uaddr);
   PRE_FIELD_READ("lwp_mutex_register(mp->mutex_type)", mp->vki_mutex_type);
}

PRE(sys_lwp_mutex_unlock)
{
   /* int lwp_mutex_unlock(lwp_mutex_t *lp); */
   /* see https://github.com/illumos/illumos-gate/blob/master/usr/src/uts/common/syscall/lwp_sobj.c#L3137-L3138
    * (illumos, obviously) */
   vki_lwp_mutex_t *lp = (vki_lwp_mutex_t*)ARG1;
   PRINT("sys_lwp_mutex_unlock ( %#lx )", ARG1);
   PRE_REG_READ1(int, "lwp_mutex_unlock", lwp_mutex_t *, lp);
   PRE_MEM_READ("lwp_mutex_unlock(lp)", (Addr)lp, sizeof(vki_lwp_mutex_t));
   PRE_MEM_WRITE("lwp_mutex_unlock(lp)", (Addr)lp, sizeof(vki_lwp_mutex_t));
}

POST(sys_lwp_mutex_unlock)
{
   POST_MEM_WRITE(ARG1, sizeof(vki_lwp_mutex_t));
}

PRE(sys_uucopy)
{
   /* int uucopy(const void *s1, void *s2, size_t n); */
   PRINT("sys_uucopy ( %#lx, %#lx, %lu )", ARG1, ARG2, ARG3);
   PRE_REG_READ3(long, "uucopy", const void *, s1, void *, s2, vki_size_t, n);

   /* Stay away from V segments. */
   if (!ML_(valid_client_addr)(ARG1, ARG3, tid, "uucopy(s1)")) {
      SET_STATUS_Failure(VKI_EFAULT);
   }
   if (!ML_(valid_client_addr)(ARG2, ARG3, tid, "uucopy(s2)")) {
      SET_STATUS_Failure(VKI_EFAULT);
   }

   if (FAILURE)
      return;

   /* XXX This is actually incorrect, we should be able to copy undefined
      values through to their new destination. */
   PRE_MEM_READ("uucopy(s1)", ARG1, ARG3);
   PRE_MEM_WRITE("uucopy(s2)", ARG2, ARG3);
}

POST(sys_uucopy)
{
   POST_MEM_WRITE(ARG2, ARG3);
}

PRE(sys_umount2)
{
   /* int umount2(const char *file, int mflag); */
   *flags |= SfMayBlock;
   PRINT("sys_umount2 ( %#lx(%s), %ld )", ARG1, (HChar *) ARG1, SARG2);
   PRE_REG_READ2(long, "umount2", const char *, file, int, mflag);
   PRE_MEM_RASCIIZ("umount2(file)", ARG1);
}

PRE(fast_gethrtime)
{
   PRINT("fast_gethrtime ( )");
   PRE_REG_READ0(long, "gethrtime");
}

PRE(fast_gethrvtime)
{
   PRINT("fast_gethrvtime ( )");
   PRE_REG_READ0(long, "gethrvtime");
}

PRE(fast_gethrestime)
{
   /* Used by gettimeofday(3C). */
   PRINT("fast_gethrestime ( )");
   PRE_REG_READ0(long, "gethrestime");
}

PRE(fast_getlgrp)
{
   /* Fasttrap number shared between gethomelgroup() and getcpuid(). */
   PRINT("fast_getlgrp ( )");
   PRE_REG_READ0(long, "getlgrp");
}

#if defined(SOLARIS_GETHRT_FASTTRAP)
PRE(fast_gethrt)
{
   /* Used by gethrtime(3C) when tsp & tscp HWCAPs are present. */
   PRINT("fast_gethrt ( )");
   PRE_REG_READ0(long, "gethrt");
}

POST(fast_gethrt)
{
   if (RES == 0)
      return;

   VG_(change_mapping_ownership)(RES, False);
}
#endif /* SOLARIS_GETHRT_FASTTRAP */

#if defined(SOLARIS_GETZONEOFFSET_FASTTRAP)
PRE(fast_getzoneoffset)
{
   /* Returns kernel's time zone offset data. */
   PRINT("fast_getzoneoffset ( )");
   PRE_REG_READ0(long, "get_zone_offset");
}

POST(fast_getzoneoffset)
{
   if (RES == 0)
      return;

   VG_(change_mapping_ownership)(RES, False);
}
#endif /* SOLARIS_GETZONEOFFSET_FASTTRAP */

#undef PRE
#undef POST

/* ---------------------------------------------------------------------
   The Solaris syscall table
   ------------------------------------------------------------------ */

/* Add a Solaris-specific, arch-independent wrapper to a syscall table. */
#define SOLX_(sysno, name) \
   WRAPPER_ENTRY_X_(solaris, VG_SOLARIS_SYSNO_INDEX(sysno), name)
#define SOLXY(sysno, name) \
   WRAPPER_ENTRY_XY(solaris, VG_SOLARIS_SYSNO_INDEX(sysno), name)

#if defined(VGP_x86_solaris)
/* Add an x86-solaris specific wrapper to a syscall table. */
#define PLAX_(sysno, name) \
   WRAPPER_ENTRY_X_(x86_solaris, VG_SOLARIS_SYSNO_INDEX(sysno), name)
#define PLAXY(sysno, name) \
   WRAPPER_ENTRY_XY(x86_solaris, VG_SOLARIS_SYSNO_INDEX(sysno), name)

#elif defined(VGP_amd64_solaris)
/* Add an amd64-solaris specific wrapper to a syscall table. */
#define PLAX_(sysno, name) \
   WRAPPER_ENTRY_X_(amd64_solaris, VG_SOLARIS_SYSNO_INDEX(sysno), name)
#define PLAXY(sysno, name) \
   WRAPPER_ENTRY_XY(amd64_solaris, VG_SOLARIS_SYSNO_INDEX(sysno), name)

#else
#  error "Unknown platform"
#endif

/*
   GEN   : handlers are in syswrap-generic.c
   SOL   : handlers are in this file
      X_ : PRE handler only
      XY : PRE and POST handlers
*/

static SyscallTableEntry syscall_table[] = {
   SOLX_(__NR_exit,                 sys_exit),                  /*   1 */
#if defined(SOLARIS_SPAWN_SYSCALL)
   SOLX_(__NR_spawn,                sys_spawn),                 /*   2 */
#endif /* SOLARIS_SPAWN_SYSCALL */
   GENXY(__NR_read,                 sys_read),                  /*   3 */
   GENX_(__NR_write,                sys_write),                 /*   4 */
#if defined(SOLARIS_OLD_SYSCALLS)
   SOLXY(__NR_open,                 sys_open),                  /*   5 */
#endif /* SOLARIS_OLD_SYSCALLS */
   SOLX_(__NR_close,                sys_close),                 /*   6 */
   SOLX_(__NR_linkat,               sys_linkat),                /*   7 */
#if defined(SOLARIS_OLD_SYSCALLS)
   GENX_(__NR_link,                 sys_link),                  /*   9 */
   GENX_(__NR_unlink,               sys_unlink),                /*  10 */
#endif /* SOLARIS_OLD_SYSCALLS */
   SOLX_(__NR_symlinkat,            sys_symlinkat),             /*  11 */
   GENX_(__NR_chdir,                sys_chdir),                 /*  12 */
   SOLX_(__NR_time,                 sys_time),                  /*  13 */
#if defined(SOLARIS_OLD_SYSCALLS)
   GENX_(__NR_chmod,                sys_chmod),                 /*  15 */
   GENX_(__NR_chown,                sys_chown),                 /*  16 */
#endif /* SOLARIS_OLD_SYSCALLS */
   SOLX_(__NR_brk,                  sys_brk),                   /*  17 */
#if defined(SOLARIS_OLD_SYSCALLS)
   SOLXY(__NR_stat,                 sys_stat),                  /*  18 */
#endif /* SOLARIS_OLD_SYSCALLS */
   SOLX_(__NR_lseek,                sys_lseek),                 /*  19 */
   GENX_(__NR_getpid,               sys_getpid),                /*  20 */
   SOLXY(__NR_mount,                sys_mount),                 /*  21 */
   SOLXY(__NR_readlinkat,           sys_readlinkat),            /*  22 */
   GENX_(__NR_setuid,               sys_setuid),                /*  23 */
   GENX_(__NR_getuid,               sys_getuid),                /*  24 */
   SOLX_(__NR_stime,                sys_stime),                 /*  25 */
   GENX_(__NR_alarm,                sys_alarm),                 /*  27 */
#if defined(SOLARIS_OLD_SYSCALLS)
   SOLXY(__NR_fstat,                sys_fstat),                 /*  28 */
#endif /* SOLARIS_OLD_SYSCALLS */
   GENX_(__NR_pause,                sys_pause),                 /*  29 */
#if defined(SOLARIS_FREALPATHAT_SYSCALL)
   SOLXY(__NR_frealpathat,          sys_frealpathat),           /*  30 */
#endif /* SOLARIS_FREALPATHAT_SYSCALL */
   SOLX_(__NR_stty,                 sys_stty),                  /*  31 */
   SOLXY(__NR_gtty,                 sys_gtty),                  /*  32 */
#if defined(SOLARIS_OLD_SYSCALLS)
   GENX_(__NR_access,               sys_access),                /*  33 */
#endif /* SOLARIS_OLD_SYSCALLS */
   GENX_(__NR_kill,                 sys_kill),                  /*  37 */
   SOLX_(__NR_pgrpsys,              sys_pgrpsys),               /*  39 */
   SOLXY(__NR_pipe,                 sys_pipe),                  /*  42 */
   GENXY(__NR_times,                sys_times),                 /*  43 */
   SOLX_(__NR_faccessat,            sys_faccessat),             /*  45 */
   GENX_(__NR_setgid,               sys_setgid),                /*  46 */
   GENX_(__NR_getgid,               sys_getgid),                /*  47 */
   SOLXY(__NR_mknodat,              sys_mknodat),               /*  48 */
   SOLXY(__NR_sysi86,               sys_sysi86),                /*  50 */
   SOLXY(__NR_shmsys,               sys_shmsys),                /*  52 */
   SOLXY(__NR_semsys,               sys_semsys),                /*  53 */
   SOLXY(__NR_ioctl,                sys_ioctl),                 /*  54 */
   SOLX_(__NR_fchownat,             sys_fchownat),              /*  56 */
   SOLX_(__NR_fdsync,               sys_fdsync),                /*  58 */
   SOLX_(__NR_execve,               sys_execve),                /*  59 */
   GENX_(__NR_umask,                sys_umask),                 /*  60 */
   GENX_(__NR_chroot,               sys_chroot),                /*  61 */
   SOLXY(__NR_fcntl,                sys_fcntl),                 /*  62 */
   SOLX_(__NR_renameat,             sys_renameat),              /*  64 */
   SOLX_(__NR_unlinkat,             sys_unlinkat),              /*  65 */
   SOLXY(__NR_fstatat,              sys_fstatat),               /*  66 */
#if defined(VGP_x86_solaris)
   PLAXY(__NR_fstatat64,            sys_fstatat64),             /*  67 */
#endif /* VGP_x86_solaris */
   SOLXY(__NR_openat,               sys_openat),                /*  68 */
#if defined(VGP_x86_solaris)
   PLAXY(__NR_openat64,             sys_openat64),              /*  69 */
#endif /* VGP_x86_solaris */
   SOLXY(__NR_tasksys,              sys_tasksys),               /*  70 */
   SOLXY(__NR_getpagesizes,         sys_getpagesizes),          /*  73 */
   SOLXY(__NR_lwp_park,             sys_lwp_park),              /*  77 */
   SOLXY(__NR_sendfilev,            sys_sendfilev),             /*  78 */
#if defined(SOLARIS_LWP_NAME_SYSCALL)
   SOLXY(__NR_lwp_name,             sys_lwp_name),              /*  79 */
#endif /* SOLARIS_LWP_NAME_SYSCALL */
#if defined(SOLARIS_OLD_SYSCALLS)
   GENX_(__NR_rmdir,                sys_rmdir),                 /*  79 */
   GENX_(__NR_mkdir,                sys_mkdir),                 /*  80 */
#endif /* SOLARIS_OLD_SYSCALLS */
   GENXY(__NR_getdents,             sys_getdents),              /*  81 */
   SOLXY(__NR_privsys,              sys_privsys),               /*  82 */
   SOLXY(__NR_ucredsys,             sys_ucredsys),              /*  83 */
   SOLXY(__NR_sysfs,                sys_sysfs),                 /*  84 */
   SOLXY(__NR_getmsg,               sys_getmsg),                /*  85 */
   SOLX_(__NR_putmsg,               sys_putmsg),                /*  86 */
#if defined(SOLARIS_OLD_SYSCALLS)
   SOLXY(__NR_lstat,                sys_lstat),                 /*  88 */
   GENX_(__NR_symlink,              sys_symlink),               /*  89 */
   GENXY(__NR_readlink,             sys_readlink),              /*  90 */
#endif /* SOLARIS_OLD_SYSCALLS */
   GENX_(__NR_setgroups,            sys_setgroups),             /*  91 */
   GENXY(__NR_getgroups,            sys_getgroups),             /*  92 */
#if defined(SOLARIS_OLD_SYSCALLS)
   GENX_(__NR_fchmod,               sys_fchmod),                /*  93 */
   GENX_(__NR_fchown,               sys_fchown),                /*  94 */
#endif /* SOLARIS_OLD_SYSCALLS */
   SOLXY(__NR_sigprocmask,          sys_sigprocmask),           /*  95 */
   SOLX_(__NR_sigsuspend,           sys_sigsuspend),            /*  96 */
   GENXY(__NR_sigaltstack,          sys_sigaltstack),           /*  97 */
   SOLXY(__NR_sigaction,            sys_sigaction),             /*  98 */
   SOLXY(__NR_sigpending,           sys_sigpending),            /*  99 */
   SOLX_(__NR_context,              sys_getsetcontext),         /* 100 */
   SOLX_(__NR_fchmodat,             sys_fchmodat),              /* 101 */
   SOLX_(__NR_mkdirat,              sys_mkdirat),               /* 102 */
   SOLXY(__NR_statvfs,              sys_statvfs),               /* 103 */
   SOLXY(__NR_fstatvfs,             sys_fstatvfs),              /* 104 */
   SOLXY(__NR_nfssys,               sys_nfssys),                /* 106 */
   SOLXY(__NR_waitid,               sys_waitid),                /* 107 */
   SOLX_(__NR_sigsendsys,           sys_sigsendsys),            /* 108 */
#if defined(SOLARIS_UTIMESYS_SYSCALL)
   SOLX_(__NR_utimesys,             sys_utimesys),              /* 110 */
#endif /* SOLARIS_UTIMESYS_SYSCALL */
#if defined(SOLARIS_UTIMENSAT_SYSCALL)
   SOLX_(__NR_utimensat,            sys_utimensat),             /* 110 */
#endif /* SOLARIS_UTIMENSAT_SYSCALL */
   SOLXY(__NR_sigresend,            sys_sigresend),             /* 111 */
   SOLXY(__NR_priocntlsys,          sys_priocntlsys),           /* 112 */
   SOLX_(__NR_pathconf,             sys_pathconf),              /* 113 */
   SOLX_(__NR_mmap,                 sys_mmap),                  /* 115 */
   GENXY(__NR_mprotect,             sys_mprotect),              /* 116 */
   GENXY(__NR_munmap,               sys_munmap),                /* 117 */
   GENX_(__NR_fchdir,               sys_fchdir),                /* 120 */
   GENXY(__NR_readv,                sys_readv),                 /* 121 */
   GENX_(__NR_writev,               sys_writev),                /* 122 */
#if defined(SOLARIS_UUIDSYS_SYSCALL)
   SOLXY(__NR_uuidsys,              sys_uuidsys),               /* 124 */
#endif /* SOLARIS_UUIDSYS_SYSCALL */
#if defined(HAVE_MREMAP)
<<<<<<< HEAD
   GENX_(__NR_mremap,               sys_mremap),                /* 126 */
=======
   GENX_(__NR_mremap,               sys_mremap),                /* 126 (Solaris only, not Illumos) */
>>>>>>> 69bc6d7c
#endif /* HAVE_MREMAP */
   SOLX_(__NR_mmapobj,              sys_mmapobj),               /* 127 */
   GENX_(__NR_setrlimit,            sys_setrlimit),             /* 128 */
   GENXY(__NR_getrlimit,            sys_getrlimit),             /* 129 */
#if defined(SOLARIS_OLD_SYSCALLS)
   GENX_(__NR_lchown,               sys_lchown),                /* 130 */
#endif /* SOLARIS_OLD_SYSCALLS */
   SOLX_(__NR_memcntl,              sys_memcntl),               /* 131 */
   SOLXY(__NR_getpmsg,              sys_getpmsg),               /* 132 */
   SOLX_(__NR_putpmsg,              sys_putpmsg),               /* 133 */
#if defined(SOLARIS_OLD_SYSCALLS)
   SOLX_(__NR_rename,               sys_rename),                /* 134 */
#endif /* SOLARIS_OLD_SYSCALLS */
   SOLXY(__NR_uname,                sys_uname),                 /* 135 */
   SOLX_(__NR_setegid,              sys_setegid),               /* 136 */
   SOLX_(__NR_sysconfig,            sys_sysconfig),             /* 137 */
   SOLXY(__NR_systeminfo,           sys_systeminfo),            /* 139 */
   SOLX_(__NR_seteuid,              sys_seteuid),               /* 141 */
   SOLX_(__NR_forksys,              sys_forksys),               /* 142 */
#if defined(SOLARIS_GETRANDOM_SYSCALL)
   SOLXY(__NR_getrandom,            sys_getrandom),             /* 143 (Solaris) 126 (Illumos) */
#endif /* SOLARIS_GETRANDOM_SYSCALL */
   SOLXY(__NR_sigtimedwait,         sys_sigtimedwait),          /* 144 */
   SOLX_(__NR_yield,                sys_yield),                 /* 146 */
   SOLXY(__NR_lwp_sema_post,        sys_lwp_sema_post),         /* 148 */
   SOLXY(__NR_lwp_sema_trywait,     sys_lwp_sema_trywait),      /* 149 */
   SOLX_(__NR_lwp_detach,           sys_lwp_detach),            /* 150 */
   SOLXY(__NR_modctl,               sys_modctl),                /* 152 */
   SOLX_(__NR_fchroot,              sys_fchroot),               /* 153 */
#if defined(SOLARIS_SYSTEM_STATS_SYSCALL)
   SOLX_(__NR_system_stats,         sys_system_stats),          /* 154 */
#endif /* SOLARIS_SYSTEM_STATS_SYSCALL */
   SOLXY(__NR_gettimeofday,         sys_gettimeofday),          /* 156 */
   GENXY(__NR_getitimer,            sys_getitimer),             /* 157 */
   GENXY(__NR_setitimer,            sys_setitimer),             /* 158 */
   SOLX_(__NR_lwp_create,           sys_lwp_create),            /* 159 */
   SOLX_(__NR_lwp_exit,             sys_lwp_exit),              /* 160 */
   SOLX_(__NR_lwp_suspend,          sys_lwp_suspend),           /* 161 */
   SOLX_(__NR_lwp_continue,         sys_lwp_continue),          /* 162 */
#if defined(SOLARIS_LWP_SIGQUEUE_SYSCALL)
   SOLXY(__NR_lwp_sigqueue,         sys_lwp_sigqueue),          /* 163 */
#else
   SOLXY(__NR_lwp_kill,             sys_lwp_kill),              /* 163 */
#endif /* SOLARIS_LWP_SIGQUEUE_SYSCALL */
   SOLX_(__NR_lwp_self,             sys_lwp_self),              /* 164 */
   SOLX_(__NR_lwp_sigmask,          sys_lwp_sigmask),           /* 165 */
   SOLX_(__NR_lwp_private,          sys_lwp_private),           /* 166 */
   SOLXY(__NR_lwp_wait,             sys_lwp_wait),              /* 167 */
   SOLXY(__NR_lwp_mutex_wakeup,     sys_lwp_mutex_wakeup),      /* 168 */
   SOLXY(__NR_lwp_cond_wait,        sys_lwp_cond_wait),         /* 170 */
   SOLXY(__NR_lwp_cond_signal,      sys_lwp_cond_signal),       /* 171 */
   SOLX_(__NR_lwp_cond_broadcast,   sys_lwp_cond_broadcast),    /* 172 */
   SOLXY(__NR_pread,                sys_pread),                 /* 173 */
   SOLX_(__NR_pwrite,               sys_pwrite),                /* 174 */
#if defined(VGP_x86_solaris)
   PLAX_(__NR_llseek,               sys_llseek32),              /* 175 */
#endif /* VGP_x86_solaris */
   SOLXY(__NR_lgrpsys,              sys_lgrpsys),               /* 180 */
   SOLXY(__NR_rusagesys,            sys_rusagesys),             /* 181 */
   SOLXY(__NR_port,                 sys_port),                  /* 182 */
   SOLXY(__NR_pollsys,              sys_pollsys),               /* 183 */
   SOLXY(__NR_labelsys,             sys_labelsys),              /* 184 */
   SOLXY(__NR_acl,                  sys_acl),                   /* 185 */
   SOLXY(__NR_auditsys,             sys_auditsys),              /* 186 */
   SOLX_(__NR_p_online,             sys_p_online),              /* 189 */
   SOLX_(__NR_sigqueue,             sys_sigqueue),              /* 190 */
   SOLXY(__NR_clock_gettime,        sys_clock_gettime),         /* 191 */
   SOLX_(__NR_clock_settime,        sys_clock_settime),         /* 192 */
   SOLXY(__NR_clock_getres,         sys_clock_getres),          /* 193 */
   SOLXY(__NR_timer_create,         sys_timer_create),          /* 194 */
   SOLX_(__NR_timer_delete,         sys_timer_delete),          /* 195 */
   SOLXY(__NR_timer_settime,        sys_timer_settime),         /* 196 */
   SOLXY(__NR_timer_gettime,        sys_timer_gettime),         /* 197 */
   SOLX_(__NR_timer_getoverrun,     sys_timer_getoverrun),      /* 198 */
   GENXY(__NR_nanosleep,            sys_nanosleep),             /* 199 */
   SOLXY(__NR_facl,                 sys_facl),                  /* 200 */
   SOLXY(__NR_door,                 sys_door),                  /* 201 */
   GENX_(__NR_setreuid,             sys_setreuid),              /* 202 */
   GENX_(__NR_setregid,             sys_setregid),              /* 202 */
   SOLXY(__NR_schedctl,             sys_schedctl),              /* 206 */
   SOLXY(__NR_pset,                 sys_pset),                  /* 207 */
   SOLXY(__NR_resolvepath,          sys_resolvepath),           /* 209 */
   SOLXY(__NR_lwp_mutex_timedlock,  sys_lwp_mutex_timedlock),   /* 210 */
   SOLXY(__NR_lwp_sema_timedwait,   sys_lwp_sema_timedwait),    /* 211 */
   SOLXY(__NR_lwp_rwlock_sys,       sys_lwp_rwlock_sys),        /* 212 */
#if defined(VGP_x86_solaris)
   GENXY(__NR_getdents64,           sys_getdents64),            /* 213 */
   PLAX_(__NR_mmap64,               sys_mmap64),                /* 214 */
#if defined(SOLARIS_OLD_SYSCALLS)
   PLAXY(__NR_stat64,               sys_stat64),                /* 215 */
   PLAXY(__NR_lstat64,              sys_lstat64),               /* 216 */
   PLAXY(__NR_fstat64,              sys_fstat64),               /* 217 */
#endif /* SOLARIS_OLD_SYSCALLS */
   PLAXY(__NR_statvfs64,            sys_statvfs64),             /* 218 */
   PLAXY(__NR_fstatvfs64,           sys_fstatvfs64),            /* 219 */
#endif /* VGP_x86_solaris */
#if defined(VGP_x86_solaris)
   PLAX_(__NR_setrlimit64,          sys_setrlimit64),           /* 220 */
   PLAXY(__NR_getrlimit64,          sys_getrlimit64),           /* 221 */
   PLAXY(__NR_pread64,              sys_pread64),               /* 222 */
   PLAX_(__NR_pwrite64,             sys_pwrite64),              /* 223 */
#if defined(SOLARIS_OLD_SYSCALLS)
   PLAXY(__NR_open64,               sys_open64),                /* 225 */
#endif /* SOLARIS_OLD_SYSCALLS */
#endif /* VGP_x86_solaris */
   SOLXY(__NR_zone,                 sys_zone),                  /* 227 */
   SOLXY(__NR_getcwd,               sys_getcwd),                /* 229 */
   SOLXY(__NR_so_socket,            sys_so_socket),             /* 230 */
   SOLXY(__NR_so_socketpair,        sys_so_socketpair),         /* 231 */
   SOLX_(__NR_bind,                 sys_bind),                  /* 232 */
   SOLX_(__NR_listen,               sys_listen),                /* 233 */
   SOLXY(__NR_accept,               sys_accept),                /* 234 */
   SOLX_(__NR_connect,              sys_connect),               /* 235 */
   SOLX_(__NR_shutdown,             sys_shutdown),              /* 236 */
   SOLXY(__NR_recv,                 sys_recv),                  /* 237 */
   SOLXY(__NR_recvfrom,             sys_recvfrom),              /* 238 */
   SOLXY(__NR_recvmsg,              sys_recvmsg),               /* 239 */
   SOLX_(__NR_send,                 sys_send),                  /* 240 */
   SOLX_(__NR_sendmsg,              sys_sendmsg),               /* 241 */
   SOLX_(__NR_sendto,               sys_sendto),                /* 242 */
   SOLXY(__NR_getpeername,          sys_getpeername),           /* 243 */
   SOLXY(__NR_getsockname,          sys_getsockname),           /* 244 */
   SOLXY(__NR_getsockopt,           sys_getsockopt),            /* 245 */
   SOLX_(__NR_setsockopt,           sys_setsockopt),            /* 246 */
   SOLXY(__NR_lwp_mutex_unlock,     sys_lwp_mutex_unlock),      /* 250 */
   SOLX_(__NR_lwp_mutex_register,   sys_lwp_mutex_register),    /* 252 */
   SOLXY(__NR_uucopy,               sys_uucopy),                /* 254 */
   SOLX_(__NR_umount2,              sys_umount2)                /* 255 */
};

static SyscallTableEntry fasttrap_table[] = {
   SOLX_(__NR_gethrtime,            fast_gethrtime),            /*   3 */
   SOLX_(__NR_gethrvtime,           fast_gethrvtime),           /*   4 */
   SOLX_(__NR_gethrestime,          fast_gethrestime),          /*   5 */
   SOLX_(__NR_getlgrp,              fast_getlgrp)               /*   6 */
#if defined(SOLARIS_GETHRT_FASTTRAP)
   ,
   SOLXY(__NR_gethrt,               fast_gethrt)                /*   7 */
#endif /* SOLARIS_GETHRT_FASTTRAP */
#if defined(SOLARIS_GETZONEOFFSET_FASTTRAP)
   ,
   SOLXY(__NR_getzoneoffset,        fast_getzoneoffset)         /*   8 */
#endif /* SOLARIS_GETZONEOFFSET_FASTTRAP */

};

SyscallTableEntry *ML_(get_solaris_syscall_entry)(UInt sysno)
{
   const UInt syscall_table_size
      = sizeof(syscall_table) / sizeof(syscall_table[0]);
   const UInt fasttrap_table_size
      = sizeof(fasttrap_table) / sizeof(fasttrap_table[0]);

   SyscallTableEntry *table;
   Int size;

   switch (VG_SOLARIS_SYSNO_CLASS(sysno)) {
   case VG_SOLARIS_SYSCALL_CLASS_CLASSIC:
      table = syscall_table;
      size = syscall_table_size;
      break;
   case VG_SOLARIS_SYSCALL_CLASS_FASTTRAP:
      table = fasttrap_table;
      size = fasttrap_table_size;
      break;
   default:
      vg_assert(0);
      break;
   }
   sysno = VG_SOLARIS_SYSNO_INDEX(sysno);
   if (sysno < size) {
      SyscallTableEntry *sys = &table[sysno];
      if (!sys->before)
         return NULL; /* no entry */
      return sys;
   }

   /* Can't find a wrapper. */
   return NULL;
}

#endif // defined(VGO_solaris)

/*--------------------------------------------------------------------*/
/*--- end                                                          ---*/
/*--------------------------------------------------------------------*/<|MERGE_RESOLUTION|>--- conflicted
+++ resolved
@@ -361,7 +361,7 @@
       // reports 'write error' on the non registered stack.
       ThreadState *tst = VG_(get_ThreadState)(tid);
       INNER_REQUEST
-         ((void) 
+         ((void)
           VALGRIND_STACK_REGISTER(tst->os_state.valgrind_stack_base,
                                   tst->os_state.valgrind_stack_init_SP));
    }
@@ -3307,7 +3307,7 @@
             when we know pre-handler succeeded.
           */
       }
-      break; 
+      break;
 
    /* dtrace */
    case VKI_DTRACEHIOC_REMOVE:
@@ -3530,7 +3530,7 @@
          struct vki_lifnum *p = (struct vki_lifnum *) ARG3;
          POST_FIELD_WRITE(p->lifn_count);
       }
-      break;  
+      break;
 
    /* filio */
    case VKI_FIOSETOWN:
@@ -3643,7 +3643,7 @@
 
    if (ARG1_is_fd == False)
       PRE_MEM_RASCIIZ("execve(filename)", ARG1);
-   
+
     /* Erk.  If the exec fails, then the following will have made a mess of
       things which makes it hard for us to continue.  The right thing to do is
       piece everything together again in POST(execve), but that's close to
@@ -4860,7 +4860,7 @@
 
    /* Be safe. */
    if (ARG1 && ML_(safe_to_deref((void *) ARG1, sizeof(vki_sigset_t)))) {
-      VG_(sigdelset)((vki_sigset_t *) ARG1, VG_SIGVGKILL); 
+      VG_(sigdelset)((vki_sigset_t *) ARG1, VG_SIGVGKILL);
       /* We cannot mask VG_SIGVGKILL, as otherwise this thread would not
          be killable by VG_(nuke_all_threads_except).
          We thus silently ignore the user request to mask this signal.
@@ -5184,7 +5184,7 @@
    if (!ML_(safe_to_deref)((void *) ARG1, sizeof(vki_procset_t))) {
       SET_STATUS_Failure(VKI_EFAULT);
    }
-   
+
    /* Exit early if there are problems. */
    if (FAILURE)
       return;
@@ -5331,7 +5331,7 @@
    if (!ML_(safe_to_deref)((void*)ARG3, sizeof(vki_sigset_t))) {
       SET_STATUS_Failure(VKI_EFAULT);
    }
-   
+
    /* Exit early if there are problems. */
    if (FAILURE)
       return;
@@ -5797,7 +5797,7 @@
    o p_filesz - file-based segment size mapping (includes only text and data);
                 p_memsz - p_filesz is the size of BSS
    o p_offset - offset into the ELF file where the file-based mapping starts
- 
+
    Several problematic areas to cover here:
    1. p_offset can contain a value which is not page-aligned. In that case
       we mmap a part of the file prior to p_offset to make the start address
@@ -8223,13 +8223,13 @@
                        long, code, int, cmd,
                        vki_au_evclass_map_t *, classmap);
 
-         if (ML_(safe_to_deref((void *) ARG3, 
+         if (ML_(safe_to_deref((void *) ARG3,
                                sizeof(vki_au_evclass_map_t)))) {
             vki_au_evclass_map_t *classmap =
                (vki_au_evclass_map_t *) ARG3;
-            PRE_FIELD_READ("auditsys(classmap.ec_number)", 
-                           classmap->ec_number);  
-            PRE_FIELD_READ("auditsys(classmap.ec_class)", 
+            PRE_FIELD_READ("auditsys(classmap.ec_number)",
+                           classmap->ec_number);
+            PRE_FIELD_READ("auditsys(classmap.ec_class)",
                            classmap->ec_class);
          }
          break;
@@ -8517,7 +8517,7 @@
       if (ML_(safe_to_deref(evp, sizeof(struct vki_sigevent)))) {
          if ((evp->sigev_notify == VKI_SIGEV_PORT) ||
              (evp->sigev_notify == VKI_SIGEV_THREAD))
-            PRE_MEM_READ("timer_create(evp.sigev_value.sival_ptr)", 
+            PRE_MEM_READ("timer_create(evp.sigev_value.sival_ptr)",
                          (Addr) evp->sigev_value.sival_ptr,
                          sizeof(vki_port_notify_t));
       }
@@ -8885,7 +8885,7 @@
                             " where rpr_request=%#x.", p->rpr_request);
          /* NOTREACHED */
          break;
-      }        
+      }
    }
 }
 
@@ -8989,7 +8989,7 @@
          }
       }
    } else if (VG_STREQ(pathname, VKI_REPOSITORY_DOOR_NAME)) {
-      vki_repository_door_request_t *p =	
+      vki_repository_door_request_t *p =
          (vki_repository_door_request_t *) data_ptr;
 
       PRE_FIELD_READ("door_call(\"" VKI_REPOSITORY_DOOR_NAME "\", "
@@ -10947,11 +10947,7 @@
    SOLXY(__NR_uuidsys,              sys_uuidsys),               /* 124 */
 #endif /* SOLARIS_UUIDSYS_SYSCALL */
 #if defined(HAVE_MREMAP)
-<<<<<<< HEAD
-   GENX_(__NR_mremap,               sys_mremap),                /* 126 */
-=======
    GENX_(__NR_mremap,               sys_mremap),                /* 126 (Solaris only, not Illumos) */
->>>>>>> 69bc6d7c
 #endif /* HAVE_MREMAP */
    SOLX_(__NR_mmapobj,              sys_mmapobj),               /* 127 */
    GENX_(__NR_setrlimit,            sys_setrlimit),             /* 128 */
