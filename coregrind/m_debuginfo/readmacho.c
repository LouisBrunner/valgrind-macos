--- conflicted
+++ resolved
@@ -748,7 +748,6 @@
    /* This should be ensured by our caller (that we're in the accept
       state). */
    vg_assert(di->fsm.have_rx_map);
-<<<<<<< HEAD
 #if DARWIN_VERS >= DARWIN_11_00
    // FIXME: this is a hack to identify when a DebugInfo is associated with the DSC
    // (without adding tons of new functions and fields)
@@ -756,11 +755,7 @@
      from_memory = True;
      kernel_slide = VG_(dyld_cache_get_slide)();
    }
-#else
-   vg_assert(di->fsm.rw_map_count);
 #endif
-=======
->>>>>>> a215f02d
 
    for (i = 0; i < VG_(sizeXA)(di->fsm.maps); i++) {
       const DebugInfoMapping* map = VG_(indexXA)(di->fsm.maps, i);
@@ -772,10 +767,6 @@
          break;
    }
    vg_assert(rx_map);
-<<<<<<< HEAD
-   vg_assert(rw_map || from_memory);
-=======
->>>>>>> a215f02d
 
    if (VG_(clo_verbosity) > 1) {
       if (from_memory) {
