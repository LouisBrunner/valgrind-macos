--- conflicted
+++ resolved
@@ -34,7 +34,7 @@
 
 /* RUNS ON SIMULATED CPU
    Interceptors for pthread_* functions, so that tc_main can see
-   significant thread events. 
+   significant thread events.
 
    Important: when adding a function wrapper to this file, remember to
    add a test case to tc20_verifywrap.c.  A common cause of failure is
@@ -462,7 +462,7 @@
             opportunity. */
          sched_yield();
       }
-   } else { 
+   } else {
       DO_PthAPIerror( "pthread_create", ret );
    }
 
@@ -586,7 +586,7 @@
       before pthread_join (the original) returns.  See email below.*/
    if (ret == 0 /*success*/) {
       DO_CREQ_v_W(_VG_USERREQ__HG_PTHREAD_JOIN_POST, CREQ_PTHREAD_T, thread);
-   } else { 
+   } else {
       DO_PthAPIerror( "pthread_join", ret );
    }
 
@@ -625,7 +625,7 @@
 Me:
 I have a question re the NPTL pthread_join implementation.
 
-  Suppose I am the thread 'stayer'.  
+  Suppose I am the thread 'stayer'.
 
   If I call pthread_join(quitter), is it guaranteed that the
   thread 'quitter' has really exited before pthread_join returns?
@@ -640,10 +640,10 @@
   'quitter' will be running start_thread() in nptl/pthread_create.c
 
   The last action of start_thread() is to exit via
-  __exit_thread_inline(0), which simply does sys_exit 
+  __exit_thread_inline(0), which simply does sys_exit
   (nptl/pthread_create.c:403)
 
-  'stayer' meanwhile is waiting for lll_wait_tid (pd->tid) 
+  'stayer' meanwhile is waiting for lll_wait_tid (pd->tid)
   (call at nptl/pthread_join.c:89)
 
   As per comment at nptl/sysdeps/unix/sysv/linux/i386/lowlevellock.h:536,
@@ -735,7 +735,7 @@
    CALL_FN_v_WWW(fn, dependent, master, master_level);
 
    DO_CREQ_v_WWW(_VG_USERREQ__HG_GNAT_MASTER_HOOK,
-                 void*,dependent, void*,master, 
+                 void*,dependent, void*,master,
                  Word, (Word)master_level);
 
    if (TRACE_GNAT_FNS) {
@@ -821,7 +821,7 @@
    if (ret == 0 /*success*/) {
       DO_CREQ_v_WW(_VG_USERREQ__HG_PTHREAD_MUTEX_INIT_POST,
                    pthread_mutex_t*,mutex, long,mbRec);
-   } else { 
+   } else {
       DO_PthAPIerror( "pthread_mutex_init", ret );
    }
 
@@ -1069,7 +1069,7 @@
 // pthread_mutex_trylock.  The handling needed here is very similar
 // to that for pthread_mutex_lock, except that we need to tell
 // the pre-lock creq that this is a trylock-style operation, and
-// therefore not to complain if the lock is nonrecursive and 
+// therefore not to complain if the lock is nonrecursive and
 // already locked by this thread -- because then it'll just fail
 // immediately with EBUSY.
 __attribute__((noinline))
@@ -1136,7 +1136,7 @@
    OrigFn fn;
    VALGRIND_GET_ORIG_FN(fn);
    if (TRACE_PTH_FNS) {
-      fprintf(stderr, "<< pthread_mxtimedlock %p %p", mutex, timeout); 
+      fprintf(stderr, "<< pthread_mxtimedlock %p %p", mutex, timeout);
       fflush(stderr);
    }
 
@@ -1421,7 +1421,7 @@
 //
 __attribute__((noinline))
 static int pthread_cond_timedwait_WRK(pthread_cond_t* cond,
-                                      pthread_mutex_t* mutex, 
+                                      pthread_mutex_t* mutex,
                                       struct timespec* abstime,
                                       int timeout_error)
 {
@@ -1432,7 +1432,7 @@
    VALGRIND_GET_ORIG_FN(fn);
 
    if (TRACE_PTH_FNS) {
-      fprintf(stderr, "<< pthread_cond_timedwait %p %p %p", 
+      fprintf(stderr, "<< pthread_cond_timedwait %p %p %p",
                       cond, mutex, abstime);
       fflush(stderr);
    }
@@ -1489,29 +1489,29 @@
 }
 #if defined(VGO_linux)
    PTH_FUNC(int, pthreadZucondZutimedwaitZAZa, // pthread_cond_timedwait@*
-                 pthread_cond_t* cond, pthread_mutex_t* mutex, 
+                 pthread_cond_t* cond, pthread_mutex_t* mutex,
                  struct timespec* abstime) {
       return pthread_cond_timedwait_WRK(cond, mutex, abstime, ETIMEDOUT);
    }
 #elif defined(VGO_freebsd)
    PTH_FUNC(int, pthreadZucondZutimedwait, // pthread_cond_timedwait
-                 pthread_cond_t* cond, pthread_mutex_t* mutex, 
+                 pthread_cond_t* cond, pthread_mutex_t* mutex,
                  struct timespec* abstime) {
       return pthread_cond_timedwait_WRK(cond, mutex, abstime, ETIMEDOUT);
    }
 #elif defined(VGO_darwin)
    PTH_FUNC(int, pthreadZucondZutimedwait, // pthread_cond_timedwait
-                 pthread_cond_t* cond, pthread_mutex_t* mutex, 
+                 pthread_cond_t* cond, pthread_mutex_t* mutex,
                  struct timespec* abstime) {
       return pthread_cond_timedwait_WRK(cond, mutex, abstime, ETIMEDOUT);
    }
    PTH_FUNC(int, pthreadZucondZutimedwaitZDZa, // pthread_cond_timedwait$*
-                 pthread_cond_t* cond, pthread_mutex_t* mutex, 
+                 pthread_cond_t* cond, pthread_mutex_t* mutex,
                  struct timespec* abstime) {
       return pthread_cond_timedwait_WRK(cond, mutex, abstime, ETIMEDOUT);
    }
    PTH_FUNC(int, pthreadZucondZutimedwaitZuZa, // pthread_cond_timedwait_*
-                 pthread_cond_t* cond, pthread_mutex_t* mutex, 
+                 pthread_cond_t* cond, pthread_mutex_t* mutex,
                  struct timespec* abstime) {
       assert(0);
    }
@@ -1709,7 +1709,7 @@
    DO_CREQ_v_W(_VG_USERREQ__HG_PTHREAD_COND_BROADCAST_POST,
                pthread_cond_t*,cond);
 
-   if (ret != 0) { 
+   if (ret != 0) {
       DO_PthAPIerror( "pthread_cond_broadcast", ret );
    }
 
@@ -2081,7 +2081,7 @@
    if (ret == 0 /*success*/) {
       DO_CREQ_v_W(_VG_USERREQ__HG_PTHREAD_SPIN_INIT_OR_UNLOCK_POST,
                   pthread_spinlock_t*,lock);
-   } else { 
+   } else {
       DO_PthAPIerror( "pthread_spinlock_{init,unlock}", ret );
    }
 
@@ -2200,7 +2200,7 @@
    if (ret == 0 /*success*/) {
       DO_CREQ_v_W(_VG_USERREQ__HG_PTHREAD_SPIN_LOCK_POST,
                   pthread_spinlock_t*,lock);
-   } else { 
+   } else {
       DO_PthAPIerror( "pthread_spin_lock", ret );
    }
 
@@ -2291,7 +2291,7 @@
 #if defined(HAVE_PTHREAD_RWLOCK_T)
 
 /* Handled:   pthread_rwlock_init pthread_rwlock_destroy
-              pthread_rwlock_rdlock 
+              pthread_rwlock_rdlock
               pthread_rwlock_wrlock
               pthread_rwlock_unlock
               pthread_rwlock_tryrdlock
@@ -2320,7 +2320,7 @@
    if (ret == 0 /*success*/) {
       DO_CREQ_v_W(_VG_USERREQ__HG_PTHREAD_RWLOCK_INIT_POST,
                   pthread_rwlock_t*,rwl);
-   } else { 
+   } else {
       DO_PthAPIerror( "pthread_rwlock_init", ret );
    }
 
@@ -2459,7 +2459,7 @@
    }
 
    DO_CREQ_v_WWW(_VG_USERREQ__HG_PTHREAD_RWLOCK_LOCK_PRE,
-                 pthread_rwlock_t*,rwlock, 
+                 pthread_rwlock_t*,rwlock,
                  long,1/*isW*/, long,0/*!isTryLock*/);
 
    CALL_FN_W_W(ret, fn, rwlock);
@@ -2631,7 +2631,7 @@
    }
 
    DO_CREQ_v_WWW(_VG_USERREQ__HG_PTHREAD_RWLOCK_LOCK_PRE,
-                 pthread_rwlock_t*,rwlock, 
+                 pthread_rwlock_t*,rwlock,
                  long,1/*isW*/, long,1/*isTryLock*/);
 
    CALL_FN_W_W(ret, fn, rwlock);
@@ -2697,7 +2697,7 @@
    }
 
    DO_CREQ_v_WWW(_VG_USERREQ__HG_PTHREAD_RWLOCK_LOCK_PRE,
-                 pthread_rwlock_t*,rwlock, 
+                 pthread_rwlock_t*,rwlock,
                  long,0/*!isW*/, long,1/*isTryLock*/);
 
    CALL_FN_W_W(ret, fn, rwlock);
@@ -3029,12 +3029,12 @@
 
 #define TRACE_SEM_FNS 0
 
-/* Handled: 
+/* Handled:
      int sem_init(sem_t *sem, int pshared, unsigned value);
      int sem_destroy(sem_t *sem);
      int sem_wait(sem_t *sem);
      int sem_post(sem_t *sem);
-     sem_t* sem_open(const char *name, int oflag, 
+     sem_t* sem_open(const char *name, int oflag,
                      ... [mode_t mode, unsigned value]);
         [complete with its idiotic semantics]
      int sem_close(sem_t* sem);
@@ -3311,11 +3311,7 @@
 }
 #elif defined(VGO_darwin)
 PTH_FUNC(int, semZutrywait, sem_t* sem) { /* sem_trywait */
-<<<<<<< HEAD
-   return sem_wait_WRK(sem);
-=======
    return sem_trywait_WRK(sem);
->>>>>>> 69bc6d7c
 }
 #elif defined(VGO_freebsd)
 LIBC_FUNC(int, semZutrywait, sem_t* sem) { /* sem_trywait */
@@ -3534,7 +3530,7 @@
    if (ret != SEM_FAILED && (oflag & O_CREAT)) {
       DO_CREQ_v_WW(_VG_USERREQ__HG_POSIX_SEM_INIT_POST,
                    sem_t*, ret, unsigned long, value);
-   } 
+   }
    if (ret == SEM_FAILED) {
       DO_PthAPIerror( "sem_open", errno );
    }
@@ -3767,7 +3763,7 @@
    if (TRACE_QT4_FNS) {
       fprintf(stderr, " :: Q::tryLock -> %lu >>\n", ret);
    }
-   
+
    return ret;
 }
 
@@ -3804,7 +3800,7 @@
    if (TRACE_QT4_FNS) {
       fprintf(stderr, " :: Q::tryLock(int) -> %lu >>\n", ret);
    }
-   
+
    return ret;
 }
 
@@ -3907,7 +3903,7 @@
 
 //// QReadWriteLock::lockForRead()
 //// _ZN14QReadWriteLock11lockForReadEv == QReadWriteLock::lockForRead()
-//QT4_FUNC(void, ZuZZN14QReadWriteLock11lockForReadEv, 
+//QT4_FUNC(void, ZuZZN14QReadWriteLock11lockForReadEv,
 //               // _ZN14QReadWriteLock11lockForReadEv
 //               void* self)
 //{
@@ -3934,7 +3930,7 @@
 //
 //// QReadWriteLock::lockForWrite()
 //// _ZN14QReadWriteLock12lockForWriteEv == QReadWriteLock::lockForWrite()
-//QT4_FUNC(void, ZuZZN14QReadWriteLock12lockForWriteEv, 
+//QT4_FUNC(void, ZuZZN14QReadWriteLock12lockForWriteEv,
 //               // _ZN14QReadWriteLock12lockForWriteEv
 //               void* self)
 //{
