
/*--------------------------------------------------------------------*/
/*--- Trampoline code page stuff.                   m_trampoline.S ---*/
/*--------------------------------------------------------------------*/

/*
  This file is part of Valgrind, a dynamic binary instrumentation
  framework.

  Copyright (C) 2000-2017 Julian Seward
     jseward@acm.org
  Copyright (C) 2006-2017 OpenWorks LLP
     info@open-works.co.uk

  This program is free software; you can redistribute it and/or
  modify it under the terms of the GNU General Public License as
  published by the Free Software Foundation; either version 2 of the
  License, or (at your option) any later version.

  This program is distributed in the hope that it will be useful, but
  WITHOUT ANY WARRANTY; without even the implied warranty of
  MERCHANTABILITY or FITNESS FOR A PARTICULAR PURPOSE.  See the GNU
  General Public License for more details.

  You should have received a copy of the GNU General Public License
  along with this program; if not, see <http://www.gnu.org/licenses/>.

  The GNU General Public License is contained in the file COPYING.
*/

#include "pub_core_basics_asm.h"
#include "pub_core_vkiscnums_asm.h"

/* ------------------ SIMULATED CPU HELPERS ------------------ */
/*
   Replacements for some functions to do with vsyscalls and signals.
   This code runs on the simulated CPU.
*/

/*---------------------- x86-linux ----------------------*/
#if defined(VGP_x86_linux)

#	define UD2_16     ud2 ; ud2 ; ud2 ; ud2 ;ud2 ; ud2 ; ud2 ; ud2
#	define UD2_64     UD2_16   ; UD2_16   ; UD2_16   ; UD2_16
#	define UD2_256    UD2_64   ; UD2_64   ; UD2_64   ; UD2_64
#	define UD2_1024   UD2_256  ; UD2_256  ; UD2_256  ; UD2_256
#	define UD2_PAGE   UD2_1024 ; UD2_1024 ; UD2_1024 ; UD2_1024

	/* a leading page of unexecutable code */
	UD2_PAGE

.global VG_(trampoline_stuff_start)
VG_(trampoline_stuff_start):

.global VG_(x86_linux_SUBST_FOR_sigreturn)
VG_(x86_linux_SUBST_FOR_sigreturn):
        /* This is a very specific sequence which GDB uses to
           recognize signal handler frames.  Also gcc: see
           x86_fallback_frame_state() in
           gcc-4.1.0/gcc/config/i386/linux-unwind.h */
        popl    %eax
        movl    $ __NR_sigreturn, %eax
        int     $0x80
        ud2

.global VG_(x86_linux_SUBST_FOR_rt_sigreturn)
VG_(x86_linux_SUBST_FOR_rt_sigreturn):
        /* Likewise for rt signal frames */
        movl    $ __NR_rt_sigreturn, %eax
        int     $0x80
        ud2

/* There's no particular reason that this needs to be handwritten
   assembly, but since that's what this file contains, here's a
   simple index implementation (written in C and compiled by gcc.)

   unsigned char* REDIR_FOR_index ( const char* s, int c )
   {
      unsigned char  ch = (unsigned char)((unsigned int)c);
      unsigned char* p  = (unsigned char*)s;
      while (1) {
         if (*p == ch) return p;
         if (*p == 0)  return 0;
         p++;
      }
   }
*/
.global VG_(x86_linux_REDIR_FOR_index)
.type   VG_(x86_linux_REDIR_FOR_index), @function
VG_(x86_linux_REDIR_FOR_index):
        pushl   %ebp
        movl    %esp, %ebp
        movl    8(%ebp), %eax
        movzbl  12(%ebp), %ecx
        movzbl  (%eax), %edx
        cmpb    %dl, %cl
        jne     .L9
        jmp     .L2
.L11:
        addl    $1, %eax
        movzbl  (%eax), %edx
        cmpb    %dl, %cl
        je      .L2
.L9:
        testb   %dl, %dl
        jne     .L11
        xorl    %eax, %eax
.L2:
        popl    %ebp
        ret
.size VG_(x86_linux_REDIR_FOR_index), .-VG_(x86_linux_REDIR_FOR_index)

/* There's no particular reason that this needs to be handwritten
   assembly, but since that's what this file contains, here's a
   simple strlen implementation (written in C and compiled by gcc.)
*/
.global VG_(x86_linux_REDIR_FOR_strlen)
.type   VG_(x86_linux_REDIR_FOR_strlen), @function
VG_(x86_linux_REDIR_FOR_strlen):
        pushl   %ebp
        movl    %esp, %ebp
        movl    8(%ebp), %edx
        movl    %edx, %eax
        jmp     2f
1:      incl    %eax
2:      cmpb    $0, (%eax)
        jne     1b
        subl    %edx, %eax
        popl    %ebp
        ret
.size VG_(x86_linux_REDIR_FOR_strlen), .-VG_(x86_linux_REDIR_FOR_strlen)


.global VG_(trampoline_stuff_end)
VG_(trampoline_stuff_end):

	/* and a trailing page of unexecutable code */
	UD2_PAGE

#	undef UD2_16
#	undef UD2_64
#	undef UD2_256
#	undef UD2_1024
#	undef UD2_PAGE

/*---------------------- amd64-linux ----------------------*/
#else
#if defined(VGP_amd64_linux)

#	define UD2_16     ud2 ; ud2 ; ud2 ; ud2 ;ud2 ; ud2 ; ud2 ; ud2
#	define UD2_64     UD2_16   ; UD2_16   ; UD2_16   ; UD2_16
#	define UD2_256    UD2_64   ; UD2_64   ; UD2_64   ; UD2_64
#	define UD2_1024   UD2_256  ; UD2_256  ; UD2_256  ; UD2_256
#	define UD2_PAGE   UD2_1024 ; UD2_1024 ; UD2_1024 ; UD2_1024

	/* a leading page of unexecutable code */
	UD2_PAGE

.global VG_(trampoline_stuff_start)
VG_(trampoline_stuff_start):

.global VG_(amd64_linux_SUBST_FOR_rt_sigreturn)
VG_(amd64_linux_SUBST_FOR_rt_sigreturn):
        /* This is a very specific sequence which GDB uses to
           recognize signal handler frames. */
        movq    $__NR_rt_sigreturn, %rax
        syscall
        ud2

.global VG_(amd64_linux_REDIR_FOR_vgettimeofday)
.type   VG_(amd64_linux_REDIR_FOR_vgettimeofday), @function
VG_(amd64_linux_REDIR_FOR_vgettimeofday):
.LfnB2:
        movq    $__NR_gettimeofday, %rax
        syscall
        ret
.LfnE2:
.size VG_(amd64_linux_REDIR_FOR_vgettimeofday), .-.LfnB2

.global VG_(amd64_linux_REDIR_FOR_vtime)
.type   VG_(amd64_linux_REDIR_FOR_vtime), @function
VG_(amd64_linux_REDIR_FOR_vtime):
.LfnB3:
        movq    $__NR_time, %rax
        syscall
        ret
.LfnE3:
.size VG_(amd64_linux_REDIR_FOR_vtime), .-.LfnB3

.global VG_(amd64_linux_REDIR_FOR_vgetcpu)
.type   VG_(amd64_linux_REDIR_FOR_vgetcpu), @function
VG_(amd64_linux_REDIR_FOR_vgetcpu):
.LfnB4:
        movq    $__NR_getcpu, %rax
        syscall
        ret
.LfnE4:
.size VG_(amd64_linux_REDIR_FOR_vgetcpu), .-.LfnB4

/* There's no particular reason that this needs to be handwritten
   assembly, but since that's what this file contains, here's a
   simple strlen implementation (written in C and compiled by gcc.)
*/
.global VG_(amd64_linux_REDIR_FOR_strlen)
.type   VG_(amd64_linux_REDIR_FOR_strlen), @function
VG_(amd64_linux_REDIR_FOR_strlen):
.LfnB5:
	xorl	%eax, %eax
	cmpb	$0, (%rdi)
	movq	%rdi, %rdx
	je	.L41
.L40:	addq	$1, %rdx
	cmpb	$0, (%rdx)
	jne	.L40
	movq	%rdx, %rax
	subq	%rdi, %rax
.L41:	ret
.LfnE5:
.size VG_(amd64_linux_REDIR_FOR_strlen), .-VG_(amd64_linux_REDIR_FOR_strlen)

/* There's no particular reason that this needs to be handwritten
   assembly, but since that's what this file contains, here's a
   simple strcmp.)
*/
.global VG_(amd64_linux_REDIR_FOR_strcmp)
.type   VG_(amd64_linux_REDIR_FOR_strcmp), @function
VG_(amd64_linux_REDIR_FOR_strcmp):
	xorl	%ecx, %ecx
1:
	movzbl	(%rdi, %rcx), %eax
	movzbl	(%rsi, %rcx), %edx
	testb	%al, %al
	jne	2f
	movl	%edx, %eax
	negl	%eax
	ret
2:
	incq	%rcx
	subl	%edx, %eax
	je	1b
	ret
.size VG_(amd64_linux_REDIR_FOR_strcmp), .-VG_(amd64_linux_REDIR_FOR_strcmp)

.global VG_(amd64_linux_REDIR_FOR_memcmp)
.type   VG_(amd64_linux_REDIR_FOR_memcmp), @function
VG_(amd64_linux_REDIR_FOR_memcmp):
	xorl	%ecx, %ecx
	jmp	2f
1:
	movzbl	(%rdi, %rcx), %eax
	movzbl	(%rsi, %rcx), %r8d
	addq	$1, %rcx
	subl	%r8d, %eax
	jne	3f
2:
	cmpq	%rcx, %rdx
	jne	1b
	xorl	%eax, %eax
3:
	ret
.size VG_(amd64_linux_REDIR_FOR_memcmp), .-VG_(amd64_linux_REDIR_FOR_memcmp)

.global VG_(amd64_linux_REDIR_FOR_index)
.type   VG_(amd64_linux_REDIR_FOR_index), @function
VG_(amd64_linux_REDIR_FOR_index):
        movzbl  (%rdi), %eax
        movl    %esi, %edx
        cmpb    %sil, %al
        jne     .L4
        jmp     .L5
.L10:
        addq    $1, %rdi
        movzbl  (%rdi), %eax
        cmpb    %dl, %al
        je      .L5
.L4:
        testb   %al, %al
        jne     .L10
        xorl    %eax, %eax
        ret
.L5:
        movq    %rdi, %rax
        ret
.size VG_(amd64_linux_REDIR_FOR_index), .-VG_(amd64_linux_REDIR_FOR_index)



/* A CIE for the above four functions, followed by their FDEs */
	.section .eh_frame,"a",@progbits
.Lframe1:
        .long   .LEcie1-.LScie1
.LScie1:
        .long   0x0
        .byte   0x1
        .string "zR"
        .uleb128 0x1
        .sleb128 -8
        .byte   0x10
        .uleb128 0x1
        .byte   0x3
        .byte   0xc
        .uleb128 0x7
        .uleb128 0x8
        .byte   0x90
        .uleb128 0x1
        .align 8
.LEcie1:
.LSfde2:
        .long   .LEfde2-.LASfde2
.LASfde2:
        .long   .LASfde2-.Lframe1
        .long   .LfnB2
        .long   .LfnE2-.LfnB2
        .uleb128 0x0
        .align 8
.LEfde2:
.LSfde3:
        .long   .LEfde3-.LASfde3
.LASfde3:
        .long   .LASfde3-.Lframe1
        .long   .LfnB3
        .long   .LfnE3-.LfnB3
        .uleb128 0x0
        .align 8
.LEfde3:
.LSfde4:
        .long   .LEfde4-.LASfde4
.LASfde4:
        .long   .LASfde4-.Lframe1
        .long   .LfnB4
        .long   .LfnE4-.LfnB4
        .uleb128 0x0
        .align 8
.LEfde4:
.LSfde5:
        .long   .LEfde5-.LASfde5
.LASfde5:
        .long   .LASfde5-.Lframe1
        .long   .LfnB5
        .long   .LfnE5-.LfnB5
        .uleb128 0x0
        .align 8
.LEfde5:
	.previous

.global VG_(trampoline_stuff_end)
VG_(trampoline_stuff_end):

	/* and a trailing page of unexecutable code */
	UD2_PAGE

#	undef UD2_16
#	undef UD2_64
#	undef UD2_256
#	undef UD2_1024
#	undef UD2_PAGE

/*---------------- ppc32-linux ----------------*/
#else
#if defined(VGP_ppc32_linux)

#	define UD2_16     trap ; trap ; trap; trap
#	define UD2_64     UD2_16   ; UD2_16   ; UD2_16   ; UD2_16
#	define UD2_256    UD2_64   ; UD2_64   ; UD2_64   ; UD2_64
#	define UD2_1024   UD2_256  ; UD2_256  ; UD2_256  ; UD2_256
#	define UD2_PAGE   UD2_1024 ; UD2_1024 ; UD2_1024 ; UD2_1024

	/* a leading page of unexecutable code */
	UD2_PAGE

.global VG_(trampoline_stuff_start)
VG_(trampoline_stuff_start):

.global VG_(ppc32_linux_SUBST_FOR_sigreturn)
VG_(ppc32_linux_SUBST_FOR_sigreturn):
	li 0,__NR_sigreturn
        sc
        .long 0	/*illegal insn*/

.global VG_(ppc32_linux_SUBST_FOR_rt_sigreturn)
VG_(ppc32_linux_SUBST_FOR_rt_sigreturn):
	li 0,__NR_rt_sigreturn
        sc
        .long 0	/*illegal insn*/

/* There's no particular reason that this needs to be handwritten
   assembly, but since that's what this file contains, here's a
   simple strlen implementation (written in C and compiled by gcc.)
*/
.global VG_(ppc32_linux_REDIR_FOR_strlen)
.type   VG_(ppc32_linux_REDIR_FOR_strlen), @function
VG_(ppc32_linux_REDIR_FOR_strlen):
        lbz 4,0(3)
        li 9,0
        cmpwi 0,4,0
        beq- 0,.L18
.L19:
        lbzu 5,1(3)
        addi 9,9,1
        cmpwi 0,5,0
        bne+ 0,.L19
.L18:
        mr 3,9
        blr
.size VG_(ppc32_linux_REDIR_FOR_strlen), .-VG_(ppc32_linux_REDIR_FOR_strlen)

/* Ditto strcmp */
.global VG_(ppc32_linux_REDIR_FOR_strcmp)
.type   VG_(ppc32_linux_REDIR_FOR_strcmp), @function
VG_(ppc32_linux_REDIR_FOR_strcmp):
.L20:
        lbz 0,0(3)
        cmpwi 7,0,0
        bne- 7,.L21
        lbz 0,0(4)
        li 11,0
        cmpwi 7,0,0
        beq- 7,.L22
.L21:
        lbz 0,0(3)
        li 11,-1
        cmpwi 7,0,0
        beq- 7,.L22
        lbz 0,0(4)
        li 11,1
        cmpwi 7,0,0
        beq- 7,.L22
        lbz 9,0(3)
        lbz 0,0(4)
        li 11,-1
        cmplw 7,9,0
        blt- 7,.L22
        lbz 9,0(3)
        lbz 0,0(4)
        li 11,1
        addi 3,3,1
        addi 4,4,1
        cmplw 7,9,0
        ble+ 7,.L20
.L22:
        mr 3,11
        blr
.size VG_(ppc32_linux_REDIR_FOR_strcmp), .-VG_(ppc32_linux_REDIR_FOR_strcmp)

/* Ditto index/strchr */
.global VG_(ppc32_linux_REDIR_FOR_strchr)
.type   VG_(ppc32_linux_REDIR_FOR_strchr), @function
VG_(ppc32_linux_REDIR_FOR_strchr):
        lbz 0,0(3)
        rlwinm 4,4,0,0xff
        cmpw 7,4,0
        beqlr 7
        cmpwi 7,0,0
        bne 7,.L308
        b .L304
.L309:
        beq 6,.L304
.L308:
        lbzu 0,1(3)
        cmpw 7,4,0
        cmpwi 6,0,0
        bne 7,.L309
        blr
.L304:
        li 3,0
        blr
.size   VG_(ppc32_linux_REDIR_FOR_strchr),.-VG_(ppc32_linux_REDIR_FOR_strchr)

.global VG_(trampoline_stuff_end)
VG_(trampoline_stuff_end):

	/* and a trailing page of unexecutable code */
	UD2_PAGE

#	undef UD2_16
#	undef UD2_64
#	undef UD2_256
#	undef UD2_1024
#	undef UD2_PAGE

/*---------------- ppc64-linux ----------------*/
#else
#if defined(VGP_ppc64be_linux) || defined(VGP_ppc64le_linux)

#	define UD2_16     trap ; trap ; trap; trap
#	define UD2_64     UD2_16   ; UD2_16   ; UD2_16   ; UD2_16
#	define UD2_256    UD2_64   ; UD2_64   ; UD2_64   ; UD2_64
#	define UD2_1024   UD2_256  ; UD2_256  ; UD2_256  ; UD2_256
#	define UD2_PAGE   UD2_1024 ; UD2_1024 ; UD2_1024 ; UD2_1024

	/* a leading page of unexecutable code */
	UD2_PAGE

.global VG_(trampoline_stuff_start)
VG_(trampoline_stuff_start):

.global VG_(ppc64_linux_SUBST_FOR_rt_sigreturn)
VG_(ppc64_linux_SUBST_FOR_rt_sigreturn):
	li 0,__NR_rt_sigreturn
        sc
        .long 0	/*illegal insn*/

	/* See comment in pub_core_trampoline.h for what this is for */
.global VG_(ppctoc_magic_redirect_return_stub)
VG_(ppctoc_magic_redirect_return_stub):
	trap

	/* this function is written using the "dotless" ABI convention */
	.align 2
	.globl VG_(ppc64_linux_REDIR_FOR_strlen)
#if !defined VGP_ppc64be_linux || _CALL_ELF == 2
        /* Little Endian uses ELF version 2 */
        .type VG_(ppc64_linux_REDIR_FOR_strlen),@function
VG_(ppc64_linux_REDIR_FOR_strlen):
#else
        /* Big Endian uses ELF version 1 */
	.section        ".opd","aw"
	.align 3
VG_(ppc64_linux_REDIR_FOR_strlen):
	.quad   .L.VG_(ppc64_linux_REDIR_FOR_strlen),.TOC.@tocbase,0
	.previous
	.size	VG_(ppc64_linux_REDIR_FOR_strlen), \
			.L0end-.L.VG_(ppc64_linux_REDIR_FOR_strlen)
	.type	VG_(ppc64_linux_REDIR_FOR_strlen), @function

.L.VG_(ppc64_linux_REDIR_FOR_strlen):
#endif
#if _CALL_ELF == 2
0:      addis        2,12,.TOC.-0b@ha
        addi         2,2,.TOC.-0b@l
        .localentry  VG_(ppc64_linux_REDIR_FOR_strlen), .-VG_(ppc64_linux_REDIR_FOR_strlen)
#endif
        mr 9,3
        lbz 0,0(3)
        li 3,0
        cmpwi 7,0,0
        beqlr 7
        li 3,0
.L01:
        addi 0,3,1
        extsw 3,0
        lbzx 0,9,3
        cmpwi 7,0,0
        bne 7,.L01
        blr

#if !defined VGP_ppc64be_linux || _CALL_ELF == 2
        .size VG_(ppc64_linux_REDIR_FOR_strlen),.-VG_(ppc64_linux_REDIR_FOR_strlen)
#else
        .size VG_(ppc64_linux_REDIR_FOR_strlen),.-.L.VG_(ppc64_linux_REDIR_FOR_strlen)
#endif
        .long 0
        .byte 0,0,0,0,0,0,0,0
.L0end:

        /* this function is written using the "dotless" ABI convention */
        .align 2
        .globl VG_(ppc64_linux_REDIR_FOR_strchr)
#if !defined VGP_ppc64be_linux || _CALL_ELF == 2
        .type   VG_(ppc64_linux_REDIR_FOR_strchr),@function
VG_(ppc64_linux_REDIR_FOR_strchr):
#else
	.section        ".opd","aw"
	.align 3
VG_(ppc64_linux_REDIR_FOR_strchr):
        .quad   .L.VG_(ppc64_linux_REDIR_FOR_strchr),.TOC.@tocbase,0
        .previous
        .size   VG_(ppc64_linux_REDIR_FOR_strchr), \
                        .L1end-.L.VG_(ppc64_linux_REDIR_FOR_strchr)
        .type   VG_(ppc64_linux_REDIR_FOR_strchr),@function

.L.VG_(ppc64_linux_REDIR_FOR_strchr):
#endif
#if  _CALL_ELF == 2
0:      addis         2,12,.TOC.-0b@ha
        addi         2,2,.TOC.-0b@l
        .localentry VG_(ppc64_linux_REDIR_FOR_strchr), .-VG_(ppc64_linux_REDIR_FOR_strchr)
#endif
        lbz 0,0(3)
        rldicl 4,4,0,56
        cmpw 7,4,0
        beqlr 7
        cmpdi 7,0,0
        bne 7,.L18
        b .L14
#if !defined VGP_ppc64be_linux || _CALL_ELF == 2
        .size VG_(ppc64_linux_REDIR_FOR_strchr),.-VG_(ppc64_linux_REDIR_FOR_strchr)
#else
        .size VG_(ppc64_linux_REDIR_FOR_strchr),.-.L.VG_(ppc64_linux_REDIR_FOR_strchr)
#endif
.L19:
        beq 6,.L14
.L18:
        lbzu 0,1(3)
        cmpw 7,4,0
        cmpdi 6,0,0
        bne 7,.L19
        blr
.L14:
        li 3,0
        blr
        .long 0
        .byte 0,0,0,0,0,0,0,0
.L1end:

<<<<<<< HEAD
=======
	
	/* this function is written using the "dotless" ABI convention */
	.align 2
	.globl VG_(ppc64_linux_REDIR_FOR_strcmp)
#if !defined VGP_ppc64be_linux || _CALL_ELF == 2
        /* Little Endian uses ELF version 2 */
        .type VG_(ppc64_linux_REDIR_FOR_strcmp),@function
VG_(ppc64_linux_REDIR_FOR_strcmp):
#else
        /* Big Endian uses ELF version 1 */
	.section        ".opd","aw"
	.align 3
VG_(ppc64_linux_REDIR_FOR_strcmp):
	.quad   .L.VG_(ppc64_linux_REDIR_FOR_strcmp),.TOC.@tocbase,0
	.previous
	.size	VG_(ppc64_linux_REDIR_FOR_strcmp), \
			.LFE0-.L.VG_(ppc64_linux_REDIR_FOR_strcmp)
	.type	VG_(ppc64_linux_REDIR_FOR_strcmp), @function

.L.VG_(ppc64_linux_REDIR_FOR_strcmp):
#endif
#if _CALL_ELF == 2
0:      addis        2,12,.TOC.-0b@ha
        addi         2,2,.TOC.-0b@l
        .localentry  VG_(ppc64_linux_REDIR_FOR_strcmp), .-VG_(ppc64_linux_REDIR_FOR_strcmp)
#endif
.LFB0:
        .cfi_startproc
        li 10,0
.L3:
        lbzx 8,3,10
        lbzx 9,4,10
        cmpwi 0,8,0
        beq 0,.L2
        cmpw 0,8,9
        addi 10,10,1
        beq 0,.L3
.L2:
        subf 3,9,8
        extsw 3,3
        blr
        .long 0
        .byte 0,0,0,0,0,0,0,0
        .cfi_endproc
.LFE0:
>>>>>>> 957d7350

.global VG_(trampoline_stuff_end)
VG_(trampoline_stuff_end):

	/* and a trailing page of unexecutable code */
	UD2_PAGE

#	undef UD2_16
#	undef UD2_64
#	undef UD2_256
#	undef UD2_1024
#	undef UD2_PAGE

/*---------------- arm-linux ----------------*/
#else
#if defined(VGP_arm_linux)

#       define UD2_4      .word 0xFFFFFFFF
#	define UD2_16     UD2_4    ; UD2_4    ; UD2_4    ; UD2_4
#	define UD2_64     UD2_16   ; UD2_16   ; UD2_16   ; UD2_16
#	define UD2_256    UD2_64   ; UD2_64   ; UD2_64   ; UD2_64
#	define UD2_1024   UD2_256  ; UD2_256  ; UD2_256  ; UD2_256
#	define UD2_PAGE   UD2_1024 ; UD2_1024 ; UD2_1024 ; UD2_1024

	/* a leading page of unexecutable code */
	UD2_PAGE

.global VG_(trampoline_stuff_start)
VG_(trampoline_stuff_start):

.global VG_(arm_linux_SUBST_FOR_sigreturn)
.type   VG_(arm_linux_SUBST_FOR_sigreturn),#function
VG_(arm_linux_SUBST_FOR_sigreturn):
	mov r7, # __NR_sigreturn
        svc #0
        .long 0xFFFFFFFF /*illegal insn*/
.size VG_(arm_linux_SUBST_FOR_sigreturn), .-VG_(arm_linux_SUBST_FOR_sigreturn)

.global VG_(arm_linux_SUBST_FOR_rt_sigreturn)
.type   VG_(arm_linux_SUBST_FOR_rt_sigreturn),#function
VG_(arm_linux_SUBST_FOR_rt_sigreturn):
	mov r7, # __NR_rt_sigreturn
        svc #0
        .long 0xFFFFFFFF /*illegal insn*/
.size VG_(arm_linux_SUBST_FOR_rt_sigreturn), .-VG_(arm_linux_SUBST_FOR_rt_sigreturn)

.global VG_(arm_linux_REDIR_FOR_strlen)
VG_(arm_linux_REDIR_FOR_strlen):
	mov	r2, r0
	ldrb	r0, [r0, #0]	@ zero_extendqisi2
	@ lr needed for prologue
	cmp	r0, #0
	bxeq	lr
	mov	r0, #0
.L5:
	add	r0, r0, #1
	ldrb	r3, [r0, r2]	@ zero_extendqisi2
	cmp	r3, #0
	bne	.L5
	bx	lr
	UD2_4

.global VG_(arm_linux_REDIR_FOR_index)
VG_(arm_linux_REDIR_FOR_index):
	ldrb	r3, [r0, #0]	@ zero_extendqisi2
	and	r1, r1, #255
	cmp	r3, r1
	@ lr needed for prologue
	bne	.L9
	bx	lr
.L12:
	ldrb	r3, [r0, #1]!	@ zero_extendqisi2
	cmp	r3, r1
	beq	.L11
.L9:
	cmp	r3, #0
	bne	.L12
	mov	r0, #0
	bx	lr
.L11:
	bx	lr
	UD2_4

.global VG_(arm_linux_REDIR_FOR_memcpy)
VG_(arm_linux_REDIR_FOR_memcpy):
	stmfd	sp!, {r4, r5, lr}
	subs	lr, r2, #0
	mov	r5, r0
	beq	.L2
	cmp	r0, r1
	bls	.L4
	add	r3, r0, lr
	add	r1, lr, r1
	cmp	lr, #3
	sub	r4, r3, #1
	sub	r0, r1, #1
	ble	.L28
	sub	ip, r3, #5
	sub	r1, r1, #5
.L8:
	ldrb	r3, [r1, #4]	@ zero_extendqisi2
	sub	lr, lr, #4
	strb	r3, [ip, #4]
	ldrb	r2, [r1, #3]	@ zero_extendqisi2
	cmp	lr, #3
	strb	r2, [ip, #3]
	ldrb	r3, [r1, #2]	@ zero_extendqisi2
	mov	r4, ip
	strb	r3, [ip, #2]
	ldrb	r2, [r1, #1]	@ zero_extendqisi2
	mov	r0, r1
	strb	r2, [ip, #1]
	sub	r1, r1, #4
	sub	ip, ip, #4
	bgt	.L8
	cmp	lr, #0
	beq	.L2
.L28:
	sub	r2, lr, #1
.L21:
	sub	r2, r2, #1
	ldrb	r3, [r0], #-1	@ zero_extendqisi2
	cmn	r2, #1
	strb	r3, [r4], #-1
	bne	.L21
.L2:
	mov	r0, r5
	ldmfd	sp!, {r4, r5, pc}
.L4:
	bcs	.L2
	cmp	lr, #3
	mov	ip, r0
	ble	.L29
.L19:
	ldrb	r3, [r1, #0]	@ zero_extendqisi2
	sub	lr, lr, #4
	strb	r3, [ip, #0]
	ldrb	r2, [r1, #1]	@ zero_extendqisi2
	cmp	lr, #3
	strb	r2, [ip, #1]
	ldrb	r3, [r1, #2]	@ zero_extendqisi2
	strb	r3, [ip, #2]
	ldrb	r2, [r1, #3]	@ zero_extendqisi2
	add	r1, r1, #4
	strb	r2, [ip, #3]
	add	ip, ip, #4
	bgt	.L19
	cmp	lr, #0
	beq	.L2
.L29:
	sub	r2, lr, #1
.L20:
	sub	r2, r2, #1
	ldrb	r3, [r1], #1	@ zero_extendqisi2
	cmn	r2, #1
	strb	r3, [ip], #1
	bne	.L20
	mov	r0, r5
	ldmfd	sp!, {r4, r5, pc}
	UD2_4

.global VG_(arm_linux_REDIR_FOR_strcmp)
VG_(arm_linux_REDIR_FOR_strcmp):
.L64:
	ldrb	r3, [r0], #1	@ zero_extendqisi2
	ldrb	r2, [r1], #1	@ zero_extendqisi2
	cmp	r3, #0
	beq	.L67
	cmp	r3, r2
	beq	.L64
	rsb	r0, r2, r3
	bx	lr
.L67:
	rsb	r0, r2, #0
	bx	lr
	UD2_4

.global VG_(trampoline_stuff_end)
VG_(trampoline_stuff_end):

	/* and a trailing page of unexecutable code */
	UD2_PAGE

#	undef UD2_4
#	undef UD2_16
#	undef UD2_64
#	undef UD2_256
#	undef UD2_1024
#	undef UD2_PAGE

/*---------------- arm64-linux ----------------*/
#else
#if defined(VGP_arm64_linux)

#       define UD2_4      .word 0xFFFFFFFF
#	define UD2_16     UD2_4    ; UD2_4    ; UD2_4    ; UD2_4
#	define UD2_64     UD2_16   ; UD2_16   ; UD2_16   ; UD2_16
#	define UD2_256    UD2_64   ; UD2_64   ; UD2_64   ; UD2_64
#	define UD2_1024   UD2_256  ; UD2_256  ; UD2_256  ; UD2_256
#	define UD2_PAGE   UD2_1024 ; UD2_1024 ; UD2_1024 ; UD2_1024

	/* a leading page of unexecutable code */
	UD2_PAGE

.global VG_(trampoline_stuff_start)
VG_(trampoline_stuff_start):

.global VG_(arm64_linux_SUBST_FOR_rt_sigreturn)
.type   VG_(arm64_linux_SUBST_FOR_rt_sigreturn),#function
VG_(arm64_linux_SUBST_FOR_rt_sigreturn):
	mov x8, # __NR_rt_sigreturn
        svc #0
        .long 0xFFFFFFFF /*illegal insn*/
.size VG_(arm64_linux_SUBST_FOR_rt_sigreturn), \
        .-VG_(arm64_linux_SUBST_FOR_rt_sigreturn)

.global VG_(arm64_linux_REDIR_FOR_strlen)
.type   VG_(arm64_linux_REDIR_FOR_strlen),#function
VG_(arm64_linux_REDIR_FOR_strlen):
	mov	x2, x0
	ldrb	w0, [x0]
	cbz	w0, .L5
	mov	x0, 0
.L4:
	add	x0, x0, 1
	ldrb	w1, [x2,x0]
	cbnz	w1, .L4
	ret
.L5:
	mov	x0, 0
	ret
.size VG_(arm64_linux_REDIR_FOR_strlen), .-VG_(arm64_linux_REDIR_FOR_strlen)

.global VG_(arm64_linux_REDIR_FOR_index)
.type   VG_(arm64_linux_REDIR_FOR_index),#function
VG_(arm64_linux_REDIR_FOR_index):
        ldrb    w2, [x0]
        uxtb    w1, w1
        cmp     w2, w1
        beq     .L11
.L13:
        cbz     w2, .L16
        ldrb    w2, [x0,1]!
        cmp     w2, w1
        bne     .L13
.L11:
        ret
.L16:
        mov     x0, 0
        ret
.size VG_(arm64_linux_REDIR_FOR_index), .-VG_(arm64_linux_REDIR_FOR_index)

.global VG_(arm64_linux_REDIR_FOR_strcmp)
.type   VG_(arm64_linux_REDIR_FOR_strcmp),#function
VG_(arm64_linux_REDIR_FOR_strcmp):
        ldrb    w2, [x0]
        ldrb    w3, [x1]
        cmp     w2, w3
        bcc     .L22
.L21:
        bhi     .L25
        cbz     w2, .L26
        ldrb    w2, [x0,1]!
        ldrb    w3, [x1,1]!
        cmp     w2, w3
        bcs     .L21
.L22:
        mov     x0, -1
        ret
.L25:
        mov     x0, 1
        ret
.L26:
        mov     x0, 0
        ret
.size VG_(arm64_linux_REDIR_FOR_strcmp), .-VG_(arm64_linux_REDIR_FOR_strcmp)

.global VG_(trampoline_stuff_end)
VG_(trampoline_stuff_end):

	/* and a trailing page of unexecutable code */
	UD2_PAGE

#	undef UD2_4
#	undef UD2_16
#	undef UD2_64
#	undef UD2_256
#	undef UD2_1024
#	undef UD2_PAGE

/*---------------- x86-freebsd ----------------*/
#else
#if defined(VGP_x86_freebsd)

.global VG_(trampoline_stuff_start)
VG_(trampoline_stuff_start):

.global VG_(x86_freebsd_SUBST_FOR_sigreturn)
VG_(x86_freebsd_SUBST_FOR_sigreturn):
	/*
	 * PJF this magic number is fairly flakey
	 * If ever it is wrong sys_fake_sigreturn will fail
	 * the sigreturn will be to some bogus EIP address and
	 * the client will likely terminate with a SIGILL
	 * In this case adding some printfs to sigframe_create
	 * and sys_fake_sigreturn should help debugging to
	 * find the right offset
	 */
	lea	0x1c(%esp), %eax	/* args to sigreturn(ucontext_t *) */
	pushl	%eax
	pushl	%eax			/* fake return addr */
/*	movl	0x44(%eax), %gs	; restore %gs, not done by sigreturn */
        movl    $__NR_fake_sigreturn, %eax
        int     $0x80
        ud2

.global VG_(trampoline_stuff_end)
VG_(trampoline_stuff_end):

#else
#if defined(VGP_amd64_freebsd)

#	define UD2_16     ud2 ; ud2 ; ud2 ; ud2 ;ud2 ; ud2 ; ud2 ; ud2
#	define UD2_64     UD2_16   ; UD2_16   ; UD2_16   ; UD2_16
#	define UD2_256    UD2_64   ; UD2_64   ; UD2_64   ; UD2_64
#	define UD2_1024   UD2_256  ; UD2_256  ; UD2_256  ; UD2_256
#	define UD2_PAGE   UD2_1024 ; UD2_1024 ; UD2_1024 ; UD2_1024

	/* a leading page of unexecutable code */
	UD2_PAGE

.global VG_(trampoline_stuff_start)
VG_(trampoline_stuff_start):

.global VG_(amd64_freebsd_SUBST_FOR_sigreturn)
VG_(amd64_freebsd_SUBST_FOR_sigreturn):
        /* This is a very specific sequence which GDB uses to
           recognize signal handler frames. */

        movq    $__NR_fake_sigreturn, %rax

        /* running the preprocessor on
         * src/amd64.amd64/lib/libc/sigreturn.S
         * gives
         * .text; .p2align 4,0x90; .globl __sys_sigreturn;
         * .type __sys_sigreturn,@function; __sys_sigreturn:;
         * .cfi_startproc; .weak sigreturn; .equ sigreturn,__sys_sigreturn;
         *  .weak _sigreturn; .equ _sigreturn,__sys_sigreturn;
         *  mov $417,%eax;
         * movq %rcx, %r10;
         * syscall; jb .cerror; ret; .size __sys_sigreturn, . - __sys_sigreturn;
         *  .cfi_endproc
         */

        /*
         * sigframe in sigframe-amd64-freebsd.c
         * differs from sigframe in /usr/include/x86/sigframe.h
         * by having the address to this trampoline first
         * so I assume that the +8 is to get back to the
         * FreeBSD sigframe
         */
        movq	%rsp, %rdi
        addq	$8,%rdi
        syscall
        ud2

.global VG_(trampoline_stuff_end)
VG_(trampoline_stuff_end):

	/* and a trailing page of unexecutable code */
	UD2_PAGE

#	undef UD2_16
#	undef UD2_64
#	undef UD2_256
#	undef UD2_1024
#	undef UD2_PAGE

/*---------------- arm64-freebsd ----------------*/
#else
#if defined(VGP_arm64_freebsd)

#       define UD2_4      .word 0xFFFFFFFF
#	define UD2_16     UD2_4    ; UD2_4    ; UD2_4    ; UD2_4
#	define UD2_64     UD2_16   ; UD2_16   ; UD2_16   ; UD2_16
#	define UD2_256    UD2_64   ; UD2_64   ; UD2_64   ; UD2_64
#	define UD2_1024   UD2_256  ; UD2_256  ; UD2_256  ; UD2_256
#	define UD2_PAGE   UD2_1024 ; UD2_1024 ; UD2_1024 ; UD2_1024

	/* a leading page of unexecutable code */
	UD2_PAGE

.global VG_(trampoline_stuff_start)
VG_(trampoline_stuff_start):

.global VG_(arm64_freebsd_SUBST_FOR_sigreturn)
.type   VG_(arm64_freebsd_SUBST_FOR_sigreturn),#function
VG_(arm64_freebsd_SUBST_FOR_sigreturn):
	mov x8, # __NR_fake_sigreturn
        mov x0, sp
        svc #0
        .long 0xFFFFFFFF /*illegal insn*/
.size VG_(arm64_freebsd_SUBST_FOR_sigreturn), \
        .-VG_(arm64_freebsd_SUBST_FOR_sigreturn)

.global VG_(trampoline_stuff_end)
VG_(trampoline_stuff_end):

	/* and a trailing page of unexecutable code */
	UD2_PAGE

#	undef UD2_4
#	undef UD2_16
#	undef UD2_64
#	undef UD2_256
#	undef UD2_1024
#	undef UD2_PAGE



/*---------------- x86-darwin ----------------*/
#else
#if defined(VGP_x86_darwin)

        /* a leading page of unexecutable code */
.fill 2048, 2, 0x0b0f /* `ud2` */

.globl VG_(trampoline_stuff_start)
VG_(trampoline_stuff_start):

.globl VG_(x86_darwin_SUBST_FOR_sigreturn)
VG_(x86_darwin_SUBST_FOR_sigreturn):
        /* XXX does this need to have any special form? (cf x86-linux
	version) */
        movl    $ __NR_DARWIN_FAKE_SIGRETURN, %eax
        int     $0x80
        ud2

.globl VG_(x86_darwin_REDIR_FOR_strlen)
VG_(x86_darwin_REDIR_FOR_strlen):
        movl    4(%esp), %edx
        movl    %edx, %eax
        jmp     1f
0:
        incl    %eax
1:
        cmpb    $0, (%eax)
        jne     0b
        subl    %edx, %eax
        ret

.globl VG_(x86_darwin_REDIR_FOR_strcat)
VG_(x86_darwin_REDIR_FOR_strcat):
        pushl   %esi
        movl    8(%esp), %esi
        movl    12(%esp), %ecx
        movl    %esi, %edx
        jmp     1f
0:
        incl    %edx
1:
        cmpb    $0, (%edx)
        jne     0b
2:
        movzbl  (%ecx), %eax
        incl    %ecx
        movb    %al, (%edx)
        incl    %edx
        testb   %al, %al
        jne     2b
        movl    %esi, %eax
        popl    %esi
        ret


.globl VG_(x86_darwin_REDIR_FOR_strcmp)
VG_(x86_darwin_REDIR_FOR_strcmp):
        movl    4(%esp), %edx
        movl    8(%esp), %ecx
        jmp     1f
0:
        incl    %edx
        incl    %ecx
1:
        movzbl  (%edx), %eax
        testb   %al, %al
        je      2f
        cmpb    (%ecx), %al
        je      0b
2:
        movzbl  (%ecx),%edx
        movzbl  %al,%eax
        subl    %edx, %eax
        ret


.globl VG_(x86_darwin_REDIR_FOR_strcpy)
VG_(x86_darwin_REDIR_FOR_strcpy):
	pushl	%ebp
	movl	%esp, %ebp
	pushl	%esi
	movl	8(%ebp), %esi
	movl	12(%ebp), %ecx
	movl	%esi, %edx
	jmp	1f
0:
	incl	%ecx
	incl	%edx
1:
	movzbl	(%ecx), %eax
	testb	%al, %al
	movb	%al, (%edx)
	jne	0b
	movl	%esi, %eax
	popl	%esi
	leave
	ret

.globl VG_(x86_darwin_REDIR_FOR_strlcat)
VG_(x86_darwin_REDIR_FOR_strlcat):
	pushl	%ebp
	movl	%esp, %ebp
	pushl	%edi
	pushl	%esi
	subl	$16, %esp
	movl	8(%ebp), %esi
	movl	16(%ebp), %ecx
	movl	%esi, %edx
	leal	(%ecx,%esi), %eax
	jmp	1f
0:
	incl	%edx
1:
	cmpl	%edx, %eax
	je	2f
	cmpb	$0, (%edx)
	jne	0b
2:
	movl	%edx, %edi
	subl	%esi, %edi
	movl	%ecx, %esi
	subl	%edi, %esi
	je	3f
	movl	12(%ebp), %eax
	jmp	6f
3:
	movl	12(%ebp), %eax
	movl	%eax, (%esp)
	call	VG_(x86_darwin_REDIR_FOR_strlen)
	jmp	7f
4:
	cmpl	$1, %esi
	je	5f
	movb	%cl, (%edx)
	decl	%esi
	incl	%edx
5:
	incl	%eax
6:
	movzbl	(%eax), %ecx
	testb	%cl, %cl
	jne	4b
	movb	$0, (%edx)
	subl	12(%ebp), %eax
7:
	addl	$16, %esp
	leal	(%edi,%eax), %eax
	popl	%esi
	popl	%edi
	leave
	ret


.globl VG_(trampoline_stuff_end)
VG_(trampoline_stuff_end):

        /* a trailing page of unexecutable code */
.fill 2048, 2, 0x0b0f /* `ud2` */


/*---------------- amd64-darwin ----------------*/
#else
#if defined(VGP_amd64_darwin)

        /* a leading page of unexecutable code */
.fill 2048, 2, 0x0b0f /* `ud2` */

.globl VG_(trampoline_stuff_start)
VG_(trampoline_stuff_start):

.globl VG_(amd64_darwin_SUBST_FOR_sigreturn)
VG_(amd64_darwin_SUBST_FOR_sigreturn):
        /* XXX does this need to have any special form? (cf x86-linux
	version) */
        movq    $ __NR_DARWIN_FAKE_SIGRETURN, %rax
        syscall
        ud2

.globl VG_(amd64_darwin_REDIR_FOR_strlen)
VG_(amd64_darwin_REDIR_FOR_strlen):
        movq    %rdi, %rax
        jmp     1f
0:
        incq    %rax
1:
        cmpb    $0, (%rax)
        jne     0b
        subq    %rdi, %rax
        ret

.globl VG_(amd64_darwin_REDIR_FOR_strcat)
VG_(amd64_darwin_REDIR_FOR_strcat):
	movq	%rdi, %rdx
	jmp	1f
0:
	incq	%rdx
1:
	cmpb	$0, (%rdx)
	jne	0b
2:
	movzbl	(%rsi), %eax
	incq	%rsi
	movb	%al, (%rdx)
	incq	%rdx
	testb	%al, %al
	jne	2b
	movq	%rdi, %rax
	ret


.globl VG_(amd64_darwin_REDIR_FOR_strcmp)
VG_(amd64_darwin_REDIR_FOR_strcmp):
	jmp	1f
0:
	incq	%rdi
	incq	%rsi
1:
	movzbl	(%rdi), %eax
	testb	%al, %al
	je	2f
	cmpb	(%rsi), %al
	je	0b
2:
	movzbl	(%rsi), %edx
	movzbl	%al, %eax
	subl	%edx, %eax
	ret

.globl VG_(amd64_darwin_REDIR_FOR_strcpy)
VG_(amd64_darwin_REDIR_FOR_strcpy):
	pushq	%rbp
	movq	%rdi, %rdx
	movq	%rsp, %rbp
	jmp	1f
0:
	incq	%rsi
	incq	%rdx
1:
	movzbl	(%rsi), %eax
	testb	%al, %al
	movb	%al, (%rdx)
	jne	0b
	leave
	movq	%rdi, %rax
	ret

.globl VG_(amd64_darwin_REDIR_FOR_strlcat)
VG_(amd64_darwin_REDIR_FOR_strlcat):
	pushq	%rbp
	leaq	(%rdx,%rdi), %rax
	movq	%rdi, %rcx
	movq	%rsp, %rbp
	pushq	%rbx
	subq	$8, %rsp
	jmp	1f
0:
	incq	%rcx
1:
	cmpq	%rcx, %rax
	je	2f
	cmpb	$0, (%rcx)
	jne	0b
2:
	movq	%rcx, %rbx
	subq	%rdi, %rbx
	movq	%rdx, %rdi
	subq	%rbx, %rdi
	je	3f
	movq	%rsi, %rax
	jmp	6f
3:
	movq	%rsi, %rdi
	call	VG_(amd64_darwin_REDIR_FOR_strlen)
	jmp	7f
4:
	cmpq	$1, %rdi
	je	5f
	movb	%dl, (%rcx)
	decq	%rdi
	incq	%rcx
5:
	incq	%rax
6:
	movzbl	(%rax), %edx
	testb	%dl, %dl
	jne	4b
	movb	$0, (%rcx)
	subq	%rsi, %rax
7:
	leaq	(%rbx,%rax), %rax
	addq	$8, %rsp
	popq	%rbx
	leave
	ret

.globl VG_(amd64_darwin_REDIR_FOR_arc4random)
VG_(amd64_darwin_REDIR_FOR_arc4random):
	/* not very random, hope dyld won't mind */
	movq	$0x76616c6772696e64, %rax
	ret

.globl VG_(amd64_darwin_REDIR_FOR_strchr)
VG_(amd64_darwin_REDIR_FOR_strchr):
        pushq   %rbp
        movq    %rsp, %rbp
        movb    (%rdi), %cl
        cmpb    %sil, %cl
        jne     1f
        movq    %rdi, %rax
        popq    %rbp
        ret
1:
        testb   %cl, %cl
        movl    $0, %eax
        je      2f
        movb    1(%rdi), %cl
        incq    %rdi
        cmpb    %sil, %cl
        movq    %rdi, %rax
        jne     1b
2:
        popq    %rbp
        ret

.globl VG_(trampoline_stuff_end)
VG_(trampoline_stuff_end):

        /* a trailing page of unexecutable code */
.fill 2048, 2, 0x0b0f /* `ud2` */


/*---------------- arm64-darwin ----------------*/
#else
#if defined(VGP_arm64_darwin)

#       define UD2_4      .word 0xFFFFFFFF
#	define UD2_16     UD2_4    ; UD2_4    ; UD2_4    ; UD2_4
#	define UD2_64     UD2_16   ; UD2_16   ; UD2_16   ; UD2_16
#	define UD2_256    UD2_64   ; UD2_64   ; UD2_64   ; UD2_64
#	define UD2_1024   UD2_256  ; UD2_256  ; UD2_256  ; UD2_256
#	define UD2_PAGE   UD2_1024 ; UD2_1024 ; UD2_1024 ; UD2_1024

	/* a leading page of unexecutable code */
	UD2_PAGE

.global VG_(trampoline_stuff_start)
VG_(trampoline_stuff_start):

.global VG_(arm64_darwin_SUBST_FOR_sigreturn)
VG_(arm64_darwin_SUBST_FOR_sigreturn):
  ldr x16, =__NR_DARWIN_FAKE_SIGRETURN
  svc 0x80
  UD2_4

.global VG_(arm64_darwin_REDIR_FOR_strlen)
VG_(arm64_darwin_REDIR_FOR_strlen):
	mov	x2, x0
	ldrb	w1, [x0]
	mov	x0, 0
	cbz	w1, .L05
.L04:
	add	x0, x0, 1
	ldrb	w1, [x2,x0]
	cbnz	w1, .L04
.L05:
	ret

.globl VG_(arm64_darwin_REDIR_FOR_strcat)
VG_(arm64_darwin_REDIR_FOR_strcat):
  mov x2, 0
  bal .L12
.L11:
  add x2, x2, 1
.L12:
  ldrb w3, [x0, x2]
  cbnz w3, .L11
  add x2, x0, x2
  mov x4, 0
  bal .L19
.L18:
  add x4, x4, 1
.L19:
  ldrb w3, [x1, x4]
  strb w3, [x2, x4]
  cbnz w3, .L18
  ret

.globl VG_(arm64_darwin_REDIR_FOR_strcmp)
VG_(arm64_darwin_REDIR_FOR_strcmp):
  ldrb    w2, [x0]
  ldrb    w3, [x1]
  cmp     w2, w3
  bcc     .L22
.L21:
  bhi     .L25
  cbz     w2, .L26
  ldrb    w2, [x0,1]!
  ldrb    w3, [x1,1]!
  cmp     w2, w3
  bcs     .L21
.L22:
  mov     x0, -1
  ret
.L25:
  mov     x0, 1
  ret
.L26:
  mov     x0, 0
  ret

.globl VG_(arm64_darwin_REDIR_FOR_strncmp)
VG_(arm64_darwin_REDIR_FOR_strncmp):
  mov     x3, 0
.L27:
  cmp     x3, x2
  bge     .L29
  ldrb    w4, [x0,x3]
  ldrb    w5, [x1,x3]
  cmp     w4, w5
  b.ne    .L28
  add     x3, x3, 1
  b       .L27
.L28:
  sub     w0, w4, w5
  ret
.L29:
  mov     x0, 0
  ret

.globl VG_(arm64_darwin_REDIR_FOR_strcpy)
VG_(arm64_darwin_REDIR_FOR_strcpy):
  mov x2, 0
  bal .L31
.L30:
  add x2, x2, 1
.L31:
  ldrb w3, [x1, x2]
  strb w3, [x0, x2]
  cbnz w3, .L30
  ret

.globl VG_(arm64_darwin_REDIR_FOR_strlcat)
VG_(arm64_darwin_REDIR_FOR_strlcat):
	ldrb	w3, [x0]
	mov	x4, 0
	cbz	w3, .L42
.L40:
	add	x4, x4, 1
	ldrb	w3, [x0, x4]
	cbnz	w3, .L40
.L42:
  mov x5, 0
.L43:
  add x6, x4, x5
  cmp x6, x2
  bge .L49
  ldrb w3, [x1, x5]
  cbz w3, .L49
  strb w3, [x0, x6]
  add x5, x5, 1
  bal .L43
.L49:
  mov x4, 0
  strb w4, [x0, x6]
  mov x0, x6
  ret

.globl VG_(arm64_darwin_REDIR_FOR_arc4random)
VG_(arm64_darwin_REDIR_FOR_arc4random):
	/* not very random, hope dyld won't mind */
	ldr	x0, =0x76616c6772696e64
	ret

.globl VG_(arm64_darwin_REDIR_FOR_strchr)
VG_(arm64_darwin_REDIR_FOR_strchr):
  mov x2, 0
  bal .L51
.L50:
  add x2, x2, 1
.L51:
  ldrb w3, [x0, x2]
  cmp w3, w1
  beq .L52
  cbnz w3, .L50
  mov x0, 0
  ret
.L52:
  add x0, x0, x2
  ret

.global VG_(trampoline_stuff_end)
VG_(trampoline_stuff_end):

	/* and a trailing page of unexecutable code */
	UD2_PAGE

#	undef UD2_4
#	undef UD2_16
#	undef UD2_64
#	undef UD2_256
#	undef UD2_1024
#	undef UD2_PAGE


/*---------------- s390x-linux ----------------*/
#else
#if defined(VGP_s390x_linux)

        /* a leading page of unexecutable code */
	.fill 2048, 2, 0x0000

.global VG_(trampoline_stuff_start)
VG_(trampoline_stuff_start):

.global VG_(s390x_linux_SUBST_FOR_sigreturn)
VG_(s390x_linux_SUBST_FOR_sigreturn):
        svc __NR_sigreturn
	.short 0

.global VG_(s390x_linux_SUBST_FOR_rt_sigreturn)
VG_(s390x_linux_SUBST_FOR_rt_sigreturn):
        /* Old gcc unwinding code checks for a sig(_rt)_return svc and then
           for ra = cfa to decide if it is a sig_rt_frame or not. Since we
           set ra to this trampoline, but the cfa is still in the stack,
           the unwinder thinks, that this is a non-rt frame  and causes a
           crash in the gcc unwinder - which is used by the thread library
           and others. Therefore we add a lr 1,1 nop, to let the gcc
           unwinder bail out gracefully. This might also affect unwinding
           across the signal frame - tough luck. fixs390 */
        lr 1,1
        svc __NR_rt_sigreturn
	.short 0

.global VG_(s390x_linux_REDIR_FOR_index)
.type   VG_(s390x_linux_REDIR_FOR_index),@function
VG_(s390x_linux_REDIR_FOR_index):
#
#   %r2 = address of string
#   %r3 = character to find
#
        lghi    %r0,255
        ngr     %r0,%r3        # r0 = (unsigned char)r3
        lghi    %r4,0
.L1:
        llgc    %r1,0(%r2)     # r1 = byte from string
        cr      %r1,%r0        # compare
        ber     %r14           # return if found
        cr      %r1,%r4        # end of string ?
        je      .L2
        aghi    %r2,1          # increment r2
        j       .L1
.L2:    lghi    %r2,0          # return value 0
        br      %r14
.size VG_(s390x_linux_REDIR_FOR_index), .-VG_(s390x_linux_REDIR_FOR_index)

.globl VG_(trampoline_stuff_end)
VG_(trampoline_stuff_end):
	.fill 2048, 2, 0x0000

/*---------------------- mips32-linux ----------------------*/
#else
#if defined(VGP_mips32_linux)

#	define UD2_16     trap ; trap ; trap; trap
#	define UD2_64     UD2_16   ; UD2_16   ; UD2_16   ; UD2_16
#	define UD2_256    UD2_64   ; UD2_64   ; UD2_64   ; UD2_64
#	define UD2_1024   UD2_256  ; UD2_256  ; UD2_256  ; UD2_256
#	define UD2_PAGE   UD2_1024 ; UD2_1024 ; UD2_1024 ; UD2_1024


.global VG_(trampoline_stuff_start)
VG_(trampoline_stuff_start):

.global VG_(mips32_linux_SUBST_FOR_sigreturn)
VG_(mips32_linux_SUBST_FOR_sigreturn):
        li $v0,__NR_sigreturn
        syscall
        nop
        .long 0	/*illegal insn*/

.global VG_(mips32_linux_SUBST_FOR_rt_sigreturn)
VG_(mips32_linux_SUBST_FOR_rt_sigreturn):
	li $v0,__NR_rt_sigreturn
        syscall
        nop
        .long 0	/*illegal insn*/

/* There's no particular reason that this needs to be handwritten
   assembly, but since that's what this file contains, here's a
   simple index() and strlen() implementations.
*/

.set push
.set noreorder

.global VG_(mips32_linux_REDIR_FOR_index)
.type   VG_(mips32_linux_REDIR_FOR_index), @function
VG_(mips32_linux_REDIR_FOR_index):
      move $v0, $a0
   index_loop:
      lbu $t0, 0($v0)
      beq $t0, $a1, index_end
      nop
      bne $t0, $zero, index_loop
      addiu $v0, $v0, 1
      move $v0, $zero
   index_end:
      jr $ra
      nop
.size VG_(mips32_linux_REDIR_FOR_index), .-VG_(mips32_linux_REDIR_FOR_index)

.global VG_(mips32_linux_REDIR_FOR_strlen)
.type   VG_(mips32_linux_REDIR_FOR_strlen), @function
VG_(mips32_linux_REDIR_FOR_strlen):
      move $v0, $a0
   strlen_loop:
      lbu $t0, 0($a0)
      bne $t0, $zero, strlen_loop
      addiu $a0, $a0, 1
      subu $v0, $a0, $v0
      jr $ra
      addiu $v0, $v0, -1
.size VG_(mips32_linux_REDIR_FOR_strlen), .-VG_(mips32_linux_REDIR_FOR_strlen)

.set pop

.global VG_(trampoline_stuff_end)
VG_(trampoline_stuff_end):


#	undef UD2_16
#	undef UD2_64
#	undef UD2_256
#	undef UD2_1024
#	undef UD2_PAGE

/*---------------------- nanomips-linux --------------------*/
#else
#if defined(VGP_nanomips_linux)

.global VG_(trampoline_stuff_start)
VG_(trampoline_stuff_start):

.set push
.set noreorder

.global VG_(nanomips_linux_SUBST_FOR_rt_sigreturn)
VG_(nanomips_linux_SUBST_FOR_rt_sigreturn):
   li $t4, __NR_rt_sigreturn
   syscall[32]
   .long 0

.global VG_(nanomips_linux_REDIR_FOR_index)
.type   VG_(nanomips_linux_REDIR_FOR_index), @function
VG_(nanomips_linux_REDIR_FOR_index):
   index_loop:
      lbu $t0, 0($a0)
      beqc $t0, $a1, index_end
      addiu $a0, $a0, 1
      bnec $t0, $zero, index_loop
      move $a0, $zero
   index_end:
      jrc $ra
.size VG_(nanomips_linux_REDIR_FOR_index), .-VG_(nanomips_linux_REDIR_FOR_index)

.global VG_(nanomips_linux_REDIR_FOR_strlen)
.type   VG_(nanomips_linux_REDIR_FOR_strlen), @function
VG_(nanomips_linux_REDIR_FOR_strlen):
      move $t1, $a0
   strlen_loop:
      lbu $t0, 0($a0)
      addiu $a0, $a0, 1
      bnec $t0, $zero, strlen_loop
      subu $a0, $a0, $t1
      addiu $a0, $a0, -1
      jrc $ra

.size VG_(nanomips_linux_REDIR_FOR_strlen), .-VG_(nanomips_linux_REDIR_FOR_strlen)

.set pop

.global VG_(trampoline_stuff_end)
VG_(trampoline_stuff_end):


/*---------------------- mips64-linux ----------------------*/
#else
#if defined(VGP_mips64_linux)

#       define UD2_16     trap ; trap ; trap; trap
#       define UD2_64     UD2_16   ; UD2_16   ; UD2_16   ; UD2_16
#       define UD2_256    UD2_64   ; UD2_64   ; UD2_64   ; UD2_64
#       define UD2_1024   UD2_256  ; UD2_256  ; UD2_256  ; UD2_256
#       define UD2_PAGE   UD2_1024 ; UD2_1024 ; UD2_1024 ; UD2_1024

.global VG_(trampoline_stuff_start)
VG_(trampoline_stuff_start):

.global VG_(mips64_linux_SUBST_FOR_rt_sigreturn)
VG_(mips64_linux_SUBST_FOR_rt_sigreturn):
        li $2,__NR_rt_sigreturn
        syscall
        nop
        .long 0	/*illegal insn*/

/* There's no particular reason that this needs to be handwritten
   assembly, but since that's what this file contains, here's a
   simple index() and strlen() implementations.
*/

.set push
.set noreorder

.global VG_(mips64_linux_REDIR_FOR_index)
.type   VG_(mips64_linux_REDIR_FOR_index), @function
VG_(mips64_linux_REDIR_FOR_index):
      move $v0, $a0
   index_loop:
      lbu $t0, 0($v0)
      beq $t0, $a1, index_end
      nop
      bne $t0, $zero, index_loop
      daddiu $v0, $v0, 1
      move $v0, $zero
   index_end:
      jr $ra
      nop
.size VG_(mips64_linux_REDIR_FOR_index), .-VG_(mips64_linux_REDIR_FOR_index)

.global VG_(mips64_linux_REDIR_FOR_strlen)
.type   VG_(mips64_linux_REDIR_FOR_strlen), @function
VG_(mips64_linux_REDIR_FOR_strlen):
      move $v0, $a0
   strlen_loop:
      lbu $t0, 0($a0)
      bne $t0, $zero, strlen_loop
      daddiu $a0, $a0, 1
      dsubu $v0, $a0, $v0
      jr $ra
      daddiu $v0, $v0, -1
.size VG_(mips64_linux_REDIR_FOR_strlen), .-VG_(mips64_linux_REDIR_FOR_strlen)

.set pop

.global VG_(trampoline_stuff_end)
VG_(trampoline_stuff_end):


#	undef UD2_16
#	undef UD2_64
#	undef UD2_256
#	undef UD2_1024
#	undef UD2_PAGE

/*---------------- riscv64-linux ----------------*/
#else
#if defined(VGP_riscv64_linux)

#	define UD2_4      .word 0
#	define UD2_16     UD2_4    ; UD2_4    ; UD2_4    ; UD2_4
#	define UD2_64     UD2_16   ; UD2_16   ; UD2_16   ; UD2_16
#	define UD2_256    UD2_64   ; UD2_64   ; UD2_64   ; UD2_64
#	define UD2_1024   UD2_256  ; UD2_256  ; UD2_256  ; UD2_256
#	define UD2_PAGE   UD2_1024 ; UD2_1024 ; UD2_1024 ; UD2_1024

	/* a leading page of unexecutable code */
	UD2_PAGE

.global VG_(trampoline_stuff_start)
VG_(trampoline_stuff_start):

.global VG_(riscv64_linux_SUBST_FOR_rt_sigreturn)
.type   VG_(riscv64_linux_SUBST_FOR_rt_sigreturn), @function
VG_(riscv64_linux_SUBST_FOR_rt_sigreturn):
	.cfi_startproc
	.cfi_signal_frame
	li a7, __NR_rt_sigreturn
	ecall
	.cfi_endproc
.size VG_(riscv64_linux_SUBST_FOR_rt_sigreturn), \
	.-VG_(riscv64_linux_SUBST_FOR_rt_sigreturn)

.global VG_(riscv64_linux_REDIR_FOR_strlen)
.type   VG_(riscv64_linux_REDIR_FOR_strlen), @function
VG_(riscv64_linux_REDIR_FOR_strlen):
	mv a1, a0               /* copy the input string pointer to a1 */
	li a0, 0                /* set the output length to 0 */
	lbu a2, 0(a1)           /* load the first character */
	beq a2, zero, 2f        /* check if the end of string is reached */
1:
	addi a0, a0, 1          /* increment the output length by 1 */
	add a2, a1, a0          /* calculate address of the next character */
	lbu a2, 0(a2)           /* load the next character */
	bne a2, zero, 1b        /* check if the end of string is reached */
	ret
2:
	ret
.size VG_(riscv64_linux_REDIR_FOR_strlen), .-VG_(riscv64_linux_REDIR_FOR_strlen)

.global VG_(riscv64_linux_REDIR_FOR_index)
.type   VG_(riscv64_linux_REDIR_FOR_index), @function
VG_(riscv64_linux_REDIR_FOR_index):
	andi a1, a1, 0xff      /* mask the input character value */
	j 2f                   /* jump into the test loop */
1:
	beq a2, zero, 3f       /* check if the end of string is reached */
	addi a0, a0, 1         /* advance to the next character */
2:
	lbu a2, 0(a0)          /* load the next character */
	bne a2, a1, 1b         /* check if it matches the looked up character */
	ret
3:
	li a0, 0               /* set the result to "not found" */
	ret
.size VG_(riscv64_linux_REDIR_FOR_index), .-VG_(riscv64_linux_REDIR_FOR_index)

.global VG_(riscv64_linux_REDIR_FOR_strcmp)
.type   VG_(riscv64_linux_REDIR_FOR_strcmp), @function
VG_(riscv64_linux_REDIR_FOR_strcmp):
0:
	lbu a5, 0(a0)          /* load *s1 */
	lbu a4, 0(a1)          /* load *s2 */
	beqz a5, 1f            /* check end of s1 */
	beq a5, a4, 2f         /* loop if *s1 == *s2 */
1:
	subw a0, a5, a4        /* return value is *s1 - *s2 */
	ret
2:
	addi a0, a0, 1         /* next char in s1 */
	addi a1, a1, 1         /* next char in s2 */
        j 0b                   /* and back to the start */
.size VG_(riscv64_linux_REDIR_FOR_strcmp), .-VG_(riscv64_linux_REDIR_FOR_strcmp)

.global VG_(trampoline_stuff_end)
VG_(trampoline_stuff_end):

	/* and a trailing page of unexecutable code */
	UD2_PAGE

#	undef UD2_4
#	undef UD2_16
#	undef UD2_64
#	undef UD2_256
#	undef UD2_1024
#	undef UD2_PAGE

/*---------------- x86-solaris ----------------*/
#else
#if defined(VGP_x86_solaris)

.global VG_(trampoline_stuff_start)
VG_(trampoline_stuff_start):

/* int strcmp(const char *s1, const char *s2); */
.global VG_(x86_solaris_REDIR_FOR_strcmp)
.type   VG_(x86_solaris_REDIR_FOR_strcmp), @function
VG_(x86_solaris_REDIR_FOR_strcmp):
        pushl   %ebp                    /* establish a stack frame */
        movl    %esp, %ebp
        movl    8(%ebp), %edx           /* get s1 */
        movl    12(%esp), %ecx          /* get s2 */
        jmp     2f                      /* go compare the first characters */
1:
        incl    %edx                    /* skip to the next s1 character */
        incl    %ecx                    /* skip to the next s2 character */
2:
        movzbl  (%edx), %eax            /* load a character from s1 */
        testb   %al, %al                /* is it null? */
        jz      3f                      /* yes, exit */
        cmpb    (%ecx), %al             /* are the characters equal? */
        je      1b                      /* yes, proceed with next characters */
3:
        movzbl  (%ecx), %edx            /* load a character from s2 */
        subl    %edx, %eax              /* calculate the return value */
        popl    %ebp                    /* destroy the stack frame */
        ret                             /* return to the caller */
.size VG_(x86_solaris_REDIR_FOR_strcmp), .-VG_(x86_solaris_REDIR_FOR_strcmp)

/* size_t strlen(const char *s); */
.global VG_(x86_solaris_REDIR_FOR_strlen)
.type   VG_(x86_solaris_REDIR_FOR_strlen), @function
VG_(x86_solaris_REDIR_FOR_strlen):
        pushl   %ebp                    /* establish a stack frame */
        movl    %esp, %ebp
        movl    8(%ebp), %edx           /* get s */
        movl    %edx, %eax              /* copy s */
        jmp     2f                      /* go handle the first character */
1:
        incl    %eax                    /* skip to the next s character */
2:
        cmpb    $0, (%eax)              /* is the s character null? */
        jne     1b                      /* no, go process the next character */
        subl    %edx, %eax              /* calculate the return value */
        popl    %ebp                    /* destroy the stack frame */
        ret                             /* return to the caller */
.size VG_(x86_solaris_REDIR_FOR_strlen), .-VG_(x86_solaris_REDIR_FOR_strlen)

.global VG_(trampoline_stuff_end)
VG_(trampoline_stuff_end):

/*---------------- amd64-solaris ----------------*/
#else
#if defined(VGP_amd64_solaris)

.global VG_(trampoline_stuff_start)
VG_(trampoline_stuff_start):

/* char *strcpy(char *restrict s1, const char *restrict s2); */
.global VG_(amd64_solaris_REDIR_FOR_strcpy)
.type   VG_(amd64_solaris_REDIR_FOR_strcpy), @function
VG_(amd64_solaris_REDIR_FOR_strcpy):
        pushq   %rbp                    /* establish a stack frame */
        movq    %rsp, %rbp
        movq    %rdi, %rdx              /* copy s1 */
1:
        movzbl  (%rsi), %eax            /* load one input character */
        movb    %al, (%rdx)             /* copy to output/s1 */
        incq    %rsi                    /* skip to the next output character */
        incq    %rdx                    /* skip to the next input character */
        testb   %al, %al                /* is the copied character null? */
        jnz     1b                      /* no, copy the next character */
        leave                           /* destroy the stack frame */
        movq    %rdi, %rax              /* set s1 as the return value */
        ret                             /* return to the caller */
.size VG_(amd64_solaris_REDIR_FOR_strcpy), .-VG_(amd64_solaris_REDIR_FOR_strcpy)

/* char *strncpy(char *restrict s1, const char *restrict s2, size_t n); */
.global VG_(amd64_solaris_REDIR_FOR_strncpy)
.type   VG_(amd64_solaris_REDIR_FOR_strncpy), @function
VG_(amd64_solaris_REDIR_FOR_strncpy):
        pushq   %rbp                    /* establish a stack frame */
        movq    %rsp, %rbp
        movq    %rdi, %rcx              /* copy s1 */
1:
        testq   %rdx, %rdx              /* is the remaining size zero? */
        jz      3f                      /* yes, all done */
        movzbl  (%rsi), %eax            /* load one input character */
        movb    %al, (%rcx)             /* copy to output/s1 */
        decq    %rdx                    /* decrement the remaining size */
        incq    %rsi                    /* skip to the next output character */
        incq    %rcx                    /* skip to the next input character */
        testb   %al, %al                /* is the copied character null? */
        jnz     1b                      /* no, copy the next character */
2:
        testq   %rdx, %rdx              /* is the remaining size zero? */
        jz      3f                      /* yes, all done */
        movb    $0, (%rdx)              /* copy null to output/s2 */
        decq    %rdx                    /* decrement the remaining size */
        incq    %rsi                    /* skip to next output character */
        jmp     2b                      /* proceed with the next character */
3:
        leave                           /* destroy the stack frame */
        movq    %rdi, %rax              /* set s1 as the return value */
        ret                             /* return to the caller */
.size VG_(amd64_solaris_REDIR_FOR_strncpy), .-VG_(amd64_solaris_REDIR_FOR_strncpy)

/* int strcmp(const char *s1, const char *s2); */
.global VG_(amd64_solaris_REDIR_FOR_strcmp)
.type   VG_(amd64_solaris_REDIR_FOR_strcmp), @function
VG_(amd64_solaris_REDIR_FOR_strcmp):
        pushq   %rbp                    /* establish a stack frame */
        movq    %rsp, %rbp
        jmp     2f                      /* go compare the first characters */
1:
        incq    %rdi                    /* skip to the next s1 character */
        incq    %rsi                    /* skip to the next s2 character */
2:
        movzbl  (%rdi), %eax            /* load a character from s1 */
        testb   %al, %al                /* is it null? */
        jz      3f                      /* yes, exit */
        cmpb    (%rsi), %al             /* are the characters equal? */
        je      1b                      /* yes, proceed with next characters */
3:
        movzbl  (%rsi), %edx            /* load a character from s2 */
        subl    %edx, %eax              /* calculate the return value */
        leave                           /* destroy the stack frame */
        ret                             /* return to the caller */
.size VG_(amd64_solaris_REDIR_FOR_strcmp), .-VG_(amd64_solaris_REDIR_FOR_strcmp)

/* char *strcat(char *restrict s1, const char *restrict s2); */
.global VG_(amd64_solaris_REDIR_FOR_strcat)
.type   VG_(amd64_solaris_REDIR_FOR_strcat), @function
VG_(amd64_solaris_REDIR_FOR_strcat):
        pushq   %rbp                    /* establish a stack frame */
        movq    %rsp, %rbp
        movq    %rdi, %rdx              /* copy s1 */
        jmp     2f                      /* go handle the first character */
1:
        incq    %rdx                    /* skip to the next s1 character */
2:
        cmpb    $0, (%rdx)              /* is the s1 character null? */
        jne     1b                      /* no, go check the next character */
3:
        movzbl  (%rsi), %eax            /* load a character from s2 */
        movb    %al, (%rdx)             /* copy the s2 character to s1 */
        incq    %rdx                    /* skip to the next s1 character */
        incq    %rsi                    /* skip to the next s2 character */
        testb   %al, %al                /* was the character null? */
        jnz     3b                      /* no, go copy the next character */
        movq    %rdi, %rax              /* set s1 as the return value */
        leave                           /* destroy the stack frame */
        ret                             /* return to the caller */
.size VG_(amd64_solaris_REDIR_FOR_strcat), .-VG_(amd64_solaris_REDIR_FOR_strcat)

/* size_t strlen(const char *s); */
.global VG_(amd64_solaris_REDIR_FOR_strlen)
.type   VG_(amd64_solaris_REDIR_FOR_strlen), @function
VG_(amd64_solaris_REDIR_FOR_strlen):
        pushq   %rbp                    /* establish a stack frame */
        movq    %rsp, %rbp
        movq    %rdi, %rax              /* copy s */
        jmp     2f                      /* go handle the first character */
1:
        incq    %rax                    /* skip to the next s character */
2:
        cmpb    $0, (%rax)              /* is the s character null? */
        jne     1b                      /* no, go process the next character */
        subq    %rdi, %rax              /* calculate the return value */
        leave                           /* destroy the stack frame */
        ret                             /* return to the caller */
.size VG_(amd64_solaris_REDIR_FOR_strlen), .-VG_(amd64_solaris_REDIR_FOR_strlen)

.global VG_(trampoline_stuff_end)
VG_(trampoline_stuff_end):

/*---------------- unknown ----------------*/
#else
#  error Unknown platform

#endif
#endif
#endif
#endif
#endif
#endif
#endif
#endif
#endif
#endif
#endif
#endif
#endif
#endif
#endif
#endif
#endif
#endif
#endif

/* Let the linker know we don't need an executable stack */
MARK_STACK_NO_EXEC

/*--------------------------------------------------------------------*/
/*--- end                                                          ---*/
/*--------------------------------------------------------------------*/<|MERGE_RESOLUTION|>--- conflicted
+++ resolved
@@ -603,8 +603,6 @@
         .byte 0,0,0,0,0,0,0,0
 .L1end:
 
-<<<<<<< HEAD
-=======
 	
 	/* this function is written using the "dotless" ABI convention */
 	.align 2
@@ -650,7 +648,6 @@
         .byte 0,0,0,0,0,0,0,0
         .cfi_endproc
 .LFE0:
->>>>>>> 957d7350
 
 .global VG_(trampoline_stuff_end)
 VG_(trampoline_stuff_end):
