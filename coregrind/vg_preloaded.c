
/*--------------------------------------------------------------------*/
/*--- Client-space code for the core.               vg_preloaded.c ---*/
/*--------------------------------------------------------------------*/

/*
   This file is part of Valgrind, a dynamic binary instrumentation
   framework.

   Copyright (C) 2000-2017 Julian Seward 
      jseward@acm.org

   This program is free software; you can redistribute it and/or
   modify it under the terms of the GNU General Public License as
   published by the Free Software Foundation; either version 2 of the
   License, or (at your option) any later version.

   This program is distributed in the hope that it will be useful, but
   WITHOUT ANY WARRANTY; without even the implied warranty of
   MERCHANTABILITY or FITNESS FOR A PARTICULAR PURPOSE.  See the GNU
   General Public License for more details.

   You should have received a copy of the GNU General Public License
   along with this program; if not, see <http://www.gnu.org/licenses/>.

   The GNU General Public License is contained in the file COPYING.
*/


/* ---------------------------------------------------------------------
   ALL THE CODE IN THIS FILE RUNS ON THE SIMULATED CPU. 

   These functions are not called directly - they're the targets of code
   redirection or load notifications (see pub_core_redir.h for info).
   They're named weirdly so that the intercept code can find them when the
   shared object is initially loaded.

   Note that this filename has the "vg_" prefix because it can appear
   in stack traces, and the "vg_" makes it a little clearer that it
   originates from Valgrind.
   ------------------------------------------------------------------ */

#include "pub_core_basics.h"
#include "pub_core_clreq.h"
#include "pub_core_debuginfo.h"  // Needed for pub_core_redir.h
#include "pub_core_redir.h"      // For VG_NOTIFY_ON_LOAD

#ifdef HAVE_HEADER_FEATURES_H
#include <features.h>
#endif

#if !defined(VGO_darwin)
/* Instruct GDB via a .debug_gdb_scripts section to load the valgrind and tool
   front-end commands.  */
/* Note: The "MS" section flags are to remove duplicates.  */
#define DEFINE_GDB_PY_SCRIPT(script_name) \
  asm("\
.pushsection \".debug_gdb_scripts\", \"MS\",@progbits,1\n\
.byte 1 /* Python */\n\
.asciz \"" script_name "\"\n\
.popsection \n\
");

#ifdef VG_GDBSCRIPTS_DIR
DEFINE_GDB_PY_SCRIPT(VG_GDBSCRIPTS_DIR "/valgrind-monitor.py")
#endif
#endif

#if defined(VGO_linux) || defined(VGO_solaris) || defined(VGO_freebsd)

/* ---------------------------------------------------------------------
   Hook for running __gnu_cxx::__freeres() and __libc_freeres() once
   the program exits.
   ------------------------------------------------------------------ */

void VG_NOTIFY_ON_LOAD(freeres)(Vg_FreeresToRun to_run);
void VG_NOTIFY_ON_LOAD(freeres)(Vg_FreeresToRun to_run)
{
#  if !defined(__UCLIBC__) \
      && !defined(VGPV_arm_linux_android) \
      && !defined(VGPV_x86_linux_android) \
      && !defined(VGPV_mips32_linux_android) \
      && !defined(VGPV_arm64_linux_android)

   /* g++ mangled __gnu_cxx::__freeres yields -> _ZN9__gnu_cxx9__freeresEv */
   extern void _ZN9__gnu_cxx9__freeresEv(void) __attribute__((weak));
   if (((to_run & VG_RUN__GNU_CXX__FREERES) != 0) &&
       (_ZN9__gnu_cxx9__freeresEv != NULL)) {
      _ZN9__gnu_cxx9__freeresEv();
   }

#  endif

#  if !defined(__UCLIBC__) && !defined(MUSL_LIBC) \
      && !defined(VGPV_arm_linux_android) \
      && !defined(VGPV_x86_linux_android) \
      && !defined(VGPV_mips32_linux_android) \
      && !defined(VGPV_arm64_linux_android)

   extern void __libc_freeres(void) __attribute__((weak));
   if (((to_run & VG_RUN__LIBC_FREERES) != 0) &&
       (__libc_freeres != NULL)) {
      __libc_freeres();
   }

#  endif

   VALGRIND_DO_CLIENT_REQUEST_STMT(VG_USERREQ__FREERES_DONE, 0, 0, 0, 0, 0);
   /*NOTREACHED*/
   *(volatile int *)0 = 'x';
}

#endif // VGO_linux || VGO_solaris

#if defined(VGO_linux)

/* ---------------------------------------------------------------------
   Wrapper for indirect functions which need to be redirected.
   ------------------------------------------------------------------ */

void * VG_NOTIFY_ON_LOAD(ifunc_wrapper) (void);
void * VG_NOTIFY_ON_LOAD(ifunc_wrapper) (void)
{
    OrigFn fn;
    Addr result = 0;
    Addr fnentry;

    /* Call the original indirect function and get it's result */
    VALGRIND_GET_ORIG_FN(fn);
    CALL_FN_W_v(result, fn);

#if defined(VGP_ppc64be_linux)
   /* ppc64be uses function descriptors, so get the actual function entry
      address for the client request, but return the function descriptor
      from this function. 
      result points to the function descriptor, which starts with the
      function entry. */
    fnentry = *(Addr*)result;
#else
    fnentry = result;
#endif

    /* Ask the valgrind core running on the real CPU (as opposed to this
       code which runs on the emulated CPU) to update the redirection that
       led to this function. This client request eventually gives control to
       the function VG_(redir_add_ifunc_target) in m_redir.c  */
    VALGRIND_DO_CLIENT_REQUEST_STMT(VG_USERREQ__ADD_IFUNC_TARGET,
                                    fn.nraddr, fnentry, 0, 0, 0);
    return (void*)result;
}

#elif defined(VGO_darwin)

#include "config.h" /* VERSION */

/* ---------------------------------------------------------------------
   Darwin crash log hints
   ------------------------------------------------------------------ */

/* This string will be inserted into crash logs, so crashes while 
   running under Valgrind can be distinguished from other crashes. */
__private_extern__ const char *__crashreporter_info__ = "Instrumented by Valgrind " VERSION;

/* ---------------------------------------------------------------------
   Darwin environment cleanup
   ------------------------------------------------------------------ */

/* Scrubbing DYLD_INSERT_LIBRARIES from envp during exec is insufficient, 
   as there are other ways to launch a process with environment that 
   valgrind can't catch easily (i.e. launchd). 
   Instead, scrub DYLD_INSERT_LIBRARIES from the parent process once 
   dyld is done loading vg_preload.so.
*/
#include <string.h>
#include <crt_externs.h>

// GrP fixme copied from m_libcproc
static void env_unsetenv ( HChar **env, const HChar *varname )
{
   HChar **from;
   HChar **to = NULL;
   Int len = strlen(varname);

   for (from = to = env; from && *from; from++) {
      if (!(strncmp(varname, *from, len) == 0 && (*from)[len] == '=')) {
	 *to = *from;
	 to++;
      }
   }
   *(to++) = *(from++);

   /* fix the 4th "char* apple" pointer (aka. executable path pointer) */
   *(to++) = *(from++);

// FIXME: probably wrong, most likely should be 10.14.6
#if DARWIN_VERS < DARWIN_14_00
   /* We only do this on older versions of darwin because dyld changed
      and by the point we do this changes, the apple env ptr is already set,
      so if we move values around, we'll end up with a pointer pointing inside
      (and even potentially after) applep.

      Instead we copy the first value of the applelp over and over again
      so that envp and applep are still separated by NULL,
      applep is continuous and points to a correct value.

      See the following example, using the following envp and applep:

      ```
        0xXXXX00: PATH=/bin (envp)
        0xXXXX08: DYLD_INSERT_LIBRARIES=/lib
        0xXXXX10: USER=foo
        0xXXXX18: NULL
        0xXXXX20: executable_path=/bin/ls (applep)
        0xXXXX28: NULL
      ```

      # With this line

      ```
        0xXXXX00: PATH=/bin (envp)
        0xXXXX08: USER=foo
        0xXXXX10: NULL
        0xXXXX18: executable_path=/bin/ls
        0xXXXX20: NULL (applep)
        0xXXXX28: NULL
      ```

      Notice that the applep is now invalid.

      # Without this line

      ```
        0xXXXX00: PATH=/bin (envp)
        0xXXXX08: USER=foo
        0xXXXX10: NULL
        0xXXXX18: executable_path=/bin/ls
        0xXXXX20: executable_path=/bin/ls (applep)
        0xXXXX28: NULL
      ```

      Notice that while values in applep are duplicated, this is only the case if browsing frop envp[len+1]
      but not from applep which is always valid. Duplicated values are also harmless in this case.
   */
   *to = NULL;
#endif
}

static void vg_cleanup_env(void)  __attribute__((constructor));
static void vg_cleanup_env(void)
{
    HChar **envp = (HChar**)*_NSGetEnviron();
    env_unsetenv(envp, "VALGRIND_LAUNCHER");
    env_unsetenv(envp, "DYLD_SHARED_REGION");
    // GrP fixme should be more like mash_colon_env()
    env_unsetenv(envp, "DYLD_INSERT_LIBRARIES");
}   

/* ---------------------------------------------------------------------
   Darwin arc4random (rdar://6166275)
   ------------------------------------------------------------------ */

#include <fcntl.h>
#include <unistd.h>

int VG_REPLACE_FUNCTION_ZU(libSystemZdZaZddylib, arc4random)(void);
int VG_REPLACE_FUNCTION_ZU(libSystemZdZaZddylib, arc4random)(void)
{
    static int rnd = -1;
    int result;

    if (rnd < 0) rnd = open("/dev/random", O_RDONLY);

    read(rnd, &result, sizeof(result));
    return result;
}

void VG_REPLACE_FUNCTION_ZU(libSystemZdZaZddylib, arc4random_stir)(void);
void VG_REPLACE_FUNCTION_ZU(libSystemZdZaZddylib, arc4random_stir)(void)
{
    // do nothing
}

void VG_REPLACE_FUNCTION_ZU(libSystemZdZaZddylib, arc4random_addrandom)(unsigned char *dat, int datlen);
void VG_REPLACE_FUNCTION_ZU(libSystemZdZaZddylib, arc4random_addrandom)(unsigned char *dat, int datlen)
{
    // do nothing
    // GrP fixme ought to check [dat..dat+datlen) is defined
    // but don't care if it's initialized
}

#elif defined(VGO_freebsd)

<<<<<<< HEAD
#if (FREEBSD_VERS >= FREEBSD_14_0)

=======
>>>>>>> 69bc6d7c
void * VG_NOTIFY_ON_LOAD(ifunc_wrapper) (void);
void * VG_NOTIFY_ON_LOAD(ifunc_wrapper) (void)
{
    OrigFn fn;
    Addr result = 0;
    Addr fnentry;

    /* Call the original indirect function and get it's result */
    VALGRIND_GET_ORIG_FN(fn);
    CALL_FN_W_v(result, fn);

    fnentry = result;

    VALGRIND_DO_CLIENT_REQUEST_STMT(VG_USERREQ__ADD_IFUNC_TARGET,
                                    fn.nraddr, fnentry, 0, 0, 0);
    return (void*)result;
}

#elif defined(VGO_solaris)

/* Declare the errno and environ symbols weakly in case the client is not
   linked against libc. In such a case it also cannot run replacement
   functions for set_error() and spawnveg() where these two variables are
   needed so this is ok. */
__attribute__((weak)) extern int errno;
__attribute__((weak)) extern char **environ;

#include <assert.h>
#include <errno.h>
#include <spawn.h>
#include <sys/syscall.h>
#include <sys/signal.h>
#include <unistd.h>

/* Replace function block_all_signals() from libc. When the client program is
   not running under valgrind, the function blocks all signals by setting
   sc_sigblock flag in the schedctl control block. When run under Valgrind
   this would bypass Valgrind's syscall and signal machinery.
   Valgrind's signal machinery needs to retain control over which signals are
   blocked and which not (see m_signals.c and m_scheduler/scheduler.c for more
   information - typically synchronous signals should not be blocked).
   Therefore this function replacement emulates lwp_sigmask syscall.
*/
void VG_REPLACE_FUNCTION_ZU(VG_Z_LIBC_SONAME, block_all_signals)(/*ulwp_t*/ void *self);
void VG_REPLACE_FUNCTION_ZU(VG_Z_LIBC_SONAME, block_all_signals)(/*ulwp_t*/ void *self)
{
   syscall(SYS_lwp_sigmask, SIG_SETMASK, ~0U, ~0U, ~0U, ~0U);
}

/* Replace functions get_error() and set_error() in libc. These functions are
   internal to the library and are used to work with an error value returned
   by posix_spawn() (when it is implemented using vfork()). A child calls
   set_error() to set an error code and the parent then calls get_error() to
   read it. Accessor functions are used so these trivial store+load operations
   are not changed by the compiler in any way.

   Since Valgrind translates vfork() to a normal fork(), calling set_error()
   by the child would have no effect on the error value in the parent so
   something must be done to fix this problem.

   A pipe is created between a child and its parent in the forksys pre-wrapper
   when a vfork() is encountered. The child's end of the pipe is closed when
   the child exits or execs (because close-on-exec is set on the file
   descriptor). Valgrind (the parent) waits on the child's end of the pipe to
   be closed which preserves the vfork() behaviour that the parent process is
   suspended while the child is using its resources.

   The pipe is then used to send an eventual error code set by the child in
   posix_spawn() to the parent. If there is any error Valgrind returns it as
   an error from the vfork() syscall. This means the syscall can return errors
   that it would normally never return but this is not a problem in practice
   because any error is directly propagated as a return code from
   posix_spawn().

   Address of vg_vfork_fildes is found by Valgrind when debug information for
   vgpreload_core.so is being processed. A value of this variable is set in
   the forksys pre-wrapper before a fork() call is made and set back to -1
   before returning from the wrapper by the parent.

   Newer Solaris versions introduce the spawn syscall and posix_spawn() is
   implemented using it. The redirect is not needed for these versions.
*/
int vg_vfork_fildes = -1;

int VG_REPLACE_FUNCTION_ZU(VG_Z_LIBC_SONAME, get_error)(int *errp);
int VG_REPLACE_FUNCTION_ZU(VG_Z_LIBC_SONAME, get_error)(int *errp)
{
   /* Always return 0 when the parent tries to call get_error(). Any error
      from the child is returned directly as an error from the vfork child.
      Value pointed by errp is initialized only by the child so not
      redirecting this function would mean that the parent gets an
      uninitialized/garbage value when it calls this function. */
   return 0;
}

int VG_REPLACE_FUNCTION_ZU(VG_Z_LIBC_SONAME, set_error)(int *errp, int err);
int VG_REPLACE_FUNCTION_ZU(VG_Z_LIBC_SONAME, set_error)(int *errp, int err)
{
   *errp = err;

   /* Libc should always call set_error() only after doing a vfork() syscall
      in posix_spawn(). The forksys pre-wrapper saves a descriptor of the
      child's end of the pipe in vg_vfork_fildes so it is an error if it is
      not a valid file descriptor at this point. */
   assert(vg_vfork_fildes >= 0);
   /* Current protocol between this function and the forksys pre-wrapper
      allows to send only errors in range [0, 255] (one byte values). */
   assert(err >= 0 && err <= 0xff);

   if (err != 0) {
      unsigned char w = (unsigned char)(err & 0xff);
      ssize_t res;
      do {
         res = write(vg_vfork_fildes, &w, 1);
         assert(res == 1 || (errno == EINTR || errno == ERESTART));
      } while (res != 1);
   }

   return err;
}

/* Replace spawnveg() in libast.so.1. This function is used by ksh to spawn
   new processes. The library has a build time option to select between
   several variants of this function based on behaviour of vfork() and
   posix_spawn() on the system for which the library is being compiled.
   Unfortunately, Solaris and illumos use the real vfork() variant which does
   not work correctly with the vfork() -> fork() translation done by Valgrind
   (see the forksys pre-wrapper for details). Therefore the function is
   replaced here with an implementation that uses posix_spawn(). This
   replacement can be removed when a configuration of libast in Solaris and
   illumos is changed to use the posix_spawn() implementation.
*/
pid_t VG_REPLACE_FUNCTION_ZU(libastZdsoZd1, spawnveg)(const char *command,
                                                      char **argv,
                                                      char **envv,
                                                      pid_t pgid);
pid_t VG_REPLACE_FUNCTION_ZU(libastZdsoZd1, spawnveg)(const char *command,
                                                      char **argv,
                                                      char **envp,
                                                      pid_t pgid)
{
   int err = 0;
   pid_t pid;
   posix_spawnattr_t attr;
   int attr_init_done = 0;

   err = posix_spawnattr_init(&attr);
   if (err != 0)
      goto out;
   attr_init_done = 1;

   err = posix_spawnattr_init(&attr);
   if (err != 0)
      goto out;

   if (pgid != 0) {
      if (pgid <= 1)
         pgid = 0;
      err = posix_spawnattr_setpgroup(&attr, pgid);
      if (err != 0)
         goto out;
      err = posix_spawnattr_setflags(&attr, POSIX_SPAWN_SETPGROUP);
      if (err != 0)
         goto out;
   }

   err = posix_spawn(&pid, command, NULL, &attr, argv, envp ? envp : environ);

out:
   if (attr_init_done)
      posix_spawnattr_destroy(&attr);
   if (err != 0) {
      errno = err;
      return -1;
   }
   return pid;
}

#else
#  error Unknown OS
#endif

/*--------------------------------------------------------------------*/
/*--- end                                                          ---*/
/*--------------------------------------------------------------------*/<|MERGE_RESOLUTION|>--- conflicted
+++ resolved
@@ -7,7 +7,7 @@
    This file is part of Valgrind, a dynamic binary instrumentation
    framework.
 
-   Copyright (C) 2000-2017 Julian Seward 
+   Copyright (C) 2000-2017 Julian Seward
       jseward@acm.org
 
    This program is free software; you can redistribute it and/or
@@ -28,7 +28,7 @@
 
 
 /* ---------------------------------------------------------------------
-   ALL THE CODE IN THIS FILE RUNS ON THE SIMULATED CPU. 
+   ALL THE CODE IN THIS FILE RUNS ON THE SIMULATED CPU.
 
    These functions are not called directly - they're the targets of code
    redirection or load notifications (see pub_core_redir.h for info).
@@ -132,7 +132,7 @@
 #if defined(VGP_ppc64be_linux)
    /* ppc64be uses function descriptors, so get the actual function entry
       address for the client request, but return the function descriptor
-      from this function. 
+      from this function.
       result points to the function descriptor, which starts with the
       function entry. */
     fnentry = *(Addr*)result;
@@ -157,7 +157,7 @@
    Darwin crash log hints
    ------------------------------------------------------------------ */
 
-/* This string will be inserted into crash logs, so crashes while 
+/* This string will be inserted into crash logs, so crashes while
    running under Valgrind can be distinguished from other crashes. */
 __private_extern__ const char *__crashreporter_info__ = "Instrumented by Valgrind " VERSION;
 
@@ -165,10 +165,10 @@
    Darwin environment cleanup
    ------------------------------------------------------------------ */
 
-/* Scrubbing DYLD_INSERT_LIBRARIES from envp during exec is insufficient, 
-   as there are other ways to launch a process with environment that 
-   valgrind can't catch easily (i.e. launchd). 
-   Instead, scrub DYLD_INSERT_LIBRARIES from the parent process once 
+/* Scrubbing DYLD_INSERT_LIBRARIES from envp during exec is insufficient,
+   as there are other ways to launch a process with environment that
+   valgrind can't catch easily (i.e. launchd).
+   Instead, scrub DYLD_INSERT_LIBRARIES from the parent process once
    dyld is done loading vg_preload.so.
 */
 #include <string.h>
@@ -253,7 +253,7 @@
     env_unsetenv(envp, "DYLD_SHARED_REGION");
     // GrP fixme should be more like mash_colon_env()
     env_unsetenv(envp, "DYLD_INSERT_LIBRARIES");
-}   
+}
 
 /* ---------------------------------------------------------------------
    Darwin arc4random (rdar://6166275)
@@ -290,11 +290,6 @@
 
 #elif defined(VGO_freebsd)
 
-<<<<<<< HEAD
-#if (FREEBSD_VERS >= FREEBSD_14_0)
-
-=======
->>>>>>> 69bc6d7c
 void * VG_NOTIFY_ON_LOAD(ifunc_wrapper) (void);
 void * VG_NOTIFY_ON_LOAD(ifunc_wrapper) (void)
 {
