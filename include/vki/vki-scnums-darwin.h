
/*--------------------------------------------------------------------*/
/*--- System call numbers for Darwin.          vki-scnums-darwin.h ---*/
/*--------------------------------------------------------------------*/

/*
   This file is part of Valgrind, a dynamic binary instrumentation
   framework.

   Copyright (C) 2007-2017 Apple Inc.
      Greg Parker  gparker@apple.com

   This program is free software; you can redistribute it and/or
   modify it under the terms of the GNU General Public License as
   published by the Free Software Foundation; either version 2 of the
   License, or (at your option) any later version.

   This program is distributed in the hope that it will be useful, but
   WITHOUT ANY WARRANTY; without even the implied warranty of
   MERCHANTABILITY or FITNESS FOR A PARTICULAR PURPOSE.  See the GNU
   General Public License for more details.

   You should have received a copy of the GNU General Public License
   along with this program; if not, see <http://www.gnu.org/licenses/>.

   The GNU General Public License is contained in the file COPYING.
*/

#ifndef __VKI_SCNUMS_DARWIN_H
#define __VKI_SCNUMS_DARWIN_H


// need DARWIN_10_x definitions
#include "config.h"

// osfmk/mach/i386/syscall_sw.h

// There are two syscall number encodings in Darwin.
//
// The 64-bit encoding is that the top 8-bits are the syscall class.  The low
// 24 are the syscall number (index) within that class.
//
// The 32-bit encoding is that the syscall number (index) is stored as-is and
// the syscall class is encoded as the argument to the 'int' instruction used
// to trigger the syscall:
// - 0x80: Unix
// - 0x81: Mach
// - 0x82: Machine-dependent
// - 0x83: Diagnostic
// Furthermore, just to make life interesting, for Mach traps the number is
// negative.
//
// Within Valgrind we only use the 64-bit encoding -- on 32-bit systems, we
// convert any syscall number to 64-bit encoding when we receive it, and
// convert back with VG_DARWIN_SYSNO_FOR_KERNEL when passing any syscall
// number back to the kernel (__NR_something shouldn't be passed directly to
// the kernel).
//
// Hack: x86 `int $0x80` (unix, 64-bit result) are special.
// [I haven't worked out why... --njn]

#define VG_DARWIN_SYSCALL_CLASS_SHIFT     24
#define VG_DARWIN_SYSCALL_CLASS_MASK      (0xFF << VG_DARWIN_SYSCALL_CLASS_SHIFT)
#define VG_DARWIN_SYSCALL_NUMBER_MASK     (~VG_DARWIN_SYSCALL_CLASS_MASK)

#define VG_DARWIN_SYSCALL_CLASS_NONE      0       /* Invalid */
#define VG_DARWIN_SYSCALL_CLASS_MACH      1       /* Mach */
#define VG_DARWIN_SYSCALL_CLASS_UNIX      2       /* Unix/BSD */
#define VG_DARWIN_SYSCALL_CLASS_MDEP      3       /* Machine-dependent */
#define VG_DARWIN_SYSCALL_CLASS_DIAG      4       /* Diagnostics */

// Macros for encoding syscall numbers in the 64-bit encoding scheme.
#define VG_DARWIN_SYSCALL_CONSTRUCT_MACH(syscall_number) \
    ((VG_DARWIN_SYSCALL_CLASS_MACH << VG_DARWIN_SYSCALL_CLASS_SHIFT) | \
     (VG_DARWIN_SYSCALL_NUMBER_MASK & (syscall_number)))

#define VG_DARWIN_SYSCALL_CONSTRUCT_UNIX(syscall_number) \
    ((VG_DARWIN_SYSCALL_CLASS_UNIX << VG_DARWIN_SYSCALL_CLASS_SHIFT) | \
     (VG_DARWIN_SYSCALL_NUMBER_MASK & (syscall_number)))

#define VG_DARWIN_SYSCALL_CONSTRUCT_MDEP(syscall_number) \
    ((VG_DARWIN_SYSCALL_CLASS_MDEP << VG_DARWIN_SYSCALL_CLASS_SHIFT) | \
     (VG_DARWIN_SYSCALL_NUMBER_MASK & (syscall_number)))

#define VG_DARWIN_SYSCALL_CONSTRUCT_DIAG(syscall_number) \
    ((VG_DARWIN_SYSCALL_CLASS_DIAG << VG_DARWIN_SYSCALL_CLASS_SHIFT) | \
     (VG_DARWIN_SYSCALL_NUMBER_MASK & (syscall_number)))


/* Macros for decoding syscall numbers from the 64-bit encoding scheme. */
#define VG_DARWIN_SYSNO_INDEX(sysno) ((sysno) & VG_DARWIN_SYSCALL_NUMBER_MASK)
#define VG_DARWIN_SYSNO_CLASS(sysno) ((sysno) >> VG_DARWIN_SYSCALL_CLASS_SHIFT)


/* Macros for converting syscall numbers to the form expected by the kernel.*/
#if defined(VGA_x86)
   // This converts the 64-bit syscall number encoding, which we use
   // throughout Valgrind, into the 32-bit syscall number encoding, which is
   // suitable for passing to the (32-bit) kernel.
#  define VG_DARWIN_SYSNO_FOR_KERNEL(sysno) \
    ((VG_DARWIN_SYSNO_CLASS(sysno) == VG_DARWIN_SYSCALL_CLASS_MACH) \
    ? -VG_DARWIN_SYSNO_INDEX(sysno) \
    :  VG_DARWIN_SYSNO_INDEX(sysno) \
    )

#elif defined(VGA_amd64)
   // For 64-bit systems, we don't need to do anything to the syscall number.
#  define VG_DARWIN_SYSNO_FOR_KERNEL(sysno) (sysno)

#else
#  error Unknown architecture
#endif


// mdep syscalls

#if defined(VGA_x86)

// osfmk/i386/machdep_call.c
// DDD: the last two are BSD_CALL instead of CALL...
//#define __NR_thread_get_cthread_self      VG_DARWIN_SYSCALL_CONSTRUCT_MDEP(0)
//#define __NR_thread_set_cthread_self      VG_DARWIN_SYSCALL_CONSTRUCT_MDEP(1)
// 2 is invalid
#define __NR_thread_fast_set_cthread_self VG_DARWIN_SYSCALL_CONSTRUCT_MDEP(3)
//#define __NR_thread_set_user_ldt          VG_DARWIN_SYSCALL_CONSTRUCT_MDEP(4)
//#define __NR_i386_set_ldt                 VG_DARWIN_SYSCALL_CONSTRUCT_MDEP(5)
//#define __NR_i386_get_ldt                 VG_DARWIN_SYSCALL_CONSTRUCT_MDEP(6)

#elif defined(VGA_amd64)

// osfmk/i386/machdep_call.c
// 0, 1, 2 are invalid
#define __NR_thread_fast_set_cthread_self VG_DARWIN_SYSCALL_CONSTRUCT_MDEP(3)
// 4, 5, 6 are invalid

#else
#  error unknown architecture
#endif


// osfmk/mach/syscall_sw.h

#define __NR_kernelrpc_mach_vm_allocate_trap         VG_DARWIN_SYSCALL_CONSTRUCT_MACH(10)

#define __NR_kernelrpc_mach_vm_deallocate_trap       VG_DARWIN_SYSCALL_CONSTRUCT_MACH(12)

#define __NR_kernelrpc_mach_vm_protect_trap          VG_DARWIN_SYSCALL_CONSTRUCT_MACH(14)
#define __NR_kernelrpc_mach_vm_map_trap              VG_DARWIN_SYSCALL_CONSTRUCT_MACH(15)
#define __NR_kernelrpc_mach_port_allocate_trap       VG_DARWIN_SYSCALL_CONSTRUCT_MACH(16)
#define __NR_kernelrpc_mach_port_destroy_trap        VG_DARWIN_SYSCALL_CONSTRUCT_MACH(17)
#define __NR_kernelrpc_mach_port_deallocate_trap     VG_DARWIN_SYSCALL_CONSTRUCT_MACH(18)
#define __NR_kernelrpc_mach_port_mod_refs_trap       VG_DARWIN_SYSCALL_CONSTRUCT_MACH(19)
#define __NR_kernelrpc_mach_port_move_member_trap    VG_DARWIN_SYSCALL_CONSTRUCT_MACH(20)
#define __NR_kernelrpc_mach_port_insert_right_trap   VG_DARWIN_SYSCALL_CONSTRUCT_MACH(21)
#define __NR_kernelrpc_mach_port_insert_member_trap  VG_DARWIN_SYSCALL_CONSTRUCT_MACH(22)
#define __NR_kernelrpc_mach_port_extract_member_trap VG_DARWIN_SYSCALL_CONSTRUCT_MACH(23)
#define __NR_kernelrpc_mach_port_construct_trap      VG_DARWIN_SYSCALL_CONSTRUCT_MACH(24)
#define __NR_kernelrpc_mach_port_destruct_trap       VG_DARWIN_SYSCALL_CONSTRUCT_MACH(25)


#define __NR_mach_reply_port                  VG_DARWIN_SYSCALL_CONSTRUCT_MACH(26)
#define __NR_thread_self_trap                 VG_DARWIN_SYSCALL_CONSTRUCT_MACH(27)
#define __NR_task_self_trap                   VG_DARWIN_SYSCALL_CONSTRUCT_MACH(28)
#define __NR_host_self_trap                   VG_DARWIN_SYSCALL_CONSTRUCT_MACH(29)

#define __NR_mach_msg_trap                    VG_DARWIN_SYSCALL_CONSTRUCT_MACH(31)
#define __NR_mach_msg_overwrite_trap          VG_DARWIN_SYSCALL_CONSTRUCT_MACH(32)
#define __NR_semaphore_signal_trap            VG_DARWIN_SYSCALL_CONSTRUCT_MACH(33)
#define __NR_semaphore_signal_all_trap        VG_DARWIN_SYSCALL_CONSTRUCT_MACH(34)
#define __NR_semaphore_signal_thread_trap     VG_DARWIN_SYSCALL_CONSTRUCT_MACH(35)
#define __NR_semaphore_wait_trap              VG_DARWIN_SYSCALL_CONSTRUCT_MACH(36)
#define __NR_semaphore_wait_signal_trap       VG_DARWIN_SYSCALL_CONSTRUCT_MACH(37)
#define __NR_semaphore_timedwait_trap         VG_DARWIN_SYSCALL_CONSTRUCT_MACH(38)
#define __NR_semaphore_timedwait_signal_trap  VG_DARWIN_SYSCALL_CONSTRUCT_MACH(39)

#if DARWIN_VERS >= DARWIN_10_14
#define __NR_kernelrpc_mach_port_get_attributes_trap VG_DARWIN_SYSCALL_CONSTRUCT_MACH(40)
#endif

#if DARWIN_VERS >= DARWIN_10_9
#define __NR_kernelrpc_mach_port_guard_trap   VG_DARWIN_SYSCALL_CONSTRUCT_MACH(41)
#define __NR_kernelrpc_mach_port_unguard_trap VG_DARWIN_SYSCALL_CONSTRUCT_MACH(42)
#endif

#if DARWIN_VERS >= DARWIN_10_12
#define __NR_mach_generate_activity_id        VG_DARWIN_SYSCALL_CONSTRUCT_MACH(43)
#elif defined(VGA_x86) || DARWIN_VERS == DARWIN_10_9
#define __NR_map_fd                           VG_DARWIN_SYSCALL_CONSTRUCT_MACH(43)
#endif

#define __NR_task_name_for_pid                VG_DARWIN_SYSCALL_CONSTRUCT_MACH(44)
#define __NR_task_for_pid                     VG_DARWIN_SYSCALL_CONSTRUCT_MACH(45)
#define __NR_pid_for_task                     VG_DARWIN_SYSCALL_CONSTRUCT_MACH(46)

#if DARWIN_VERS >= DARWIN_13_00
#define __NR_mach_msg2_trap                   VG_DARWIN_SYSCALL_CONSTRUCT_MACH(47)
#endif

#if defined(VGA_x86)
#define __NR_macx_swapon                      VG_DARWIN_SYSCALL_CONSTRUCT_MACH(48)
#define __NR_macx_swapoff                     VG_DARWIN_SYSCALL_CONSTRUCT_MACH(49)
#endif

#if DARWIN_VERS >= DARWIN_10_13
#define __NR_thread_get_special_reply_port    VG_DARWIN_SYSCALL_CONSTRUCT_MACH(50)
#endif /* DARWIN_VERS >= DARWIN_10_13 */

#if defined(VGA_x86)
#define __NR_macx_triggers                    VG_DARWIN_SYSCALL_CONSTRUCT_MACH(51)
#define __NR_macx_backing_store_suspend       VG_DARWIN_SYSCALL_CONSTRUCT_MACH(52)
#define __NR_macx_backing_store_recovery      VG_DARWIN_SYSCALL_CONSTRUCT_MACH(53)
#endif

#define __NR_swtch_pri                        VG_DARWIN_SYSCALL_CONSTRUCT_MACH(59)
#define __NR_swtch                            VG_DARWIN_SYSCALL_CONSTRUCT_MACH(60)
#define __NR_sched_yield  __NR_swtch  /* linux-alike name */
#define __NR_syscall_thread_switch            VG_DARWIN_SYSCALL_CONSTRUCT_MACH(61)
#define __NR_clock_sleep_trap                 VG_DARWIN_SYSCALL_CONSTRUCT_MACH(62)

#if DARWIN_VERS >= DARWIN_10_12
#define __NR_host_create_mach_voucher_trap    VG_DARWIN_SYSCALL_CONSTRUCT_MACH(70)
#endif

#if DARWIN_VERS >= DARWIN_10_15
#define _NR_kernelrpc_mach_port_request_notification_trap VG_DARWIN_SYSCALL_CONSTRUCT_MACH(77)
#endif

#define __NR_mach_timebase_info               VG_DARWIN_SYSCALL_CONSTRUCT_MACH(89)
#define __NR_mach_wait_until                  VG_DARWIN_SYSCALL_CONSTRUCT_MACH(90)
#define __NR_mk_timer_create                  VG_DARWIN_SYSCALL_CONSTRUCT_MACH(91)
#define __NR_mk_timer_destroy                 VG_DARWIN_SYSCALL_CONSTRUCT_MACH(92)
#define __NR_mk_timer_arm                     VG_DARWIN_SYSCALL_CONSTRUCT_MACH(93)
#define __NR_mk_timer_cancel                  VG_DARWIN_SYSCALL_CONSTRUCT_MACH(94)

#define __NR_iokit_user_client_trap           VG_DARWIN_SYSCALL_CONSTRUCT_MACH(100)


// bsd/sys/syscall.h

#define	__NR_syscall        VG_DARWIN_SYSCALL_CONSTRUCT_UNIX(0)
#define	__NR_exit           VG_DARWIN_SYSCALL_CONSTRUCT_UNIX(1)
#define	__NR_fork           VG_DARWIN_SYSCALL_CONSTRUCT_UNIX(2) // was UX64
#define	__NR_read           VG_DARWIN_SYSCALL_CONSTRUCT_UNIX(3)
#define	__NR_write          VG_DARWIN_SYSCALL_CONSTRUCT_UNIX(4)
#define	__NR_open           VG_DARWIN_SYSCALL_CONSTRUCT_UNIX(5)
#define	__NR_close          VG_DARWIN_SYSCALL_CONSTRUCT_UNIX(6)
#define	__NR_wait4          VG_DARWIN_SYSCALL_CONSTRUCT_UNIX(7)
			/* 8  old creat */
#define	__NR_link           VG_DARWIN_SYSCALL_CONSTRUCT_UNIX(9)
#define	__NR_unlink         VG_DARWIN_SYSCALL_CONSTRUCT_UNIX(10)
			/* 11  old execv */
#define	__NR_chdir          VG_DARWIN_SYSCALL_CONSTRUCT_UNIX(12)
#define	__NR_fchdir         VG_DARWIN_SYSCALL_CONSTRUCT_UNIX(13)
#define	__NR_mknod          VG_DARWIN_SYSCALL_CONSTRUCT_UNIX(14)
#define	__NR_chmod          VG_DARWIN_SYSCALL_CONSTRUCT_UNIX(15)
#define	__NR_chown          VG_DARWIN_SYSCALL_CONSTRUCT_UNIX(16)
			/* 17  old break */
#define	__NR_getfsstat      VG_DARWIN_SYSCALL_CONSTRUCT_UNIX(18)
			/* 19  old lseek */
#define	__NR_getpid         VG_DARWIN_SYSCALL_CONSTRUCT_UNIX(20)
			/* 21  old mount */
			/* 22  old umount */
#define	__NR_setuid         VG_DARWIN_SYSCALL_CONSTRUCT_UNIX(23)
#define	__NR_getuid         VG_DARWIN_SYSCALL_CONSTRUCT_UNIX(24)
#define	__NR_geteuid        VG_DARWIN_SYSCALL_CONSTRUCT_UNIX(25)
#define	__NR_ptrace         VG_DARWIN_SYSCALL_CONSTRUCT_UNIX(26)
#define	__NR_recvmsg        VG_DARWIN_SYSCALL_CONSTRUCT_UNIX(27)
#define	__NR_sendmsg        VG_DARWIN_SYSCALL_CONSTRUCT_UNIX(28)
#define	__NR_recvfrom       VG_DARWIN_SYSCALL_CONSTRUCT_UNIX(29)
#define	__NR_accept         VG_DARWIN_SYSCALL_CONSTRUCT_UNIX(30)
#define	__NR_getpeername    VG_DARWIN_SYSCALL_CONSTRUCT_UNIX(31)
#define	__NR_getsockname    VG_DARWIN_SYSCALL_CONSTRUCT_UNIX(32)
#define	__NR_access         VG_DARWIN_SYSCALL_CONSTRUCT_UNIX(33)
#define	__NR_chflags        VG_DARWIN_SYSCALL_CONSTRUCT_UNIX(34)
#define	__NR_fchflags       VG_DARWIN_SYSCALL_CONSTRUCT_UNIX(35)
#define	__NR_sync           VG_DARWIN_SYSCALL_CONSTRUCT_UNIX(36)
#define	__NR_kill           VG_DARWIN_SYSCALL_CONSTRUCT_UNIX(37)
			/* 38  old stat */
#define	__NR_getppid        VG_DARWIN_SYSCALL_CONSTRUCT_UNIX(39)
			/* 40  old lstat */
#define	__NR_dup            VG_DARWIN_SYSCALL_CONSTRUCT_UNIX(41)
#define	__NR_pipe           VG_DARWIN_SYSCALL_CONSTRUCT_UNIX(42) // was UX64
#define	__NR_getegid        VG_DARWIN_SYSCALL_CONSTRUCT_UNIX(43)
#define	__NR_profil         VG_DARWIN_SYSCALL_CONSTRUCT_UNIX(44)
			/* 45  old ktrace */
#define	__NR_sigaction      VG_DARWIN_SYSCALL_CONSTRUCT_UNIX(46)
#define	__NR_getgid         VG_DARWIN_SYSCALL_CONSTRUCT_UNIX(47)
#define	__NR_sigprocmask    VG_DARWIN_SYSCALL_CONSTRUCT_UNIX(48)
#define	__NR_getlogin       VG_DARWIN_SYSCALL_CONSTRUCT_UNIX(49)
#define	__NR_setlogin       VG_DARWIN_SYSCALL_CONSTRUCT_UNIX(50)
#define	__NR_acct           VG_DARWIN_SYSCALL_CONSTRUCT_UNIX(51)
#define	__NR_sigpending     VG_DARWIN_SYSCALL_CONSTRUCT_UNIX(52)
#define	__NR_sigaltstack    VG_DARWIN_SYSCALL_CONSTRUCT_UNIX(53)
#define	__NR_ioctl          VG_DARWIN_SYSCALL_CONSTRUCT_UNIX(54)
#define	__NR_reboot         VG_DARWIN_SYSCALL_CONSTRUCT_UNIX(55)
#define	__NR_revoke         VG_DARWIN_SYSCALL_CONSTRUCT_UNIX(56)
#define	__NR_symlink        VG_DARWIN_SYSCALL_CONSTRUCT_UNIX(57)
#define	__NR_readlink       VG_DARWIN_SYSCALL_CONSTRUCT_UNIX(58)
#define	__NR_execve         VG_DARWIN_SYSCALL_CONSTRUCT_UNIX(59)
#define	__NR_umask          VG_DARWIN_SYSCALL_CONSTRUCT_UNIX(60)
#define	__NR_chroot         VG_DARWIN_SYSCALL_CONSTRUCT_UNIX(61)
			/* 62  old fstat */
			/* 63  used internally , reserved */
			/* 64  old getpagesize */
#define	__NR_msync          VG_DARWIN_SYSCALL_CONSTRUCT_UNIX(65)
#define	__NR_vfork          VG_DARWIN_SYSCALL_CONSTRUCT_UNIX(66)
			/* 67  old vread */
			/* 68  old vwrite */
			/* 69  old sbrk */
			/* 70  old sstk */
			/* 71  old mmap */
			/* 72  old vadvise */
#define	__NR_munmap         VG_DARWIN_SYSCALL_CONSTRUCT_UNIX(73)
#define	__NR_mprotect       VG_DARWIN_SYSCALL_CONSTRUCT_UNIX(74)
#define	__NR_madvise        VG_DARWIN_SYSCALL_CONSTRUCT_UNIX(75)
			/* 76  old vhangup */
			/* 77  old vlimit */
#define	__NR_mincore        VG_DARWIN_SYSCALL_CONSTRUCT_UNIX(78)
#define	__NR_getgroups      VG_DARWIN_SYSCALL_CONSTRUCT_UNIX(79)
#define	__NR_setgroups      VG_DARWIN_SYSCALL_CONSTRUCT_UNIX(80)
#define	__NR_getpgrp        VG_DARWIN_SYSCALL_CONSTRUCT_UNIX(81)
#define	__NR_setpgid        VG_DARWIN_SYSCALL_CONSTRUCT_UNIX(82)
#define	__NR_setitimer      VG_DARWIN_SYSCALL_CONSTRUCT_UNIX(83)
			/* 84  old wait */
#define	__NR_swapon         VG_DARWIN_SYSCALL_CONSTRUCT_UNIX(85)
#define	__NR_getitimer      VG_DARWIN_SYSCALL_CONSTRUCT_UNIX(86)
			/* 87  old gethostname */
			/* 88  old sethostname */
#define	__NR_getdtablesize  VG_DARWIN_SYSCALL_CONSTRUCT_UNIX(89)
#define	__NR_dup2           VG_DARWIN_SYSCALL_CONSTRUCT_UNIX(90)
			/* 91  old getdopt */
#define	__NR_fcntl          VG_DARWIN_SYSCALL_CONSTRUCT_UNIX(92)
#define	__NR_select         VG_DARWIN_SYSCALL_CONSTRUCT_UNIX(93)
			/* 94  old setdopt */
#define	__NR_fsync          VG_DARWIN_SYSCALL_CONSTRUCT_UNIX(95)
#define	__NR_setpriority    VG_DARWIN_SYSCALL_CONSTRUCT_UNIX(96)
#define	__NR_socket         VG_DARWIN_SYSCALL_CONSTRUCT_UNIX(97)
#define	__NR_connect        VG_DARWIN_SYSCALL_CONSTRUCT_UNIX(98)
			/* 99  old accept */
#define	__NR_getpriority    VG_DARWIN_SYSCALL_CONSTRUCT_UNIX(100)
			/* 101  old send */
			/* 102  old recv */
			/* 103  old sigreturn */
#define	__NR_bind           VG_DARWIN_SYSCALL_CONSTRUCT_UNIX(104)
#define	__NR_setsockopt     VG_DARWIN_SYSCALL_CONSTRUCT_UNIX(105)
#define	__NR_listen         VG_DARWIN_SYSCALL_CONSTRUCT_UNIX(106)
			/* 107  old vtimes */
			/* 108  old sigvec */
			/* 109  old sigblock */
			/* 110  old sigsetmask */
#define	__NR_sigsuspend     VG_DARWIN_SYSCALL_CONSTRUCT_UNIX(111)
			/* 112  old sigstack */
			/* 113  old recvmsg */
			/* 114  old sendmsg */
			/* 115  old vtrace */
#define	__NR_gettimeofday   VG_DARWIN_SYSCALL_CONSTRUCT_UNIX(116)
#define	__NR_getrusage      VG_DARWIN_SYSCALL_CONSTRUCT_UNIX(117)
#define	__NR_getsockopt     VG_DARWIN_SYSCALL_CONSTRUCT_UNIX(118)
			/* 119  old resuba */
#define	__NR_readv          VG_DARWIN_SYSCALL_CONSTRUCT_UNIX(120)
#define	__NR_writev         VG_DARWIN_SYSCALL_CONSTRUCT_UNIX(121)
#define	__NR_settimeofday   VG_DARWIN_SYSCALL_CONSTRUCT_UNIX(122)
#define	__NR_fchown         VG_DARWIN_SYSCALL_CONSTRUCT_UNIX(123)
#define	__NR_fchmod         VG_DARWIN_SYSCALL_CONSTRUCT_UNIX(124)
			/* 125  old recvfrom */
#define	__NR_setreuid       VG_DARWIN_SYSCALL_CONSTRUCT_UNIX(126)
#define	__NR_setregid       VG_DARWIN_SYSCALL_CONSTRUCT_UNIX(127)
#define	__NR_rename         VG_DARWIN_SYSCALL_CONSTRUCT_UNIX(128)
			/* 129  old truncate */
			/* 130  old ftruncate */
#define	__NR_flock          VG_DARWIN_SYSCALL_CONSTRUCT_UNIX(131)
#define	__NR_mkfifo         VG_DARWIN_SYSCALL_CONSTRUCT_UNIX(132)
#define	__NR_sendto         VG_DARWIN_SYSCALL_CONSTRUCT_UNIX(133)
#define	__NR_shutdown       VG_DARWIN_SYSCALL_CONSTRUCT_UNIX(134)
#define	__NR_socketpair     VG_DARWIN_SYSCALL_CONSTRUCT_UNIX(135)
#define	__NR_mkdir          VG_DARWIN_SYSCALL_CONSTRUCT_UNIX(136)
#define	__NR_rmdir          VG_DARWIN_SYSCALL_CONSTRUCT_UNIX(137)
#define	__NR_utimes         VG_DARWIN_SYSCALL_CONSTRUCT_UNIX(138)
#define	__NR_futimes        VG_DARWIN_SYSCALL_CONSTRUCT_UNIX(139)
#define	__NR_adjtime        VG_DARWIN_SYSCALL_CONSTRUCT_UNIX(140)
			/* 141  old getpeername */
#define __NR_gethostuuid    VG_DARWIN_SYSCALL_CONSTRUCT_UNIX(142)
			/* 143  old sethostid */
			/* 144  old getrlimit */
			/* 145  old setrlimit */
			/* 146  old killpg */
#define	__NR_setsid         VG_DARWIN_SYSCALL_CONSTRUCT_UNIX(147)
			/* 148  old setquota */
			/* 149  old qquota */
			/* 150  old getsockname */
#define	__NR_getpgid        VG_DARWIN_SYSCALL_CONSTRUCT_UNIX(151)
#define	__NR_setprivexec    VG_DARWIN_SYSCALL_CONSTRUCT_UNIX(152)
#define	__NR_pread          VG_DARWIN_SYSCALL_CONSTRUCT_UNIX(153)
#define	__NR_pwrite         VG_DARWIN_SYSCALL_CONSTRUCT_UNIX(154)
#define __NR_nfssvc         VG_DARWIN_SYSCALL_CONSTRUCT_UNIX(155)
			/* 156  old getdirentries */
#define	__NR_statfs         VG_DARWIN_SYSCALL_CONSTRUCT_UNIX(157)
#define	__NR_fstatfs        VG_DARWIN_SYSCALL_CONSTRUCT_UNIX(158)
#define	__NR_unmount        VG_DARWIN_SYSCALL_CONSTRUCT_UNIX(159)
			/* 160  old async_daemon */
#define __NR_getfh          VG_DARWIN_SYSCALL_CONSTRUCT_UNIX(161)
			/* 162  old getdomainname */
			/* 163  old setdomainname */
			/* 164  */
#define	__NR_quotactl       VG_DARWIN_SYSCALL_CONSTRUCT_UNIX(165)
			/* 166  old exportfs */
#define	__NR_mount          VG_DARWIN_SYSCALL_CONSTRUCT_UNIX(167)
			/* 168  old ustat */
#define __NR_csops          VG_DARWIN_SYSCALL_CONSTRUCT_UNIX(169)
#if DARWIN_VERS >= DARWIN_10_8
#define __NR_csops_audittoken VG_DARWIN_SYSCALL_CONSTRUCT_UNIX(170)
#else
			/* 170  old table */
#endif
			/* 171  old wait3 */
			/* 172  old rpause */
#define	__NR_waitid         VG_DARWIN_SYSCALL_CONSTRUCT_UNIX(173)
			/* 174  old getdents */
			/* 175  old gc_control */
#define	__NR_add_profil     VG_DARWIN_SYSCALL_CONSTRUCT_UNIX(176)

#if DARWIN_VERS >= DARWIN_10_12
#define __NR_kdebug_typefilter VG_DARWIN_SYSCALL_CONSTRUCT_UNIX(177)
#endif /* DARWIN_VERS >= DARWIN_10_12 */
#if DARWIN_VERS >= DARWIN_10_11
#define __NR_kdebug_trace_string VG_DARWIN_SYSCALL_CONSTRUCT_UNIX(178)
#endif /* DARWIN_VERS >= DARWIN_10_11 */
#if DARWIN_VERS >= DARWIN_15_00
#define __NR_kdebug_trace64 VG_DARWIN_SYSCALL_CONSTRUCT_UNIX(179)
#else
			/* 179  */
#endif
#define	__NR_kdebug_trace   VG_DARWIN_SYSCALL_CONSTRUCT_UNIX(180)
#define	__NR_setgid         VG_DARWIN_SYSCALL_CONSTRUCT_UNIX(181)
#define	__NR_setegid        VG_DARWIN_SYSCALL_CONSTRUCT_UNIX(182)
#define	__NR_seteuid        VG_DARWIN_SYSCALL_CONSTRUCT_UNIX(183)
#define __NR_sigreturn      VG_DARWIN_SYSCALL_CONSTRUCT_UNIX(184)
#define __NR_chud           VG_DARWIN_SYSCALL_CONSTRUCT_UNIX(185)
#if DARWIN_VERS >= DARWIN_10_13
#define	__NR_thread_selfcounts      VG_DARWIN_SYSCALL_CONSTRUCT_UNIX(186)
#else
			/* 186  */
#endif /* DARWIN_VERS >= DARWIN_10_13 */
#if DARWIN_VERS >= DARWIN_10_6
#define __NR_fdatasync      VG_DARWIN_SYSCALL_CONSTRUCT_UNIX(187)
#else
			/* 187  */
#endif
#define	__NR_stat           VG_DARWIN_SYSCALL_CONSTRUCT_UNIX(188)
#define	__NR_fstat          VG_DARWIN_SYSCALL_CONSTRUCT_UNIX(189)
#define	__NR_lstat          VG_DARWIN_SYSCALL_CONSTRUCT_UNIX(190)
#define	__NR_pathconf       VG_DARWIN_SYSCALL_CONSTRUCT_UNIX(191)
#define	__NR_fpathconf      VG_DARWIN_SYSCALL_CONSTRUCT_UNIX(192)
			/* 193 */
#define	__NR_getrlimit      VG_DARWIN_SYSCALL_CONSTRUCT_UNIX(194)
#define	__NR_setrlimit      VG_DARWIN_SYSCALL_CONSTRUCT_UNIX(195)
#define	__NR_getdirentries  VG_DARWIN_SYSCALL_CONSTRUCT_UNIX(196)
#define	__NR_mmap           VG_DARWIN_SYSCALL_CONSTRUCT_UNIX(197)
			/* 198  __syscall */
#define	__NR_lseek          VG_DARWIN_SYSCALL_CONSTRUCT_UNIX(199) // was UX64
#define	__NR_truncate       VG_DARWIN_SYSCALL_CONSTRUCT_UNIX(200)
#define	__NR_ftruncate      VG_DARWIN_SYSCALL_CONSTRUCT_UNIX(201)
#define	__NR___sysctl       VG_DARWIN_SYSCALL_CONSTRUCT_UNIX(202)
#define	__NR_mlock          VG_DARWIN_SYSCALL_CONSTRUCT_UNIX(203)
#define	__NR_munlock        VG_DARWIN_SYSCALL_CONSTRUCT_UNIX(204)
#define	__NR_undelete       VG_DARWIN_SYSCALL_CONSTRUCT_UNIX(205)
#define	__NR_ATsocket       VG_DARWIN_SYSCALL_CONSTRUCT_UNIX(206)
#define	__NR_ATgetmsg       VG_DARWIN_SYSCALL_CONSTRUCT_UNIX(207)
#define	__NR_ATputmsg       VG_DARWIN_SYSCALL_CONSTRUCT_UNIX(208)
#define	__NR_ATPsndreq      VG_DARWIN_SYSCALL_CONSTRUCT_UNIX(209)
#define	__NR_ATPsndrsp      VG_DARWIN_SYSCALL_CONSTRUCT_UNIX(210)
#define	__NR_ATPgetreq      VG_DARWIN_SYSCALL_CONSTRUCT_UNIX(211)
#define	__NR_ATPgetrsp      VG_DARWIN_SYSCALL_CONSTRUCT_UNIX(212)
			/* 213  Reserved for AppleTalk */
#if DARWIN_VERS >= DARWIN_10_6
                        /* 214  old kqueue_from_portset_np*/
                        /* 215  old kqueue_portset_np*/
#else
#define __NR_kqueue_from_portset_np VG_DARWIN_SYSCALL_CONSTRUCT_UNIX(214)
#define __NR_kqueue_portset_np VG_DARWIN_SYSCALL_CONSTRUCT_UNIX(215)
#endif
#define	__NR_mkcomplex      VG_DARWIN_SYSCALL_CONSTRUCT_UNIX(216)
#define	__NR_statv          VG_DARWIN_SYSCALL_CONSTRUCT_UNIX(217)
#define	__NR_lstatv         VG_DARWIN_SYSCALL_CONSTRUCT_UNIX(218)
#define	__NR_fstatv         VG_DARWIN_SYSCALL_CONSTRUCT_UNIX(219)
#define	__NR_getattrlist    VG_DARWIN_SYSCALL_CONSTRUCT_UNIX(220)
#define	__NR_setattrlist    VG_DARWIN_SYSCALL_CONSTRUCT_UNIX(221)
#define	__NR_getdirentriesattr VG_DARWIN_SYSCALL_CONSTRUCT_UNIX(222)
#define	__NR_exchangedata   VG_DARWIN_SYSCALL_CONSTRUCT_UNIX(223)
			/* 224  old checkuseraccess */
#define	__NR_searchfs       VG_DARWIN_SYSCALL_CONSTRUCT_UNIX(225)
#define	__NR_delete         VG_DARWIN_SYSCALL_CONSTRUCT_UNIX(226)
#define	__NR_copyfile       VG_DARWIN_SYSCALL_CONSTRUCT_UNIX(227)
#if DARWIN_VERS >= DARWIN_10_6
#define __NR_fgetattrlist   VG_DARWIN_SYSCALL_CONSTRUCT_UNIX(228)
#define __NR_fsetattrlist   VG_DARWIN_SYSCALL_CONSTRUCT_UNIX(229)
#else
			/* 228  */
			/* 229  */
#endif
#define	__NR_poll           VG_DARWIN_SYSCALL_CONSTRUCT_UNIX(230)
#define	__NR_watchevent     VG_DARWIN_SYSCALL_CONSTRUCT_UNIX(231)
#define	__NR_waitevent      VG_DARWIN_SYSCALL_CONSTRUCT_UNIX(232)
#define	__NR_modwatch       VG_DARWIN_SYSCALL_CONSTRUCT_UNIX(233)
#define	__NR_getxattr       VG_DARWIN_SYSCALL_CONSTRUCT_UNIX(234)
#define	__NR_fgetxattr      VG_DARWIN_SYSCALL_CONSTRUCT_UNIX(235)
#define	__NR_setxattr       VG_DARWIN_SYSCALL_CONSTRUCT_UNIX(236)
#define	__NR_fsetxattr      VG_DARWIN_SYSCALL_CONSTRUCT_UNIX(237)
#define	__NR_removexattr    VG_DARWIN_SYSCALL_CONSTRUCT_UNIX(238)
#define	__NR_fremovexattr   VG_DARWIN_SYSCALL_CONSTRUCT_UNIX(239)
#define	__NR_listxattr      VG_DARWIN_SYSCALL_CONSTRUCT_UNIX(240)
#define	__NR_flistxattr     VG_DARWIN_SYSCALL_CONSTRUCT_UNIX(241)
#define	__NR_fsctl          VG_DARWIN_SYSCALL_CONSTRUCT_UNIX(242)
#define	__NR_initgroups     VG_DARWIN_SYSCALL_CONSTRUCT_UNIX(243)
#define __NR_posix_spawn    VG_DARWIN_SYSCALL_CONSTRUCT_UNIX(244)
#if DARWIN_VERS >= DARWIN_10_6
#define __NR_ffsctl         VG_DARWIN_SYSCALL_CONSTRUCT_UNIX(245)
#else
			/* 245  */
#endif
			/* 246  */
#define __NR_nfsclnt        VG_DARWIN_SYSCALL_CONSTRUCT_UNIX(247)
#define __NR_fhopen         VG_DARWIN_SYSCALL_CONSTRUCT_UNIX(248)
			/* 249  */
#define	__NR_minherit       VG_DARWIN_SYSCALL_CONSTRUCT_UNIX(250)
#define	__NR_semsys         VG_DARWIN_SYSCALL_CONSTRUCT_UNIX(251)
#define	__NR_msgsys         VG_DARWIN_SYSCALL_CONSTRUCT_UNIX(252)
#define	__NR_shmsys         VG_DARWIN_SYSCALL_CONSTRUCT_UNIX(253)
#define	__NR_semctl         VG_DARWIN_SYSCALL_CONSTRUCT_UNIX(254)
#define	__NR_semget         VG_DARWIN_SYSCALL_CONSTRUCT_UNIX(255)
#define	__NR_semop          VG_DARWIN_SYSCALL_CONSTRUCT_UNIX(256)
			/* 257  */
#define	__NR_msgctl         VG_DARWIN_SYSCALL_CONSTRUCT_UNIX(258)
#define	__NR_msgget         VG_DARWIN_SYSCALL_CONSTRUCT_UNIX(259)
#define	__NR_msgsnd         VG_DARWIN_SYSCALL_CONSTRUCT_UNIX(260)
#define	__NR_msgrcv         VG_DARWIN_SYSCALL_CONSTRUCT_UNIX(261)
#define	__NR_shmat          VG_DARWIN_SYSCALL_CONSTRUCT_UNIX(262)
#define	__NR_shmctl         VG_DARWIN_SYSCALL_CONSTRUCT_UNIX(263)
#define	__NR_shmdt          VG_DARWIN_SYSCALL_CONSTRUCT_UNIX(264)
#define	__NR_shmget         VG_DARWIN_SYSCALL_CONSTRUCT_UNIX(265)
#define	__NR_shm_open       VG_DARWIN_SYSCALL_CONSTRUCT_UNIX(266)
#define	__NR_shm_unlink     VG_DARWIN_SYSCALL_CONSTRUCT_UNIX(267)
#define	__NR_sem_open       VG_DARWIN_SYSCALL_CONSTRUCT_UNIX(268)
#define	__NR_sem_close      VG_DARWIN_SYSCALL_CONSTRUCT_UNIX(269)
#define	__NR_sem_unlink     VG_DARWIN_SYSCALL_CONSTRUCT_UNIX(270)
#define	__NR_sem_wait       VG_DARWIN_SYSCALL_CONSTRUCT_UNIX(271)
#define	__NR_sem_trywait    VG_DARWIN_SYSCALL_CONSTRUCT_UNIX(272)
#define	__NR_sem_post       VG_DARWIN_SYSCALL_CONSTRUCT_UNIX(273)

#if DARWIN_VERS < DARWIN_10_10
#define	__NR_sem_getvalue   VG_DARWIN_SYSCALL_CONSTRUCT_UNIX(274)
#elif DARWIN_VERS >= DARWIN_10_10
#define	__NR_sysctlbyname   VG_DARWIN_SYSCALL_CONSTRUCT_UNIX(274)
#endif

#define	__NR_sem_init       VG_DARWIN_SYSCALL_CONSTRUCT_UNIX(275)
#define	__NR_sem_destroy    VG_DARWIN_SYSCALL_CONSTRUCT_UNIX(276)
#define	__NR_open_extended  VG_DARWIN_SYSCALL_CONSTRUCT_UNIX(277)
#define	__NR_umask_extended VG_DARWIN_SYSCALL_CONSTRUCT_UNIX(278)
#define	__NR_stat_extended  VG_DARWIN_SYSCALL_CONSTRUCT_UNIX(279)
#define	__NR_lstat_extended VG_DARWIN_SYSCALL_CONSTRUCT_UNIX(280)
#define	__NR_fstat_extended VG_DARWIN_SYSCALL_CONSTRUCT_UNIX(281)
#define	__NR_chmod_extended VG_DARWIN_SYSCALL_CONSTRUCT_UNIX(282)
#define	__NR_fchmod_extended VG_DARWIN_SYSCALL_CONSTRUCT_UNIX(283)
#define	__NR_access_extended VG_DARWIN_SYSCALL_CONSTRUCT_UNIX(284)
#define	__NR_settid         VG_DARWIN_SYSCALL_CONSTRUCT_UNIX(285)
#define	__NR_gettid         VG_DARWIN_SYSCALL_CONSTRUCT_UNIX(286)
#define	__NR_setsgroups     VG_DARWIN_SYSCALL_CONSTRUCT_UNIX(287)
#define	__NR_getsgroups     VG_DARWIN_SYSCALL_CONSTRUCT_UNIX(288)
#define	__NR_setwgroups     VG_DARWIN_SYSCALL_CONSTRUCT_UNIX(289)
#define	__NR_getwgroups     VG_DARWIN_SYSCALL_CONSTRUCT_UNIX(290)
#define	__NR_mkfifo_extended VG_DARWIN_SYSCALL_CONSTRUCT_UNIX(291)
#define	__NR_mkdir_extended VG_DARWIN_SYSCALL_CONSTRUCT_UNIX(292)
#define	__NR_identitysvc    VG_DARWIN_SYSCALL_CONSTRUCT_UNIX(293)
#define	__NR_shared_region_check_np VG_DARWIN_SYSCALL_CONSTRUCT_UNIX(294)
#define	__NR_shared_region_map_np   VG_DARWIN_SYSCALL_CONSTRUCT_UNIX(295)
#if DARWIN_VERS >= DARWIN_10_6
#define __NR_vm_pressure_monitor    VG_DARWIN_SYSCALL_CONSTRUCT_UNIX(296)
#define __NR_psynch_rw_longrdlock   VG_DARWIN_SYSCALL_CONSTRUCT_UNIX(297)
#define __NR_psynch_rw_yieldwrlock  VG_DARWIN_SYSCALL_CONSTRUCT_UNIX(298)
#define __NR_psynch_rw_downgrade    VG_DARWIN_SYSCALL_CONSTRUCT_UNIX(299)
#define __NR_psynch_rw_upgrade      VG_DARWIN_SYSCALL_CONSTRUCT_UNIX(300)
#define __NR_psynch_mutexwait       VG_DARWIN_SYSCALL_CONSTRUCT_UNIX(301)
#define __NR_psynch_mutexdrop       VG_DARWIN_SYSCALL_CONSTRUCT_UNIX(302)
#define __NR_psynch_cvbroad         VG_DARWIN_SYSCALL_CONSTRUCT_UNIX(303)
#define __NR_psynch_cvsignal        VG_DARWIN_SYSCALL_CONSTRUCT_UNIX(304)
#define __NR_psynch_cvwait          VG_DARWIN_SYSCALL_CONSTRUCT_UNIX(305)
#define __NR_psynch_rw_rdlock       VG_DARWIN_SYSCALL_CONSTRUCT_UNIX(306)
#define __NR_psynch_rw_wrlock       VG_DARWIN_SYSCALL_CONSTRUCT_UNIX(307)
#define __NR_psynch_rw_unlock       VG_DARWIN_SYSCALL_CONSTRUCT_UNIX(308)
#define __NR_psynch_rw_unlock2      VG_DARWIN_SYSCALL_CONSTRUCT_UNIX(309)
#else
			/* 296  old load_shared_file */
			/* 297  old reset_shared_file */
			/* 298  old new_system_shared_regions */
			/* 299  old shared_region_map_file_np */
			/* 300  old shared_region_make_private_np */
#define __NR___pthread_mutex_destroy  VG_DARWIN_SYSCALL_CONSTRUCT_UNIX(301)
#define __NR___pthread_mutex_init     VG_DARWIN_SYSCALL_CONSTRUCT_UNIX(302)
#define __NR___pthread_mutex_lock     VG_DARWIN_SYSCALL_CONSTRUCT_UNIX(303)
#define __NR___pthread_mutex_trylock  VG_DARWIN_SYSCALL_CONSTRUCT_UNIX(304)
#define __NR___pthread_mutex_unlock   VG_DARWIN_SYSCALL_CONSTRUCT_UNIX(305)
#define __NR___pthread_cond_init      VG_DARWIN_SYSCALL_CONSTRUCT_UNIX(306)
#define __NR___pthread_cond_destroy   VG_DARWIN_SYSCALL_CONSTRUCT_UNIX(307)
#define __NR___pthread_cond_broadcast VG_DARWIN_SYSCALL_CONSTRUCT_UNIX(308)
#define __NR___pthread_cond_signal    VG_DARWIN_SYSCALL_CONSTRUCT_UNIX(309)
#endif
#define	__NR_getsid         VG_DARWIN_SYSCALL_CONSTRUCT_UNIX(310)
#define	__NR_settid_with_pid VG_DARWIN_SYSCALL_CONSTRUCT_UNIX(311)
#if DARWIN_VERS >= DARWIN_10_7
#define __NR_psynch_cvclrprepost VG_DARWIN_SYSCALL_CONSTRUCT_UNIX(312)
#else
#define __NR___pthread_cond_timedwait VG_DARWIN_SYSCALL_CONSTRUCT_UNIX(312)
#endif
#define	__NR_aio_fsync      VG_DARWIN_SYSCALL_CONSTRUCT_UNIX(313)
#define	__NR_aio_return     VG_DARWIN_SYSCALL_CONSTRUCT_UNIX(314)
#define	__NR_aio_suspend    VG_DARWIN_SYSCALL_CONSTRUCT_UNIX(315)
#define	__NR_aio_cancel     VG_DARWIN_SYSCALL_CONSTRUCT_UNIX(316)
#define	__NR_aio_error      VG_DARWIN_SYSCALL_CONSTRUCT_UNIX(317)
#define	__NR_aio_read       VG_DARWIN_SYSCALL_CONSTRUCT_UNIX(318)
#define	__NR_aio_write      VG_DARWIN_SYSCALL_CONSTRUCT_UNIX(319)
#define	__NR_lio_listio     VG_DARWIN_SYSCALL_CONSTRUCT_UNIX(320)
			/* 321 */
#define __NR_iopolicysys    VG_DARWIN_SYSCALL_CONSTRUCT_UNIX(322)
#define __NR_process_policy VG_DARWIN_SYSCALL_CONSTRUCT_UNIX(323)
#define	__NR_mlockall       VG_DARWIN_SYSCALL_CONSTRUCT_UNIX(324)
#define	__NR_munlockall     VG_DARWIN_SYSCALL_CONSTRUCT_UNIX(325)
			/* 326  */
#define	__NR_issetugid      VG_DARWIN_SYSCALL_CONSTRUCT_UNIX(327)
#define	__NR___pthread_kill VG_DARWIN_SYSCALL_CONSTRUCT_UNIX(328)
#define	__NR___pthread_sigmask VG_DARWIN_SYSCALL_CONSTRUCT_UNIX(329)
#define __NR___sigwait      VG_DARWIN_SYSCALL_CONSTRUCT_UNIX(330)
#define	__NR___disable_threadsignal VG_DARWIN_SYSCALL_CONSTRUCT_UNIX(331)
#define	__NR___pthread_markcancel VG_DARWIN_SYSCALL_CONSTRUCT_UNIX(332)
#define	__NR___pthread_canceled VG_DARWIN_SYSCALL_CONSTRUCT_UNIX(333)
#define	__NR___semwait_signal VG_DARWIN_SYSCALL_CONSTRUCT_UNIX(334)
			/* 335  old utrace */
#define __NR_proc_info      VG_DARWIN_SYSCALL_CONSTRUCT_UNIX(336)
#define __NR_sendfile       VG_DARWIN_SYSCALL_CONSTRUCT_UNIX(337)
#define __NR_stat64         VG_DARWIN_SYSCALL_CONSTRUCT_UNIX(338)
#define __NR_fstat64        VG_DARWIN_SYSCALL_CONSTRUCT_UNIX(339)
#define __NR_lstat64        VG_DARWIN_SYSCALL_CONSTRUCT_UNIX(340)
#define __NR_stat64_extended VG_DARWIN_SYSCALL_CONSTRUCT_UNIX(341)
#define __NR_lstat64_extended VG_DARWIN_SYSCALL_CONSTRUCT_UNIX(342)
#define __NR_fstat64_extended VG_DARWIN_SYSCALL_CONSTRUCT_UNIX(343)
#define __NR_getdirentries64 VG_DARWIN_SYSCALL_CONSTRUCT_UNIX(344)
#define __NR_statfs64       VG_DARWIN_SYSCALL_CONSTRUCT_UNIX(345)
#define __NR_fstatfs64      VG_DARWIN_SYSCALL_CONSTRUCT_UNIX(346)
#define __NR_getfsstat64    VG_DARWIN_SYSCALL_CONSTRUCT_UNIX(347)
#define __NR___pthread_chdir VG_DARWIN_SYSCALL_CONSTRUCT_UNIX(348)
#define __NR___pthread_fchdir VG_DARWIN_SYSCALL_CONSTRUCT_UNIX(349)

#define	__NR_audit          VG_DARWIN_SYSCALL_CONSTRUCT_UNIX(350)
#define	__NR_auditon        VG_DARWIN_SYSCALL_CONSTRUCT_UNIX(351)
			/* 352  */
#define	__NR_getauid        VG_DARWIN_SYSCALL_CONSTRUCT_UNIX(353)
#define	__NR_setauid        VG_DARWIN_SYSCALL_CONSTRUCT_UNIX(354)
#define	__NR_getaudit       VG_DARWIN_SYSCALL_CONSTRUCT_UNIX(355)
#define	__NR_setaudit       VG_DARWIN_SYSCALL_CONSTRUCT_UNIX(356)
#define	__NR_getaudit_addr  VG_DARWIN_SYSCALL_CONSTRUCT_UNIX(357)
#define	__NR_setaudit_addr  VG_DARWIN_SYSCALL_CONSTRUCT_UNIX(358)
#define	__NR_auditctl       VG_DARWIN_SYSCALL_CONSTRUCT_UNIX(359)
#define	__NR_bsdthread_create VG_DARWIN_SYSCALL_CONSTRUCT_UNIX(360)
#define	__NR_bsdthread_terminate VG_DARWIN_SYSCALL_CONSTRUCT_UNIX(361)
#define	__NR_kqueue         VG_DARWIN_SYSCALL_CONSTRUCT_UNIX(362)
#define	__NR_kevent         VG_DARWIN_SYSCALL_CONSTRUCT_UNIX(363)
#define	__NR_lchown         VG_DARWIN_SYSCALL_CONSTRUCT_UNIX(364)
#define __NR_stack_snapshot VG_DARWIN_SYSCALL_CONSTRUCT_UNIX(365)
#define __NR_bsdthread_register VG_DARWIN_SYSCALL_CONSTRUCT_UNIX(366)
#define __NR_workq_open     VG_DARWIN_SYSCALL_CONSTRUCT_UNIX(367)
#define __NR_workq_ops      VG_DARWIN_SYSCALL_CONSTRUCT_UNIX(368)
#if DARWIN_VERS >= DARWIN_10_6
#define __NR_kevent64       VG_DARWIN_SYSCALL_CONSTRUCT_UNIX(369)
#else
			/* 369  */
#endif
			/* 370  */
			/* 371  */
#if DARWIN_VERS >= DARWIN_10_6
#define __NR___thread_selfid VG_DARWIN_SYSCALL_CONSTRUCT_UNIX(372)  // was UX64
#else
			/* 372  */
#endif
			/* 373  */
#if DARWIN_VERS >= DARWIN_10_11
#define	__NR_kevent_qos             VG_DARWIN_SYSCALL_CONSTRUCT_UNIX(374)
#endif /* DARWIN_VERS >= DARWIN_10_11 */
#if DARWIN_VERS >= DARWIN_10_13
#define	__NR_kevent_id              VG_DARWIN_SYSCALL_CONSTRUCT_UNIX(375)
#else
			/* 375  */
#endif /* DARWIN_VERS >= DARWIN_10_13 */
			/* 376  */
			/* 377  */
			/* 378  */
			/* 379  */
#define __NR___mac_execve   VG_DARWIN_SYSCALL_CONSTRUCT_UNIX(380)
#define __NR___mac_syscall  VG_DARWIN_SYSCALL_CONSTRUCT_UNIX(381)
#define __NR___mac_get_file VG_DARWIN_SYSCALL_CONSTRUCT_UNIX(382)
#define __NR___mac_set_file VG_DARWIN_SYSCALL_CONSTRUCT_UNIX(383)
#define __NR___mac_get_link VG_DARWIN_SYSCALL_CONSTRUCT_UNIX(384)
#define __NR___mac_set_link VG_DARWIN_SYSCALL_CONSTRUCT_UNIX(385)
#define __NR___mac_get_proc VG_DARWIN_SYSCALL_CONSTRUCT_UNIX(386)
#define __NR___mac_set_proc VG_DARWIN_SYSCALL_CONSTRUCT_UNIX(387)
#define __NR___mac_get_fd   VG_DARWIN_SYSCALL_CONSTRUCT_UNIX(388)
#define __NR___mac_set_fd   VG_DARWIN_SYSCALL_CONSTRUCT_UNIX(389)
#define __NR___mac_get_pid  VG_DARWIN_SYSCALL_CONSTRUCT_UNIX(390)
#define __NR___mac_get_lcid VG_DARWIN_SYSCALL_CONSTRUCT_UNIX(391)
#define __NR___mac_get_lctx VG_DARWIN_SYSCALL_CONSTRUCT_UNIX(392)
#define __NR___mac_set_lctx VG_DARWIN_SYSCALL_CONSTRUCT_UNIX(393)

#if DARWIN_VERS >= DARWIN_10_11
#define __NR_pselect        VG_DARWIN_SYSCALL_CONSTRUCT_UNIX(394)
#else
#define __NR_setlcid        VG_DARWIN_SYSCALL_CONSTRUCT_UNIX(394)
#endif /* DARWIN_VERS >= DARWIN_10_11 */

#define __NR_getlcid        VG_DARWIN_SYSCALL_CONSTRUCT_UNIX(395)
#define __NR_read_nocancel          VG_DARWIN_SYSCALL_CONSTRUCT_UNIX(396)
#define __NR_write_nocancel         VG_DARWIN_SYSCALL_CONSTRUCT_UNIX(397)
#define __NR_open_nocancel          VG_DARWIN_SYSCALL_CONSTRUCT_UNIX(398)
#define __NR_close_nocancel         VG_DARWIN_SYSCALL_CONSTRUCT_UNIX(399)
#define __NR_wait4_nocancel         VG_DARWIN_SYSCALL_CONSTRUCT_UNIX(400)
#define __NR_recvmsg_nocancel       VG_DARWIN_SYSCALL_CONSTRUCT_UNIX(401)
#define __NR_sendmsg_nocancel       VG_DARWIN_SYSCALL_CONSTRUCT_UNIX(402)
#define __NR_recvfrom_nocancel      VG_DARWIN_SYSCALL_CONSTRUCT_UNIX(403)
#define __NR_accept_nocancel        VG_DARWIN_SYSCALL_CONSTRUCT_UNIX(404)
#define __NR_msync_nocancel         VG_DARWIN_SYSCALL_CONSTRUCT_UNIX(405)
#define __NR_fcntl_nocancel         VG_DARWIN_SYSCALL_CONSTRUCT_UNIX(406)
#define __NR_select_nocancel        VG_DARWIN_SYSCALL_CONSTRUCT_UNIX(407)
#define __NR_fsync_nocancel         VG_DARWIN_SYSCALL_CONSTRUCT_UNIX(408)
#define __NR_connect_nocancel       VG_DARWIN_SYSCALL_CONSTRUCT_UNIX(409)
#define __NR_sigsuspend_nocancel    VG_DARWIN_SYSCALL_CONSTRUCT_UNIX(410)
#define __NR_readv_nocancel         VG_DARWIN_SYSCALL_CONSTRUCT_UNIX(411)
#define __NR_writev_nocancel        VG_DARWIN_SYSCALL_CONSTRUCT_UNIX(412)
#define __NR_sendto_nocancel        VG_DARWIN_SYSCALL_CONSTRUCT_UNIX(413)
#define __NR_pread_nocancel         VG_DARWIN_SYSCALL_CONSTRUCT_UNIX(414)
#define __NR_pwrite_nocancel        VG_DARWIN_SYSCALL_CONSTRUCT_UNIX(415)
#define __NR_waitid_nocancel        VG_DARWIN_SYSCALL_CONSTRUCT_UNIX(416)
#define __NR_poll_nocancel          VG_DARWIN_SYSCALL_CONSTRUCT_UNIX(417)
#define __NR_msgsnd_nocancel        VG_DARWIN_SYSCALL_CONSTRUCT_UNIX(418)
#define __NR_msgrcv_nocancel        VG_DARWIN_SYSCALL_CONSTRUCT_UNIX(419)
#define __NR_sem_wait_nocancel      VG_DARWIN_SYSCALL_CONSTRUCT_UNIX(420)
#define __NR_aio_suspend_nocancel   VG_DARWIN_SYSCALL_CONSTRUCT_UNIX(421)
#define __NR___sigwait_nocancel     VG_DARWIN_SYSCALL_CONSTRUCT_UNIX(422)
#define __NR___semwait_signal_nocancel VG_DARWIN_SYSCALL_CONSTRUCT_UNIX(423)
#define __NR___mac_mount            VG_DARWIN_SYSCALL_CONSTRUCT_UNIX(424)
#define __NR___mac_get_mount        VG_DARWIN_SYSCALL_CONSTRUCT_UNIX(425)
#define __NR___mac_getfsstat        VG_DARWIN_SYSCALL_CONSTRUCT_UNIX(426)
#if DARWIN_VERS >= DARWIN_10_6
#define __NR_fsgetpath              VG_DARWIN_SYSCALL_CONSTRUCT_UNIX(427)
#define __NR_audit_session_self     VG_DARWIN_SYSCALL_CONSTRUCT_UNIX(428)
#define __NR_audit_session_join     VG_DARWIN_SYSCALL_CONSTRUCT_UNIX(429)
#endif /* DARWIN_VERS >= DARWIN_10_6 */
#if DARWIN_VERS >= DARWIN_10_9
#define __NR_fileport_makeport      VG_DARWIN_SYSCALL_CONSTRUCT_UNIX(430)
#define __NR_fileport_makefd        VG_DARWIN_SYSCALL_CONSTRUCT_UNIX(431)
#define __NR_audit_session_port     VG_DARWIN_SYSCALL_CONSTRUCT_UNIX(432)
#define __NR_pid_suspend            VG_DARWIN_SYSCALL_CONSTRUCT_UNIX(433)
#define __NR_pid_resume             VG_DARWIN_SYSCALL_CONSTRUCT_UNIX(434)
			/* 435  */
			/* 436  */
			/* 437  */
#define __NR_shared_region_map_and_slide_np  VG_DARWIN_SYSCALL_CONSTRUCT_UNIX(438)
#define __NR_kas_info               VG_DARWIN_SYSCALL_CONSTRUCT_UNIX(439)
#define __NR_memorystatus_control   VG_DARWIN_SYSCALL_CONSTRUCT_UNIX(440)
#define __NR_guarded_open_np        VG_DARWIN_SYSCALL_CONSTRUCT_UNIX(441)
#define __NR_guarded_close_np       VG_DARWIN_SYSCALL_CONSTRUCT_UNIX(442)
#define __NR_guarded_kqueue_np      VG_DARWIN_SYSCALL_CONSTRUCT_UNIX(443)
#define __NR_change_fdguard_np      VG_DARWIN_SYSCALL_CONSTRUCT_UNIX(444)
			/* 445  */
#define __NR_proc_rlimit_control    VG_DARWIN_SYSCALL_CONSTRUCT_UNIX(446)
#define __NR_connectx               VG_DARWIN_SYSCALL_CONSTRUCT_UNIX(447)
#define __NR_disconnectx            VG_DARWIN_SYSCALL_CONSTRUCT_UNIX(448)
#define __NR_peeloff                VG_DARWIN_SYSCALL_CONSTRUCT_UNIX(449)
#define __NR_socket_delegate        VG_DARWIN_SYSCALL_CONSTRUCT_UNIX(450)
#define __NR_telemetry              VG_DARWIN_SYSCALL_CONSTRUCT_UNIX(451)
#define __NR_proc_uuid_policy       VG_DARWIN_SYSCALL_CONSTRUCT_UNIX(452)
#define __NR_memorystatus_get_level VG_DARWIN_SYSCALL_CONSTRUCT_UNIX(453)
#define __NR_system_override        VG_DARWIN_SYSCALL_CONSTRUCT_UNIX(454)
#define __NR_vfs_purge              VG_DARWIN_SYSCALL_CONSTRUCT_UNIX(455)
#endif /* DARWIN_VERS >= DARWIN_10_9 */

#if DARWIN_VERS >= DARWIN_10_10
#define __NR_necp_match_policy      VG_DARWIN_SYSCALL_CONSTRUCT_UNIX(460)
#define __NR_getattrlistbulk        VG_DARWIN_SYSCALL_CONSTRUCT_UNIX(461)
#endif /* DARWIN_VERS >= DARWIN_10_10 */

#if DARWIN_VERS >= DARWIN_10_12
#define __NR_clonefileat            VG_DARWIN_SYSCALL_CONSTRUCT_UNIX(462)
#endif /* DARWIN_VERS >= DARWIN_10_12 */

#if DARWIN_VERS >= DARWIN_10_10
#define __NR_openat                 VG_DARWIN_SYSCALL_CONSTRUCT_UNIX(463)
<<<<<<< HEAD
=======
#define __NR_mkdirat                VG_DARWIN_SYSCALL_CONSTRUCT_UNIX(475)
>>>>>>> 69bc6d7c
#if DARWIN_VERS >= DARWIN_10_13
#define __NR_openat_nocancel        VG_DARWIN_SYSCALL_CONSTRUCT_UNIX(464)
#endif
#define __NR_faccessat              VG_DARWIN_SYSCALL_CONSTRUCT_UNIX(466)
#define __NR_fstatat64              VG_DARWIN_SYSCALL_CONSTRUCT_UNIX(470)
#define __NR_readlinkat             VG_DARWIN_SYSCALL_CONSTRUCT_UNIX(473)
#if DARWIN_VERS >= DARWIN_10_15
#define __NR_mkdirat                VG_DARWIN_SYSCALL_CONSTRUCT_UNIX(475)
#endif
#define __NR_bsdthread_ctl          VG_DARWIN_SYSCALL_CONSTRUCT_UNIX(478)
#define __NR_csrctl                 VG_DARWIN_SYSCALL_CONSTRUCT_UNIX(483)
#define __NR_guarded_open_dprotected_np VG_DARWIN_SYSCALL_CONSTRUCT_UNIX(484)
#define __NR_guarded_write_np       VG_DARWIN_SYSCALL_CONSTRUCT_UNIX(485)
#define __NR_guarded_pwrite_np      VG_DARWIN_SYSCALL_CONSTRUCT_UNIX(486)
#define __NR_guarded_writev_np      VG_DARWIN_SYSCALL_CONSTRUCT_UNIX(487)
#endif /* DARWIN_VERS >= DARWIN_10_10 */

#if DARWIN_VERS >= DARWIN_10_12
#define	__NR_renameatx_np           VG_DARWIN_SYSCALL_CONSTRUCT_UNIX(488)
#endif /* DARWIN_VERS >= DARWIN_10_12 */
			/* 489  */

#if DARWIN_VERS >= DARWIN_10_11
#define	__NR_netagent_trigger       VG_DARWIN_SYSCALL_CONSTRUCT_UNIX(490)
#define	__NR_stack_snapshot_with_config       VG_DARWIN_SYSCALL_CONSTRUCT_UNIX(491)
#define	__NR_microstackshot         VG_DARWIN_SYSCALL_CONSTRUCT_UNIX(492)
#define	__NR_grab_pgo_data          VG_DARWIN_SYSCALL_CONSTRUCT_UNIX(493)
#define	__NR_persona                VG_DARWIN_SYSCALL_CONSTRUCT_UNIX(494)
			/* 495  */
			/* 496  */
			/* 497  */
			/* 498  */
#define	__NR_work_interval_ctl      VG_DARWIN_SYSCALL_CONSTRUCT_UNIX(499)
#endif /* DARWIN_VERS >= DARWIN_10_11 */

#if DARWIN_VERS >= DARWIN_10_12
#define	__NR_getentropy             VG_DARWIN_SYSCALL_CONSTRUCT_UNIX(500)
#define	__NR_necp_open              VG_DARWIN_SYSCALL_CONSTRUCT_UNIX(501)
#define	__NR_necp_client_action     VG_DARWIN_SYSCALL_CONSTRUCT_UNIX(502)
			/* 503  */
			/* 504  */
			/* 505  */
			/* 506  */
			/* 507  */
			/* 508  */
			/* 509  */
			/* 510  */
			/* 511  */
			/* 512  */
			/* 513  */
			/* 514  */
#define	__NR_ulock_wait             VG_DARWIN_SYSCALL_CONSTRUCT_UNIX(515)
#define	__NR_ulock_wake             VG_DARWIN_SYSCALL_CONSTRUCT_UNIX(516)
#define	__NR_fclonefileat           VG_DARWIN_SYSCALL_CONSTRUCT_UNIX(517)
#define	__NR_fs_snapshot            VG_DARWIN_SYSCALL_CONSTRUCT_UNIX(518)
			/* 519  */
#define	__NR_terminate_with_payload VG_DARWIN_SYSCALL_CONSTRUCT_UNIX(520)
#define	__NR_abort_with_payload     VG_DARWIN_SYSCALL_CONSTRUCT_UNIX(521)
#endif /* DARWIN_VERS >= DARWIN_10_12 */

#if DARWIN_VERS >= DARWIN_10_13
#define	__NR_necp_session_open      VG_DARWIN_SYSCALL_CONSTRUCT_UNIX(522)
#define	__NR_necp_session_action    VG_DARWIN_SYSCALL_CONSTRUCT_UNIX(523)
#define	__NR_setattrlistat          VG_DARWIN_SYSCALL_CONSTRUCT_UNIX(524)
#define	__NR_net_qos_guideline      VG_DARWIN_SYSCALL_CONSTRUCT_UNIX(525)
#define	__NR_fmount                 VG_DARWIN_SYSCALL_CONSTRUCT_UNIX(526)
#define	__NR_ntp_adjtime            VG_DARWIN_SYSCALL_CONSTRUCT_UNIX(527)
#define	__NR_ntp_gettime            VG_DARWIN_SYSCALL_CONSTRUCT_UNIX(528)
#define	__NR_os_fault_with_payload  VG_DARWIN_SYSCALL_CONSTRUCT_UNIX(529)
#endif /* DARWIN_VERS >= DARWIN_10_13 */

#if DARWIN_VERS >= DARWIN_10_14
#define	__NR_kqueue_workloop_ctl    VG_DARWIN_SYSCALL_CONSTRUCT_UNIX(530)
#define	__NR___mach_bridge_remote_time VG_DARWIN_SYSCALL_CONSTRUCT_UNIX(531)
#endif /* DARWIN_VERS >= DARWIN_10_14 */

#if DARWIN_VERS >= DARWIN_10_15
#define __NR_coalition_ledger               VG_DARWIN_SYSCALL_CONSTRUCT_UNIX(532)
#define __NR_log_data                       VG_DARWIN_SYSCALL_CONSTRUCT_UNIX(533)
#define __NR_memorystatus_available_memory  VG_DARWIN_SYSCALL_CONSTRUCT_UNIX(534)
#endif

#if DARWIN_VERS >= DARWIN_11_00
#define __NR_shared_region_map_and_slide_2_np   VG_DARWIN_SYSCALL_CONSTRUCT_UNIX(536)
#define __NR_pivot_root                         VG_DARWIN_SYSCALL_CONSTRUCT_UNIX(537)
#define __NR_task_inspect_for_pid               VG_DARWIN_SYSCALL_CONSTRUCT_UNIX(538)
#define __NR_task_read_for_pid                  VG_DARWIN_SYSCALL_CONSTRUCT_UNIX(539)
#define __NR_sys_preadv                         VG_DARWIN_SYSCALL_CONSTRUCT_UNIX(540)
#define __NR_sys_pwritev                        VG_DARWIN_SYSCALL_CONSTRUCT_UNIX(541)
#define __NR_sys_preadv_nocancel                VG_DARWIN_SYSCALL_CONSTRUCT_UNIX(542)
#define __NR_sys_pwritev_nocancel               VG_DARWIN_SYSCALL_CONSTRUCT_UNIX(543)
#define __NR_ulock_wait2                        VG_DARWIN_SYSCALL_CONSTRUCT_UNIX(544)
#define __NR_proc_info_extended_id              VG_DARWIN_SYSCALL_CONSTRUCT_UNIX(545)
#endif

#if DARWIN_VERS >= DARWIN_12_00
#define __NR_tracker_action         VG_DARWIN_SYSCALL_CONSTRUCT_UNIX(546)
#define __NR_debug_syscall_reject   VG_DARWIN_SYSCALL_CONSTRUCT_UNIX(547)
#endif

#if DARWIN_VERS >= DARWIN_13_00
#define __NR_sys_debug_syscall_reject_config  VG_DARWIN_SYSCALL_CONSTRUCT_UNIX(548)
#define __NR_graftdmg                         VG_DARWIN_SYSCALL_CONSTRUCT_UNIX(549)
#define __NR_map_with_linking_np              VG_DARWIN_SYSCALL_CONSTRUCT_UNIX(550)
#define __NR_freadlink                        VG_DARWIN_SYSCALL_CONSTRUCT_UNIX(551)
#define __NR_sys_record_system_event          VG_DARWIN_SYSCALL_CONSTRUCT_UNIX(552)
#define __NR_mkfifoat                         VG_DARWIN_SYSCALL_CONSTRUCT_UNIX(553)
#define __NR_mknodat                          VG_DARWIN_SYSCALL_CONSTRUCT_UNIX(554)
#define __NR_ungraftdmg                       VG_DARWIN_SYSCALL_CONSTRUCT_UNIX(555)
#endif

#if DARWIN_VERS < DARWIN_10_6
#define	__NR_MAXSYSCALL             VG_DARWIN_SYSCALL_CONSTRUCT_UNIX(427)
#elif DARWIN_VERS < DARWIN_10_7
#define	__NR_MAXSYSCALL             VG_DARWIN_SYSCALL_CONSTRUCT_UNIX(430)
#elif DARWIN_VERS < DARWIN_10_9
#define	__NR_MAXSYSCALL             VG_DARWIN_SYSCALL_CONSTRUCT_UNIX(430)
#elif DARWIN_VERS == DARWIN_10_9
#define	__NR_MAXSYSCALL             VG_DARWIN_SYSCALL_CONSTRUCT_UNIX(456)
#elif DARWIN_VERS == DARWIN_10_10
#define __NR_MAXSYSCALL             VG_DARWIN_SYSCALL_CONSTRUCT_UNIX(490)
#elif DARWIN_VERS == DARWIN_10_11
#define __NR_MAXSYSCALL             VG_DARWIN_SYSCALL_CONSTRUCT_UNIX(500)
#elif DARWIN_VERS == DARWIN_10_12
#define __NR_MAXSYSCALL             VG_DARWIN_SYSCALL_CONSTRUCT_UNIX(522)
#elif DARWIN_VERS == DARWIN_10_13
#define __NR_MAXSYSCALL             VG_DARWIN_SYSCALL_CONSTRUCT_UNIX(530)
#elif DARWIN_VERS == DARWIN_10_14
#define __NR_MAXSYSCALL             VG_DARWIN_SYSCALL_CONSTRUCT_UNIX(532)
#elif DARWIN_VERS == DARWIN_10_15
#define __NR_MAXSYSCALL             VG_DARWIN_SYSCALL_CONSTRUCT_UNIX(534)
#elif DARWIN_VERS == DARWIN_11_00
#define __NR_MAXSYSCALL             VG_DARWIN_SYSCALL_CONSTRUCT_UNIX(545)
#elif DARWIN_VERS == DARWIN_12_00
#define __NR_MAXSYSCALL             VG_DARWIN_SYSCALL_CONSTRUCT_UNIX(551)
#elif DARWIN_VERS == DARWIN_13_00
#define __NR_MAXSYSCALL             VG_DARWIN_SYSCALL_CONSTRUCT_UNIX(555)
#elif DARWIN_VERS == DARWIN_14_00
#define __NR_MAXSYSCALL             VG_DARWIN_SYSCALL_CONSTRUCT_UNIX(555)
#elif DARWIN_VERS == DARWIN_15_00
#define __NR_MAXSYSCALL             VG_DARWIN_SYSCALL_CONSTRUCT_UNIX(555) // TODO: invalid
#else
#error unknown darwin version
#endif

#define __NR_DARWIN_FAKE_SIGRETURN (1 + __NR_MAXSYSCALL)

#endif<|MERGE_RESOLUTION|>--- conflicted
+++ resolved
@@ -792,19 +792,13 @@
 
 #if DARWIN_VERS >= DARWIN_10_10
 #define __NR_openat                 VG_DARWIN_SYSCALL_CONSTRUCT_UNIX(463)
-<<<<<<< HEAD
-=======
-#define __NR_mkdirat                VG_DARWIN_SYSCALL_CONSTRUCT_UNIX(475)
->>>>>>> 69bc6d7c
 #if DARWIN_VERS >= DARWIN_10_13
 #define __NR_openat_nocancel        VG_DARWIN_SYSCALL_CONSTRUCT_UNIX(464)
 #endif
 #define __NR_faccessat              VG_DARWIN_SYSCALL_CONSTRUCT_UNIX(466)
 #define __NR_fstatat64              VG_DARWIN_SYSCALL_CONSTRUCT_UNIX(470)
 #define __NR_readlinkat             VG_DARWIN_SYSCALL_CONSTRUCT_UNIX(473)
-#if DARWIN_VERS >= DARWIN_10_15
 #define __NR_mkdirat                VG_DARWIN_SYSCALL_CONSTRUCT_UNIX(475)
-#endif
 #define __NR_bsdthread_ctl          VG_DARWIN_SYSCALL_CONSTRUCT_UNIX(478)
 #define __NR_csrctl                 VG_DARWIN_SYSCALL_CONSTRUCT_UNIX(483)
 #define __NR_guarded_open_dprotected_np VG_DARWIN_SYSCALL_CONSTRUCT_UNIX(484)
