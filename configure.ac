--- conflicted
+++ resolved
@@ -17,13 +17,8 @@
 m4_define([v_major_ver], [3])
 m4_define([v_minor_ver], [22])
 m4_define([v_micro_ver], [0])
-<<<<<<< HEAD
 m4_define([v_suffix_ver], [GIT-lbmacos])
 m4_define([v_rel_date], ["?? ??? 202?"])
-=======
-m4_define([v_suffix_ver], [GIT])
-m4_define([v_rel_date], ["?? Oct 2023"])
->>>>>>> 453c7111
 m4_define([v_version],
 	  m4_if(v_suffix_ver, [],
 		[v_major_ver.v_minor_ver.v_micro_ver],
@@ -157,7 +152,6 @@
 fi
 rm $tmpfile
 
-<<<<<<< HEAD
 # Make sure we can compile in C99 mode.
 AC_PROG_CC_C99
 if test "$ac_cv_prog_cc_c99" = "no"; then
@@ -198,8 +192,6 @@
   AC_MSG_RESULT([$xcodedir (includes: $xcodedir_inc)])
 ])
 
-=======
->>>>>>> 453c7111
 # We don't want gcc < 3.0
 AC_MSG_CHECKING([for a supported version of gcc])
 
@@ -1313,33 +1305,6 @@
 AC_SUBST(VG_TMPDIR, [$tmpdir])
 
 #----------------------------------------------------------------------------
-<<<<<<< HEAD
-=======
-# Detect xcode path
-#----------------------------------------------------------------------------
-AM_COND_IF([VGCONF_OS_IS_DARWIN],
-[AC_CHECK_PROG([XCRUN], [xcrun], [yes], [no])
-AC_MSG_CHECKING([for xcode sdk include path])
-AC_ARG_WITH(xcodedir,
-   [  --with-xcode-path=PATH      Specify path for xcode sdk includes],
-   [xcodedir="$withval"],
-   [
-      if test "x$XCRUN" != "xno" -a ! -d /usr/include; then
-         xcrundir=`xcrun --sdk macosx --show-sdk-path`
-         if test -z "$xcrundir"; then
-            xcodedir="/usr/include"
-         else
-            xcodedir="$xcrundir/usr/include"
-         fi
-      else
-         xcodedir="/usr/include"
-      fi
-   ])
-AC_MSG_RESULT([$xcodedir])
-AC_DEFINE_UNQUOTED(XCODE_DIR, "$xcodedir", [xcode sdk include directory])
-AC_SUBST(XCODE_DIR, [$xcodedir])])
-
-#----------------------------------------------------------------------------
 # Where to install gdb scripts, defaults to VG_LIBDIR (pkglibexecdir)
 #----------------------------------------------------------------------------
 AC_MSG_CHECKING([where gdb scripts are installed])
@@ -1357,7 +1322,6 @@
 fi
 
 #----------------------------------------------------------------------------
->>>>>>> 453c7111
 # Libc and suppressions
 #----------------------------------------------------------------------------
 # This variable will collect the suppression files to be used.
@@ -5416,7 +5380,7 @@
 AM_CONDITIONAL([HAVE_BUILTIN_ATOMIC64],
                [test x$ac_have_builtin_atomic64 = xyes])
 
-               
+
 AC_MSG_CHECKING([if platform has openat2 syscall])
 
 AC_LINK_IFELSE([AC_LANG_PROGRAM([[
