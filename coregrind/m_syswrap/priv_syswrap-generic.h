--- conflicted
+++ resolved
@@ -60,10 +60,7 @@
                      Bool isNewFD);
 
 extern void ML_(record_fd_close)               (ThreadId tid, Int fd);
-<<<<<<< HEAD
-=======
 extern Int  ML_(get_fd_count)                  (void);
->>>>>>> 69bc6d7c
 extern void ML_(record_fd_close_range)         (ThreadId tid, Int fd);
 extern void ML_(record_fd_open_named)          (ThreadId tid, Int fd);
 extern void ML_(record_fd_open_nameless)       (ThreadId tid, Int fd);
@@ -81,14 +78,14 @@
 extern
 Bool ML_(do_sigkill)(Int pid, Int tgid);
 
-/* When a client mmap or munmap has been successfully done, both the core 
+/* When a client mmap or munmap has been successfully done, both the core
    and the tool need to be notified of the new mapping.  Hence this fn. */
-extern void 
-ML_(notify_core_and_tool_of_mmap) ( Addr a, SizeT len, UInt prot, 
+extern void
+ML_(notify_core_and_tool_of_mmap) ( Addr a, SizeT len, UInt prot,
                                     UInt mm_flags, Int fd, Off64T offset );
-extern void 
+extern void
 ML_(notify_core_and_tool_of_munmap) ( Addr a, SizeT len );
-extern void 
+extern void
 ML_(notify_core_and_tool_of_mprotect) ( Addr a, SizeT len, Int prot );
 
 extern void
@@ -102,9 +99,9 @@
                               Addr buf_p, Addr buflen_p, const HChar* s );
 
 /* PRE and POST for unknown ioctls based on ioctl request encoding */
-extern 
+extern
 void ML_(PRE_unknown_ioctl)(ThreadId tid, UWord request, UWord arg);
-extern 
+extern
 void ML_(POST_unknown_ioctl)(ThreadId tid, UInt res, UWord request, UWord arg);
 
 extern
