#! /bin/sh
# @configure_input@

SED=@SED@

# This filter should be applied to *every* stderr result.  It removes
# Valgrind startup stuff and pid numbers.
#
# Nb: The GNU and BSD implementations of 'sed' are quite different, so
# anything remotely complicated (e.g. "\(a\|b\)" alternatives) can't be
# easily done.  Use Perl instead for any such cases.

dir=`dirname $0`

# Remove ==pid== and --pid-- and **pid** strings
perl -p -e 's/(==|--|\*\*)[0-9]{1,7}\1 //' |

# Do NOT remove debug level output, i.e. lines beginning with --pid:
# Doing so would also remove asserts from the address space manager
# and we always to see those.

# Remove "Command: line".  (If wrapping occurs, it won't remove the
# subsequent lines...)
$SED "/^Command: .*$/d" |

# Remove "WARNING: assuming toc 0x.." strings
$SED "/^WARNING: assuming toc 0x*/d" |

# Remove "Using Valgrind-$VERSION and LibVEX..." line.
# Tools have to filter their own line themselves.
$SED "/^Using Valgrind-.* and LibVEX; rerun with -h for copyright info/ d" |

# Anonymise line numbers in vg_replace_malloc.c, remove dirname if present
perl -p -e "s/(m_replacemalloc\/)?vg_replace_malloc.c:\d+\)/vg_replace_malloc.c:...\)/" |

# Likewise for valgrind.h
perl -p -e "s/valgrind\.h:\d+\)/valgrind\.h:...\)/" |

# Hide suppressed error counts
$SED "s/^\(ERROR SUMMARY[^(]*(suppressed: \)[0-9]*\( from \)[0-9]*)$/\10\20)/" |

# Reduce some libc incompatibility
$dir/filter_libc |

# Remove line info out of order warnings
$SED "/warning: line info addresses out of order/d" |

# FreeBSD sanity level >= 3 warnings
$SED "/main Warning: due to transparent memory mappings with MAP_STACK/d" |
$SED "/main --sanity-level=3 and above may give spurious errors./d" |

# Older bash versions print abnormal termination messages on the stderr
# of the bash process. Newer bash versions redirect such messages properly.
# Suppress any redirected abnormal termination messages. You can find the
# complete list of messages in the bash source file siglist.c.
perl -n -e 'print if !/^(Segmentation fault|Alarm clock|Aborted|Bus error|Killed)( \(core dumped\))?$/' |

# Similar as above, but for ksh on Solaris/illumos.
perl -n -e 'print if !/^(Memory fault|Killed) $/' |
# bash on Illumos
$SED '/sh: [1-9][0-9]*: Memory fault/d' |

# Translate intercepted glibc functions back to their canonical name
perl -p -e "s/: memcpy\@\@?GLIBC_[.1-9]+ \(vg_replace_strmem.c:.*?\)/: memcpy \(vg_replace_strmem.c:...\)/" |
$SED -e "s/: \(__GI_\|__\|\)\(memcmp\|memcpy\|strcpy\|strncpy\|strchr\|strrchr\)\(\|_sse4_1\|_sse42\|_sse2_unaligned\|_sse2\) (vg_replace_strmem.c:/: \2 (vg_replace_strmem.c:/" |

# Remove any ": dumping core" message as the user might have a
# limit set that prevents the core dump
$SED "s/\(signal [0-9]* (SIG[A-Z]*)\): dumping core/\1/" |

# Remove the size in "The main thread stack size..." message.
$SED "s/The main thread stack size used in this run was [0-9]*/The main thread stack size used in this run was .../" |

# Remove the size in "10482464 bytes below stack pointer" message.
$SED "s/[0-9][0-9]* bytes below stack pointer/.... bytes below stack pointer/" |

# Suppress warnings from incompatible debug info
$SED '/warning: the debug information found in "[^"]*" does not match/d' |
$SED '/warning: no debug symbols in executable/d' | # macOS

# Suppress warnings from Dwarf reader
<<<<<<< HEAD
$SED '/warning: evaluate_Dwarf3_Expr: unhandled DW_OP_/d' |

# Remove macOS dsymutil
$SED '/^run: \/usr\/bin\/dsymutil.*/d' |
=======
$SED '/warning: evaluate_Dwarf3_Expr: unhandled DW_OP_/d'
>>>>>>> a215f02d

# Suppress Darwin dyld errors
$SED '/^used_suppression:.*OSX.*dyld.*default.supp:*/d'<|MERGE_RESOLUTION|>--- conflicted
+++ resolved
@@ -79,14 +79,7 @@
 $SED '/warning: no debug symbols in executable/d' | # macOS
 
 # Suppress warnings from Dwarf reader
-<<<<<<< HEAD
-$SED '/warning: evaluate_Dwarf3_Expr: unhandled DW_OP_/d' |
-
-# Remove macOS dsymutil
-$SED '/^run: \/usr\/bin\/dsymutil.*/d' |
-=======
 $SED '/warning: evaluate_Dwarf3_Expr: unhandled DW_OP_/d'
->>>>>>> a215f02d
 
 # Suppress Darwin dyld errors
 $SED '/^used_suppression:.*OSX.*dyld.*default.supp:*/d'