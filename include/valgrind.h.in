--- conflicted
+++ resolved
@@ -21,16 +21,16 @@
    1. Redistributions of source code must retain the above copyright
       notice, this list of conditions and the following disclaimer.
 
-   2. The origin of this software must not be misrepresented; you must 
-      not claim that you wrote the original software.  If you use this 
-      software in a product, an acknowledgment in the product 
+   2. The origin of this software must not be misrepresented; you must
+      not claim that you wrote the original software.  If you use this
+      software in a product, an acknowledgment in the product
       documentation would be appreciated but is not required.
 
    3. Altered source versions must be plainly marked as such, and must
       not be misrepresented as being the original software.
 
-   4. The name of the author may not be used to endorse or promote 
-      products derived from this software without specific prior written 
+   4. The name of the author may not be used to endorse or promote
+      products derived from this software without specific prior written
       permission.
 
    THIS SOFTWARE IS PROVIDED BY THE AUTHOR ``AS IS'' AND ANY EXPRESS
@@ -52,13 +52,13 @@
    the terms of the GNU General Public License, version 2.  See the
    COPYING file in the source distribution for details.
 
-   ---------------------------------------------------------------- 
+   ----------------------------------------------------------------
 */
 
 
 /* This file is for inclusion into client (your!) code.
 
-   You can use these macros to manipulate and query Valgrind's 
+   You can use these macros to manipulate and query Valgrind's
    execution inside your own programs.
 
    The resulting executables will still run without Valgrind, just a
@@ -244,8 +244,8 @@
    this is executed not under Valgrind.  Args are passed in a memory
    block, and so there's no intrinsic limit to the number that could
    be passed, but it's currently five.
-   
-   The macro args are: 
+
+   The macro args are:
       _zzq_rlval    result lvalue
       _zzq_default  default value (result returned when running on real CPU)
       _zzq_request  request code
@@ -273,7 +273,7 @@
     ||  defined(PLAT_x86_solaris) || defined(PLAT_x86_freebsd)
 
 typedef
-   struct { 
+   struct {
       unsigned int nraddr; /* where's the code? */
    }
    OrigFn;
@@ -338,7 +338,7 @@
 #if defined(PLAT_x86_win32) && !defined(__GNUC__)
 
 typedef
-   struct { 
+   struct {
       unsigned int nraddr; /* where's the code? */
    }
    OrigFn;
@@ -414,7 +414,7 @@
     ||  (defined(PLAT_amd64_win64) && defined(__GNUC__))
 
 typedef
-   struct { 
+   struct {
       unsigned long int nraddr; /* where's the code? */
    }
    OrigFn;
@@ -486,7 +486,7 @@
 #if defined(PLAT_ppc32_linux)
 
 typedef
-   struct { 
+   struct {
       unsigned int nraddr; /* where's the code? */
    }
    OrigFn;
@@ -555,7 +555,7 @@
 #if defined(PLAT_ppc64be_linux)
 
 typedef
-   struct { 
+   struct {
       unsigned long int nraddr; /* where's the code? */
       unsigned long int r2;  /* what tocptr do we need? */
    }
@@ -711,7 +711,7 @@
 #if defined(PLAT_arm_linux)
 
 typedef
-   struct { 
+   struct {
       unsigned int nraddr; /* where's the code? */
    }
    OrigFn;
@@ -774,18 +774,12 @@
 
 #endif /* PLAT_arm_linux */
 
-<<<<<<< HEAD
-/* -------------------- arm64-{linux,darwin} -------------------- */
-
-#if defined(PLAT_arm64_linux) || defined(PLAT_arm64_darwin)
-=======
-/* ------------------------ arm64-{linux,freebsd} ------------------------- */
-
-#if defined(PLAT_arm64_linux) || defined(PLAT_arm64_freebsd)
->>>>>>> 7c079ba1
+/* ------------------------ arm64-{linux,darwin,freebsd} ------------------------- */
+
+#if defined(PLAT_arm64_linux) || defined(PLAT_arm64_darwin) || defined(PLAT_arm64_freebsd)
 
 typedef
-   struct { 
+   struct {
       unsigned long int nraddr; /* where's the code? */
    }
    OrigFn;
@@ -934,7 +928,7 @@
 #if defined(PLAT_mips32_linux)
 
 typedef
-   struct { 
+   struct {
       unsigned int nraddr; /* where's the code? */
    }
    OrigFn;
@@ -948,7 +942,7 @@
                      "srl $0, $0, 29\n\t"       \
                      "srl $0, $0, 3\n\t"        \
                      "srl $0, $0, 19\n\t"
-                    
+
 #define VALGRIND_DO_CLIENT_REQUEST_EXPR(                          \
        _zzq_default, _zzq_request,                                \
        _zzq_arg1, _zzq_arg2, _zzq_arg3, _zzq_arg4, _zzq_arg5)     \
@@ -2268,7 +2262,7 @@
 #define VALGRIND_RESTORE_STACK             \
       "mr 1,28\n\t"
 
-/* These CALL_FN_ macros assume that on ppc32-linux, 
+/* These CALL_FN_ macros assume that on ppc32-linux,
    sizeof(unsigned long) == 4. */
 
 #define CALL_FN_W_v(lval, orig)                                   \
@@ -4297,8 +4291,7 @@
 
 /* -------------------- arm64-{linux,darwin} -------------------- */
 
-<<<<<<< HEAD
-#if defined(PLAT_arm64_linux) || defined(PLAT_arm64_darwin)
+#if defined(PLAT_arm64_linux) || defined(PLAT_arm64_freebsd) || defined(PLAT_arm64_darwin)
 
 // x18 is reserved by Apple and cannot be used (lots of warnings otherwise)
 #if defined(PLAT_arm64_darwin)
@@ -4306,9 +4299,6 @@
 #else
 #define __CALLER_SAVED_REGS_SPECIAL , "x18"
 #endif
-=======
-#if defined(PLAT_arm64_linux) || defined(PLAT_arm64_freebsd)
->>>>>>> 7c079ba1
 
 /* These regs are trashed by the hidden call. */
 #define __CALLER_SAVED_REGS \
@@ -4804,7 +4794,7 @@
       "f0", "f1", "f2", "f3", "f4", "f5", "f6", "f7"
 #endif
 
-/* Nb: Although r11 is modified in the asm snippets below (inside 
+/* Nb: Although r11 is modified in the asm snippets below (inside
    VALGRIND_CFI_PROLOGUE) it is not listed in the clobber section, for
    two reasons:
    (1) r11 is restored in VALGRIND_CFI_EPILOGUE, so effectively it is not
@@ -5254,7 +5244,7 @@
 #endif /* PLAT_s390x_linux */
 
 /* ------------------------- mips32-linux ----------------------- */
- 
+
 #if defined(PLAT_mips32_linux)
 
 /* These regs are trashed by the hidden call. */
@@ -6648,7 +6638,7 @@
 #define VG_IS_TOOL_USERREQ(a, b, v) \
    (VG_USERREQ_TOOL_BASE(a,b) == ((v) & 0xffff0000))
 
-/* !! ABIWARNING !! ABIWARNING !! ABIWARNING !! ABIWARNING !! 
+/* !! ABIWARNING !! ABIWARNING !! ABIWARNING !! ABIWARNING !!
    This enum comprises an ABI exported by Valgrind to programs
    which use client requests.  DO NOT CHANGE THE NUMERIC VALUES OF THESE
    ENTRIES, NOR DELETE ANY -- add new ones at the end of the most
@@ -6801,7 +6791,7 @@
    _qzz_res = VALGRIND_DO_CLIENT_REQUEST_EXPR(0,
                               VG_USERREQ__PRINTF_VALIST_BY_REF,
                               (unsigned long)format,
-                              (unsigned long)&vargs, 
+                              (unsigned long)&vargs,
                               0, 0, 0);
 #endif
    va_end(vargs);
@@ -6840,7 +6830,7 @@
    _qzz_res = VALGRIND_DO_CLIENT_REQUEST_EXPR(0,
                               VG_USERREQ__PRINTF_BACKTRACE_VALIST_BY_REF,
                               (unsigned long)format,
-                              (unsigned long)&vargs, 
+                              (unsigned long)&vargs,
                               0, 0, 0);
 #endif
    va_end(vargs);
@@ -6851,7 +6841,7 @@
 
 /* These requests allow control to move from the simulated CPU to the
    real CPU, calling an arbitrary function.
-   
+
    Note that the current ThreadId is inserted as the first argument.
    So this call:
 
@@ -6937,7 +6927,7 @@
    - It marks the block as being addressable and undefined (if 'is_zeroed' is
      not set), or addressable and defined (if 'is_zeroed' is set).  This
      controls how accesses to the block by the program are handled.
-   
+
    'addr' is the start of the usable block (ie. after any
    redzone), 'sizeB' is its size.  'rzB' is the redzone size if the allocator
    can apply redzones -- these are blocks of padding at the start and end of
@@ -6945,7 +6935,7 @@
    Valgrind will spot block overruns.  `is_zeroed' indicates if the memory is
    zeroed (or filled with another predictable value), as is the case for
    calloc().
-   
+
    VALGRIND_MALLOCLIKE_BLOCK should be put immediately after the point where a
    heap block -- that will be used by the client program -- is allocated.
    It's best to put it at the outermost level of the allocator if possible;
@@ -7033,8 +7023,8 @@
 
 /* Create a memory pool with some flags specifying extended behaviour.
    When flags is zero, the behaviour is identical to VALGRIND_CREATE_MEMPOOL.
-   
-   The flag VALGRIND_MEMPOOL_METAPOOL specifies that the pieces of memory 
+
+   The flag VALGRIND_MEMPOOL_METAPOOL specifies that the pieces of memory
    associated with the pool using VALGRIND_MEMPOOL_ALLOC  will be used
    by the application as superblocks to dole out MALLOC_LIKE blocks using
    VALGRIND_MALLOCLIKE_BLOCK. In other words, a meta pool is a "2 levels"
