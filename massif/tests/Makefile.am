
include $(top_srcdir)/Makefile.tool-tests.am

dist_noinst_SCRIPTS = filter_stderr filter_verbose filter_new_aligned

EXTRA_DIST = \
	alloc-fns-A.post.exp alloc-fns-A.stderr.exp alloc-fns-A.vgtest \
	alloc-fns-B.post.exp alloc-fns-B.stderr.exp alloc-fns-B.vgtest \
	basic.post.exp basic.stderr.exp basic.vgtest \
	basic2.post.exp basic2.stderr.exp basic2.vgtest \
	big-alloc.post.exp big-alloc.post.exp-64bit big-alloc.post.exp-ppc64 \
	big-alloc.stderr.exp big-alloc.vgtest \
	big-alloc.post.exp-x86-freebsd \
	bug469146.post.exp bug469146.stderr.exp bug469146.vgtest \
	deep-A.post.exp deep-A.stderr.exp deep-A.vgtest \
	deep-B.post.exp deep-B.stderr.exp deep-B.vgtest \
	deep-C.post.exp deep-C.stderr.exp deep-C.vgtest \
	deep-D.post.exp deep-D.stderr.exp deep-D.vgtest \
        culling1.stderr.exp culling1.vgtest \
        culling2.stderr.exp culling2.vgtest \
	custom_alloc.post.exp custom_alloc.stderr.exp custom_alloc.vgtest \
	ignored.post.exp ignored.stderr.exp ignored.vgtest \
	ignoring.post.exp ignoring.stderr.exp ignoring.vgtest \
	inlinfomalloc.post.exp inlinfomalloc.stderr.exp inlinfomalloc.vgtest \
	insig.post.exp insig.stderr.exp insig.vgtest \
	long-names.post.exp long-names.stderr.exp long-names.vgtest \
	long-time.post.exp long-time.stderr.exp long-time.vgtest \
	malloc_usable.stderr.exp malloc_usable.vgtest \
	mmapunmap.post.exp mmapunmap.post.exp-ppc64 \
	mmapunmap.stderr.exp mmapunmap.vgtest \
	new-cpp.post.exp new-cpp.stderr.exp new-cpp.vgtest \
	no-stack-no-heap.post.exp no-stack-no-heap.stderr.exp no-stack-no-heap.vgtest \
	null.post.exp null.stderr.exp null.vgtest \
	one.post.exp one.post.exp2 one.stderr.exp one.vgtest \
	overloaded-new.post.exp overloaded-new.post.exp-mips32 \
	overloaded-new.stderr.exp overloaded-new.vgtest \
	pages_as_heap.stderr.exp pages_as_heap.vgtest \
	peak.post.exp peak.stderr.exp peak.vgtest \
	peak2.post.exp peak2.stderr.exp peak2.vgtest \
	realloc.post.exp realloc.stderr.exp realloc.vgtest \
	thresholds_0_0.post.exp \
	thresholds_0_0.stderr.exp   thresholds_0_0.vgtest \
	thresholds_0_10.post.exp    thresholds_0_10.stderr.exp \
	thresholds_0_10.vgtest \
	thresholds_10_0.post.exp \
	thresholds_10_0.stderr.exp  thresholds_10_0.vgtest \
	thresholds_5_0.post.exp  \
	thresholds_5_0.stderr.exp   thresholds_5_0.vgtest \
	thresholds_5_10.post.exp \
	thresholds_5_10.stderr.exp  thresholds_5_10.vgtest \
	thresholds_10_10.post.exp \
	thresholds_10_10.stderr.exp thresholds_10_10.vgtest \
	zero1.post.exp zero1.stderr.exp zero1.vgtest \
	zero2.post.exp zero2.stderr.exp zero2.vgtest

check_PROGRAMS = \
	alloc-fns \
	basic \
	big-alloc \
	bug469146 \
	culling1 culling2 \
	custom_alloc \
	deep \
	ignored \
	ignoring \
	inlinfomalloc \
	insig \
	long-names \
	long-time \
	mmapunmap \
	malloc_usable \
	new-cpp \
	null \
	one \
<<<<<<< HEAD
	pages_as_heap \
=======
>>>>>>> a215f02d
	peak \
	realloc \
	thresholds \
	zero

<<<<<<< HEAD
=======
if HAVE_SBRK
check_PROGRAMS += pages_as_heap
endif

>>>>>>> a215f02d
if HAVE_ALIGNED_CXX_ALLOC
check_PROGRAMS += overloaded-new
endif

inlinfomalloc_CFLAGS = $(AM_CFLAGS) -w

AM_CFLAGS   += $(AM_FLAG_M3264_PRI)
AM_CXXFLAGS += $(AM_FLAG_M3264_PRI)

# C++ tests
bug469146_SOURCES	= bug469146.cpp
# -fno-optimize-sibling-calls because otherwise some platforms will have
# tail call optimization which messes up --ignore-fn
bug469146_CXXFLAGS	= $(AM_CXXFLAGS) -O2 -fno-optimize-sibling-calls @FLAG_W_NO_USE_AFTER_FREE@ @FLAG_W_NO_ATTRIBUTES@
new_cpp_SOURCES		= new-cpp.cpp
overloaded_new_SOURCES	= overloaded-new.cpp
# aligned new needs C++17
overloaded_new_CXXFLAGS	= $(AM_CXXFLAGS) -Wno-implicit-exception-spec-mismatch -Wno-missing-exception-spec -std=c++17

# Suppress warnings for issues we are testing for
alloc_fns_CFLAGS	= $(AM_CFLAGS) -Wno-unused-result
big_alloc_CFLAGS	= $(AM_CFLAGS) -Wno-unused-result
culling1_CFLAGS		= $(AM_CFLAGS) -Wno-unused-result
culling2_CFLAGS		= $(AM_CFLAGS) -Wno-unused-result
deep_CFLAGS		= $(AM_CFLAGS) -Wno-unused-result
ignoring_CFLAGS		= $(AM_CFLAGS) -Wno-unused-result
insig_CFLAGS		= $(AM_CFLAGS) -Wno-unused-result
long_names_CFLAGS	= $(AM_CFLAGS) -Wno-unused-result
one_CFLAGS		= $(AM_CFLAGS) -Wno-unused-result
thresholds_CFLAGS	= $(AM_CFLAGS) -Wno-unused-result
realloc_CFLAGS		= $(AM_CFLAGS) @FLAG_W_NO_FREE_NONHEAP_OBJECT@<|MERGE_RESOLUTION|>--- conflicted
+++ resolved
@@ -72,22 +72,15 @@
 	new-cpp \
 	null \
 	one \
-<<<<<<< HEAD
-	pages_as_heap \
-=======
->>>>>>> a215f02d
 	peak \
 	realloc \
 	thresholds \
 	zero
 
-<<<<<<< HEAD
-=======
 if HAVE_SBRK
 check_PROGRAMS += pages_as_heap
 endif
 
->>>>>>> a215f02d
 if HAVE_ALIGNED_CXX_ALLOC
 check_PROGRAMS += overloaded-new
 endif
