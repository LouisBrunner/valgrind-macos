
/*--------------------------------------------------------------------*/
/*--- Replacements for malloc() et al, which run on the simulated  ---*/
/*--- CPU.                                     vg_replace_malloc.c ---*/
/*--------------------------------------------------------------------*/

/*
   This file is part of Valgrind, a dynamic binary instrumentation
   framework.

   Copyright (C) 2000-2017 Julian Seward
      jseward@acm.org

   This program is free software; you can redistribute it and/or
   modify it under the terms of the GNU General Public License as
   published by the Free Software Foundation; either version 2 of the
   License, or (at your option) any later version.

   This program is distributed in the hope that it will be useful, but
   WITHOUT ANY WARRANTY; without even the implied warranty of
   MERCHANTABILITY or FITNESS FOR A PARTICULAR PURPOSE.  See the GNU
   General Public License for more details.

   You should have received a copy of the GNU General Public License
   along with this program; if not, see <http://www.gnu.org/licenses/>.

   The GNU General Public License is contained in the file COPYING.
*/

/* ---------------------------------------------------------------------
   ALL THE CODE IN THIS FILE RUNS ON THE SIMULATED CPU.

   These functions are drop-in replacements for malloc() and friends.
   They have global scope, but are not intended to be called directly.
   See pub_core_redir.h for the gory details.

   This file can be linked into the vg_preload_<tool>.so file for any tool
   that wishes to know about calls to malloc().  The tool must define all
   the functions that will be called via 'info'.

   It is called vg_replace_malloc.c because this filename appears in stack
   traces, so we want the name to be (hopefully!) meaningful to users.

   IMPORTANT: this file must not contain any floating point code, nor
   any integer division.  This is because on ARM these can cause calls
   to helper functions, which will be unresolved within this .so.
   Although it is usually the case that the client's ld.so instance
   can bind them at runtime to the relevant functions in the client
   executable, there is no guarantee of this; and so the client may
   die via a runtime link failure.  Hence the only safe approach is to
   avoid such function calls in the first place.  See "#define CALLOC"
   below for a specific example.

   A useful command is
      for f in `find . -name "*preload*.so*"` ; \
          do nm -A $f | grep " U " ; \
      done

   to see all the undefined symbols in all the preload shared objects.
   ------------------------------------------------------------------ */

#include "pub_core_basics.h"
#include "pub_core_vki.h"           // VKI_EINVAL, VKI_ENOMEM
#include "pub_core_clreq.h"         // for VALGRIND_INTERNAL_PRINTF,
                                    //   VALGRIND_NON_SIMD_CALL[12]
#include "pub_core_debuginfo.h"     // needed for pub_core_redir.h :(
#include "pub_core_mallocfree.h"    // for VG_MIN_MALLOC_SZB, VG_AR_CLIENT
#include "pub_core_redir.h"         // for VG_REPLACE_FUNCTION_*
#include "pub_core_replacemalloc.h"
#include "../../memcheck/memcheck.h"

#define VG_ALIGN_ROUNDUP(size, alignment)   (((size) + (alignment) - 1) & ~((alignment) - 1))

#define VERIFY_ALIGNMENT(aligned_alloc_info)                                   \
   VALGRIND_DO_CLIENT_REQUEST_STMT(_VG_USERREQ__MEMCHECK_VERIFY_ALIGNMENT,     \
                                   aligned_alloc_info, 0, 0, 0, 0)

/* Assignment of behavioural equivalence class tags: 1NNNP is intended
   to be reserved for the Valgrind core.  Current usage:

   10010 ALLOC_or_NULL
   10020 ZONEALLOC_or_NULL
   10030 ALLOC_or_BOMB
   10040 ZONEFREE
   10050 FREE
   10051 FREE_SIZED
   10052 FREE_ALIGNED_SIZED
   10060 ZONECALLOC
   10070 CALLOC
   10080 ZONEREALLOC
   10090 REALLOC
   10091 REALLOCF
   10092 REALLOCARRAY
   10100 ZONEMEMALIGN
   10110 MEMALIGN
   10120 VALLOC
   10130 ZONEVALLOC
   10140 MALLOPT
   10150 MALLOC_TRIM
   10160 POSIX_MEMALIGN
   10170 ALIGNED_ALL0C
   10180 MALLOC_USABLE_SIZE
   10190 PANIC
   10200 MALLOC_STATS
   10210 MALLINFO
   10220 DEFAULT_ZONE
   10230 CREATE_ZONE
   10240 ZONE_FROM_PTR
   10250 ZONE_CHECK
   10260 ZONE_REGISTER
   10270 ZONE_UNREGISTER
   10280 ZONE_SET_NAME
   10290 ZONE_GET_NAME
*/

/* 2 Apr 05: the Portland Group compiler, which uses cfront/ARM style
   mangling, could be supported properly by the redirects in this
   module.  Except we can't because it doesn't put its allocation
   functions in libpgc.so but instead hardwires them into the
   compilation unit holding main(), which makes them impossible to
   intercept directly.  Fortunately those fns seem to route everything
   through to malloc/free.

   mid-06: could be improved, since we can now intercept in the main
   executable too.

   2023-03:

   There seem to be an ever increasing number of C++ new and delete
   oveloads.

   See
   https://en.cppreference.com/w/cpp/memory/new/operator_new
   https://en.cppreference.com/w/cpp/memory/new/operator_delete

   We need to redirect the "replaceable" versions.

   Anything "user-defined" or "class-specific" we can't know
   about and the user needs to use memory pool annotation.

   "non-allocating placement" as the name implies does not
   allocate. Placement deletes are no-ops.
*/



/* Call here to exit if we can't continue.  On Android we can't call
   _exit for some reason, so we have to blunt-instrument it. */
__attribute__ ((__noreturn__))
static inline void my_exit ( int x )
{
#  if defined(VGPV_arm_linux_android) || defined(VGPV_mips32_linux_android) \
      || defined(VGPV_arm64_linux_android)
   __asm__ __volatile__(".word 0xFFFFFFFF");
   while (1) {}
#  elif defined(VGPV_x86_linux_android)
   __asm__ __volatile__("ud2");
   while (1) {}
#  else
   extern __attribute__ ((__noreturn__)) void _exit(int status);
   _exit(x);
#  endif
}

/* Same problem with getpagesize. */
static inline int my_getpagesize ( void )
{
#  if defined(VGPV_arm_linux_android) \
      || defined(VGPV_x86_linux_android) \
      || defined(VGPV_mips32_linux_android) \
      || defined(VGPV_arm64_linux_android)
   return 4096; /* kludge - link failure on Android, for some reason */
#  else
   extern int getpagesize (void);
   return getpagesize();
#  endif
}


/* Compute the high word of the double-length unsigned product of U
   and V.  This is for calloc argument overflow checking; see comments
   below.  Algorithm as described in Hacker's Delight, chapter 8. */
static UWord umulHW ( UWord u, UWord v )
{
   UWord u0, v0, w0, rHi;
   UWord u1, v1, w1,w2,t;
   UWord halfMask  = sizeof(UWord)==4 ? (UWord)0xFFFF
                                      : (UWord)0xFFFFFFFFULL;
   UWord halfShift = sizeof(UWord)==4 ? 16 : 32;
   u0  = u & halfMask;
   u1  = u >> halfShift;
   v0  = v & halfMask;
   v1  = v >> halfShift;
   w0  = u0 * v0;
   t   = u1 * v0 + (w0 >> halfShift);
   w1  = t & halfMask;
   w2  = t >> halfShift;
   w1  = u0 * v1 + w1;
   rHi = u1 * v1 + w2 + (w1 >> halfShift);
   return rHi;
}


/*------------------------------------------------------------*/
/*--- Replacing malloc() et al                             ---*/
/*------------------------------------------------------------*/

/* This struct is initially empty.  Before the first use of any of
   these functions, we make a client request which fills in the
   fields.
*/
static struct vg_mallocfunc_info info;
static int init_done;
#define DO_INIT if (UNLIKELY(!init_done)) init()

/* Startup hook - called as init section */
__attribute__((constructor))
static void init(void);

#define MALLOC_TRACE(format, args...)  \
   if (info.clo_trace_malloc) {        \
      VALGRIND_INTERNAL_PRINTF(format, ## args ); }

// @todo PJF this mechanism doesn't work for MUSL C
// not sure why
// source here https://elixir.bootlin.com/musl/latest/source/src/errno/__errno_location.c#L4

/* Tries to set ERRNO to ENOMEM/EINVAL if possible. */
#if defined(VGO_linux)
extern int *__errno_location (void) __attribute__((weak));
#define SET_ERRNO_ENOMEM if (__errno_location)        \
      (*__errno_location ()) = VKI_ENOMEM;
#define SET_ERRNO_EINVAL {}
#elif defined(VGO_freebsd)
extern int *__error (void) __attribute__((weak));
#define SET_ERRNO_ENOMEM if (__error)        \
      (*__error ()) = VKI_ENOMEM;
#define SET_ERRNO_EINVAL if (__error)        \
      (*__error ()) = VKI_EINVAL;
#elif defined(VGO_solaris)
extern int *___errno (void) __attribute__((weak));
#define SET_ERRNO_ENOMEM if (___errno)        \
      (*___errno ()) = VKI_ENOMEM;
#define SET_ERRNO_EINVAL if (___errno)        \
      (*___errno ()) = VKI_EINVAL;
#elif defined(VGO_darwin)
extern int * __error(void) __attribute__((weak));
#define SET_ERRNO_ENOMEM if (__error)        \
      (*__error ()) = VKI_ENOMEM;
#define SET_ERRNO_EINVAL if (__error)        \
      (*__error ()) = VKI_EINVAL;

#else
#define SET_ERRNO_ENOMEM {}
#define SET_ERRNO_EINVAL {}
#endif

/* Below are new versions of malloc, __builtin_new, free,
   __builtin_delete, calloc, realloc, memalign, and friends.

   None of these functions are called directly - they are not meant to
   be found by the dynamic linker.  But ALL client calls to malloc()
   and friends wind up here eventually.  They get called because
   vg_replace_malloc installs a bunch of code redirects which causes
   Valgrind to use these functions rather than the ones they're
   replacing.
*/

/* The replacement functions are running on the simulated CPU.
   The code on the simulated CPU does not necessarily use
   all arguments. E.g. args can be ignored and/or only given
   to a NON SIMD call.
   The definedness of such 'unused' arguments will not be verified
   by memcheck.
   The macro 'TRIGGER_MEMCHECK_ERROR_IF_UNDEFINED' allows
   memcheck to detect such errors for the otherwise unused args.
   Apart of allowing memcheck to detect an error, the macro
   TRIGGER_MEMCHECK_ERROR_IF_UNDEFINED has no effect and
   has a minimal cost for other tools replacing malloc functions.

   Creating an "artificial" use of _x that works reliably is not entirely
   straightforward.  Simply comparing it against zero often produces no
   warning if _x contains at least one nonzero bit is defined, because
   Memcheck knows that the result of the comparison will be defined (cf
   expensiveCmpEQorNE).

   Really we want to PCast _x, so as to create a value which is entirely
   undefined if any bit of _x is undefined.  But there's no portable way to do
   that.
*/
#define TRIGGER_MEMCHECK_ERROR_IF_UNDEFINED(_x) \
   if ((UWord)(_x) == 0) __asm__ __volatile__( "" ::: "memory" )

/*---------------------- malloc ----------------------*/

/* Generate a replacement for 'fnname' in object 'soname', which calls
   'vg_replacement' to allocate memory.  If that fails, return NULL.
*/
#define ALLOC_or_NULL(soname, fnname, vg_replacement) \
   \
   void* VG_REPLACE_FUNCTION_EZU(10010,soname,fnname) (SizeT n); \
   void* VG_REPLACE_FUNCTION_EZU(10010,soname,fnname) (SizeT n)  \
   { \
      void* v; \
      \
      DO_INIT; \
      TRIGGER_MEMCHECK_ERROR_IF_UNDEFINED(n); \
      MALLOC_TRACE(#fnname "(%llu)", (ULong)n ); \
      \
      v = (void*)VALGRIND_NON_SIMD_CALL1( info.tl_##vg_replacement, n ); \
      MALLOC_TRACE(" = %p\n", v ); \
      if (!v) SET_ERRNO_ENOMEM; \
      return v; \
   }

/* Generate a replacement for 'fnname' in object 'soname', which calls
   'vg_replacement' to allocate aligned memory.  If that fails, return NULL.
*/
#define ALLOC_or_NULL_ALIGNED(soname, fnname, vg_replacement, tag) \
   \
   void* VG_REPLACE_FUNCTION_EZU(10010,soname,fnname) (SizeT n, SizeT alignment); \
   void* VG_REPLACE_FUNCTION_EZU(10010,soname,fnname) (SizeT n, SizeT alignment)  \
   { \
      void* v; \
      SizeT orig_alignment = alignment; \
      \
      DO_INIT; \
      TRIGGER_MEMCHECK_ERROR_IF_UNDEFINED(n); \
      struct AlignedAllocInfo aligned_alloc_info = { .orig_alignment=alignment, .size=n, .alloc_kind=AllocKind##tag}; \
      VERIFY_ALIGNMENT(&aligned_alloc_info); \
      MALLOC_TRACE(#fnname "(size %llu, al %llu)", (ULong)n, (ULong)alignment ); \
      \
      if ((alignment == 0) \
       || ((alignment & (alignment - 1)) != 0)) { \
         return 0; \
      } \
      \
      /* Round up to minimum alignment if necessary. */ \
      if (alignment < VG_MIN_MALLOC_SZB) \
         alignment = VG_MIN_MALLOC_SZB; \
      \
      v = (void*)VALGRIND_NON_SIMD_CALL3( info.tl_##vg_replacement, n, alignment, orig_alignment ); \
      MALLOC_TRACE(" = %p\n", v ); \
      if (!v) SET_ERRNO_ENOMEM; \
      return v; \
   }

#define ZONEALLOC_or_NULL(soname, fnname, vg_replacement) \
   \
   void* VG_REPLACE_FUNCTION_EZU(10020,soname,fnname) (void *zone, SizeT n); \
   void* VG_REPLACE_FUNCTION_EZU(10020,soname,fnname) (void *zone, SizeT n)  \
   { \
      void* v; \
      \
      DO_INIT; \
      TRIGGER_MEMCHECK_ERROR_IF_UNDEFINED((UWord) zone);	\
      TRIGGER_MEMCHECK_ERROR_IF_UNDEFINED(n);                   \
      MALLOC_TRACE(#fnname "(%p, %llu)", zone, (ULong)n ); \
      \
      v = (void*)VALGRIND_NON_SIMD_CALL1( info.tl_##vg_replacement, n ); \
      MALLOC_TRACE(" = %p\n", v ); \
      return v; \
   }


/* Generate a replacement for 'fnname' in object 'soname', which calls
   'vg_replacement' to allocate memory.  If that fails, it bombs the
   system.
*/
#define ALLOC_or_BOMB(soname, fnname, vg_replacement)  \
   \
   void* VG_REPLACE_FUNCTION_EZU(10030,soname,fnname) (SizeT n); \
   void* VG_REPLACE_FUNCTION_EZU(10030,soname,fnname) (SizeT n)  \
   { \
      void* v; \
      \
      DO_INIT; \
      TRIGGER_MEMCHECK_ERROR_IF_UNDEFINED(n);           \
      MALLOC_TRACE(#fnname "(%llu)", (ULong)n );        \
      \
      v = (void*)VALGRIND_NON_SIMD_CALL1( info.tl_##vg_replacement, n ); \
      MALLOC_TRACE(" = %p\n", v ); \
      if (NULL == v) { \
         VALGRIND_PRINTF( \
            "new/new[] failed and should throw an exception, but Valgrind\n"); \
         VALGRIND_PRINTF_BACKTRACE( \
            "   cannot throw exceptions and so is aborting instead.  Sorry.\n"); \
            my_exit(1); \
      } \
      return v; \
   }

/* Generate a replacement for 'fnname' in object 'soname', which calls
   'vg_replacement' to allocate aligned memory.  If that fails, it bombs the
   system.
*/
#define ALLOC_or_BOMB_ALIGNED(soname, fnname, vg_replacement, tag)  \
   \
   void* VG_REPLACE_FUNCTION_EZU(10030,soname,fnname) (SizeT n, SizeT alignment); \
   void* VG_REPLACE_FUNCTION_EZU(10030,soname,fnname) (SizeT n, SizeT alignment)  \
   { \
      void* v; \
      SizeT orig_alignment = alignment; \
      \
      DO_INIT; \
      TRIGGER_MEMCHECK_ERROR_IF_UNDEFINED(n);           \
      struct AlignedAllocInfo aligned_alloc_info = { .orig_alignment=alignment, .size=n, .alloc_kind=AllocKind##tag }; \
      VERIFY_ALIGNMENT(&aligned_alloc_info); \
      MALLOC_TRACE(#fnname "(size %llu, al %llu)", (ULong)n, (ULong)alignment ); \
      \
      if ((alignment == 0) \
       || ((alignment & (alignment - 1)) != 0)) { \
         VALGRIND_PRINTF( \
            "new/new[] aligned failed and should throw an exception, but Valgrind\n"); \
         VALGRIND_PRINTF_BACKTRACE( \
            "   cannot throw exceptions and so is aborting instead.  Sorry.\n"); \
         my_exit(1); \
      } \
      \
      /* Round up to minimum alignment if necessary. */ \
      if (alignment < VG_MIN_MALLOC_SZB) \
         alignment = VG_MIN_MALLOC_SZB; \
      \
      v = (void*)VALGRIND_NON_SIMD_CALL3( info.tl_##vg_replacement, n, alignment, orig_alignment ); \
      MALLOC_TRACE(" = %p\n", v ); \
      if (NULL == v) { \
         VALGRIND_PRINTF( \
            "new/new[] aligned failed and should throw an exception, but Valgrind\n"); \
         VALGRIND_PRINTF_BACKTRACE( \
            "   cannot throw exceptions and so is aborting instead.  Sorry.\n"); \
            my_exit(1); \
      } \
      return v; \
   }

// Each of these lines generates a replacement function:
//     (from_so, from_fn,  v's replacement)
// For some lines, we will also define a replacement function
// whose only purpose is to be a soname synonym place holder
// that can be replaced using --soname-synonyms.

// malloc
#if defined(VGO_linux)
 ALLOC_or_NULL(VG_Z_LIBSTDCXX_SONAME, malloc,      malloc);
 ALLOC_or_NULL(VG_Z_LIBC_SONAME,      malloc,      malloc);
 ALLOC_or_NULL(SO_SYN_MALLOC,         malloc,      malloc);

#elif defined(VGO_freebsd)
 ALLOC_or_NULL(VG_Z_LIBC_SONAME,      malloc,      malloc);
 ALLOC_or_NULL(SO_SYN_MALLOC,         malloc,      malloc);

#elif defined(VGO_darwin)
 ALLOC_or_NULL(VG_Z_LIBC_SONAME,      malloc,      malloc);
 ALLOC_or_NULL(SO_SYN_MALLOC,         malloc,      malloc);
 ZONEALLOC_or_NULL(VG_Z_LIBC_SONAME,  malloc_zone_malloc, malloc);
 ZONEALLOC_or_NULL(SO_SYN_MALLOC,     malloc_zone_malloc, malloc);
#if DARWIN_VERS >= DARWIN_15_00
 ALLOC_or_NULL(VG_Z_LIBC_SONAME,     malloc_type_malloc,      malloc);
 ZONEALLOC_or_NULL(VG_Z_LIBC_SONAME, malloc_type_zone_malloc, malloc);
#endif

#elif defined(VGO_solaris)
 ALLOC_or_NULL(VG_Z_LIBSTDCXX_SONAME, malloc,      malloc);
 ALLOC_or_NULL(VG_Z_LIBC_SONAME,      malloc,      malloc);
 ALLOC_or_NULL(VG_Z_LIBUMEM_SO_1,     malloc,      malloc);
 ALLOC_or_NULL(SO_SYN_MALLOC,         malloc,      malloc);

#endif


/*---------------------- new ----------------------*/

#if defined(VGO_linux)
 // operator new(unsigned int), not mangled (for gcc 2.96)
 ALLOC_or_BOMB(VG_Z_LIBSTDCXX_SONAME,  builtin_new,    __builtin_new);
 ALLOC_or_BOMB(VG_Z_LIBC_SONAME,       builtin_new,    __builtin_new);
 ALLOC_or_BOMB(VG_Z_LIBSTDCXX_SONAME,  __builtin_new,  __builtin_new);
 ALLOC_or_BOMB(VG_Z_LIBC_SONAME,       __builtin_new,  __builtin_new);
 // operator new(unsigned int)
 #if VG_WORDSIZE == 4
  ALLOC_or_BOMB(VG_Z_LIBSTDCXX_SONAME, _Znwj,          __builtin_new);
  ALLOC_or_BOMB(VG_Z_LIBCXX_SONAME,    _Znwj,          __builtin_new);
  ALLOC_or_BOMB(VG_Z_LIBC_SONAME,      _Znwj,          __builtin_new);
  ALLOC_or_BOMB(SO_SYN_MALLOC,         _Znwj,          __builtin_new);
 #endif
 // operator new(unsigned long)
 #if VG_WORDSIZE == 8
  ALLOC_or_BOMB(VG_Z_LIBSTDCXX_SONAME, _Znwm,          __builtin_new);
  ALLOC_or_BOMB(VG_Z_LIBCXX_SONAME,    _Znwm,          __builtin_new);
  ALLOC_or_BOMB(VG_Z_LIBC_SONAME,      _Znwm,          __builtin_new);
  ALLOC_or_BOMB(SO_SYN_MALLOC,         _Znwm,          __builtin_new);
 #endif

#elif defined(VGO_freebsd)
 // operator new(unsigned int)
 #if VG_WORDSIZE == 4
  ALLOC_or_BOMB(VG_Z_LIBSTDCXX_SONAME, _Znwj,          __builtin_new);
  ALLOC_or_BOMB(VG_Z_LIBCXX_SONAME,    _Znwj,          __builtin_new);
  ALLOC_or_BOMB(SO_SYN_MALLOC,         _Znwj,          __builtin_new);
 #endif
 // operator new(unsigned long)
 #if VG_WORDSIZE == 8
  ALLOC_or_BOMB(VG_Z_LIBSTDCXX_SONAME, _Znwm,          __builtin_new);
  ALLOC_or_BOMB(VG_Z_LIBCXX_SONAME,    _Znwm,          __builtin_new);
  ALLOC_or_BOMB(SO_SYN_MALLOC,         _Znwm,          __builtin_new);
 #endif

#elif defined(VGO_darwin)
 // operator new(unsigned int)
 #if VG_WORDSIZE == 4
  ALLOC_or_BOMB(VG_Z_LIBSTDCXX_SONAME, _Znwj,          __builtin_new);
  ALLOC_or_BOMB(VG_Z_LIBCXX_SONAME,    _Znwj,          __builtin_new);
  ALLOC_or_BOMB(VG_Z_LIBC_SONAME,      _Znwj,          __builtin_new);
 #endif
 // operator new(unsigned long)
 #if VG_WORDSIZE == 8
  ALLOC_or_BOMB(VG_Z_LIBSTDCXX_SONAME, _Znwm,          __builtin_new);
  ALLOC_or_BOMB(VG_Z_LIBCXX_SONAME,    _Znwm,          __builtin_new);
  ALLOC_or_BOMB(SO_SYN_MALLOC,         _Znwm,          __builtin_new);
 #endif

#elif defined(VGO_solaris)
 // operator new(unsigned int)
 #if VG_WORDSIZE == 4
  ALLOC_or_BOMB(VG_Z_LIBSTDCXX_SONAME, _Znwj,          __builtin_new);
  ALLOC_or_BOMB(SO_SYN_MALLOC,         _Znwj,          __builtin_new);
 #endif
 // operator new(unsigned long)
 #if VG_WORDSIZE == 8
  ALLOC_or_BOMB(VG_Z_LIBSTDCXX_SONAME, _Znwm,          __builtin_new);
  ALLOC_or_BOMB(SO_SYN_MALLOC,         _Znwm,          __builtin_new);
 #endif

#endif

/*------------------- C++17 new aligned -------------------*/

 #if defined(VGO_linux)
 // operator new(unsigned int, std::align_val_t)
 #if VG_WORDSIZE == 4
  ALLOC_or_BOMB_ALIGNED(VG_Z_LIBSTDCXX_SONAME, _ZnwjSt11align_val_t, __builtin_new_aligned, NewAligned);
  ALLOC_or_BOMB_ALIGNED(VG_Z_LIBCXX_SONAME,    _ZnwjSt11align_val_t, __builtin_new_aligned, NewAligned);
  ALLOC_or_BOMB_ALIGNED(VG_Z_LIBC_SONAME,      _ZnwjSt11align_val_t, __builtin_new_aligned, NewAligned);
  ALLOC_or_BOMB_ALIGNED(SO_SYN_MALLOC,         _ZnwjSt11align_val_t, __builtin_new_aligned, NewAligned);
 #endif
 // operator new(unsigned long, std::align_val_t)
 #if VG_WORDSIZE == 8
  ALLOC_or_BOMB_ALIGNED(VG_Z_LIBSTDCXX_SONAME, _ZnwmSt11align_val_t, __builtin_new_aligned, NewAligned);
  ALLOC_or_BOMB_ALIGNED(VG_Z_LIBCXX_SONAME,    _ZnwmSt11align_val_t, __builtin_new_aligned, NewAligned);
  ALLOC_or_BOMB_ALIGNED(VG_Z_LIBC_SONAME,      _ZnwmSt11align_val_t, __builtin_new_aligned, NewAligned);
  ALLOC_or_BOMB_ALIGNED(SO_SYN_MALLOC,         _ZnwmSt11align_val_t, __builtin_new_aligned, NewAligned);
 #endif

#elif defined(VGO_freebsd)
 // operator new(unsigned int, std::align_val_t)
 #if VG_WORDSIZE == 4
  ALLOC_or_BOMB_ALIGNED(VG_Z_LIBSTDCXX_SONAME, _ZnwjSt11align_val_t, __builtin_new_aligned, NewAligned);
  ALLOC_or_BOMB_ALIGNED(VG_Z_LIBCXX_SONAME,    _ZnwjSt11align_val_t, __builtin_new_aligned, NewAligned);
  ALLOC_or_BOMB_ALIGNED(SO_SYN_MALLOC,         _ZnwjSt11align_val_t, __builtin_new_aligned, NewAligned);
 #endif
 // operator new(unsigned long, std::align_val_t)
 #if VG_WORDSIZE == 8
  ALLOC_or_BOMB_ALIGNED(VG_Z_LIBSTDCXX_SONAME, _ZnwmSt11align_val_t, __builtin_new_aligned, NewAligned);
  ALLOC_or_BOMB_ALIGNED(VG_Z_LIBCXX_SONAME,    _ZnwmSt11align_val_t, __builtin_new_aligned, NewAligned);
  ALLOC_or_BOMB_ALIGNED(SO_SYN_MALLOC,         _ZnwmSt11align_val_t, __builtin_new_aligned, NewAligned);
 #endif

#elif defined(VGO_darwin)
 #if VG_WORDSIZE == 4
  ALLOC_or_BOMB_ALIGNED(VG_Z_LIBSTDCXX_SONAME, _ZnwjSt11align_val_t, __builtin_new_aligned, NewAligned);
  ALLOC_or_BOMB_ALIGNED(VG_Z_LIBCXX_SONAME,    _ZnwjSt11align_val_t, __builtin_new_aligned, NewAligned);
  ALLOC_or_BOMB_ALIGNED(SO_SYN_MALLOC,         _ZnwjSt11align_val_t, __builtin_new_aligned, NewAligned);
 #endif
 #if VG_WORDSIZE == 8
  ALLOC_or_BOMB_ALIGNED(VG_Z_LIBSTDCXX_SONAME, _ZnwmSt11align_val_t, __builtin_new_aligned, NewAligned);
  ALLOC_or_BOMB_ALIGNED(VG_Z_LIBCXX_SONAME,    _ZnwmSt11align_val_t, __builtin_new_aligned, NewAligned);
  ALLOC_or_BOMB_ALIGNED(SO_SYN_MALLOC,         _ZnwmSt11align_val_t, __builtin_new_aligned, NewAligned);
 #endif

#elif defined(VGO_solaris)
 // operator new(unsigned int, std::align_val_t)
 #if VG_WORDSIZE == 4
  ALLOC_or_BOMB_ALIGNED(VG_Z_LIBSTDCXX_SONAME, _ZnwjSt11align_val_t, __builtin_new_aligned, NewAligned);
  ALLOC_or_BOMB_ALIGNED(SO_SYN_MALLOC,         _ZnwjSt11align_val_t, __builtin_new_aligned, NewAligned);
 #endif
 // operator new(unsigned long, std::align_val_t)
 #if VG_WORDSIZE == 8
  ALLOC_or_BOMB_ALIGNED(VG_Z_LIBSTDCXX_SONAME, _ZnwmSt11align_val_t, __builtin_new_aligned, NewAligned);
  ALLOC_or_BOMB_ALIGNED(SO_SYN_MALLOC,         _ZnwmSt11align_val_t, __builtin_new_aligned, NewAligned);

 #endif

#endif


/*---------------------- new nothrow ----------------------*/

#if defined(VGO_linux)
 // operator new(unsigned, std::nothrow_t const&)
 #if VG_WORDSIZE == 4
  ALLOC_or_NULL(VG_Z_LIBSTDCXX_SONAME, _ZnwjRKSt9nothrow_t,  __builtin_new);
  ALLOC_or_NULL(VG_Z_LIBCXX_SONAME,    _ZnwjRKSt9nothrow_t,  __builtin_new);
  ALLOC_or_NULL(VG_Z_LIBC_SONAME,      _ZnwjRKSt9nothrow_t,  __builtin_new);
  ALLOC_or_NULL(SO_SYN_MALLOC,         _ZnwjRKSt9nothrow_t,  __builtin_new);
 #endif
 // operator new(unsigned long, std::nothrow_t const&)
 #if VG_WORDSIZE == 8
  ALLOC_or_NULL(VG_Z_LIBSTDCXX_SONAME, _ZnwmRKSt9nothrow_t,  __builtin_new);
  ALLOC_or_NULL(VG_Z_LIBCXX_SONAME,    _ZnwmRKSt9nothrow_t,  __builtin_new);
  ALLOC_or_NULL(VG_Z_LIBC_SONAME,      _ZnwmRKSt9nothrow_t,  __builtin_new);
  ALLOC_or_NULL(SO_SYN_MALLOC,         _ZnwmRKSt9nothrow_t,  __builtin_new);
 #endif

#elif defined(VGO_freebsd)
 // operator new(unsigned, std::nothrow_t const&)
 #if VG_WORDSIZE == 4
  ALLOC_or_NULL(VG_Z_LIBSTDCXX_SONAME, _ZnwjRKSt9nothrow_t,  __builtin_new);
  ALLOC_or_BOMB(VG_Z_LIBCXX_SONAME,    _ZnwjRKSt9nothrow_t,  __builtin_new);
  ALLOC_or_NULL(SO_SYN_MALLOC,         _ZnwjRKSt9nothrow_t,  __builtin_new);
 #endif
 // operator new(unsigned long, std::nothrow_t const&)
 #if VG_WORDSIZE == 8
  ALLOC_or_NULL(VG_Z_LIBSTDCXX_SONAME, _ZnwmRKSt9nothrow_t,  __builtin_new);
  ALLOC_or_NULL(VG_Z_LIBCXX_SONAME,    _ZnwmRKSt9nothrow_t,  __builtin_new);
  ALLOC_or_NULL(SO_SYN_MALLOC,         _ZnwmRKSt9nothrow_t,  __builtin_new);
 #endif

#elif defined(VGO_darwin)
 // operator new(unsigned, std::nothrow_t const&)
 #if VG_WORDSIZE == 4
  ALLOC_or_NULL(VG_Z_LIBSTDCXX_SONAME, _ZnwjRKSt9nothrow_t,  __builtin_new);
  ALLOC_or_NULL(VG_Z_LIBCXX_SONAME,    _ZnwjRKSt9nothrow_t,  __builtin_new);
  ALLOC_or_NULL(VG_Z_LIBC_SONAME,      _ZnwjRKSt9nothrow_t,  __builtin_new);
 #endif
 // operator new(unsigned long, std::nothrow_t const&)
 #if VG_WORDSIZE == 8
  ALLOC_or_NULL(VG_Z_LIBSTDCXX_SONAME, _ZnwmRKSt9nothrow_t,  __builtin_new);
  ALLOC_or_NULL(VG_Z_LIBCXX_SONAME,    _ZnwmRKSt9nothrow_t,  __builtin_new);
  ALLOC_or_NULL(SO_SYN_MALLOC,         _ZnwmRKSt9nothrow_t,  __builtin_new);
 #endif

#elif defined(VGO_solaris)
 // operator new(unsigned, std::nothrow_t const&)
 #if VG_WORDSIZE == 4
  ALLOC_or_NULL(VG_Z_LIBSTDCXX_SONAME, _ZnwjRKSt9nothrow_t,  __builtin_new);
  ALLOC_or_NULL(SO_SYN_MALLOC,         _ZnwjRKSt9nothrow_t,  __builtin_new);
 #endif
 // operator new(unsigned long, std::nothrow_t const&)
 #if VG_WORDSIZE == 8
  ALLOC_or_NULL(VG_Z_LIBSTDCXX_SONAME, _ZnwmRKSt9nothrow_t,  __builtin_new);
  ALLOC_or_NULL(SO_SYN_MALLOC,         _ZnwmRKSt9nothrow_t,  __builtin_new);
 #endif

#endif

/*----------------- C++17 new aligned nothrow -----------------*/

#if defined(VGO_linux)
 // operator new(unsigned int, std::align_val_t, std::nothrow_t const&)
 #if VG_WORDSIZE == 4
  ALLOC_or_NULL_ALIGNED(VG_Z_LIBSTDCXX_SONAME, _ZnwjSt11align_val_tRKSt9nothrow_t,  __builtin_new_aligned, NewAligned);
  ALLOC_or_NULL_ALIGNED(VG_Z_LIBCXX_SONAME,    _ZnwjSt11align_val_tRKSt9nothrow_t,  __builtin_new_aligned, NewAligned);
  ALLOC_or_NULL_ALIGNED(VG_Z_LIBC_SONAME,      _ZnwjSt11align_val_tRKSt9nothrow_t,  __builtin_new_aligned, NewAligned);
  ALLOC_or_NULL_ALIGNED(SO_SYN_MALLOC,         _ZnwjSt11align_val_tRKSt9nothrow_t,  __builtin_new_aligned, NewAligned);
 #endif
 // operator new(unsigned long, std::align_val_t, std::nothrow_t const&)
 #if VG_WORDSIZE == 8
  ALLOC_or_NULL_ALIGNED(VG_Z_LIBSTDCXX_SONAME, _ZnwmSt11align_val_tRKSt9nothrow_t,  __builtin_new_aligned, NewAligned);
  ALLOC_or_NULL_ALIGNED(VG_Z_LIBCXX_SONAME,    _ZnwmSt11align_val_tRKSt9nothrow_t,  __builtin_new_aligned, NewAligned);
  ALLOC_or_NULL_ALIGNED(VG_Z_LIBC_SONAME,      _ZnwmSt11align_val_tRKSt9nothrow_t,  __builtin_new_aligned, NewAligned);
  ALLOC_or_NULL_ALIGNED(SO_SYN_MALLOC,         _ZnwmSt11align_val_tRKSt9nothrow_t,  __builtin_new_aligned, NewAligned);
 #endif

#elif defined(VGO_freebsd)
 // operator new(unsigned int, std::align_val_t, std::nothrow_t const&)
 #if VG_WORDSIZE == 4
  ALLOC_or_NULL_ALIGNED(VG_Z_LIBSTDCXX_SONAME, _ZnwjSt11align_val_tRKSt9nothrow_t,  __builtin_new_aligned, NewAligned);
  ALLOC_or_NULL_ALIGNED(VG_Z_LIBCXX_SONAME,    _ZnwjSt11align_val_tRKSt9nothrow_t,  __builtin_new_aligned, NewAligned);
  ALLOC_or_NULL_ALIGNED(SO_SYN_MALLOC,         _ZnwjSt11align_val_tRKSt9nothrow_t,  __builtin_new_aligned, NewAligned);
 #endif
 // operator new(unsigned long, std::align_val_t, std::nothrow_t const&)
 #if VG_WORDSIZE == 8
  ALLOC_or_NULL_ALIGNED(VG_Z_LIBSTDCXX_SONAME, _ZnwmSt11align_val_tRKSt9nothrow_t,  __builtin_new_aligned, NewAligned);
  ALLOC_or_NULL_ALIGNED(VG_Z_LIBCXX_SONAME,    _ZnwmSt11align_val_tRKSt9nothrow_t,  __builtin_new_aligned, NewAligned);
  ALLOC_or_NULL_ALIGNED(SO_SYN_MALLOC,         _ZnwmSt11align_val_tRKSt9nothrow_t,  __builtin_new_aligned, NewAligned);
 #endif

#elif defined(VGO_darwin)
 #if VG_WORDSIZE == 4
  ALLOC_or_NULL_ALIGNED(VG_Z_LIBSTDCXX_SONAME, _ZnwjSt11align_val_tRKSt9nothrow_t,  __builtin_new_aligned, NewAligned);
  ALLOC_or_NULL_ALIGNED(VG_Z_LIBCXX_SONAME,    _ZnwjSt11align_val_tRKSt9nothrow_t,  __builtin_new_aligned, NewAligned);
  ALLOC_or_NULL_ALIGNED(SO_SYN_MALLOC,         _ZnwjSt11align_val_tRKSt9nothrow_t,  __builtin_new_aligned, NewAligned);
 #endif
 #if VG_WORDSIZE == 8
  ALLOC_or_NULL_ALIGNED(VG_Z_LIBSTDCXX_SONAME, _ZnwmSt11align_val_tRKSt9nothrow_t,  __builtin_new_aligned, NewAligned);
  ALLOC_or_NULL_ALIGNED(VG_Z_LIBCXX_SONAME,    _ZnwmSt11align_val_tRKSt9nothrow_t,  __builtin_new_aligned, NewAligned);
  ALLOC_or_NULL_ALIGNED(SO_SYN_MALLOC,         _ZnwmSt11align_val_tRKSt9nothrow_t,  __builtin_new_aligned, NewAligned);
 #endif

#elif defined(VGO_solaris)
 // operator new(unsigned, std::align_val_t, std::nothrow_t const&)
 #if VG_WORDSIZE == 4
  ALLOC_or_NULL_ALIGNED(VG_Z_LIBSTDCXX_SONAME, __ZnwjSt11align_val_tRKSt9nothrow_t,  __builtin_new_aligned, NewAligned);
  ALLOC_or_NULL_ALIGNED(SO_SYN_MALLOC,         __ZnwjSt11align_val_tRKSt9nothrow_t,  __builtin_new_aligned, NewAligned);
 #endif
 // operator new(unsigned long, std::align_val_t, std::nothrow_t const&)
 #if VG_WORDSIZE == 8
  ALLOC_or_NULL_ALIGNED(VG_Z_LIBSTDCXX_SONAME, _ZnwmSt11align_val_tRKSt9nothrow_t,  __builtin_new_aligned, NewAligned);
  ALLOC_or_NULL_ALIGNED(SO_SYN_MALLOC,         _ZnwmSt11align_val_tRKSt9nothrow_t,  __builtin_new_aligned, NewAligned);
 #endif

#endif


/*---------------------- new [] ----------------------*/

#if defined(VGO_linux)
 // operator new[](unsigned int), not mangled (for gcc 2.96)
 ALLOC_or_BOMB(VG_Z_LIBSTDCXX_SONAME,  __builtin_vec_new, __builtin_vec_new );
 ALLOC_or_BOMB(VG_Z_LIBC_SONAME,       __builtin_vec_new, __builtin_vec_new );
 // operator new[](unsigned int)
 #if VG_WORDSIZE == 4
  ALLOC_or_BOMB(VG_Z_LIBSTDCXX_SONAME, _Znaj,             __builtin_vec_new );
  ALLOC_or_BOMB(VG_Z_LIBCXX_SONAME,    _Znaj,             __builtin_vec_new );
  ALLOC_or_BOMB(VG_Z_LIBC_SONAME,      _Znaj,             __builtin_vec_new );
  ALLOC_or_BOMB(SO_SYN_MALLOC,         _Znaj,             __builtin_vec_new );
 #endif
 // operator new[](unsigned long),
 #if VG_WORDSIZE == 8
  ALLOC_or_BOMB(VG_Z_LIBSTDCXX_SONAME, _Znam,             __builtin_vec_new );
  ALLOC_or_BOMB(VG_Z_LIBCXX_SONAME,    _Znam,             __builtin_vec_new );
  ALLOC_or_BOMB(VG_Z_LIBC_SONAME,      _Znam,             __builtin_vec_new );
  ALLOC_or_BOMB(SO_SYN_MALLOC,         _Znam,             __builtin_vec_new );
 #endif

#elif defined(VGO_freebsd)
 // operator new[](unsigned int)
 #if VG_WORDSIZE == 4
  ALLOC_or_BOMB(VG_Z_LIBSTDCXX_SONAME, _Znaj,             __builtin_vec_new );
  ALLOC_or_BOMB(VG_Z_LIBCXX_SONAME,    _Znaj,             __builtin_vec_new );
  ALLOC_or_BOMB(SO_SYN_MALLOC,         _Znaj,             __builtin_vec_new );
 #endif
 // operator new[](unsigned long)
 #if VG_WORDSIZE == 8
  ALLOC_or_BOMB(VG_Z_LIBSTDCXX_SONAME, _Znam,             __builtin_vec_new );
  ALLOC_or_BOMB(VG_Z_LIBCXX_SONAME,    _Znam,             __builtin_vec_new );
  ALLOC_or_BOMB(SO_SYN_MALLOC,         _Znam,             __builtin_vec_new );
 #endif

#elif defined(VGO_darwin)
 // operator new[](unsigned int)
 #if VG_WORDSIZE == 4
  ALLOC_or_BOMB(VG_Z_LIBSTDCXX_SONAME, _Znaj,             __builtin_vec_new );
  ALLOC_or_BOMB(VG_Z_LIBCXX_SONAME,    _Znaj,             __builtin_vec_new );
  ALLOC_or_BOMB(SO_SYN_MALLOC,         _Znaj,             __builtin_vec_new );
 #endif
 // operator new[](unsigned long)
 #if VG_WORDSIZE == 8
  ALLOC_or_BOMB(VG_Z_LIBSTDCXX_SONAME, _Znam,             __builtin_vec_new );
  ALLOC_or_BOMB(VG_Z_LIBCXX_SONAME,    _Znam,             __builtin_vec_new );
  ALLOC_or_BOMB(SO_SYN_MALLOC,         _Znam,             __builtin_vec_new );
 #endif

#elif defined(VGO_solaris)
 // operator new[](unsigned int)
 #if VG_WORDSIZE == 4
  ALLOC_or_BOMB(VG_Z_LIBSTDCXX_SONAME, _Znaj,             __builtin_vec_new );
  ALLOC_or_BOMB(SO_SYN_MALLOC,         _Znaj,             __builtin_vec_new );
 #endif
 // operator new[](unsigned long)
 #if VG_WORDSIZE == 8
  ALLOC_or_BOMB(VG_Z_LIBSTDCXX_SONAME, _Znam,             __builtin_vec_new );
  ALLOC_or_BOMB(SO_SYN_MALLOC,         _Znam,             __builtin_vec_new );
 #endif

#endif

/*------------------ C++ 17 new aligned [] ------------------*/

#if defined(VGO_linux)
 // operator new[](unsigned int, std::align_val_t)
 #if VG_WORDSIZE == 4
  ALLOC_or_BOMB_ALIGNED(VG_Z_LIBSTDCXX_SONAME, _ZnajSt11align_val_t, __builtin_vec_new_aligned, VecNewAligned );
  ALLOC_or_BOMB_ALIGNED(VG_Z_LIBCXX_SONAME,    _ZnajSt11align_val_t, __builtin_vec_new_aligned, VecNewAligned );
  ALLOC_or_BOMB_ALIGNED(VG_Z_LIBC_SONAME,      _ZnajSt11align_val_t, __builtin_vec_new_aligned, VecNewAligned );
  ALLOC_or_BOMB_ALIGNED(SO_SYN_MALLOC,         _ZnajSt11align_val_t, __builtin_vec_new_aligned, VecNewAligned );
 #endif
 // operator new[](unsigned long, std::align_val_t)
 #if VG_WORDSIZE == 8
  ALLOC_or_BOMB_ALIGNED(VG_Z_LIBSTDCXX_SONAME, _ZnamSt11align_val_t, __builtin_vec_new_aligned, VecNewAligned );
  ALLOC_or_BOMB_ALIGNED(VG_Z_LIBCXX_SONAME,    _ZnamSt11align_val_t, __builtin_vec_new_aligned, VecNewAligned );
  ALLOC_or_BOMB_ALIGNED(VG_Z_LIBC_SONAME,      _ZnamSt11align_val_t, __builtin_vec_new_aligned, VecNewAligned );
  ALLOC_or_BOMB_ALIGNED(SO_SYN_MALLOC,         _ZnamSt11align_val_t, __builtin_vec_new_aligned, VecNewAligned );
 #endif

#elif defined(VGO_freebsd)
 // operator new[](unsigned int, std::align_val_t)
 #if VG_WORDSIZE == 4
  ALLOC_or_BOMB_ALIGNED(VG_Z_LIBSTDCXX_SONAME, _ZnajSt11align_val_t, __builtin_vec_new_aligned, VecNewAligned );
  ALLOC_or_BOMB_ALIGNED(VG_Z_LIBCXX_SONAME,    _ZnajSt11align_val_t, __builtin_vec_new_aligned, VecNewAligned );
  ALLOC_or_BOMB_ALIGNED(SO_SYN_MALLOC,         _ZnajSt11align_val_t, __builtin_vec_new_aligned, VecNewAligned );
 #endif
 // operator new[](unsigned long, std::align_val_t)
 #if VG_WORDSIZE == 8
  ALLOC_or_BOMB_ALIGNED(VG_Z_LIBSTDCXX_SONAME, _ZnamSt11align_val_t, __builtin_vec_new_aligned, VecNewAligned );
  ALLOC_or_BOMB_ALIGNED(VG_Z_LIBCXX_SONAME,    _ZnamSt11align_val_t, __builtin_vec_new_aligned, VecNewAligned );
  ALLOC_or_BOMB_ALIGNED(SO_SYN_MALLOC,         _ZnamSt11align_val_t, __builtin_vec_new_aligned, VecNewAligned );
 #endif

#elif defined(VGO_darwin)

 #if VG_WORDSIZE == 4
  ALLOC_or_BOMB_ALIGNED(VG_Z_LIBSTDCXX_SONAME, _ZnajSt11align_val_t, __builtin_vec_new_aligned, VecNewAligned );
  ALLOC_or_BOMB_ALIGNED(VG_Z_LIBCXX_SONAME,    _ZnajSt11align_val_t, __builtin_vec_new_aligned, VecNewAligned );
  ALLOC_or_BOMB_ALIGNED(SO_SYN_MALLOC,         _ZnajSt11align_val_t, __builtin_vec_new_aligned, VecNewAligned );
 #endif
 // operator new[](unsigned long, std::align_val_t)
 #if VG_WORDSIZE == 8
  ALLOC_or_BOMB_ALIGNED(VG_Z_LIBSTDCXX_SONAME, _ZnamSt11align_val_t, __builtin_vec_new_aligned, VecNewAligned );
  ALLOC_or_BOMB_ALIGNED(VG_Z_LIBCXX_SONAME,    _ZnamSt11align_val_t, __builtin_vec_new_aligned, VecNewAligned );
  ALLOC_or_BOMB_ALIGNED(SO_SYN_MALLOC,         _ZnamSt11align_val_t, __builtin_vec_new_aligned, VecNewAligned );
 #endif

#elif defined(VGO_solaris)
 // operator new[](unsigned int, std::align_val_t)
 #if VG_WORDSIZE == 4
  ALLOC_or_BOMB_ALIGNED(VG_Z_LIBSTDCXX_SONAME, _ZnajSt11align_val_t, __builtin_vec_new_aligned, VecNewAligned );
  ALLOC_or_BOMB_ALIGNED(SO_SYN_MALLOC,         _ZnajSt11align_val_t, __builtin_vec_new_aligned, VecNewAligned );
 #endif
 // operator new[](unsigned long, std::align_val_t)
 #if VG_WORDSIZE == 8
  ALLOC_or_BOMB_ALIGNED(VG_Z_LIBSTDCXX_SONAME, _ZnamSt11align_val_t, __builtin_vec_new_aligned, VecNewAligned );
  ALLOC_or_BOMB_ALIGNED(SO_SYN_MALLOC,         _ZnamSt11align_val_t, __builtin_vec_new_aligned, VecNewAligned );
 #endif

#endif


/*---------------------- new [] nothrow ----------------------*/

#if defined(VGO_linux)
 // operator new[](unsigned, std::nothrow_t const&)
 #if VG_WORDSIZE == 4
  ALLOC_or_NULL(VG_Z_LIBSTDCXX_SONAME, _ZnajRKSt9nothrow_t, __builtin_vec_new );
  ALLOC_or_NULL(VG_Z_LIBCXX_SONAME,    _ZnajRKSt9nothrow_t, __builtin_vec_new );
  ALLOC_or_NULL(VG_Z_LIBC_SONAME,      _ZnajRKSt9nothrow_t, __builtin_vec_new );
  ALLOC_or_NULL(SO_SYN_MALLOC,         _ZnajRKSt9nothrow_t, __builtin_vec_new );
 #endif
 // operator new[](unsigned long, std::nothrow_t const&)
 #if VG_WORDSIZE == 8
  ALLOC_or_NULL(VG_Z_LIBSTDCXX_SONAME, _ZnamRKSt9nothrow_t, __builtin_vec_new );
  ALLOC_or_NULL(VG_Z_LIBCXX_SONAME,    _ZnamRKSt9nothrow_t, __builtin_vec_new );
  ALLOC_or_NULL(VG_Z_LIBC_SONAME,      _ZnamRKSt9nothrow_t, __builtin_vec_new );
  ALLOC_or_NULL(SO_SYN_MALLOC,         _ZnamRKSt9nothrow_t, __builtin_vec_new );
 #endif

#elif defined(VGO_freebsd)
 // operator new[](unsigned, std::nothrow_t const&)
 #if VG_WORDSIZE == 4
  ALLOC_or_NULL(VG_Z_LIBSTDCXX_SONAME, _ZnajRKSt9nothrow_t, __builtin_vec_new );
  ALLOC_or_NULL(VG_Z_LIBCXX_SONAME,    _ZnajRKSt9nothrow_t, __builtin_vec_new );
  ALLOC_or_NULL(SO_SYN_MALLOC,         _ZnajRKSt9nothrow_t, __builtin_vec_new );
 #endif
 // operator new[](unsigned long, std::nothrow_t const&)
 #if VG_WORDSIZE == 8
  ALLOC_or_NULL(VG_Z_LIBSTDCXX_SONAME, _ZnamRKSt9nothrow_t, __builtin_vec_new );
  ALLOC_or_NULL(VG_Z_LIBCXX_SONAME,    _ZnamRKSt9nothrow_t, __builtin_vec_new );
  ALLOC_or_NULL(SO_SYN_MALLOC,         _ZnamRKSt9nothrow_t, __builtin_vec_new );
 #endif

#elif defined(VGO_darwin)
 // operator new[](unsigned, std::nothrow_t const&)
 #if VG_WORDSIZE == 4
  ALLOC_or_NULL(VG_Z_LIBSTDCXX_SONAME, _ZnajRKSt9nothrow_t, __builtin_vec_new );
  ALLOC_or_NULL(VG_Z_LIBCXX_SONAME,    _ZnajRKSt9nothrow_t, __builtin_vec_new );
  ALLOC_or_NULL(VG_Z_LIBC_SONAME,      _ZnajRKSt9nothrow_t, __builtin_vec_new );
 #endif
 // operator new[](unsigned long, std::nothrow_t const&)
 #if VG_WORDSIZE == 8
  ALLOC_or_NULL(VG_Z_LIBSTDCXX_SONAME, _ZnamRKSt9nothrow_t, __builtin_vec_new );
  ALLOC_or_NULL(VG_Z_LIBCXX_SONAME,    _ZnamRKSt9nothrow_t, __builtin_vec_new );
  ALLOC_or_NULL(SO_SYN_MALLOC,         _ZnamRKSt9nothrow_t, __builtin_vec_new );
 #endif

#elif defined(VGO_solaris)
 // operator new[](unsigned, std::nothrow_t const&)
 #if VG_WORDSIZE == 4
  ALLOC_or_NULL(VG_Z_LIBSTDCXX_SONAME, _ZnajRKSt9nothrow_t, __builtin_vec_new );
  ALLOC_or_NULL(SO_SYN_MALLOC,         _ZnajRKSt9nothrow_t, __builtin_vec_new );
 #endif
 // operator new[](unsigned long, std::nothrow_t const&)
 #if VG_WORDSIZE == 8
  ALLOC_or_NULL(VG_Z_LIBSTDCXX_SONAME, _ZnamRKSt9nothrow_t, __builtin_vec_new );
  ALLOC_or_NULL(SO_SYN_MALLOC,         _ZnamRKSt9nothrow_t, __builtin_vec_new );
 #endif

#endif

/*----------------- C++17 new aligned [] nothrow -----------------*/

#if defined(VGO_linux)
 // operator new[](unsigned int, std::align_val_t, std::nothrow_t const&)
 #if VG_WORDSIZE == 4
  ALLOC_or_NULL_ALIGNED(VG_Z_LIBSTDCXX_SONAME, _ZnajSt11align_val_tRKSt9nothrow_t, __builtin_vec_new_aligned, VecNewAligned );
  ALLOC_or_NULL_ALIGNED(VG_Z_LIBCXX_SONAME,    _ZnajSt11align_val_tRKSt9nothrow_t, __builtin_vec_new_aligned, VecNewAligned );
  ALLOC_or_NULL_ALIGNED(VG_Z_LIBC_SONAME,      _ZnajSt11align_val_tRKSt9nothrow_t, __builtin_vec_new_aligned, VecNewAligned );
  ALLOC_or_NULL_ALIGNED(SO_SYN_MALLOC,         _ZnajSt11align_val_tRKSt9nothrow_t, __builtin_vec_new_aligned, VecNewAligned );
 #endif
 // operator new[](unsigned long, std::align_val_t, std::nothrow_t const&)
 #if VG_WORDSIZE == 8
  ALLOC_or_NULL_ALIGNED(VG_Z_LIBSTDCXX_SONAME, _ZnamSt11align_val_tRKSt9nothrow_t, __builtin_vec_new_aligned, VecNewAligned );
  ALLOC_or_NULL_ALIGNED(VG_Z_LIBCXX_SONAME,    _ZnamSt11align_val_tRKSt9nothrow_t, __builtin_vec_new_aligned, VecNewAligned );
  ALLOC_or_NULL_ALIGNED(VG_Z_LIBC_SONAME,      _ZnamSt11align_val_tRKSt9nothrow_t, __builtin_vec_new_aligned, VecNewAligned );
  ALLOC_or_NULL_ALIGNED(SO_SYN_MALLOC,         _ZnamSt11align_val_tRKSt9nothrow_t, __builtin_vec_new_aligned, VecNewAligned );
 #endif

#elif defined(VGO_freebsd)
 // operator new[](unsigned int, std::align_val_t, std::nothrow_t const&)
 #if VG_WORDSIZE == 4
  ALLOC_or_NULL_ALIGNED(VG_Z_LIBSTDCXX_SONAME, _ZnajSt11align_val_tRKSt9nothrow_t, __builtin_vec_new_aligned, VecNewAligned );
  ALLOC_or_NULL_ALIGNED(VG_Z_LIBCXX_SONAME,    _ZnajSt11align_val_tRKSt9nothrow_t, __builtin_vec_new_aligned, VecNewAligned );
  ALLOC_or_NULL_ALIGNED(SO_SYN_MALLOC,         _ZnajSt11align_val_tRKSt9nothrow_t, __builtin_vec_new_aligned, VecNewAligned );
 #endif
 // operator new[](unsigned long, std::align_val_t, std::nothrow_t const&)
 #if VG_WORDSIZE == 8
  ALLOC_or_NULL_ALIGNED(VG_Z_LIBSTDCXX_SONAME, _ZnamSt11align_val_tRKSt9nothrow_t, __builtin_vec_new_aligned, VecNewAligned );
  ALLOC_or_NULL_ALIGNED(VG_Z_LIBCXX_SONAME,    _ZnamSt11align_val_tRKSt9nothrow_t, __builtin_vec_new_aligned, VecNewAligned );
  ALLOC_or_NULL_ALIGNED(SO_SYN_MALLOC,         _ZnamSt11align_val_tRKSt9nothrow_t, __builtin_vec_new_aligned, VecNewAligned );
 #endif

#elif defined(VGO_darwin)

 #if VG_WORDSIZE == 4
  ALLOC_or_NULL_ALIGNED(VG_Z_LIBSTDCXX_SONAME, _ZnajSt11align_val_tRKSt9nothrow_t, __builtin_vec_new_aligned, VecNewAligned );
  ALLOC_or_NULL_ALIGNED(VG_Z_LIBCXX_SONAME,    _ZnajSt11align_val_tRKSt9nothrow_t, __builtin_vec_new_aligned, VecNewAligned );
  ALLOC_or_NULL_ALIGNED(SO_SYN_MALLOC,         _ZnajSt11align_val_tRKSt9nothrow_t, __builtin_vec_new_aligned, VecNewAligned );
 #endif
 // operator new[](unsigned long, std::align_val_t, std::nothrow_t const&)
 #if VG_WORDSIZE == 8
  ALLOC_or_NULL_ALIGNED(VG_Z_LIBSTDCXX_SONAME, _ZnamSt11align_val_tRKSt9nothrow_t, __builtin_vec_new_aligned, VecNewAligned );
  ALLOC_or_NULL_ALIGNED(VG_Z_LIBCXX_SONAME,    _ZnamSt11align_val_tRKSt9nothrow_t, __builtin_vec_new_aligned, VecNewAligned );
  ALLOC_or_NULL_ALIGNED(SO_SYN_MALLOC,         _ZnamSt11align_val_tRKSt9nothrow_t, __builtin_vec_new_aligned, VecNewAligned );
 #endif

#elif defined(VGO_solaris)
 // operator new[](unsigned int, std::align_val_t, std::nothrow_t const&)
 #if VG_WORDSIZE == 4
  ALLOC_or_NULL_ALIGNED(VG_Z_LIBSTDCXX_SONAME, _ZnajSt11align_val_tRKSt9nothrow_t, __builtin_vec_new_aligned, VecNewAligned );
  ALLOC_or_NULL_ALIGNED(SO_SYN_MALLOC,         _ZnajSt11align_val_tRKSt9nothrow_t, __builtin_vec_new_aligned, VecNewAligned );
 #endif
 // operator new[](unsigned long, std::align_val_t, std::nothrow_t const&)
 #if VG_WORDSIZE == 8
  ALLOC_or_NULL_ALIGNED(VG_Z_LIBSTDCXX_SONAME, _ZnamSt11align_val_tRKSt9nothrow_t, __builtin_vec_new_aligned, VecNewAligned );
  ALLOC_or_NULL_ALIGNED(SO_SYN_MALLOC,         _ZnamSt11align_val_tRKSt9nothrow_t, __builtin_vec_new_aligned, VecNewAligned );
 #endif

#endif

/*---------------------- free ----------------------*/

/* Generate a replacement for 'fnname' in object 'soname', which calls
   'vg_replacement' to free previously allocated memory.
*/
#define ZONEFREE(soname, fnname, vg_replacement) \
   \
   void VG_REPLACE_FUNCTION_EZU(10040,soname,fnname) (void *zone, void *p); \
   void VG_REPLACE_FUNCTION_EZU(10040,soname,fnname) (void *zone, void *p)  \
   { \
      DO_INIT; \
      TRIGGER_MEMCHECK_ERROR_IF_UNDEFINED((UWord)zone ^ (UWord)p); \
      MALLOC_TRACE(#fnname "(%p, %p)\n", zone, p ); \
      if (p == NULL)  \
         return; \
      (void)VALGRIND_NON_SIMD_CALL1( info.tl_##vg_replacement, p ); \
   }

#define FREE(soname, fnname, vg_replacement) \
   \
   void VG_REPLACE_FUNCTION_EZU(10050,soname,fnname) (void *p); \
   void VG_REPLACE_FUNCTION_EZU(10050,soname,fnname) (void *p)  \
   { \
      DO_INIT; \
      MALLOC_TRACE(#fnname "(%p)\n", p ); \
      if (p == NULL)  \
         return; \
      (void)VALGRIND_NON_SIMD_CALL1( info.tl_##vg_replacement, p ); \
   }


#if defined(VGO_linux)
 FREE(VG_Z_LIBSTDCXX_SONAME,  free,                 free );
 FREE(VG_Z_LIBC_SONAME,       free,                 free );
 FREE(SO_SYN_MALLOC,          free,                 free );

#elif defined(VGO_freebsd)
 FREE(VG_Z_LIBC_SONAME,       free,                 free );
 FREE(SO_SYN_MALLOC,          free,                 free );

#elif defined(VGO_darwin)
 FREE(VG_Z_LIBC_SONAME,       free,                 free );
 FREE(SO_SYN_MALLOC,          free,                 free );
 ZONEFREE(VG_Z_LIBC_SONAME,   malloc_zone_free,     free );
 ZONEFREE(SO_SYN_MALLOC,      malloc_zone_free,     free );
#if DARWIN_VERS >= DARWIN_15_00
 FREE(VG_Z_LIBC_SONAME,     malloc_type_free,      free);
 ZONEFREE(VG_Z_LIBC_SONAME, malloc_type_zone_free, free);
#endif

#elif defined(VGO_solaris)
 FREE(VG_Z_LIBC_SONAME,       free,                 free );
 FREE(VG_Z_LIBUMEM_SO_1,      free,                 free );
 FREE(SO_SYN_MALLOC,          free,                 free );

#endif

 /*------------------- free_sized -------------------*/
<<<<<<< HEAD

 /* Generate a replacement for 'fnname' in object 'soname', which calls
    'vg_replacement' to free previously allocated memory.
 */

#define FREE_SIZED(soname, fnname, vg_replacement, tag) \
 \
    void VG_REPLACE_FUNCTION_EZU(10051,soname,fnname) (void *p, SizeT size); \
    void VG_REPLACE_FUNCTION_EZU(10051,soname,fnname) (void *p, SizeT size)  \
 { \
       struct AlignedAllocInfo aligned_alloc_info = { .size=size, .mem=p, .alloc_kind=AllocKind##tag }; \
       \
       DO_INIT; \
       TRIGGER_MEMCHECK_ERROR_IF_UNDEFINED((UWord)size); \
       VERIFY_ALIGNMENT(&aligned_alloc_info); \
       MALLOC_TRACE(#fnname "(%p)\n", p ); \
       if (p == NULL)  \
       return; \
       (void)VALGRIND_NON_SIMD_CALL1( info.tl_##vg_replacement, p ); \
 }


#if defined(VGO_linux)
 FREE_SIZED(VG_Z_LIBC_SONAME,       free_sized,                 free, FreeSized );
 FREE_SIZED(SO_SYN_MALLOC,          free_sized,                 free, FreeSized );

#elif defined(VGO_freebsd)
 FREE_SIZED(VG_Z_LIBC_SONAME,       free_sized,                 free, FreeSized );
 FREE_SIZED(SO_SYN_MALLOC,          free_sized,                 free, FreeSized );

#elif defined(VGO_darwin)
 FREE_SIZED(VG_Z_LIBC_SONAME,       free_sized,                 free, FreeSized );
 FREE_SIZED(SO_SYN_MALLOC,          free_sized,                 free, FreeSized );

#elif defined(VGO_solaris)
 FREE_SIZED(VG_Z_LIBC_SONAME,       free_sized,                 free, FreeSized );
 FREE_SIZED(SO_SYN_MALLOC,          free_sized,                 free, FreeSized );

#endif


 /*--------------- free_aligned_sized ---------------*/

 /* Generate a replacement for 'fnname' in object 'soname', which calls
    'vg_replacement' to free previously allocated memory.
 */

#define FREE_ALIGNED_SIZED(soname, fnname, vg_replacement, tag) \
 \
    void VG_REPLACE_FUNCTION_EZU(10052,soname,fnname) (void *p, SizeT alignment, SizeT size); \
    void VG_REPLACE_FUNCTION_EZU(10052,soname,fnname) (void *p, SizeT alignment, SizeT size)  \
 { \
       struct AlignedAllocInfo aligned_alloc_info = { .orig_alignment=alignment, .size=size, .mem=p, .alloc_kind=AllocKind##tag }; \
       \
       DO_INIT; \
       TRIGGER_MEMCHECK_ERROR_IF_UNDEFINED((UWord)alignment); \
       TRIGGER_MEMCHECK_ERROR_IF_UNDEFINED((UWord)size); \
       VERIFY_ALIGNMENT(&aligned_alloc_info); \
       MALLOC_TRACE(#fnname "(%p)\n", p ); \
       if (p == NULL)  \
       return; \
       (void)VALGRIND_NON_SIMD_CALL1( info.tl_##vg_replacement, p ); \
 }


#if defined(VGO_linux)

#elif defined(VGO_freebsd)
 FREE_ALIGNED_SIZED(VG_Z_LIBC_SONAME,       free_aligned_sized,                 free, FreeAlignedSized );
 FREE_ALIGNED_SIZED(SO_SYN_MALLOC,          free_aligned_sized,                 free, FreeAlignedSized );

#elif defined(VGO_darwin)

#elif defined(VGO_solaris)

=======

 /* Generate a replacement for 'fnname' in object 'soname', which calls
    'vg_replacement' to free previously allocated memory.
 */

#define FREE_SIZED(soname, fnname, vg_replacement, tag) \
 \
    void VG_REPLACE_FUNCTION_EZU(10051,soname,fnname) (void *p, SizeT size); \
    void VG_REPLACE_FUNCTION_EZU(10051,soname,fnname) (void *p, SizeT size)  \
 { \
       struct AlignedAllocInfo aligned_alloc_info = { .size=size, .mem=p, .alloc_kind=AllocKind##tag }; \
       \
       DO_INIT; \
       TRIGGER_MEMCHECK_ERROR_IF_UNDEFINED((UWord)size); \
       VERIFY_ALIGNMENT(&aligned_alloc_info); \
       MALLOC_TRACE(#fnname "(%p)\n", p ); \
       if (p == NULL)  \
       return; \
       (void)VALGRIND_NON_SIMD_CALL1( info.tl_##vg_replacement, p ); \
 }


#if defined(VGO_linux)
 FREE_SIZED(VG_Z_LIBC_SONAME,       free_sized,                 free, FreeSized );
 FREE_SIZED(SO_SYN_MALLOC,          free_sized,                 free, FreeSized );

#elif defined(VGO_freebsd)
 FREE_SIZED(VG_Z_LIBC_SONAME,       free_sized,                 free, FreeSized );
 FREE_SIZED(SO_SYN_MALLOC,          free_sized,                 free, FreeSized );

#elif defined(VGO_darwin)
 FREE_SIZED(VG_Z_LIBC_SONAME,       free_sized,                 free, FreeSized );
 FREE_SIZED(SO_SYN_MALLOC,          free_sized,                 free, FreeSized );

#elif defined(VGO_solaris)
 FREE_SIZED(VG_Z_LIBC_SONAME,       free_sized,                 free, FreeSized );
 FREE_SIZED(SO_SYN_MALLOC,          free_sized,                 free, FreeSized );

#endif


 /*--------------- free_aligned_sized ---------------*/

 /* Generate a replacement for 'fnname' in object 'soname', which calls
    'vg_replacement' to free previously allocated memory.
 */

#define FREE_ALIGNED_SIZED(soname, fnname, vg_replacement, tag) \
 \
    void VG_REPLACE_FUNCTION_EZU(10052,soname,fnname) (void *p, SizeT alignment, SizeT size); \
    void VG_REPLACE_FUNCTION_EZU(10052,soname,fnname) (void *p, SizeT alignment, SizeT size)  \
 { \
       struct AlignedAllocInfo aligned_alloc_info = { .orig_alignment=alignment, .size=size, .mem=p, .alloc_kind=AllocKind##tag }; \
       \
       DO_INIT; \
       TRIGGER_MEMCHECK_ERROR_IF_UNDEFINED((UWord)alignment); \
       TRIGGER_MEMCHECK_ERROR_IF_UNDEFINED((UWord)size); \
       VERIFY_ALIGNMENT(&aligned_alloc_info); \
       MALLOC_TRACE(#fnname "(%p)\n", p ); \
       if (p == NULL)  \
       return; \
       (void)VALGRIND_NON_SIMD_CALL1( info.tl_##vg_replacement, p ); \
 }


#if defined(VGO_linux)

#elif defined(VGO_freebsd)
 FREE_ALIGNED_SIZED(VG_Z_LIBC_SONAME,       free_aligned_sized,                 free, FreeAlignedSized );
 FREE_ALIGNED_SIZED(SO_SYN_MALLOC,          free_aligned_sized,                 free, FreeAlignedSized );

#elif defined(VGO_darwin)

#elif defined(VGO_solaris)

>>>>>>> 69bc6d7c
#endif
/*---------------------- cfree ----------------------*/

// cfree
#if defined(VGO_linux)
 FREE(VG_Z_LIBSTDCXX_SONAME,  cfree,                free );
 FREE(VG_Z_LIBC_SONAME,       cfree,                free );
 FREE(SO_SYN_MALLOC,          cfree,                free );

#elif defined(VGO_darwin)
 //FREE(VG_Z_LIBSTDCXX_SONAME,  cfree,                free );
 //FREE(VG_Z_LIBC_SONAME,       cfree,                free );

#elif defined(VGO_solaris)
 FREE(VG_Z_LIBC_SONAME,       cfree,                free );
 /* libumem does not implement cfree(). */
 //FREE(VG_Z_LIBUMEM_SO_1,      cfree,                free );
 FREE(SO_SYN_MALLOC,          cfree,                free );

#endif


/*---------------------- delete ----------------------*/

#define DELETE(soname, fnname, vg_replacement, tag) \
 \
    void VG_REPLACE_FUNCTION_EZU(10050,soname,fnname) (void *p); \
    void VG_REPLACE_FUNCTION_EZU(10050,soname,fnname) (void *p)  \
 { \
 struct AlignedAllocInfo aligned_alloc_info = { .mem=p, .alloc_kind=AllocKind##tag }; \
      \
      DO_INIT; \
      VERIFY_ALIGNMENT(&aligned_alloc_info); \
      MALLOC_TRACE(#fnname "(%p)\n", p ); \
      if (p == NULL)  \
      return; \
      (void)VALGRIND_NON_SIMD_CALL1( info.tl_##vg_replacement, p ); \
 }

#if defined(VGO_linux)
 // operator delete(void*), not mangled (for gcc 2.96)
 DELETE(VG_Z_LIBSTDCXX_SONAME,   __builtin_delete,     __builtin_delete, DeleteDefault  );
 DELETE(VG_Z_LIBC_SONAME,        __builtin_delete,     __builtin_delete, DeleteDefault  );
 // operator delete(void*)
 DELETE(VG_Z_LIBSTDCXX_SONAME,  _ZdlPv,               __builtin_delete, DeleteDefault  );
 DELETE(VG_Z_LIBCXX_SONAME,     _ZdlPv,               __builtin_delete, DeleteDefault  );
 DELETE(VG_Z_LIBC_SONAME,       _ZdlPv,               __builtin_delete, DeleteDefault  );
 DELETE(SO_SYN_MALLOC,          _ZdlPv,               __builtin_delete, DeleteDefault  );

#elif defined(VGO_freebsd)
 DELETE(VG_Z_LIBSTDCXX_SONAME,  _ZdlPv,               __builtin_delete, DeleteDefault );
 DELETE(VG_Z_LIBCXX_SONAME,     _ZdlPv,               __builtin_delete, DeleteDefault );
 DELETE(SO_SYN_MALLOC,          _ZdlPv,               __builtin_delete, DeleteDefault );

#elif defined(VGO_darwin)
 // operator delete(void*)
 DELETE(VG_Z_LIBSTDCXX_SONAME,  _ZdlPv,               __builtin_delete, DeleteDefault  );
 DELETE(VG_Z_LIBCXX_SONAME,     _ZdlPv,               __builtin_delete, DeleteDefault  );
 DELETE(SO_SYN_MALLOC,          _ZdlPv,               __builtin_delete, DeleteDefault  );

#elif defined(VGO_solaris)
 // operator delete(void*)
 DELETE(VG_Z_LIBSTDCXX_SONAME,  _ZdlPv,               __builtin_delete, DeleteDefault  );
 DELETE(SO_SYN_MALLOC,          _ZdlPv,               __builtin_delete, DeleteDefault  );

#endif

 /*------------------- C++14 delete sized -------------------*/

#define DELETE_SIZED(soname, fnname, vg_replacement, tag) \
   \
   void VG_REPLACE_FUNCTION_EZU(10050,soname,fnname) (void *p, SizeT size); \
   void VG_REPLACE_FUNCTION_EZU(10050,soname,fnname) (void *p, SizeT size)  \
   { \
      struct AlignedAllocInfo aligned_alloc_info = { .size=size, .mem=p, .alloc_kind=AllocKind##tag }; \
      \
      DO_INIT; \
      TRIGGER_MEMCHECK_ERROR_IF_UNDEFINED((UWord)size); \
      VERIFY_ALIGNMENT(&aligned_alloc_info); \
      MALLOC_TRACE(#fnname "(%p)\n", p ); \
      if (p == NULL)  \
         return; \
      (void)VALGRIND_NON_SIMD_CALL1( info.tl_##vg_replacement, p ); \
   }

#if defined(VGO_linux)
 // operator delete(void*, unsigned int)
#if __SIZEOF_SIZE_T__ == 4
 DELETE_SIZED(VG_Z_LIBSTDCXX_SONAME,  _ZdlPvj,               __builtin_delete, DeleteSized );
 DELETE_SIZED(VG_Z_LIBCXX_SONAME,     _ZdlPvj,               __builtin_delete, DeleteSized );
 DELETE_SIZED(VG_Z_LIBC_SONAME,       _ZdlPvj,               __builtin_delete, DeleteSized );
 DELETE_SIZED(SO_SYN_MALLOC,          _ZdlPvj,               __builtin_delete, DeleteSized );
 // operator delete(void*, unsigned long)
#elif __SIZEOF_SIZE_T__ == 8
 DELETE_SIZED(VG_Z_LIBSTDCXX_SONAME,  _ZdlPvm,               __builtin_delete, DeleteSized );
 DELETE_SIZED(VG_Z_LIBCXX_SONAME,     _ZdlPvm,               __builtin_delete, DeleteSized );
 DELETE_SIZED(VG_Z_LIBC_SONAME,       _ZdlPvm,               __builtin_delete, DeleteSized );
 DELETE_SIZED(SO_SYN_MALLOC,          _ZdlPvm,               __builtin_delete, DeleteSized );
#endif

#elif defined(VGO_freebsd)
 // operator delete(void*, unsigned int)
#if __SIZEOF_SIZE_T__ == 4
 DELETE_SIZED(VG_Z_LIBSTDCXX_SONAME,  _ZdlPvj,               __builtin_delete, DeleteSized );
 DELETE_SIZED(VG_Z_LIBCXX_SONAME,     _ZdlPvj,               __builtin_delete, DeleteSized );
 DELETE_SIZED(SO_SYN_MALLOC,          _ZdlPvj,               __builtin_delete, DeleteSized );
#elif __SIZEOF_SIZE_T__ == 8
 // operator delete(void*, unsigned long)
 DELETE_SIZED(VG_Z_LIBSTDCXX_SONAME,  _ZdlPvm,               __builtin_delete, DeleteSized );
 DELETE_SIZED(VG_Z_LIBCXX_SONAME,     _ZdlPvm,               __builtin_delete, DeleteSized );
 DELETE_SIZED(SO_SYN_MALLOC,          _ZdlPvm,               __builtin_delete, DeleteSized );
#endif

#elif defined(VGO_darwin)
 // operator delete(void*, unsigned int)
#if __SIZEOF_SIZE_T__ == 4
 DELETE_SIZED(VG_Z_LIBSTDCXX_SONAME,  _ZdlPvj,               __builtin_delete, DeleteSized );
 DELETE_SIZED(VG_Z_LIBCXX_SONAME,     _ZdlPvj,               __builtin_delete, DeleteSized );
 DELETE_SIZED(SO_SYN_MALLOC,          _ZdlPvj,               __builtin_delete, DeleteSized );
#elif __SIZEOF_SIZE_T__ == 8
 // operator delete(void*, unsigned long)
 DELETE_SIZED(VG_Z_LIBSTDCXX_SONAME,  _ZdlPvm,               __builtin_delete, DeleteSized );
 DELETE_SIZED(VG_Z_LIBCXX_SONAME,     _ZdlPvm,               __builtin_delete, DeleteSized );
 DELETE_SIZED(SO_SYN_MALLOC,          _ZdlPvm,               __builtin_delete, DeleteSized );
#endif

#elif defined(VGO_solaris)
 // operator delete(void*, unsigned long)
 #if __SIZEOF_SIZE_T__ == 4
 DELETE_SIZED(VG_Z_LIBSTDCXX_SONAME,  _ZdlPvj,               __builtin_delete, DeleteSized );
 DELETE_SIZED(SO_SYN_MALLOC,          _ZdlPvj,               __builtin_delete, DeleteSized );
 #elif __SIZEOF_SIZE_T__ == 8
 DELETE_SIZED(VG_Z_LIBSTDCXX_SONAME,  _ZdlPvm,               __builtin_delete, DeleteSized );
 DELETE_SIZED(SO_SYN_MALLOC,          _ZdlPvm,               __builtin_delete, DeleteSized );
#endif

#endif

 /*------------------- C++17 delete aligned -------------------*/

/* No need to check the alignment
 * either the alignment matches the alloc
 * or the alloc would have failed */

#define DELETE_ALIGNED(soname, fnname, vg_replacement, tag ) \
   \
   void VG_REPLACE_FUNCTION_EZU(10050,soname,fnname) (void *p, SizeT alignment); \
   void VG_REPLACE_FUNCTION_EZU(10050,soname,fnname) (void *p, SizeT alignment)  \
   { \
      struct AlignedAllocInfo aligned_alloc_info = { .orig_alignment=alignment, .mem=p, .alloc_kind=AllocKind##tag }; \
      \
      DO_INIT; \
      TRIGGER_MEMCHECK_ERROR_IF_UNDEFINED((UWord)alignment); \
      VERIFY_ALIGNMENT(&aligned_alloc_info); \
      MALLOC_TRACE(#fnname "(%p)\n", p ); \
      if (p == NULL)  \
         return; \
      (void)VALGRIND_NON_SIMD_CALL1( info.tl_##vg_replacement, p ); \
   }

#define DELETE_SIZED_ALIGNED(soname, fnname, vg_replacement, tag ) \
   \
   void VG_REPLACE_FUNCTION_EZU(10050,soname,fnname) (void *p, SizeT size, SizeT alignment); \
   void VG_REPLACE_FUNCTION_EZU(10050,soname,fnname) (void *p, SizeT size, SizeT alignment)  \
   { \
      struct AlignedAllocInfo aligned_alloc_info = { .orig_alignment=alignment, .size=size, .mem=p, .alloc_kind=AllocKind##tag }; \
      \
      DO_INIT; \
      TRIGGER_MEMCHECK_ERROR_IF_UNDEFINED((UWord)size); \
      TRIGGER_MEMCHECK_ERROR_IF_UNDEFINED((UWord)alignment); \
      VERIFY_ALIGNMENT(&aligned_alloc_info); \
      MALLOC_TRACE(#fnname "(%p)\n", p ); \
      if (p == NULL)  \
         return; \
      (void)VALGRIND_NON_SIMD_CALL1( info.tl_##vg_replacement, p ); \
   }

#if defined(VGO_linux)
 // operator delete(void*, std::align_val_t)
 DELETE_ALIGNED(VG_Z_LIBSTDCXX_SONAME,  _ZdlPvSt11align_val_t,  __builtin_delete_aligned, DeleteAligned );
 DELETE_ALIGNED(VG_Z_LIBCXX_SONAME,     _ZdlPvSt11align_val_t,  __builtin_delete_aligned, DeleteAligned );
 DELETE_ALIGNED(VG_Z_LIBC_SONAME,       _ZdlPvSt11align_val_t,  __builtin_delete_aligned, DeleteAligned );
 DELETE_ALIGNED(SO_SYN_MALLOC,          _ZdlPvSt11align_val_t,  __builtin_delete_aligned, DeleteAligned );

 // operator delete(void*, unsigned int, std::align_val_t)
#if __SIZEOF_SIZE_T__ == 4
 DELETE_SIZED_ALIGNED(VG_Z_LIBSTDCXX_SONAME,  _ZdlPvjSt11align_val_t,               __builtin_delete_aligned, DeleteSizedAligned );
 DELETE_SIZED_ALIGNED(VG_Z_LIBCXX_SONAME,     _ZdlPvjSt11align_val_t,               __builtin_delete_aligned, DeleteSizedAligned );
 DELETE_SIZED_ALIGNED(VG_Z_LIBC_SONAME,       _ZdlPvjSt11align_val_t,               __builtin_delete_aligned, DeleteSizedAligned );
 DELETE_SIZED_ALIGNED(SO_SYN_MALLOC,          _ZdlPvjSt11align_val_t,               __builtin_delete_aligned, DeleteSizedAligned );
 // operator delete(void*, unsigned long, std::align_val_t)
#elif __SIZEOF_SIZE_T__ == 8
 DELETE_SIZED_ALIGNED(VG_Z_LIBSTDCXX_SONAME,  _ZdlPvmSt11align_val_t,               __builtin_delete_aligned, DeleteSizedAligned );
 DELETE_SIZED_ALIGNED(VG_Z_LIBCXX_SONAME,     _ZdlPvmSt11align_val_t,               __builtin_delete_aligned, DeleteSizedAligned );
 DELETE_SIZED_ALIGNED(VG_Z_LIBC_SONAME,       _ZdlPvmSt11align_val_t,               __builtin_delete_aligned, DeleteSizedAligned );
 DELETE_SIZED_ALIGNED(SO_SYN_MALLOC,          _ZdlPvmSt11align_val_t,               __builtin_delete_aligned, DeleteSizedAligned );
#endif

#elif defined(VGO_freebsd)
 // operator delete(void*, std::align_val_t)
 DELETE_ALIGNED(VG_Z_LIBSTDCXX_SONAME,  _ZdlPvSt11align_val_t, __builtin_delete_aligned, DeleteAligned );
 DELETE_ALIGNED(VG_Z_LIBCXX_SONAME,     _ZdlPvSt11align_val_t, __builtin_delete_aligned, DeleteAligned );
 DELETE_ALIGNED(SO_SYN_MALLOC,          _ZdlPvSt11align_val_t, __builtin_delete_aligned, DeleteAligned );

 // operator delete(void*, unsigned int, std::align_val_t)
#if __SIZEOF_SIZE_T__ == 4
 DELETE_SIZED_ALIGNED(VG_Z_LIBSTDCXX_SONAME,  _ZdlPvjSt11align_val_t,               __builtin_delete_aligned, DeleteSizedAligned );
 DELETE_SIZED_ALIGNED(VG_Z_LIBCXX_SONAME,     _ZdlPvjSt11align_val_t,               __builtin_delete_aligned, DeleteSizedAligned );
 DELETE_SIZED_ALIGNED(SO_SYN_MALLOC,          _ZdlPvjSt11align_val_t,               __builtin_delete_aligned, DeleteSizedAligned );
 // operator delete(void*, unsigned long, std::align_val_t)
#elif __SIZEOF_SIZE_T__ == 8
 DELETE_SIZED_ALIGNED(VG_Z_LIBSTDCXX_SONAME,  _ZdlPvmSt11align_val_t,               __builtin_delete_aligned, DeleteSizedAligned );
 DELETE_SIZED_ALIGNED(VG_Z_LIBCXX_SONAME,     _ZdlPvmSt11align_val_t,               __builtin_delete_aligned, DeleteSizedAligned );
 DELETE_SIZED_ALIGNED(SO_SYN_MALLOC,          _ZdlPvmSt11align_val_t,               __builtin_delete_aligned, DeleteSizedAligned );
#endif

#elif defined(VGO_darwin)

 // operator delete(void*, std::align_val_t)
 DELETE_ALIGNED(VG_Z_LIBSTDCXX_SONAME,  _ZdlPvSt11align_val_t,               __builtin_delete_aligned, DeleteAligned );
 DELETE_ALIGNED(VG_Z_LIBCXX_SONAME,     _ZdlPvSt11align_val_t,               __builtin_delete_aligned, DeleteAligned );
 DELETE_ALIGNED(SO_SYN_MALLOC,          _ZdlPvSt11align_val_t,               __builtin_delete_aligned, DeleteAligned );

 // operator delete(void*, unsigned int, std::align_val_t)
#if __SIZEOF_SIZE_T__ == 4
 DELETE_SIZED_ALIGNED(VG_Z_LIBSTDCXX_SONAME,  _ZdlPvjSt11align_val_t,               __builtin_delete_aligned, DeleteSizedAligned );
 DELETE_SIZED_ALIGNED(VG_Z_LIBCXX_SONAME,     _ZdlPvjSt11align_val_t,               __builtin_delete_aligned, DeleteSizedAligned );
 DELETE_SIZED_ALIGNED(SO_SYN_MALLOC,          _ZdlPvjSt11align_val_t,               __builtin_delete_aligned, DeleteSizedAligned );
 // operator delete(void*, unsigned long, std::align_val_t)
#elif __SIZEOF_SIZE_T__ == 8
 DELETE_SIZED_ALIGNED(VG_Z_LIBSTDCXX_SONAME,  _ZdlPvmSt11align_val_t,               __builtin_delete_aligned, DeleteSizedAligned );
 DELETE_SIZED_ALIGNED(VG_Z_LIBCXX_SONAME,     _ZdlPvmSt11align_val_t,               __builtin_delete_aligned, DeleteSizedAligned );
 DELETE_SIZED_ALIGNED(SO_SYN_MALLOC,          _ZdlPvmSt11align_val_t,               __builtin_delete_aligned, DeleteSizedAligned );
#endif

#elif defined(VGO_solaris)

 // operator delete(void*, std::align_val_t)
 DELETE_ALIGNED(VG_Z_LIBSTDCXX_SONAME,  _ZdlPvSt11align_val_t, __builtin_delete_aligned, DeleteAligned );
 DELETE_ALIGNED(SO_SYN_MALLOC,          _ZdlPvSt11align_val_t, __builtin_delete_aligned, DeleteAligned );

 // operator delete(void*, unsigned int, std::align_val_t)
#if __SIZEOF_SIZE_T__ == 4
 DELETE_SIZED_ALIGNED(VG_Z_LIBSTDCXX_SONAME,  _ZdlPvjSt11align_val_t, __builtin_delete_aligned, DeleteSizedAligned );
 DELETE_SIZED_ALIGNED(SO_SYN_MALLOC,          _ZdlPvjSt11align_val_t, __builtin_delete_aligned, DeleteSizedAligned );
 // operator delete(void*, unsigned long, std::align_val_t)
 #elif __SIZEOF_SIZE_T__ == 8
 DELETE_SIZED_ALIGNED(VG_Z_LIBSTDCXX_SONAME,  _ZdlPvmSt11align_val_t, __builtin_delete_aligned, DeleteSizedAligned );
 DELETE_SIZED_ALIGNED(SO_SYN_MALLOC,          _ZdlPvmSt11align_val_t, __builtin_delete_aligned, DeleteSizedAligned );
#endif

#endif

/*---------------------- delete nothrow ----------------------*/

#if defined(VGO_linux)
 // operator delete(void*, std::nothrow_t const&)
 DELETE(VG_Z_LIBSTDCXX_SONAME, _ZdlPvRKSt9nothrow_t,  __builtin_delete, DeleteDefault );
 DELETE(VG_Z_LIBCXX_SONAME,    _ZdlPvRKSt9nothrow_t,  __builtin_delete, DeleteDefault );
 DELETE(VG_Z_LIBC_SONAME,      _ZdlPvRKSt9nothrow_t,  __builtin_delete, DeleteDefault );
 DELETE(SO_SYN_MALLOC,         _ZdlPvRKSt9nothrow_t,  __builtin_delete, DeleteDefault );

#elif defined(VGO_freebsd)
 // operator delete(void*, std::nothrow_t const&)
 DELETE(VG_Z_LIBSTDCXX_SONAME, _ZdlPvRKSt9nothrow_t,  __builtin_delete, DeleteDefault );
 DELETE(VG_Z_LIBCXX_SONAME,    _ZdlPvRKSt9nothrow_t,  __builtin_delete, DeleteDefault );
 DELETE(SO_SYN_MALLOC,         _ZdlPvRKSt9nothrow_t,  __builtin_delete, DeleteDefault );

#elif defined(VGO_darwin)
 // operator delete(void*, std::nothrow_t const&)
 DELETE(VG_Z_LIBSTDCXX_SONAME, _ZdlPvRKSt9nothrow_t,  __builtin_delete, DeleteDefault );
 DELETE(VG_Z_LIBCXX_SONAME,    _ZdlPvRKSt9nothrow_t,  __builtin_delete, DeleteDefault );
 DELETE(SO_SYN_MALLOC,         _ZdlPvRKSt9nothrow_t,  __builtin_delete, DeleteDefault );

#elif defined(VGO_solaris)
 // operator delete(void*, std::nothrow_t const&)
 DELETE(VG_Z_LIBSTDCXX_SONAME, _ZdlPvRKSt9nothrow_t,  __builtin_delete, DeleteDefault );
 DELETE(SO_SYN_MALLOC,         _ZdlPvRKSt9nothrow_t,  __builtin_delete, DeleteDefault );

#endif

 /*---------------------- C++17 delete aligned nothrow ----------------------*/

#if defined(VGO_linux)
 // operator delete(void*, std::align_val_t, std::nothrow_t const&)
 DELETE_ALIGNED(VG_Z_LIBSTDCXX_SONAME, _ZdlPvSt11align_val_tRKSt9nothrow_t,  __builtin_delete_aligned, DeleteAligned );
 DELETE_ALIGNED(VG_Z_LIBCXX_SONAME,    _ZdlPvSt11align_val_tRKSt9nothrow_t,  __builtin_delete_aligned, DeleteAligned );
 DELETE_ALIGNED(VG_Z_LIBC_SONAME,      _ZdlPvSt11align_val_tRKSt9nothrow_t,  __builtin_delete_aligned, DeleteAligned );
 DELETE_ALIGNED(SO_SYN_MALLOC,         _ZdlPvSt11align_val_tRKSt9nothrow_t,  __builtin_delete_aligned, DeleteAligned );

 // no sized version of this operator

#elif defined(VGO_freebsd)
 // operator delete(void*, std::align_val_t, std::nothrow_t const&)
 DELETE_ALIGNED(VG_Z_LIBSTDCXX_SONAME, _ZdlPvSt11align_val_tRKSt9nothrow_t,  __builtin_delete_aligned, DeleteAligned );
 DELETE_ALIGNED(VG_Z_LIBCXX_SONAME,    _ZdlPvSt11align_val_tRKSt9nothrow_t,  __builtin_delete_aligned, DeleteAligned );
 DELETE_ALIGNED(SO_SYN_MALLOC,         _ZdlPvSt11align_val_tRKSt9nothrow_t,  __builtin_delete_aligned, DeleteAligned );

#elif defined(VGO_darwin)

 DELETE_ALIGNED(VG_Z_LIBSTDCXX_SONAME, _ZdlPvSt11align_val_tRKSt9nothrow_t,  __builtin_delete_aligned, DeleteAligned );
 DELETE_ALIGNED(VG_Z_LIBCXX_SONAME,    _ZdlPvSt11align_val_tRKSt9nothrow_t,  __builtin_delete_aligned, DeleteAligned );
 DELETE_ALIGNED(SO_SYN_MALLOC,         _ZdlPvSt11align_val_tRKSt9nothrow_t,  __builtin_delete_aligned, DeleteAligned );

#elif defined(VGO_solaris)
 // operator delete(void*, std::align_val_t, std::nothrow_t const&)
 DELETE_ALIGNED(VG_Z_LIBSTDCXX_SONAME, _ZdlPvSt11align_val_tRKSt9nothrow_t,  __builtin_delete_aligned, DeleteAligned );
 DELETE_ALIGNED(SO_SYN_MALLOC,         _ZdlPvSt11align_val_tRKSt9nothrow_t,  __builtin_delete_aligned, DeleteAligned );

 // no sized version of this operator

#endif


/*---------------------- delete [] ----------------------*/



#if defined(VGO_linux)
 // operator delete[](void*), not mangled (for gcc 2.96)
 DELETE(VG_Z_LIBSTDCXX_SONAME,   __builtin_vec_delete, __builtin_vec_delete, VecDeleteDefault );
 DELETE(VG_Z_LIBC_SONAME,        __builtin_vec_delete, __builtin_vec_delete, VecDeleteDefault );
 // operator delete[](void*)
 DELETE(VG_Z_LIBSTDCXX_SONAME,  _ZdaPv,               __builtin_vec_delete, VecDeleteDefault );
 DELETE(VG_Z_LIBCXX_SONAME,     _ZdaPv,               __builtin_vec_delete, VecDeleteDefault );
 DELETE(VG_Z_LIBC_SONAME,       _ZdaPv,               __builtin_vec_delete, VecDeleteDefault );
 DELETE(SO_SYN_MALLOC,          _ZdaPv,               __builtin_vec_delete, VecDeleteDefault );

#elif defined(VGO_freebsd)
 // operator delete[](void*)
 DELETE(VG_Z_LIBSTDCXX_SONAME,  _ZdaPv,               __builtin_vec_delete, VecDeleteDefault );
 DELETE(VG_Z_LIBCXX_SONAME,     _ZdaPv,               __builtin_vec_delete, VecDeleteDefault );
 DELETE(SO_SYN_MALLOC,          _ZdaPv,               __builtin_vec_delete, VecDeleteDefault );

#elif defined(VGO_darwin)
 DELETE(VG_Z_LIBSTDCXX_SONAME,  _ZdaPv,               __builtin_vec_delete, VecDeleteDefault );
 DELETE(VG_Z_LIBCXX_SONAME,     _ZdaPv,               __builtin_vec_delete, VecDeleteDefault );
 DELETE(SO_SYN_MALLOC,          _ZdaPv,               __builtin_vec_delete, VecDeleteDefault );

#elif defined(VGO_solaris)
 // operator delete[](void*)
 DELETE(VG_Z_LIBSTDCXX_SONAME,  _ZdaPv,               __builtin_vec_delete, VecDeleteDefault );
 DELETE(SO_SYN_MALLOC,          _ZdaPv,               __builtin_vec_delete, VecDeleteDefault );

#endif

/*---------------------- C++14 delete sized [] ----------------------*/

#if defined(VGO_linux)
// operator delete[](void*, unsigned int)
 #if __SIZEOF_SIZE_T__ == 4
 DELETE_SIZED(VG_Z_LIBSTDCXX_SONAME,  _ZdaPvj,              __builtin_vec_delete, VecDeleteSized );
 DELETE_SIZED(VG_Z_LIBCXX_SONAME,     _ZdaPvj,              __builtin_vec_delete, VecDeleteSized );
 DELETE_SIZED(VG_Z_LIBC_SONAME,       _ZdaPvj,              __builtin_vec_delete, VecDeleteSized );
 DELETE_SIZED(SO_SYN_MALLOC,          _ZdaPvj,              __builtin_vec_delete, VecDeleteSized );

 #elif __SIZEOF_SIZE_T__ == 8
 DELETE_SIZED(VG_Z_LIBSTDCXX_SONAME,  _ZdaPvm,              __builtin_vec_delete, VecDeleteSized );
 DELETE_SIZED(VG_Z_LIBCXX_SONAME,     _ZdaPvm,              __builtin_vec_delete, VecDeleteSized );
 DELETE_SIZED(VG_Z_LIBC_SONAME,       _ZdaPvm,              __builtin_vec_delete, VecDeleteSized );
 DELETE_SIZED(SO_SYN_MALLOC,          _ZdaPvm,              __builtin_vec_delete, VecDeleteSized );
#endif

#elif defined(VGO_freebsd)
 // operator delete[](void*, unsigned int)
  #if __SIZEOF_SIZE_T__ == 4
  DELETE_SIZED(VG_Z_LIBSTDCXX_SONAME,  _ZdaPvj,              __builtin_vec_delete, VecDeleteSized );
  DELETE_SIZED(VG_Z_LIBCXX_SONAME,     _ZdaPvj,              __builtin_vec_delete, VecDeleteSized );
  DELETE_SIZED(SO_SYN_MALLOC,          _ZdaPvj,              __builtin_vec_delete, VecDeleteSized );
 #elif __SIZEOF_SIZE_T__ == 8
  DELETE_SIZED(VG_Z_LIBSTDCXX_SONAME,  _ZdaPvm,              __builtin_vec_delete, VecDeleteSized );
  DELETE_SIZED(VG_Z_LIBCXX_SONAME,     _ZdaPvm,              __builtin_vec_delete, VecDeleteSized );
  DELETE_SIZED(SO_SYN_MALLOC,          _ZdaPvm,              __builtin_vec_delete, VecDeleteSized );
 #endif

#elif defined(VGO_darwin)

  #if __SIZEOF_SIZE_T__ == 4
  DELETE_SIZED(VG_Z_LIBSTDCXX_SONAME,  _ZdaPvj,              __builtin_vec_delete, VecDeleteSized );
  DELETE_SIZED(VG_Z_LIBCXX_SONAME,     _ZdaPvj,              __builtin_vec_delete, VecDeleteSized );
  DELETE_SIZED(SO_SYN_MALLOC,          _ZdaPvj,              __builtin_vec_delete, VecDeleteSized );
 #elif __SIZEOF_SIZE_T__ == 8
  DELETE_SIZED(VG_Z_LIBSTDCXX_SONAME,  _ZdaPvm,              __builtin_vec_delete, VecDeleteSized );
  DELETE_SIZED(VG_Z_LIBCXX_SONAME,     _ZdaPvm,              __builtin_vec_delete, VecDeleteSized );
  DELETE_SIZED(SO_SYN_MALLOC,          _ZdaPvm,              __builtin_vec_delete, VecDeleteSized );
 #endif

#elif defined(VGO_solaris)
 // operator delete[](void*, unsigned int)
 #if __SIZEOF_SIZE_T__ == 4
 DELETE_SIZED(VG_Z_LIBSTDCXX_SONAME,  _ZdaPvj,              __builtin_vec_delete, VecDeleteSized );
 DELETE_SIZED(SO_SYN_MALLOC,          _ZdaPvj,              __builtin_vec_delete, VecDeleteSized );
  // operator delete[](void*, unsigned long)
 #elif __SIZEOF_SIZE_T__ == 8
 DELETE_SIZED(VG_Z_LIBSTDCXX_SONAME,  _ZdaPvm,               __builtin_vec_delete, VecDeleteSized );
 DELETE_SIZED(SO_SYN_MALLOC,          _ZdaPvm,               __builtin_vec_delete, VecDeleteSized );
#endif

#endif

/*---------------------- C++17 delete aligned [] ----------------------*/

#if defined(VGO_linux)
 // operator delete[](void*, std::align_val_t)
 DELETE_ALIGNED(VG_Z_LIBSTDCXX_SONAME,  _ZdaPvSt11align_val_t, __builtin_vec_delete_aligned, VecDeleteAligned );
 DELETE_ALIGNED(VG_Z_LIBCXX_SONAME,     _ZdaPvSt11align_val_t, __builtin_vec_delete_aligned, VecDeleteAligned );
 DELETE_ALIGNED(VG_Z_LIBC_SONAME,       _ZdaPvSt11align_val_t, __builtin_vec_delete_aligned, VecDeleteAligned );
 DELETE_ALIGNED(SO_SYN_MALLOC,          _ZdaPvSt11align_val_t, __builtin_vec_delete_aligned, VecDeleteAligned );

 // operator delete[](void*, unsigned int, std::align_val_t)
 #if __SIZEOF_SIZE_T__ == 4
 DELETE_SIZED_ALIGNED(VG_Z_LIBSTDCXX_SONAME,  _ZdaPvjSt11align_val_t, __builtin_vec_delete_aligned, VecDeleteSizedAligned );
 DELETE_SIZED_ALIGNED(VG_Z_LIBCXX_SONAME,     _ZdaPvjSt11align_val_t, __builtin_vec_delete_aligned, VecDeleteSizedAligned );
 DELETE_SIZED_ALIGNED(VG_Z_LIBC_SONAME,       _ZdaPvjSt11align_val_t, __builtin_vec_delete_aligned, VecDeleteSizedAligned );
 DELETE_SIZED_ALIGNED(SO_SYN_MALLOC,          _ZdaPvjSt11align_val_t, __builtin_vec_delete_aligned, VecDeleteSizedAligned );
 // operator delete[](void*, unsigned long, std::align_val_t)
 #elif __SIZEOF_SIZE_T__ == 8
 DELETE_SIZED_ALIGNED(VG_Z_LIBSTDCXX_SONAME,  _ZdaPvmSt11align_val_t, __builtin_vec_delete_aligned, VecDeleteSizedAligned );
 DELETE_SIZED_ALIGNED(VG_Z_LIBCXX_SONAME,     _ZdaPvmSt11align_val_t, __builtin_vec_delete_aligned, VecDeleteSizedAligned );
 DELETE_SIZED_ALIGNED(VG_Z_LIBC_SONAME,       _ZdaPvmSt11align_val_t, __builtin_vec_delete_aligned, VecDeleteSizedAligned );
 DELETE_SIZED_ALIGNED(SO_SYN_MALLOC,          _ZdaPvmSt11align_val_t, __builtin_vec_delete_aligned, VecDeleteSizedAligned );
#endif

#elif defined(VGO_freebsd)
 // operator delete[](void*, std::align_val_t)
 DELETE_ALIGNED(VG_Z_LIBSTDCXX_SONAME,  _ZdaPvSt11align_val_t, __builtin_vec_delete_aligned, VecDeleteAligned );
 DELETE_ALIGNED(VG_Z_LIBCXX_SONAME,     _ZdaPvSt11align_val_t, __builtin_vec_delete_aligned, VecDeleteAligned );
 DELETE_ALIGNED(SO_SYN_MALLOC,          _ZdaPvSt11align_val_t, __builtin_vec_delete_aligned, VecDeleteAligned );

 // operator delete[](void*, unsigned int, std::align_val_t)
 #if __SIZEOF_SIZE_T__ == 4
 DELETE_SIZED_ALIGNED(VG_Z_LIBSTDCXX_SONAME,  _ZdaPvjSt11align_val_t, __builtin_vec_delete_aligned, VecDeleteSizedAligned );
 DELETE_SIZED_ALIGNED(VG_Z_LIBCXX_SONAME,     _ZdaPvjSt11align_val_t, __builtin_vec_delete_aligned, VecDeleteSizedAligned );
 DELETE_SIZED_ALIGNED(SO_SYN_MALLOC,          _ZdaPvjSt11align_val_t, __builtin_vec_delete_aligned, VecDeleteSizedAligned );
 // operator delete[](void*, unsigned long, std::align_val_t)
 #elif __SIZEOF_SIZE_T__ == 8
 DELETE_SIZED_ALIGNED(VG_Z_LIBSTDCXX_SONAME,  _ZdaPvmSt11align_val_t, __builtin_vec_delete_aligned, VecDeleteSizedAligned );
 DELETE_SIZED_ALIGNED(VG_Z_LIBCXX_SONAME,     _ZdaPvmSt11align_val_t, __builtin_vec_delete_aligned, VecDeleteSizedAligned );
 DELETE_SIZED_ALIGNED(SO_SYN_MALLOC,          _ZdaPvmSt11align_val_t, __builtin_vec_delete_aligned, VecDeleteSizedAligned );
#endif

#elif defined(VGO_darwin)

 // operator delete[](void*, std::align_val_t)
 DELETE_ALIGNED(VG_Z_LIBSTDCXX_SONAME,  _ZdaPvSt11align_val_t, __builtin_vec_delete_aligned, VecDeleteAligned );
 DELETE_ALIGNED(VG_Z_LIBCXX_SONAME,     _ZdaPvSt11align_val_t, __builtin_vec_delete_aligned, VecDeleteAligned );
 DELETE_ALIGNED(SO_SYN_MALLOC,          _ZdaPvSt11align_val_t, __builtin_vec_delete_aligned, VecDeleteAligned );

 // operator delete[](void*, unsigned int, std::align_val_t)
 #if __SIZEOF_SIZE_T__ == 4
 DELETE_SIZED_ALIGNED(VG_Z_LIBSTDCXX_SONAME,  _ZdaPvjSt11align_val_t, __builtin_vec_delete_aligned, VecDeleteSizedAligned );
 DELETE_SIZED_ALIGNED(VG_Z_LIBCXX_SONAME,     _ZdaPvjSt11align_val_t, __builtin_vec_delete_aligned, VecDeleteSizedAligned );
 DELETE_SIZED_ALIGNED(SO_SYN_MALLOC,          _ZdaPvjSt11align_val_t, __builtin_vec_delete_aligned, VecDeleteSizedAligned );
 // operator delete[](void*, unsigned long, std::align_val_t)
 #elif __SIZEOF_SIZE_T__ == 8
 DELETE_SIZED_ALIGNED(VG_Z_LIBSTDCXX_SONAME,  _ZdaPvmSt11align_val_t, __builtin_vec_delete_aligned, VecDeleteSizedAligned );
 DELETE_SIZED_ALIGNED(VG_Z_LIBCXX_SONAME,     _ZdaPvmSt11align_val_t, __builtin_vec_delete_aligned, VecDeleteSizedAligned );
 DELETE_SIZED_ALIGNED(SO_SYN_MALLOC,          _ZdaPvmSt11align_val_t, __builtin_vec_delete_aligned, VecDeleteSizedAligned );
#endif


#elif defined(VGO_solaris)
 // operator delete[](void*, std::align_val_t), GNU mangling
 DELETE_ALIGNED(VG_Z_LIBSTDCXX_SONAME,  _ZdaPvSt11align_val_t, __builtin_vec_delete_aligned, VecDeleteAligned );
 DELETE_ALIGNED(SO_SYN_MALLOC,          _ZdaPvSt11align_val_t, __builtin_vec_delete_aligned, VecDeleteAligned );

 // operator delete[](void*, unsigned int, std::align_val_t)
 #if __SIZEOF_SIZE_T__ == 4
 DELETE_SIZED_ALIGNED(VG_Z_LIBSTDCXX_SONAME,  _ZdaPvjSt11align_val_t, __builtin_vec_delete_aligned, VecDeleteSizedAligned );
 DELETE_SIZED_ALIGNED(SO_SYN_MALLOC,          _ZdaPvjSt11align_val_t, __builtin_vec_delete_aligned, VecDeleteSizedAligned );
 // operator delete[](void*, unsigned long)
 #elif __SIZEOF_SIZE_T__ == 8
 DELETE_SIZED_ALIGNED(VG_Z_LIBSTDCXX_SONAME,  _ZdaPvmSt11align_val_t, __builtin_vec_delete_aligned, VecDeleteSizedAligned );
 DELETE_SIZED_ALIGNED(SO_SYN_MALLOC,          _ZdaPvmSt11align_val_t, __builtin_vec_delete_aligned, VecDeleteSizedAligned );
#endif

#endif

/*---------------------- delete [] nothrow ----------------------*/

#if defined(VGO_linux)
 // operator delete[](void*, std::nothrow_t const&)
 DELETE(VG_Z_LIBSTDCXX_SONAME,  _ZdaPvRKSt9nothrow_t, __builtin_vec_delete, VecDeleteDefault );
 DELETE(VG_Z_LIBCXX_SONAME,     _ZdaPvRKSt9nothrow_t, __builtin_vec_delete, VecDeleteDefault );
 DELETE(VG_Z_LIBC_SONAME,       _ZdaPvRKSt9nothrow_t, __builtin_vec_delete, VecDeleteDefault );
 DELETE(SO_SYN_MALLOC,          _ZdaPvRKSt9nothrow_t, __builtin_vec_delete, VecDeleteDefault );

#elif defined(VGO_freebsd)
 // operator delete[](void*, std::nothrow_t const&)
 DELETE(VG_Z_LIBSTDCXX_SONAME,  _ZdaPvRKSt9nothrow_t, __builtin_vec_delete, VecDeleteDefault );
 DELETE(VG_Z_LIBCXX_SONAME,     _ZdaPvRKSt9nothrow_t, __builtin_vec_delete, VecDeleteDefault );
 DELETE(SO_SYN_MALLOC,          _ZdaPvRKSt9nothrow_t, __builtin_vec_delete, VecDeleteDefault );

#elif defined(VGO_darwin)
 // operator delete[](void*, std::nothrow_t const&)
 DELETE(VG_Z_LIBSTDCXX_SONAME,  _ZdaPvRKSt9nothrow_t, __builtin_vec_delete, VecDeleteDefault );
 DELETE(VG_Z_LIBCXX_SONAME,     _ZdaPvRKSt9nothrow_t, __builtin_vec_delete, VecDeleteDefault );
 DELETE(VG_Z_LIBC_SONAME,       _ZdaPvRKSt9nothrow_t, __builtin_vec_delete, VecDeleteDefault );

#elif defined(VGO_solaris)
 // operator delete[](void*, std::nothrow_t const&)
 DELETE(VG_Z_LIBSTDCXX_SONAME,  _ZdaPvRKSt9nothrow_t, __builtin_vec_delete, VecDeleteDefault );
 DELETE(SO_SYN_MALLOC,          _ZdaPvRKSt9nothrow_t, __builtin_vec_delete, VecDeleteDefault );

#endif

 /*---------------------- C+17 delete aligned [] nothrow ----------------------*/

#if defined(VGO_linux)
 // operator delete[](void*, std::align_val_t, std::nothrow_t const&)
 DELETE_ALIGNED(VG_Z_LIBSTDCXX_SONAME,  _ZdaPvSt11align_val_tRKSt9nothrow_t, __builtin_vec_delete_aligned, VecDeleteAligned );
 DELETE_ALIGNED(VG_Z_LIBCXX_SONAME,     _ZdaPvSt11align_val_tRKSt9nothrow_t, __builtin_vec_delete_aligned, VecDeleteAligned );
 DELETE_ALIGNED(VG_Z_LIBC_SONAME,       _ZdaPvSt11align_val_tRKSt9nothrow_t, __builtin_vec_delete_aligned, VecDeleteAligned );
 DELETE_ALIGNED(SO_SYN_MALLOC,          _ZdaPvSt11align_val_tRKSt9nothrow_t, __builtin_vec_delete_aligned, VecDeleteAligned );

 // no sized version of this operator

#elif defined(VGO_freebsd)
 // operator delete[](void*, std::align_val_t, std::nothrow_t const&)
 DELETE_ALIGNED(VG_Z_LIBSTDCXX_SONAME,  _ZdaPvSt11align_val_tRKSt9nothrow_t, __builtin_vec_delete_aligned, VecDeleteAligned );
 DELETE_ALIGNED(VG_Z_LIBCXX_SONAME,     _ZdaPvSt11align_val_tRKSt9nothrow_t, __builtin_vec_delete_aligned, VecDeleteAligned );
 DELETE_ALIGNED(SO_SYN_MALLOC,          _ZdaPvSt11align_val_tRKSt9nothrow_t, __builtin_vec_delete_aligned, VecDeleteAligned );

#elif defined(VGO_darwin)

  DELETE_ALIGNED(VG_Z_LIBSTDCXX_SONAME,  _ZdaPvSt11align_val_tRKSt9nothrow_t, __builtin_vec_delete_aligned, VecDeleteAligned );
  DELETE_ALIGNED(VG_Z_LIBCXX_SONAME,     _ZdaPvSt11align_val_tRKSt9nothrow_t, __builtin_vec_delete_aligned, VecDeleteAligned );
  DELETE_ALIGNED(SO_SYN_MALLOC,          _ZdaPvSt11align_val_tRKSt9nothrow_t, __builtin_vec_delete_aligned, VecDeleteAligned );

#elif defined(VGO_solaris)
 // operator delete[](void*, std::align_val_t, std::nothrow_t const&)
 DELETE_ALIGNED(VG_Z_LIBSTDCXX_SONAME,  _ZdaPvSt11align_val_tRKSt9nothrow_t, __builtin_vec_delete_aligned, VecDeleteAligned );
 DELETE_ALIGNED(SO_SYN_MALLOC,          _ZdaPvSt11align_val_tRKSt9nothrow_t, __builtin_vec_delete_aligned, VecDeleteAligned );

 // no sized version of this operator

#endif


/*---------------------- calloc ----------------------*/

#define ZONECALLOC(soname, fnname) \
   \
   void* VG_REPLACE_FUNCTION_EZU(10060,soname,fnname) \
            ( void *zone, SizeT nmemb, SizeT size ); \
   void* VG_REPLACE_FUNCTION_EZU(10060,soname,fnname) \
            ( void *zone, SizeT nmemb, SizeT size )  \
   { \
      void* v; \
      \
      DO_INIT; \
      TRIGGER_MEMCHECK_ERROR_IF_UNDEFINED((UWord) zone); \
      TRIGGER_MEMCHECK_ERROR_IF_UNDEFINED(nmemb); \
      TRIGGER_MEMCHECK_ERROR_IF_UNDEFINED(size); \
      MALLOC_TRACE("zone_calloc(%p, %llu,%llu)", zone, (ULong)nmemb, (ULong)size ); \
      \
      v = (void*)VALGRIND_NON_SIMD_CALL2( info.tl_calloc, nmemb, size ); \
      MALLOC_TRACE(" = %p\n", v ); \
      return v; \
   }

#define CALLOC(soname, fnname) \
   \
   void* VG_REPLACE_FUNCTION_EZU(10070,soname,fnname) \
            ( SizeT nmemb, SizeT size ); \
   void* VG_REPLACE_FUNCTION_EZU(10070,soname,fnname) \
            ( SizeT nmemb, SizeT size )  \
   { \
      void* v; \
      \
      DO_INIT; \
      MALLOC_TRACE("calloc(%llu,%llu)", (ULong)nmemb, (ULong)size ); \
      \
      /* Protect against overflow.  See bug 24078. (that bug number is
         invalid.  Which one really?) */ \
      /* But don't use division, since that produces an external symbol
         reference on ARM, in the form of a call to __aeabi_uidiv.  It's
         normally OK, because ld.so manages to resolve it to something in the
         executable, or one of its shared objects.  But that isn't guaranteed
         to be the case, and it has been observed to fail in rare cases, eg:
            echo x | valgrind /bin/sed -n "s/.*-\>\ //p"
         So instead compute the high word of the product and check it is zero. */ \
      if (umulHW(size, nmemb) != 0) return NULL; \
      v = (void*)VALGRIND_NON_SIMD_CALL2( info.tl_calloc, nmemb, size ); \
      MALLOC_TRACE(" = %p\n", v ); \
      if (!v) SET_ERRNO_ENOMEM; \
      return v; \
   }

#if defined(VGO_linux)
 CALLOC(VG_Z_LIBC_SONAME, calloc);
 CALLOC(SO_SYN_MALLOC,    calloc);

#elif defined(VGO_freebsd)
 CALLOC(VG_Z_LIBC_SONAME, calloc);
 CALLOC(SO_SYN_MALLOC,    calloc);

#elif defined(VGO_darwin)
 CALLOC(VG_Z_LIBC_SONAME, calloc);
 CALLOC(SO_SYN_MALLOC,    calloc);
 ZONECALLOC(VG_Z_LIBC_SONAME, malloc_zone_calloc);
 ZONECALLOC(SO_SYN_MALLOC,    malloc_zone_calloc);
#if DARWIN_VERS >= DARWIN_15_00
 CALLOC(VG_Z_LIBC_SONAME,     malloc_type_calloc);
 ZONECALLOC(VG_Z_LIBC_SONAME, malloc_type_zone_calloc);
#endif

#elif defined(VGO_solaris)
 CALLOC(VG_Z_LIBC_SONAME,      calloc);
 CALLOC(VG_Z_LIBUMEM_SO_1,     calloc);
 CALLOC(SO_SYN_MALLOC,         calloc);

#endif


/*---------------------- realloc ----------------------*/

#define ZONEREALLOC(soname, fnname) \
   \
   void* VG_REPLACE_FUNCTION_EZU(10080,soname,fnname) \
            ( void *zone, void* ptrV, SizeT new_size ); \
   void* VG_REPLACE_FUNCTION_EZU(10080,soname,fnname) \
            ( void *zone, void* ptrV, SizeT new_size ) \
   { \
      void* v; \
      \
      DO_INIT; \
      TRIGGER_MEMCHECK_ERROR_IF_UNDEFINED(ptrV); \
      TRIGGER_MEMCHECK_ERROR_IF_UNDEFINED(new_size); \
      MALLOC_TRACE("zone_realloc(%p,%p,%llu)", zone, ptrV, (ULong)new_size ); \
      v = (void*)VALGRIND_NON_SIMD_CALL2( info.tl_realloc, ptrV, new_size ); \
      MALLOC_TRACE(" = %p\n", v ); \
      if (v == NULL) { \
         if (!(new_size == 0U && info.clo_realloc_zero_bytes_frees == True)) {\
            SET_ERRNO_ENOMEM; \
         } \
      } \
      return v; \
   }

#define REALLOC(soname, fnname) \
   \
   void* VG_REPLACE_FUNCTION_EZU(10090,soname,fnname) \
            ( void* ptrV, SizeT new_size );\
   void* VG_REPLACE_FUNCTION_EZU(10090,soname,fnname) \
            ( void* ptrV, SizeT new_size ) \
   { \
      void* v; \
      \
      DO_INIT; \
      TRIGGER_MEMCHECK_ERROR_IF_UNDEFINED(ptrV); \
      TRIGGER_MEMCHECK_ERROR_IF_UNDEFINED(new_size); \
      MALLOC_TRACE("realloc(%p,%llu)", ptrV, (ULong)new_size ); \
      v = (void*)VALGRIND_NON_SIMD_CALL2( info.tl_realloc, ptrV, new_size ); \
      MALLOC_TRACE(" = %p\n", v ); \
      if (v == NULL) { \
         if (!(new_size == 0U && info.clo_realloc_zero_bytes_frees == True)) {\
            SET_ERRNO_ENOMEM; \
         } \
      } \
      return v; \
   }

#define REALLOCF(soname, fnname) \
   \
   void* VG_REPLACE_FUNCTION_EZU(10091,soname,fnname) \
            ( void* ptrV, SizeT new_size );\
   void* VG_REPLACE_FUNCTION_EZU(10091,soname,fnname) \
            ( void* ptrV, SizeT new_size ) \
   { \
      void* v; \
      \
      DO_INIT; \
      TRIGGER_MEMCHECK_ERROR_IF_UNDEFINED(ptrV); \
      TRIGGER_MEMCHECK_ERROR_IF_UNDEFINED(new_size); \
      MALLOC_TRACE("reallocf(%p,%llu)", ptrV, (ULong)new_size ); \
      v = (void*)VALGRIND_NON_SIMD_CALL2( info.tl_realloc, ptrV, new_size ); \
      MALLOC_TRACE(" = %p\n", v ); \
      if (v == NULL) { \
         if (!(new_size == 0U && info.clo_realloc_zero_bytes_frees == True)) {\
            VG_REPLACE_FUNCTION_EZU(10050,VG_Z_LIBC_SONAME,free)(ptrV); \
            SET_ERRNO_ENOMEM; \
         } \
      } \
      MALLOC_TRACE(" = %p\n", v ); \
      return v; \
   }

#define REALLOCARRAY(soname, fnname) \
 \
    void* VG_REPLACE_FUNCTION_EZU(10092,soname,fnname) \
    ( void* ptrV, SizeT nmemb, SizeT size );\
    void* VG_REPLACE_FUNCTION_EZU(10092,soname,fnname) \
    ( void* ptrV, SizeT nmemb, SizeT size ) \
 { \
      void* v; \
      \
      DO_INIT; \
      TRIGGER_MEMCHECK_ERROR_IF_UNDEFINED(ptrV); \
      TRIGGER_MEMCHECK_ERROR_IF_UNDEFINED(nmemb); \
      TRIGGER_MEMCHECK_ERROR_IF_UNDEFINED(size); \
      MALLOC_TRACE("reallocarray(%p,%llu,%llu)", ptrV, (ULong)nmemb, (ULong)size ); \
      if (nmemb > 0 && (SizeT)-1 / nmemb < size) { \
         SET_ERRNO_ENOMEM; \
<<<<<<< HEAD
=======
         MALLOC_TRACE(" = 0\n"); \
>>>>>>> 69bc6d7c
         return NULL; \
      } \
      v = (void*)VALGRIND_NON_SIMD_CALL2( info.tl_realloc, ptrV, nmemb*size ); \
      MALLOC_TRACE(" = %p\n", v ); \
      if (v == NULL) { \
         if (!(size*nmemb == 0U && info.clo_realloc_zero_bytes_frees == True)) {\
            VG_REPLACE_FUNCTION_EZU(10050,VG_Z_LIBC_SONAME,free)(ptrV); \
            SET_ERRNO_ENOMEM; \
      } \
   } \
      MALLOC_TRACE(" = %p\n", v ); \
      return v; \
 }

#if defined(VGO_linux)
 REALLOC(VG_Z_LIBC_SONAME, realloc);
 REALLOC(SO_SYN_MALLOC,    realloc);
 REALLOCARRAY(VG_Z_LIBC_SONAME, reallocarray);
 REALLOCARRAY(SO_SYN_MALLOC, reallocarray);

#elif defined(VGO_freebsd)
 REALLOC(VG_Z_LIBC_SONAME, realloc);
 REALLOC(SO_SYN_MALLOC,    realloc);
 REALLOCF(VG_Z_LIBC_SONAME, reallocf);
 REALLOCF(SO_SYN_MALLOC, reallocf);
 REALLOCARRAY(VG_Z_LIBC_SONAME, reallocarray);
 REALLOCARRAY(SO_SYN_MALLOC, reallocarray);

#elif defined(VGO_darwin)
 REALLOC(VG_Z_LIBC_SONAME, realloc);
 REALLOC(SO_SYN_MALLOC,    realloc);
 REALLOCF(VG_Z_LIBC_SONAME, reallocf);
 REALLOCF(SO_SYN_MALLOC, reallocf);
 ZONEREALLOC(VG_Z_LIBC_SONAME, malloc_zone_realloc);
 ZONEREALLOC(SO_SYN_MALLOC,    malloc_zone_realloc);
#if DARWIN_VERS >= DARWIN_15_00
 REALLOC(VG_Z_LIBC_SONAME,     malloc_type_realloc);
 ZONEREALLOC(VG_Z_LIBC_SONAME, malloc_type_zone_realloc);
#endif

#elif defined(VGO_solaris)
 REALLOC(VG_Z_LIBC_SONAME,      realloc);
 REALLOC(VG_Z_LIBUMEM_SO_1,     realloc);
 REALLOC(SO_SYN_MALLOC,         realloc);
 REALLOCARRAY(VG_Z_LIBC_SONAME, reallocarray);
 REALLOCARRAY(SO_SYN_MALLOC, reallocarray);
#endif


/*---------------------- memalign ----------------------*/

 /*
  * memalign is rather old and deprecated
  * Linux glibc will fixup the alignment
  * (unless it is greater than SIZE_MAX / 2 + 1
  * in which case it returns EINVAL)
  *
  * musl libc just calls aligned_alloc
  *
  * FreeBSD, undocumented,  just calls aligned_alloc
  * with size rounded up to a multiple
  * of aligment
  *
  * jemalloc mininum alignment is 1, must be a power of 2
  * it looks like excessively large alignment causes ENOMEM
  *
  * Illumos does not allow an alignment of zero
  * Nor a size of zero
  * And the alignment must be a multiple of 4
  * (though the man page says that the alignment
  * must be a power of 2 at least the size of a word)
  *
  * Does not exist on Darwin
  *
  * tcmalloc seems to behave like glibc and we have
  * no way to switch at runtime
  *
  */

 /* Probably in the wrong place, this is the function
 called by posix_memalign, at least on macOS 10.13 */
#define ZONEMEMALIGN(soname, fnname)                                           \
                                                                               \
   void* VG_REPLACE_FUNCTION_EZU(10100, soname, fnname)(                       \
      void* zone, SizeT alignment, SizeT n);                                   \
   void* VG_REPLACE_FUNCTION_EZU(10100, soname,                                \
                                 fnname)(void* zone, SizeT alignment, SizeT n) \
   {                                                                           \
      void*                   v;                                               \
      SizeT                   orig_alignment     = alignment;                  \
      struct AlignedAllocInfo aligned_alloc_info = {                           \
         .orig_alignment = alignment,                                          \
         .size           = n,                                                  \
         .alloc_kind     = AllocKindPosixMemalign};                            \
                                                                               \
      DO_INIT;                                                                 \
      VERIFY_ALIGNMENT(&aligned_alloc_info);                                   \
      TRIGGER_MEMCHECK_ERROR_IF_UNDEFINED((UWord)zone);                        \
      TRIGGER_MEMCHECK_ERROR_IF_UNDEFINED(n);                                  \
      MALLOC_TRACE("zone_memalign(%p, al %llu, size %llu)", zone,              \
                   (ULong)alignment, (ULong)n);                                \
                                                                               \
      if (alignment == 0 || alignment % sizeof(void*) != 0 ||                  \
          (alignment & (alignment - 1)) != 0) {                                \
         SET_ERRNO_EINVAL;                                                     \
         return NULL;                                                          \
      }                                                                        \
      /* Round up to minimum alignment if necessary. */                        \
      if (alignment < VG_MIN_MALLOC_SZB)                                       \
         alignment = VG_MIN_MALLOC_SZB;                                        \
                                                                               \
      /* Round up to nearest power-of-two if necessary (like glibc). */        \
      while (0 != (alignment & (alignment - 1)))                               \
         alignment++;                                                          \
                                                                               \
      v = (void*)VALGRIND_NON_SIMD_CALL3(info.tl_memalign, alignment,          \
                                         orig_alignment, n);                   \
      MALLOC_TRACE(" = %p\n", v);                                              \
      if (!v)                                                                  \
         SET_ERRNO_ENOMEM;                                                     \
      return v;                                                                \
   }

#if defined(VGO_freebsd)
#define VG_MEMALIGN_MAKE_SIZE_MULTIPLE_ALIGN 1
#else
#define VG_MEMALIGN_MAKE_SIZE_MULTIPLE_ALIGN 0
#endif

#if defined(VGO_solaris)
#define VG_MEMALIGN_ALIGN_POWER_TWO 0
#define VG_MEMALIGN_NO_ALIGN_ZERO 1
#else
#define VG_MEMALIGN_ALIGN_POWER_TWO 1
#define VG_MEMALIGN_NO_ALIGN_ZERO 0
#endif

#if defined(VGO_solaris)
#define VG_MEMALIGN_ALIGN_FACTOR_FOUR 1
#define VG_MEMALIGN_NO_ALIGN_ZERO 1
#else
#define VG_MEMALIGN_ALIGN_FACTOR_FOUR 0
#define VG_MEMALIGN_NO_ALIGN_ZERO 0
#endif

#if defined(MUSL_LIBC)
#define VG_MEMALIGN_NO_SIZE_ZERO 0
#else
#define VG_MEMALIGN_NO_SIZE_ZERO 1
#endif


#if defined(VGO_linux) && !defined(MUSL_LIBC)

#define MEMALIGN(soname, fnname) \
   \
   void* VG_REPLACE_FUNCTION_EZU(10110,soname,fnname) \
            ( SizeT alignment, SizeT n ); \
   void* VG_REPLACE_FUNCTION_EZU(10110,soname,fnname) \
            ( SizeT alignment, SizeT n )  \
   { \
      void* v; \
      SizeT orig_alignment = alignment; \
      struct AlignedAllocInfo aligned_alloc_info = { .orig_alignment=alignment, .size=n, .alloc_kind=AllocKindMemalign}; \
      \
      DO_INIT; \
      TRIGGER_MEMCHECK_ERROR_IF_UNDEFINED(n); \
      VERIFY_ALIGNMENT(&aligned_alloc_info); \
      MALLOC_TRACE("memalign(al %llu, size %llu)", \
                   (ULong)alignment, (ULong)n ); \
      \
      /* Round up to minimum alignment if necessary. */ \
      if (alignment < VG_MIN_MALLOC_SZB) \
         alignment = VG_MIN_MALLOC_SZB; \
      \
      /* Round up to nearest power-of-two if necessary (like glibc). */ \
      while (0 != (alignment & (alignment - 1))) alignment++; \
      \
      v = (void*)VALGRIND_NON_SIMD_CALL3( info.tl_memalign, alignment, orig_alignment, n ); \
      MALLOC_TRACE(" = %p\n", v ); \
      if (!v) SET_ERRNO_ENOMEM; \
      return v; \
   }

#else

#define MEMALIGN(soname, fnname)                                               \
                                                                               \
   void* VG_REPLACE_FUNCTION_EZU(10110, soname, fnname)(SizeT alignment,       \
                                                        SizeT size);           \
   void* VG_REPLACE_FUNCTION_EZU(10110, soname, fnname)(SizeT alignment,       \
                                                        SizeT size)            \
   {                                                                           \
      void*                   mem;                                             \
      SizeT                   orig_alignment     = alignment;                  \
      struct AlignedAllocInfo aligned_alloc_info = {                           \
         .orig_alignment = alignment,                                          \
         .size           = size,                                               \
         .alloc_kind     = AllocKindMemalign};                                 \
                                                                               \
      DO_INIT;                                                                 \
      VERIFY_ALIGNMENT(&aligned_alloc_info);                                   \
      MALLOC_TRACE("memalign(alignment %llu, size %llu)", (ULong)alignment,    \
                   (ULong)size);                                               \
      if ((VG_MEMALIGN_NO_SIZE_ZERO && (size == 0)) ||                         \
          (VG_MEMALIGN_NO_ALIGN_ZERO && (alignment == 0)) ||                   \
          (VG_MEMALIGN_ALIGN_POWER_TWO &&                                      \
           (alignment & (alignment - 1)) != 0) ||                              \
          (VG_MEMALIGN_ALIGN_FACTOR_FOUR && (alignment % 4 != 0))) {           \
         SET_ERRNO_EINVAL;                                                     \
         MALLOC_TRACE(" = 0\n");                                               \
         return 0;                                                             \
      }                                                                        \
      /* Round up to minimum alignment if necessary. */                        \
      if (alignment < VG_MIN_MALLOC_SZB)                                       \
         alignment = VG_MIN_MALLOC_SZB;                                        \
      /* Solaris allows non-power of 2 alignment but not Valgrind. */          \
      while (0 != (alignment & (alignment - 1)))                               \
         alignment++;                                                          \
                                                                               \
      if (VG_MEMALIGN_MAKE_SIZE_MULTIPLE_ALIGN) {                              \
         size = ((size + alignment - 1) / alignment) * alignment;              \
      }                                                                        \
                                                                               \
      mem = (void*)VALGRIND_NON_SIMD_CALL3(info.tl_memalign, alignment,        \
                                           orig_alignment, size);              \
                                                                               \
      if (!mem)                                                                \
         SET_ERRNO_ENOMEM;                                                     \
                                                                               \
      MALLOC_TRACE(" = %p\n", mem);                                            \
                                                                               \
      return mem;                                                              \
   }

#endif

#if defined(VGO_linux)
 MEMALIGN(VG_Z_LIBC_SONAME, memalign);
 MEMALIGN(SO_SYN_MALLOC,    memalign);

#elif defined(VGO_freebsd)
 MEMALIGN(VG_Z_LIBC_SONAME, memalign);
 MEMALIGN(SO_SYN_MALLOC,    memalign);

#elif defined(VGO_darwin)
 ZONEMEMALIGN(VG_Z_LIBC_SONAME, malloc_zone_memalign);
 ZONEMEMALIGN(SO_SYN_MALLOC,    malloc_zone_memalign);
#if DARWIN_VERS >= DARWIN_15_00
 MEMALIGN(VG_Z_LIBC_SONAME,     malloc_type_aligned_alloc);
 ZONEMEMALIGN(VG_Z_LIBC_SONAME, malloc_type_zone_memalign);
#endif

#elif defined(VGO_solaris)
 MEMALIGN(VG_Z_LIBC_SONAME,      memalign);
 MEMALIGN(VG_Z_LIBUMEM_SO_1,     memalign);
 MEMALIGN(SO_SYN_MALLOC,         memalign);

#endif


/*---------------------- valloc ----------------------*/

#define VALLOC(soname, fnname) \
   \
   void* VG_REPLACE_FUNCTION_EZU(10120,soname,fnname) ( SizeT size ); \
   void* VG_REPLACE_FUNCTION_EZU(10120,soname,fnname) ( SizeT size ) \
   { \
      void *mem; \
      static int pszB = 0; \
      if (pszB == 0) \
         pszB = my_getpagesize(); \
      DO_INIT; \
      TRIGGER_MEMCHECK_ERROR_IF_UNDEFINED(size); \
      mem = (void*)VALGRIND_NON_SIMD_CALL3( info.tl_memalign, \
               pszB, pszB, size ); \
      \
      if (!mem) SET_ERRNO_ENOMEM; \
      \
      MALLOC_TRACE(" = %p\n", mem); \
      \
      return mem; \
   }

#define ZONEVALLOC(soname, fnname) \
   \
   void* VG_REPLACE_FUNCTION_EZU(10130,soname,fnname) \
            ( void *zone, SizeT size ); \
   void* VG_REPLACE_FUNCTION_EZU(10130,soname,fnname) \
            ( void *zone, SizeT size )  \
   { \
      static int pszB = 0; \
      if (pszB == 0) \
         pszB = my_getpagesize(); \
      TRIGGER_MEMCHECK_ERROR_IF_UNDEFINED((UWord) zone);	      \
      return (void*)VALGRIND_NON_SIMD_CALL3( info.tl_memalign, \
         pszB, pszB, size); \
   }

#if defined(VGO_linux)
 VALLOC(VG_Z_LIBC_SONAME, valloc);
 VALLOC(SO_SYN_MALLOC, valloc);

#elif defined(VGO_freebsd)
 VALLOC(VG_Z_LIBC_SONAME, valloc);
 VALLOC(SO_SYN_MALLOC, valloc);

#elif defined(VGO_darwin)
 VALLOC(VG_Z_LIBC_SONAME, valloc);
 VALLOC(SO_SYN_MALLOC, valloc);
 ZONEVALLOC(VG_Z_LIBC_SONAME, malloc_zone_valloc);
 ZONEVALLOC(SO_SYN_MALLOC,    malloc_zone_valloc);
#if DARWIN_VERS >= DARWIN_15_00
 VALLOC(VG_Z_LIBC_SONAME,     malloc_type_valloc);
 ZONEVALLOC(VG_Z_LIBC_SONAME, malloc_type_zone_valloc);
#endif

#elif defined(VGO_solaris)
 VALLOC(VG_Z_LIBC_SONAME,      valloc);
 VALLOC(VG_Z_LIBUMEM_SO_1,     valloc);
 VALLOC(SO_SYN_MALLOC,         valloc);

#endif


/*---------------------- mallopt ----------------------*/

/* Various compatibility wrapper functions, for glibc and libstdc++. */

#define MALLOPT(soname, fnname) \
   \
   int VG_REPLACE_FUNCTION_EZU(10140,soname,fnname) ( int cmd, int value ); \
   int VG_REPLACE_FUNCTION_EZU(10140,soname,fnname) ( int cmd, int value ) \
   { \
      /* In glibc-2.2.4, 1 denotes a successful return value for \
         mallopt */ \
      TRIGGER_MEMCHECK_ERROR_IF_UNDEFINED(cmd); \
      TRIGGER_MEMCHECK_ERROR_IF_UNDEFINED(value); \
      return 1; \
   }

#if defined(VGO_linux)
 MALLOPT(VG_Z_LIBC_SONAME, mallopt);
 MALLOPT(SO_SYN_MALLOC,    mallopt);

#elif defined(VGO_darwin)
 //MALLOPT(VG_Z_LIBC_SONAME, mallopt);

#endif


/*---------------------- malloc_trim ----------------------*/
// Documentation says:
//   malloc_trim(size_t pad);
//
//   If possible, gives memory back to the system (via negative arguments to
//   sbrk) if there is unused memory at the `high' end of the malloc pool.
//   You can call this after freeing large blocks of memory to potentially
//   reduce the system-level memory requirements of a program. However, it
//   cannot guarantee to reduce memory.  Under some allocation patterns,
//   some large free blocks of memory will be locked between two used
//   chunks, so they cannot be given back to the system.
//
//   The `pad' argument to malloc_trim represents the amount of free
//   trailing space to leave untrimmed. If this argument is zero, only the
//   minimum amount of memory to maintain internal data structures will be
//   left (one page or less). Non-zero arguments can be supplied to maintain
//   enough trailing space to service future expected allocations without
//   having to re-obtain memory from the system.
//
//   Malloc_trim returns 1 if it actually released any memory, else 0. On
//   systems that do not support "negative sbrks", it will always return 0.
//
// For simplicity, we always return 0.
#define MALLOC_TRIM(soname, fnname) \
   \
   int VG_REPLACE_FUNCTION_EZU(10150,soname,fnname) ( SizeT pad ); \
   int VG_REPLACE_FUNCTION_EZU(10150,soname,fnname) ( SizeT pad ) \
   { \
      /* 0 denotes that malloc_trim() either wasn't able \
         to do anything, or was not implemented */ \
      TRIGGER_MEMCHECK_ERROR_IF_UNDEFINED(pad); \
      return 0; \
   }

#if defined(VGO_linux)
 MALLOC_TRIM(VG_Z_LIBC_SONAME, malloc_trim);
 MALLOC_TRIM(SO_SYN_MALLOC,    malloc_trim);

#elif defined(VGO_darwin)
 //MALLOC_TRIM(VG_Z_LIBC_SONAME, malloc_trim);

#endif


/*---------------------- posix_memalign ----------------------*/

#if defined(VGO_solaris)
#define VG_POSIX_MEMALIGN_SIZE_0_RETURN_NULL 1
#else
#define VG_POSIX_MEMALIGN_SIZE_0_RETURN_NULL 0
#endif

#define POSIX_MEMALIGN(soname, fnname) \
   \
   int VG_REPLACE_FUNCTION_EZU(10160,soname,fnname) \
          ( void **memptr, SizeT alignment, SizeT size ); \
   int VG_REPLACE_FUNCTION_EZU(10160,soname,fnname) \
          ( void **memptr, SizeT alignment, SizeT size ) \
   { \
      void *mem; \
      SizeT orig_alignment = alignment; \
      struct AlignedAllocInfo aligned_alloc_info = { .orig_alignment=alignment, .size=size, .alloc_kind=AllocKindPosixMemalign}; \
      \
      DO_INIT; \
      TRIGGER_MEMCHECK_ERROR_IF_UNDEFINED(size); \
      VERIFY_ALIGNMENT(&aligned_alloc_info); \
      MALLOC_TRACE("posix_memalign(al %llu, size %llu)\n", \
            (ULong)alignment, (ULong)size ); \
      /* Test whether the alignment argument is valid.  It must be \
         a power of two multiple of sizeof (void *).  */ \
      if (alignment == 0 \
          || alignment % sizeof (void *) != 0 \
          || (alignment & (alignment - 1)) != 0) { \
         MALLOC_TRACE(" = 0\n"); \
         return VKI_EINVAL; \
      } \
      if (VG_POSIX_MEMALIGN_SIZE_0_RETURN_NULL && \
          size == 0U) { \
         /* no allocation for zero size on Solaris/Illumos */ \
         *memptr = NULL; \
         MALLOC_TRACE(" = 0\n"); \
         return 0; \
      } \
      /* Round up to minimum alignment if necessary. */ \
      if (alignment < VG_MIN_MALLOC_SZB) \
          alignment = VG_MIN_MALLOC_SZB; \
      \
      mem = (void*)VALGRIND_NON_SIMD_CALL3( info.tl_memalign, \
               alignment, orig_alignment, size ); \
      \
      MALLOC_TRACE(" = %p\n", mem); \
      \
      if (mem != NULL) { \
        *memptr = mem; \
        return 0; \
      } \
      \
      return VKI_ENOMEM; \
   }

#if defined(VGO_linux)
 POSIX_MEMALIGN(VG_Z_LIBC_SONAME, posix_memalign);
 POSIX_MEMALIGN(SO_SYN_MALLOC,    posix_memalign);

#elif defined(VGO_freebsd)
 POSIX_MEMALIGN(VG_Z_LIBC_SONAME, posix_memalign);
 POSIX_MEMALIGN(SO_SYN_MALLOC,    posix_memalign);

#elif defined(VGO_darwin)
#if (DARWIN_VERSIO >= DARWIN_10_6)
 POSIX_MEMALIGN(VG_Z_LIBC_SONAME, posix_memalign);
#endif
#if DARWIN_VERS >= DARWIN_15_00
 POSIX_MEMALIGN(VG_Z_LIBC_SONAME, malloc_type_posix_memalign);
#endif

#elif defined(VGO_solaris)
 POSIX_MEMALIGN(VG_Z_LIBC_SONAME, posix_memalign);
 POSIX_MEMALIGN(SO_SYN_MALLOC,    posix_memalign);

#endif

 /*---------------------- aligned_alloc ----------------------*/

 /*
  * No OS does things the same way.
  *
  * The C standard says "If the value of _alignment_ is not a valid
  * alignment supported by the implementation the function shall
  * fail by returning a null pointer".
  *
  * Linux glibc. The man page claims that the alignment must be
  * a power of two and that size should be a multiple of alignment.
  * However the only case that returns EINVAL (glibc 2.34)
  * is if the alignement is  > SIZE_MAX / 2 + 1
  * Also this is just a weak alias for memalign so this wrapper
  * has no effect on Linux glibc.
  *
  * Linux musl. The alignment must be a power of 2 else
  * returns einval. The value of the alignment is clamped
  * to a minumum of UNIT (16).
  *
  * FreeBSD. the man page claims alignment must be a power of 2.
  * UB if size is not an integral multiple of alignment.
  * The code checks that the alignment is a power of
  * 2 and not less than the minumum alignment (1)
  *
  * Solaris. Doesn't seem to exist on 11.3
  * Illumos. Invalid if the size is 0, the alignment is 0, the
  * alignment is not a multiple of 4 (no power of 2
  * requirement even though the manpage claims is) or the
  * alignment is greater than MAX_ALIGN (whatever that is).
  * Wrapper function that just calls memalign
  *
  * Darwin. Does enforce size being an integer multiple of
  * alignment.
  *
  */

#if defined(VGO_darwin)
#define VG_ALIGNED_ALLOC_SIZE_MULTIPLE_ALIGN 1
#else
#define VG_ALIGNED_ALLOC_SIZE_MULTIPLE_ALIGN 0
#endif

#if defined(VGO_solaris)
#define VG_ALIGNED_ALLOC_ALIGN_POWER_TWO 0
#else
#define VG_ALIGNED_ALLOC_ALIGN_POWER_TWO 1
#endif

#if defined(VGO_solaris)
#define VG_ALIGNED_ALLOC_ALIGN_FACTOR_FOUR 1
#else
#define VG_ALIGNED_ALLOC_ALIGN_FACTOR_FOUR 0
#endif

#if defined(MUSL_LIBC)
#define VG_ALIGNED_ALLOC_NO_SIZE_ZERO 0
#else
#define VG_ALIGNED_ALLOC_NO_SIZE_ZERO 1
#endif

#if defined (VGO_linux) && !defined(MUSL_LIBC) && !defined(HAVE_GNU_LIBC_C17_ALIGNED_ALLOC)

/*
 * Normally for GNU libc <= 2.37 aligned_alloc is a weak alias for memalign
 * so this redir is not used.
 * For libc 2.38 and later it is a separate function but then HAVE_GNU_LIBC_C17_ALIGNED_ALLOC
 * should be true and this version doesn't get compiled.
 * Leaving it here to be on the safe side.
 */

 #define ALIGNED_ALLOC(soname, fnname) \
    \
    void* VG_REPLACE_FUNCTION_EZU(10170,soname,fnname) \
           ( SizeT alignment, SizeT size ); \
    void* VG_REPLACE_FUNCTION_EZU(10170,soname,fnname) \
           ( SizeT alignment, SizeT size ) \
    { \
       void *mem; \
       SizeT orig_alignment = alignment; \
       struct AlignedAllocInfo aligned_alloc_info = { .orig_alignment=alignment, .size=size, .alloc_kind=AllocKindAlignedAlloc}; \
       \
       DO_INIT; \
       TRIGGER_MEMCHECK_ERROR_IF_UNDEFINED(size); \
       VERIFY_ALIGNMENT(&aligned_alloc_info); \
       MALLOC_TRACE("aligned_alloc(al %llu, size %llu)", \
                (ULong)alignment, (ULong)size ); \
       \
       /* Round up to minimum alignment if necessary. */ \
       if (alignment < VG_MIN_MALLOC_SZB) \
          alignment = VG_MIN_MALLOC_SZB; \
       \
       /* Round up to nearest power-of-two if necessary (like glibc). */ \
       while (0 != (alignment & (alignment - 1))) alignment++; \
       \
       mem = (void*)VALGRIND_NON_SIMD_CALL3( info.tl_memalign, \
                 alignment, orig_alignment, size ); \
       \
       MALLOC_TRACE(" = %p\n", mem); \
       \
       return mem; \
    }

#else

 #define ALIGNED_ALLOC(soname, fnname) \
    \
    void* VG_REPLACE_FUNCTION_EZU(10170,soname,fnname) \
           ( SizeT alignment, SizeT size ); \
    void* VG_REPLACE_FUNCTION_EZU(10170,soname,fnname) \
           ( SizeT alignment, SizeT size ) \
    { \
       void *mem; \
       SizeT orig_alignment = alignment; \
       struct AlignedAllocInfo aligned_alloc_info = { .orig_alignment=alignment, .size=size, .alloc_kind=AllocKindAlignedAlloc}; \
       \
       DO_INIT; \
       VERIFY_ALIGNMENT(&aligned_alloc_info); \
       MALLOC_TRACE("aligned_alloc(al %llu, size %llu)", \
                (ULong)alignment, (ULong)size ); \
       if ((VG_ALIGNED_ALLOC_NO_SIZE_ZERO && (alignment == 0)) \
           || (VG_ALIGNED_ALLOC_SIZE_MULTIPLE_ALIGN && (size % alignment != 0)) \
           || (VG_ALIGNED_ALLOC_ALIGN_POWER_TWO && (alignment & (alignment - 1)) != 0) \
           || (VG_ALIGNED_ALLOC_ALIGN_FACTOR_FOUR && (alignment % 4 != 0))) { \
          SET_ERRNO_EINVAL; \
          MALLOC_TRACE(" = 0\n"); \
          return 0; \
       } \
       \
       /* Round up to minimum alignment if necessary. */ \
       if (alignment < VG_MIN_MALLOC_SZB) \
          alignment = VG_MIN_MALLOC_SZB; \
       /* Solaris allows non-power of 2 alignment but not Valgrind. */ \
       while (0 != (alignment & (alignment - 1))) alignment++; \
       \
       mem = (void*)VALGRIND_NON_SIMD_CALL3( info.tl_memalign, \
                 alignment, orig_alignment, size ); \
       \
       if (!mem) SET_ERRNO_ENOMEM; \
       \
       MALLOC_TRACE(" = %p\n", mem); \
       \
       return mem; \
    }
#endif

 #if defined(VGO_linux)
  ALIGNED_ALLOC(VG_Z_LIBC_SONAME, aligned_alloc);
  ALIGNED_ALLOC(SO_SYN_MALLOC,    aligned_alloc);

#elif defined(VGO_freebsd)
 ALIGNED_ALLOC(G_Z_LIBC_SONAME, aligned_alloc);
 ALIGNED_ALLOC(SO_SYN_MALLOC,   aligned_alloc);

 #elif defined(VGO_darwin)
  //ALIGNED_ALLOC(VG_Z_LIBC_SONAME, aligned_alloc);

 #elif defined(VGO_solaris)
  ALIGNED_ALLOC(VG_Z_LIBC_SONAME, aligned_alloc);
  ALIGNED_ALLOC(SO_SYN_MALLOC,    aligned_alloc);

 #endif

/*---------------------- malloc_usable_size ----------------------*/

#define MALLOC_USABLE_SIZE(soname, fnname) \
   \
   SizeT VG_REPLACE_FUNCTION_EZU(10180,soname,fnname) ( void* p ); \
   SizeT VG_REPLACE_FUNCTION_EZU(10180,soname,fnname) ( void* p ) \
   {  \
      SizeT pszB; \
      \
      DO_INIT; \
      MALLOC_TRACE("malloc_usable_size(%p)", p ); \
      if (NULL == p) \
         return 0; \
      \
      pszB = (SizeT)VALGRIND_NON_SIMD_CALL1( info.tl_malloc_usable_size, p ); \
      MALLOC_TRACE(" = %llu\n", (ULong)pszB ); \
      \
      return pszB; \
   }

#if defined(VGO_linux)
 MALLOC_USABLE_SIZE(VG_Z_LIBC_SONAME, malloc_usable_size);
 MALLOC_USABLE_SIZE(SO_SYN_MALLOC,    malloc_usable_size);
 MALLOC_USABLE_SIZE(VG_Z_LIBC_SONAME, malloc_size);
 MALLOC_USABLE_SIZE(SO_SYN_MALLOC,    malloc_size);
# if defined(VGPV_arm_linux_android) || defined(VGPV_x86_linux_android) \
     || defined(VGPV_mips32_linux_android)
  MALLOC_USABLE_SIZE(VG_Z_LIBC_SONAME, dlmalloc_usable_size);
  MALLOC_USABLE_SIZE(SO_SYN_MALLOC,    dlmalloc_usable_size);
# endif

#elif defined(VGO_freebsd)
 MALLOC_USABLE_SIZE(VG_Z_LIBC_SONAME, malloc_usable_size);
 MALLOC_USABLE_SIZE(SO_SYN_MALLOC,    malloc_usable_size);

#elif defined(VGO_darwin)
 //MALLOC_USABLE_SIZE(VG_Z_LIBC_SONAME, malloc_usable_size);
 MALLOC_USABLE_SIZE(VG_Z_LIBC_SONAME, malloc_size);
 MALLOC_USABLE_SIZE(SO_SYN_MALLOC,    malloc_size);

#endif


/*---------------------- (unimplemented) ----------------------*/

/* Bomb out if we get any of these. */

static void panic(const char *str) __attribute__((unused));
static void panic(const char *str)
{
   VALGRIND_PRINTF_BACKTRACE("Program aborting because of call to %s\n", str);
   my_exit(1);
}

#define PANIC(soname, fnname) \
   \
   void VG_REPLACE_FUNCTION_EZU(10190,soname,fnname) ( void ); \
   void VG_REPLACE_FUNCTION_EZU(10190,soname,fnname) ( void )  \
   { \
      panic(#fnname); \
   }

#if defined(VGO_linux)
 PANIC(VG_Z_LIBC_SONAME, pvalloc);
 PANIC(VG_Z_LIBC_SONAME, malloc_get_state);
 PANIC(VG_Z_LIBC_SONAME, malloc_set_state);

#elif defined(VGO_darwin)
 PANIC(VG_Z_LIBC_SONAME, pvalloc);
 PANIC(VG_Z_LIBC_SONAME, malloc_get_state);
 PANIC(VG_Z_LIBC_SONAME, malloc_set_state);

#endif


#define MALLOC_STATS(soname, fnname) \
   \
   void VG_REPLACE_FUNCTION_EZU(10200,soname,fnname) ( void ); \
   void VG_REPLACE_FUNCTION_EZU(10200,soname,fnname) ( void )  \
   { \
      /* Valgrind's malloc_stats implementation does nothing. */ \
   }

#if defined(VGO_linux)
 MALLOC_STATS(VG_Z_LIBC_SONAME, malloc_stats);
 MALLOC_STATS(SO_SYN_MALLOC,    malloc_stats);

#elif defined(VGO_darwin)
 //MALLOC_STATS(VG_Z_LIBC_SONAME, malloc_stats);

#endif


/*---------------------- mallinfo ----------------------*/

// mi must be static;  if it is auto then Memcheck thinks it is
// uninitialised when used by the caller of this function, because Memcheck
// doesn't know that the call to mallinfo fills in mi.
#define MALLINFO(soname, fnname) \
   \
   struct vg_mallinfo VG_REPLACE_FUNCTION_EZU(10210,soname,fnname) ( void ); \
   struct vg_mallinfo VG_REPLACE_FUNCTION_EZU(10210,soname,fnname) ( void ) \
   { \
      static struct vg_mallinfo mi; \
      DO_INIT; \
      MALLOC_TRACE("mallinfo()\n"); \
      (void)VALGRIND_NON_SIMD_CALL1( info.mallinfo, &mi ); \
      return mi; \
   }

#if defined(VGO_linux)
 MALLINFO(VG_Z_LIBC_SONAME, mallinfo);
 MALLINFO(SO_SYN_MALLOC,    mallinfo);

#elif defined(VGO_darwin)
 //MALLINFO(VG_Z_LIBC_SONAME, mallinfo);

#endif


/*------------------ Darwin zone stuff ------------------*/

#if defined(VGO_darwin)

static size_t my_malloc_size ( void* zone, void* ptr )
{
   /* Implement "malloc_size" by handing the request through to the
      tool's .tl_usable_size method. */
   DO_INIT;
   TRIGGER_MEMCHECK_ERROR_IF_UNDEFINED((UWord) zone);
   TRIGGER_MEMCHECK_ERROR_IF_UNDEFINED((UWord) ptr);
   size_t res = (size_t)VALGRIND_NON_SIMD_CALL1(
                           info.tl_malloc_usable_size, ptr);
   return res;
}

/* Note that the (void*) casts below are a kludge which stops
   compilers complaining about the fact that the replacement
   functions aren't really of the right type. */
static vki_malloc_zone_t vg_default_zone = {
    NULL, // reserved1
    NULL, // reserved2
    (void*)my_malloc_size, // JRS fixme: is this right?
    (void*)VG_REPLACE_FUNCTION_EZU(10020,VG_Z_LIBC_SONAME,malloc_zone_malloc),
    (void*)VG_REPLACE_FUNCTION_EZU(10060,VG_Z_LIBC_SONAME,malloc_zone_calloc),
    (void*)VG_REPLACE_FUNCTION_EZU(10130,VG_Z_LIBC_SONAME,malloc_zone_valloc),
    (void*)VG_REPLACE_FUNCTION_EZU(10040,VG_Z_LIBC_SONAME,malloc_zone_free),
    (void*)VG_REPLACE_FUNCTION_EZU(10080,VG_Z_LIBC_SONAME,malloc_zone_realloc),
    NULL, // GrP fixme: destroy
    "ValgrindMallocZone",
    NULL, // batch_malloc
    NULL, // batch_free
    NULL, // GrP fixme: introspect
    2,  // version (GrP fixme 3?)
    (void*)VG_REPLACE_FUNCTION_EZU(10100,VG_Z_LIBC_SONAME,malloc_zone_memalign), // DDD: this field exists in Mac OS 10.6+
    NULL, /* free_definite_size */
    NULL, /* pressure_relief */
};


#define DEFAULT_ZONE(soname, fnname) \
   \
   void *VG_REPLACE_FUNCTION_EZU(10220,soname,fnname) ( void ); \
   void *VG_REPLACE_FUNCTION_EZU(10220,soname,fnname) ( void )  \
   { \
      return &vg_default_zone; \
   }

DEFAULT_ZONE(VG_Z_LIBC_SONAME, malloc_default_zone);
DEFAULT_ZONE(SO_SYN_MALLOC,    malloc_default_zone);
DEFAULT_ZONE(VG_Z_LIBC_SONAME, malloc_default_purgeable_zone);
DEFAULT_ZONE(SO_SYN_MALLOC,    malloc_default_purgeable_zone);


#define CREATE_ZONE(soname, fnname) \
   \
   void *VG_REPLACE_FUNCTION_EZU(10230,soname,fnname)(size_t sz, unsigned fl); \
   void *VG_REPLACE_FUNCTION_EZU(10230,soname,fnname)(size_t sz, unsigned fl)  \
   { \
      return &vg_default_zone; \
   }
CREATE_ZONE(VG_Z_LIBC_SONAME, malloc_create_zone);


#define ZONE_FROM_PTR(soname, fnname) \
   \
   void *VG_REPLACE_FUNCTION_EZU(10240,soname,fnname) ( void* ptr ); \
   void *VG_REPLACE_FUNCTION_EZU(10240,soname,fnname) ( void* ptr )  \
   { \
      return &vg_default_zone; \
   }

ZONE_FROM_PTR(VG_Z_LIBC_SONAME, malloc_zone_from_ptr);
ZONE_FROM_PTR(SO_SYN_MALLOC,    malloc_zone_from_ptr);


// GrP fixme bypass libc's use of zone->introspect->check
#define ZONE_CHECK(soname, fnname) \
   \
   int VG_REPLACE_FUNCTION_EZU(10250,soname,fnname)(void* zone); \
   int VG_REPLACE_FUNCTION_EZU(10250,soname,fnname)(void* zone)  \
   { \
      TRIGGER_MEMCHECK_ERROR_IF_UNDEFINED(zone); \
      panic(#fnname); \
      return 1; \
   }

ZONE_CHECK(VG_Z_LIBC_SONAME, malloc_zone_check);
ZONE_CHECK(SO_SYN_MALLOC,    malloc_zone_check);


#define ZONE_REGISTER(soname, fnname) \
   \
   void VG_REPLACE_FUNCTION_EZU(10260,soname,fnname)(void* zone); \
   void VG_REPLACE_FUNCTION_EZU(10260,soname,fnname)(void* zone)  \
   { \
      TRIGGER_MEMCHECK_ERROR_IF_UNDEFINED(zone); \
   }

ZONE_REGISTER(VG_Z_LIBC_SONAME, malloc_zone_register);
ZONE_REGISTER(SO_SYN_MALLOC,    malloc_zone_register);


#define ZONE_UNREGISTER(soname, fnname) \
   \
   void VG_REPLACE_FUNCTION_EZU(10270,soname,fnname)(void* zone); \
   void VG_REPLACE_FUNCTION_EZU(10270,soname,fnname)(void* zone)  \
   { \
      TRIGGER_MEMCHECK_ERROR_IF_UNDEFINED(zone); \
   }

ZONE_UNREGISTER(VG_Z_LIBC_SONAME, malloc_zone_unregister);
ZONE_UNREGISTER(SO_SYN_MALLOC,    malloc_zone_unregister);


#define ZONE_SET_NAME(soname, fnname) \
   \
   void VG_REPLACE_FUNCTION_EZU(10280,soname,fnname)(void* zone, char* nm); \
   void VG_REPLACE_FUNCTION_EZU(10280,soname,fnname)(void* zone, char* nm)  \
   { \
      TRIGGER_MEMCHECK_ERROR_IF_UNDEFINED(zone); \
   }

ZONE_SET_NAME(VG_Z_LIBC_SONAME, malloc_set_zone_name);
ZONE_SET_NAME(SO_SYN_MALLOC,    malloc_set_zone_name);


#define ZONE_GET_NAME(soname, fnname) \
   \
   const char* VG_REPLACE_FUNCTION_EZU(10290,soname,fnname)(void* zone); \
   const char* VG_REPLACE_FUNCTION_EZU(10290,soname,fnname)(void* zone)  \
   { \
      TRIGGER_MEMCHECK_ERROR_IF_UNDEFINED(zone); \
      return vg_default_zone.zone_name; \
   }

ZONE_GET_NAME(VG_Z_LIBC_SONAME, malloc_get_zone_name);
ZONE_GET_NAME(SO_SYN_MALLOC,    malloc_get_zone_name);

#endif /* defined(VGO_darwin) */


/*------------------ Darwin malloc_with_options ------------------*/

#if defined(VGO_darwin) && DARWIN_VERS >= DARWIN_15_00

#define WITH_OPTIONS_INIT_FLAG 1

static void* malloc_with_options(const HChar* name, void* zone, SizeT alignment, SizeT size, UWord flags, void* reserved1, void* reserved2, Bool type_mode)
{
  void* v;
  SizeT orig_alignment = alignment;
  struct AlignedAllocInfo aligned_alloc_info = {
    .orig_alignment = alignment,
    .size           = size,
    .alloc_kind     = AllocKindPosixMemalign
  };

  DO_INIT;
  if (alignment != 0) {
    VERIFY_ALIGNMENT(&aligned_alloc_info);
  }
  TRIGGER_MEMCHECK_ERROR_IF_UNDEFINED((UWord) zone);
  TRIGGER_MEMCHECK_ERROR_IF_UNDEFINED(alignment);
  TRIGGER_MEMCHECK_ERROR_IF_UNDEFINED(size);
  TRIGGER_MEMCHECK_ERROR_IF_UNDEFINED(flags);
  MALLOC_TRACE("%s(%p, al %llu, sz %llu, fl %lx, ?1 %p, ?2 %p)", name, zone, (ULong)alignment, (ULong)size, flags, reserved1, reserved2);

  if (type_mode && flags == 0) {
    flags = WITH_OPTIONS_INIT_FLAG;
  }

  if (alignment != 0) {
    if (alignment % sizeof(void*) != 0 ||
        (alignment & (alignment - 1)) != 0) {
        SET_ERRNO_EINVAL;
        return NULL;
    }

    /* Round up to minimum alignment if necessary. */
    if (alignment < VG_MIN_MALLOC_SZB)
        alignment = VG_MIN_MALLOC_SZB;

    /* Round up to nearest power-of-two if necessary (like glibc). */
    while (0 != (alignment & (alignment - 1)))
        alignment++;
  }

  if (alignment != 0) {
    v = (void*)VALGRIND_NON_SIMD_CALL3(info.tl_memalign, alignment, orig_alignment, size );
    if (v != 0 && (flags & WITH_OPTIONS_INIT_FLAG) != 0x0) {
      // FIXME: would be better to use `VG_(memset)(v, 0, size);` no?
      for (SizeT i = 0; i < size; i += 1) {
        ((UChar*)v)[i] = 0;
      }
    }
  } else {
    if ((flags & WITH_OPTIONS_INIT_FLAG) == 0) {
      v = (void*)VALGRIND_NON_SIMD_CALL1(info.tl_malloc, size);
    } else {
      v = (void*)VALGRIND_NON_SIMD_CALL2(info.tl_calloc, 0x1, size);
    }
  }
  MALLOC_TRACE(" = %p\n", v);
  if (!v) SET_ERRNO_ENOMEM;
  return v;
}

// Technically _np is the one which is flipped but it avoid an another swap in the helper function this way.
#define WITH_OPTIONS_INTERNAL(soname, fnname) \
  \
  const void* VG_REPLACE_FUNCTION_EZU(10300,soname,fnname)(void* zone, SizeT alignment, SizeT size, void* reserved1, UWord flags, void* reserved2); \
  const void* VG_REPLACE_FUNCTION_EZU(10300,soname,fnname)(void* zone, SizeT alignment, SizeT size, void* reserved1, UWord flags, void* reserved2)  \
  { \
    return malloc_with_options(#fnname, zone, alignment, size, flags, reserved1, reserved2, True); \
  }

#define WITH_OPTIONS_NP(soname, fnname) \
  \
  const void* VG_REPLACE_FUNCTION_EZU(10301,soname,fnname)(void* zone, SizeT alignment, SizeT size, UWord flags, void* reserved1, void* reserved2); \
  const void* VG_REPLACE_FUNCTION_EZU(10301,soname,fnname)(void* zone, SizeT alignment, SizeT size, UWord flags, void* reserved1, void* reserved2)  \
  { \
    return malloc_with_options(#fnname, zone, alignment, size, flags, reserved1, reserved2, True); \
  }

#define WITH_OPTIONS(soname, fnname) \
  \
  const void* VG_REPLACE_FUNCTION_EZU(10302,soname,fnname)(void* zone, SizeT alignment, SizeT size, UWord flags, void* reserved1, void* reserved2); \
  const void* VG_REPLACE_FUNCTION_EZU(10302,soname,fnname)(void* zone, SizeT alignment, SizeT size, UWord flags, void* reserved1, void* reserved2)  \
  { \
      return malloc_with_options(#fnname, zone, alignment, size, flags, reserved1, reserved2, False); \
  }


WITH_OPTIONS_NP(VG_Z_LIBC_SONAME, malloc_type_zone_malloc_with_options_np);
WITH_OPTIONS_INTERNAL(VG_Z_LIBC_SONAME, malloc_type_zone_malloc_with_options_internal);
WITH_OPTIONS(VG_Z_LIBC_SONAME, malloc_zone_malloc_with_options_np);
#endif /* defined(VGO_darwin) && DARWIN_VERS >= DARWIN_15_00 */


/*------------------ (startup related) ------------------*/

/* All the code in here is unused until this function is called */

__attribute__((constructor))
static void init(void)
{
   // This doesn't look thread-safe, but it should be ok... Bart says:
   //
   //   Every program I know of calls malloc() at least once before calling
   //   pthread_create().  So init_done gets initialized before any thread is
   //   created, and is only read when multiple threads are active
   //   simultaneously.  Such an access pattern is safe.
   //
   //   If the assignment to the variable init_done would be triggering a race
   //   condition, both DRD and Helgrind would report this race.
   //
   //   By the way, although the init() function in
   //   coregrind/m_replacemalloc/vg_replace_malloc.c has been declared
   //   __attribute__((constructor)), it is not safe to remove the variable
   //   init_done. This is because it is possible that malloc() and hence
   //   init() gets called before shared library initialization finished.
   //
   if (init_done)
      return;

   init_done = 1;

   VALGRIND_DO_CLIENT_REQUEST_STMT(VG_USERREQ__GET_MALLOCFUNCS, &info,
                                   0, 0, 0, 0);
}

/*--------------------------------------------------------------------*/
/*--- end                                                          ---*/
/*--------------------------------------------------------------------*/<|MERGE_RESOLUTION|>--- conflicted
+++ resolved
@@ -1014,7 +1014,6 @@
 #endif
 
  /*------------------- free_sized -------------------*/
-<<<<<<< HEAD
 
  /* Generate a replacement for 'fnname' in object 'soname', which calls
     'vg_replacement' to free previously allocated memory.
@@ -1090,83 +1089,6 @@
 
 #elif defined(VGO_solaris)
 
-=======
-
- /* Generate a replacement for 'fnname' in object 'soname', which calls
-    'vg_replacement' to free previously allocated memory.
- */
-
-#define FREE_SIZED(soname, fnname, vg_replacement, tag) \
- \
-    void VG_REPLACE_FUNCTION_EZU(10051,soname,fnname) (void *p, SizeT size); \
-    void VG_REPLACE_FUNCTION_EZU(10051,soname,fnname) (void *p, SizeT size)  \
- { \
-       struct AlignedAllocInfo aligned_alloc_info = { .size=size, .mem=p, .alloc_kind=AllocKind##tag }; \
-       \
-       DO_INIT; \
-       TRIGGER_MEMCHECK_ERROR_IF_UNDEFINED((UWord)size); \
-       VERIFY_ALIGNMENT(&aligned_alloc_info); \
-       MALLOC_TRACE(#fnname "(%p)\n", p ); \
-       if (p == NULL)  \
-       return; \
-       (void)VALGRIND_NON_SIMD_CALL1( info.tl_##vg_replacement, p ); \
- }
-
-
-#if defined(VGO_linux)
- FREE_SIZED(VG_Z_LIBC_SONAME,       free_sized,                 free, FreeSized );
- FREE_SIZED(SO_SYN_MALLOC,          free_sized,                 free, FreeSized );
-
-#elif defined(VGO_freebsd)
- FREE_SIZED(VG_Z_LIBC_SONAME,       free_sized,                 free, FreeSized );
- FREE_SIZED(SO_SYN_MALLOC,          free_sized,                 free, FreeSized );
-
-#elif defined(VGO_darwin)
- FREE_SIZED(VG_Z_LIBC_SONAME,       free_sized,                 free, FreeSized );
- FREE_SIZED(SO_SYN_MALLOC,          free_sized,                 free, FreeSized );
-
-#elif defined(VGO_solaris)
- FREE_SIZED(VG_Z_LIBC_SONAME,       free_sized,                 free, FreeSized );
- FREE_SIZED(SO_SYN_MALLOC,          free_sized,                 free, FreeSized );
-
-#endif
-
-
- /*--------------- free_aligned_sized ---------------*/
-
- /* Generate a replacement for 'fnname' in object 'soname', which calls
-    'vg_replacement' to free previously allocated memory.
- */
-
-#define FREE_ALIGNED_SIZED(soname, fnname, vg_replacement, tag) \
- \
-    void VG_REPLACE_FUNCTION_EZU(10052,soname,fnname) (void *p, SizeT alignment, SizeT size); \
-    void VG_REPLACE_FUNCTION_EZU(10052,soname,fnname) (void *p, SizeT alignment, SizeT size)  \
- { \
-       struct AlignedAllocInfo aligned_alloc_info = { .orig_alignment=alignment, .size=size, .mem=p, .alloc_kind=AllocKind##tag }; \
-       \
-       DO_INIT; \
-       TRIGGER_MEMCHECK_ERROR_IF_UNDEFINED((UWord)alignment); \
-       TRIGGER_MEMCHECK_ERROR_IF_UNDEFINED((UWord)size); \
-       VERIFY_ALIGNMENT(&aligned_alloc_info); \
-       MALLOC_TRACE(#fnname "(%p)\n", p ); \
-       if (p == NULL)  \
-       return; \
-       (void)VALGRIND_NON_SIMD_CALL1( info.tl_##vg_replacement, p ); \
- }
-
-
-#if defined(VGO_linux)
-
-#elif defined(VGO_freebsd)
- FREE_ALIGNED_SIZED(VG_Z_LIBC_SONAME,       free_aligned_sized,                 free, FreeAlignedSized );
- FREE_ALIGNED_SIZED(SO_SYN_MALLOC,          free_aligned_sized,                 free, FreeAlignedSized );
-
-#elif defined(VGO_darwin)
-
-#elif defined(VGO_solaris)
-
->>>>>>> 69bc6d7c
 #endif
 /*---------------------- cfree ----------------------*/
 
@@ -1871,10 +1793,7 @@
       MALLOC_TRACE("reallocarray(%p,%llu,%llu)", ptrV, (ULong)nmemb, (ULong)size ); \
       if (nmemb > 0 && (SizeT)-1 / nmemb < size) { \
          SET_ERRNO_ENOMEM; \
-<<<<<<< HEAD
-=======
          MALLOC_TRACE(" = 0\n"); \
->>>>>>> 69bc6d7c
          return NULL; \
       } \
       v = (void*)VALGRIND_NON_SIMD_CALL2( info.tl_realloc, ptrV, nmemb*size ); \
