--- conflicted
+++ resolved
@@ -59,13 +59,11 @@
       RegWord arg6;
       RegWord arg7;
       RegWord arg8;
-<<<<<<< HEAD
 #if defined(VGO_darwin)
       RegWord arg9;
-=======
+#endif
 #if defined(VGO_freebsd)
       Word klass;
->>>>>>> 7c079ba1
 #endif
    }
    SyscallArgs;
@@ -73,13 +71,13 @@
 /* Current status of a syscall being done on behalf of the client. */
 typedef
    struct SyscallStatus {
-      enum { 
+      enum {
          /* call is complete, result is in 'res' */
          SsComplete=1,
          /* syscall not yet completed; must be handed to the kernel */
-         SsHandToKernel, 
+         SsHandToKernel,
          /* not currently handling a syscall for this thread */
-         SsIdle 
+         SsIdle
       } what;
       SysRes sres; /* only meaningful for .what == SsComplete */
    }
@@ -225,7 +223,7 @@
                        /*OUT*/UWord*
                      );
 
-      void (*after)  ( ThreadId, 
+      void (*after)  ( ThreadId,
                        SyscallArgs*,
                        SyscallStatus*
                      );
@@ -236,7 +234,7 @@
    wrappers for the relevant syscall used in the OS kernel for that
    number.  Note that the constant names don't always match the
    wrapper names in a straightforward way.  For example, on x86/Linux:
-      
+
       __NR_lchown       --> sys_lchown16()
       __NR_lchown32     --> sys_lchown()
       __NR_select       --> old_select()
@@ -272,7 +270,7 @@
 
 #else
 #  error Unknown OS
-#endif   
+#endif
 
 /* ---------------------------------------------------------------------
    Declaring and defining wrappers.
@@ -286,7 +284,7 @@
    that ensures the names won't clash with other wrappers.
 
    You should create corresponding global declarations using
-   DECL_TEMPLATE (indirectly) below.  
+   DECL_TEMPLATE (indirectly) below.
 
    Note.  The silly name "arrghs" is used rather than just "args"
    because a few wrappers declare the name "args" themselves, and
@@ -360,12 +358,12 @@
 
 /* Add a Linux-specific, arch-independent wrapper to a syscall
    table. */
-#define LINX_(sysno, name)    WRAPPER_ENTRY_X_(linux, sysno, name) 
+#define LINX_(sysno, name)    WRAPPER_ENTRY_X_(linux, sysno, name)
 #define LINXY(sysno, name)    WRAPPER_ENTRY_XY(linux, sysno, name)
 
 /* Add a FreeBSD-specific, arch-independent wrapper to a syscall
    table. */
-#define BSDX_(sysno, name)    WRAPPER_ENTRY_X_(freebsd, sysno, name) 
+#define BSDX_(sysno, name)    WRAPPER_ENTRY_X_(freebsd, sysno, name)
 #define BSDXY(sysno, name)    WRAPPER_ENTRY_XY(freebsd, sysno, name)
 
 
@@ -603,7 +601,7 @@
    } while (0)
 
 /* big-endian: the part of the guest state being read is
-      let next = offset_of_reg + sizeof(reg) 
+      let next = offset_of_reg + sizeof(reg)
       in  [next - sizeof(t) .. next - 1]
    since the least significant parts of the guest register are stored
    in memory at the highest address.
@@ -653,7 +651,7 @@
    } while (0)
 
 /* big-endian: the part of the guest state being read is
-      let next = offset_of_reg + sizeof(reg) 
+      let next = offset_of_reg + sizeof(reg)
       in  [next - sizeof(t) .. next - 1]
    since the least significant parts of the guest register are stored
    in memory at the highest address.
