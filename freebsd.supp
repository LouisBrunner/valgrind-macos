--- conflicted
+++ resolved
@@ -179,8 +179,6 @@
    obj:*/lib*/libc.so.7
    obj:*/lib*/libc.so.7
    fun:scanf
-<<<<<<< HEAD
-=======
 }
 {
    MEMCHECK-LIBC-__CXA_ATEXIT
@@ -189,5 +187,4 @@
    fun:malloc
    obj:/lib/libc.so.7
    fun:__cxa_atexit
->>>>>>> 69bc6d7c
 }