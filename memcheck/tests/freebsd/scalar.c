--- conflicted
+++ resolved
@@ -812,12 +812,8 @@
 // On aarch64 this is defined in the header but
 // the kernel returns ENOSYS
 // The aarch64 port postdates FreeBSD 7
-<<<<<<< HEAD
-#if defined(SYS_freebsd7___semctl) && !defined(VGP_arm64_freebsd)
-=======
 #if !defined(VGP_arm64_freebsd)
 #if defined(SYS_freebsd7___semctl)
->>>>>>> af81aade
    /* SYS_freebsd7___semctl       220 */
    GO(SYS_freebsd7___semctl, "(IPC_STAT) 4s 1m");
    SY(SYS_freebsd7___semctl, x0, x0, x0+IPC_STAT, x0+1); FAIL;
@@ -865,12 +861,8 @@
 
    /* unimpl semconfig            223 */
 
-<<<<<<< HEAD
-#if defined(SYS_freebsd7_msgctl) && !defined(VGP_arm64_freebsd)
-=======
 #if !defined(VGP_arm64_freebsd)
 #if defined(SYS_freebsd7_msgctl)
->>>>>>> af81aade
    /* SYS_freebsd7_msgctl         224 */
    GO(SYS_freebsd7_msgctl, "(set) 3s 1m");
    SY(SYS_freebsd7_msgctl, x0, x0+1, x0); FAIL;
@@ -926,12 +918,8 @@
    GO(SYS_shmat, "3s 0m");
    SY(SYS_shmat, x0, x0, x0); FAIL;
 
-<<<<<<< HEAD
-#if defined(SYS_freebsd7_shmctl) && !defined(VGP_arm64_freebsd)
-=======
 #if !defined(VGP_arm64_freebsd)
 #if defined(SYS_freebsd7_shmctl)
->>>>>>> af81aade
    /* SYS_freebsd7_shmctl         229 */
    GO(SYS_freebsd7_shmctl, "3s 0m");
    SY(SYS_freebsd7_shmctl, x0, x0, x0); FAIL;
