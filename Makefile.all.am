--- conflicted
+++ resolved
@@ -141,7 +141,7 @@
 
 # These flags are used for building the preload shared objects (PSOs).
 # The aim is to give reasonable performance but also to have good
-# stack traces, since users often see stack traces extending 
+# stack traces, since users often see stack traces extending
 # into (and through) the preloads.  Also, we must use any
 # -mpreferred-stack-boundary flag to build the preload shared
 # objects, since that risks misaligning the client's stack and
@@ -254,11 +254,7 @@
 AM_FLAG_M3264_X86_DARWIN = -arch i386
 AM_CFLAGS_X86_DARWIN     = $(WERROR) -arch i386 $(AM_CFLAGS_BASE) \
         -I@XCODE_INC_DIR@ \
-<<<<<<< HEAD
         @CLANG_OS_MIN_VERS_ARG@ \
-=======
-				-mmacosx-version-min=@DARWIN_MIN_SDK@ \
->>>>>>> aafdc11f
 				-fno-pic -fno-PIC
 AM_CFLAGS_PSO_X86_DARWIN = $(AM_CFLAGS_X86_DARWIN) $(AM_CFLAGS_PSO_BASE)
 AM_CCASFLAGS_X86_DARWIN  = -arch i386 -g
@@ -266,14 +262,10 @@
 AM_FLAG_M3264_AMD64_DARWIN = -arch x86_64
 AM_CFLAGS_AMD64_DARWIN     = $(WERROR) -arch x86_64 $(AM_CFLAGS_BASE) \
           -I@XCODE_INC_DIR@ \
-<<<<<<< HEAD
           @CLANG_OS_MIN_VERS_ARG@
-=======
-			    -mmacosx-version-min=@DARWIN_MIN_SDK@
->>>>>>> aafdc11f
 AM_CFLAGS_PSO_AMD64_DARWIN = $(AM_CFLAGS_AMD64_DARWIN) $(AM_CFLAGS_PSO_BASE)
 AM_CCASFLAGS_AMD64_DARWIN  = -arch x86_64 -g \
-			    -mmacosx-version-min=@DARWIN_MIN_SDK@
+			    @CLANG_OS_MIN_VERS_ARG@
 
 AM_FLAG_M3264_ARM64_DARWIN = -arch arm64
 AM_CFLAGS_ARM64_DARWIN     = $(WERROR) -arch arm64 $(AM_CFLAGS_BASE) \
@@ -329,7 +321,7 @@
 if VGCONF_HAVE_PLATFORM_SEC
  AM_FLAG_M3264_SEC = $(AM_FLAG_M3264_@VGCONF_PLATFORM_SEC_CAPS@)
 else
- AM_FLAG_M3264_SEC = 
+ AM_FLAG_M3264_SEC =
 endif
 
 
