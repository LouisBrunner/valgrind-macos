/*--------------------------------------------------------------------*/
/*--- Client-space code for DRD.          drd_pthread_intercepts.c ---*/
/*--------------------------------------------------------------------*/

/*
  This file is part of DRD, a thread error detector.

  Copyright (C) 2006-2020 Bart Van Assche <bvanassche@acm.org>.

  This program is free software; you can redistribute it and/or
  modify it under the terms of the GNU General Public License as
  published by the Free Software Foundation; either version 2 of the
  License, or (at your option) any later version.

  This program is distributed in the hope that it will be useful, but
  WITHOUT ANY WARRANTY; without even the implied warranty of
  MERCHANTABILITY or FITNESS FOR A PARTICULAR PURPOSE.  See the GNU
  General Public License for more details.

  You should have received a copy of the GNU General Public License
  along with this program; if not, see <http://www.gnu.org/licenses/>.

  The GNU General Public License is contained in the file COPYING.
*/

/* ---------------------------------------------------------------------
   ALL THE CODE IN THIS FILE RUNS ON THE SIMULATED CPU.

   These functions are not called directly - they're the targets of code
   redirection or load notifications (see pub_core_redir.h for info).
   They're named weirdly so that the intercept code can find them when the
   shared object is initially loaded.

   Note that this filename has the "drd_" prefix because it can appear
   in stack traces, and the "drd_" makes it a little clearer that it
   originates from Valgrind.
   ------------------------------------------------------------------ */

/*
 * Define _GNU_SOURCE to make sure that pthread_spinlock_t is available when
 * compiling with older glibc versions (2.3 or before).
 */
#ifndef _GNU_SOURCE
#define _GNU_SOURCE
#endif

#include <assert.h>         /* assert() */
#include <errno.h>
#include <pthread.h>        /* pthread_mutex_t */
#include <semaphore.h>      /* sem_t */
#include <stdint.h>         /* uintptr_t */
#include <stdio.h>          /* fprintf() */
#include <stdlib.h>         /* malloc(), free() */
#include <unistd.h>         /* confstr() */
#include "config.h"         /* HAVE_PTHREAD_MUTEX_ADAPTIVE_NP etc. */
#include "drd_basics.h"     /* DRD_() */
#include "drd_clientreq.h"
#include "pub_tool_redir.h" /* VG_WRAP_FUNCTION_ZZ() */

#if defined(VGO_freebsd)
#include <dlfcn.h>
#include <osreldate.h>
#endif

#if defined(VGO_solaris)
/*
 * Solaris usually provides pthread_* functions on top of Solaris threading
 * and synchronization functions. Usually both need to be intercepted because
 * pthread_* ones might not call the Solaris ones (see for example sem_wait()).
 * Such approach is required to correctly report misuse of the POSIX threads
 * API.
 * Therefore DRD intercepts and instruments all such functions but due to
 * DRD_(thread_enter_synchr)() and DRD_(thread_leave_synchr)() guards in
 * handle_client_request(), only the top-most function is handled.
 * So the right thing(TM) happens, as expected.
 * The only exception is when pthread_* function is a weak alias to the Solaris
 * threading/synchronization function. In such case only one needs to be
 * intercepted to avoid redirection ambiguity.
 *
 * Intercepted functions rely on the fact that:
 *  - pthread_mutex_t  == mutex_t
 *  - pthread_cond_t   == cond_t
 *  - sem_t            == sema_t
 *  - pthread_rwlock_t == rwlock_t
 *
 * It is necessary to intercept also internal libc synchronization functions
 * for two reasons:
 *  - For read-write locks the unlocking function is shared
 *  - Functions lmutex_lock/lmutex_unlock guard many critical sections in libc
 *    which will be otherwise reported by DRD
 */
#include <synch.h>
#include <thread.h>
#include "pub_tool_vki.h"

/*
 * Solaris provides higher throughput, parallelism and scalability than other
 * operating systems, at the cost of more fine-grained locking activity.
 * This means for example that when a thread is created under Linux, just one
 * big lock in glibc is used for all thread setup. Solaris libc uses several
 * fine-grained locks and the creator thread resumes its activities as soon
 * as possible, leaving for example stack and TLS setup activities to the
 * created thread.
 *
 * This situation confuses DRD as it assumes there is some false ordering
 * in place between creator and created thread; and therefore many types of
 * race conditions in the application would not be reported. To prevent such
 * false ordering, command line option --ignore-thread-creation is set to
 * 'yes' by default on Solaris. All activity (loads, stores, client requests)
 * is therefore ignored during:
 * - pthread_create() call in the creator thread [libc.so]
 * - thread creation phase (stack and TLS setup) in the created thread [libc.so]
 *
 * As explained in the comments for _ti_bind_guard(), whenever the runtime
 * linker has to perform any activity (such as resolving a symbol), it protects
 * its data structures by calling into rt_bind_guard() which in turn invokes
 * _ti_bind_guard() in libc. Pointers to _ti_bind_guard() and _ti_bind_clear()
 * are passed from libc to runtime linker in _ld_libc() call during libc_init().
 * All activity is also ignored during:
 * - runtime dynamic linker work between rt_bind_guard() and rt_bind_clear()
 *   calls [ld.so]
 *
 * This also means that DRD does not report race conditions in libc (when
 * --ignore-thread-creation=yes) and runtime linker itself (unconditionally)
 * during these ignored sequences.
 */

/*
 * Original function pointers for _ti_bind_guard() and _ti_bind_clear()
 * from libc. They are intercepted in function wrapper of _ld_libc().
 */
typedef int (*drd_rtld_guard_fn)(int flags);
static drd_rtld_guard_fn DRD_(rtld_bind_guard) = NULL;
static drd_rtld_guard_fn DRD_(rtld_bind_clear) = NULL;
#endif


/*
 * Notes regarding thread creation:
 * - sg_init() runs on the context of the created thread and copies the vector
 *   clock of the creator thread. This only works reliably if the creator
 *   thread waits until this copy has been performed.
 * - DRD_(thread_compute_minimum_vc)() does not take the vector clocks into
 *   account that are involved in thread creation and for which the
 *   corresponding thread has not yet been created. So not waiting until the
 *   created thread has been started would make it possible that segments get
 *   discarded that should not yet be discarded. Or: some data races are not
 *   detected.
 */

/**
 * Macro for generating a Valgrind interception function.
 * @param[in] ret_ty Return type of the function to be generated.
 * @param[in] zf Z-encoded name of the interception function.
 * @param[in] implf Name of the function that implements the intercept.
 * @param[in] arg_decl Argument declaration list enclosed in parentheses.
 * @param[in] argl Argument list enclosed in parentheses.
 */
#if defined(VGO_darwin)
/*
 * Note here VGO_darwin is used rather than VG_WRAP_THREAD_FUNCTION_LIBPTHREAD_ONLY
 * because of the special-case code adding a function call
 */
static int never_true;
#define PTH_FUNC(ret_ty, zf, implf, argl_decl, argl)                    \
   ret_ty VG_WRAP_FUNCTION_ZZ(VG_Z_LIBPTHREAD_SONAME,zf) argl_decl;     \
   ret_ty VG_WRAP_FUNCTION_ZZ(VG_Z_LIBPTHREAD_SONAME,zf) argl_decl      \
   {									\
      ret_ty pth_func_result = implf argl;				\
      /* Apparently inserting a function call in wrapper functions */   \
      /* is sufficient to avoid misaligned stack errors.           */	\
      if (never_true)							\
	 fflush(stdout);						\
      return pth_func_result;						\
   }
#elif defined(VG_WRAP_THREAD_FUNCTION_LIBPTHREAD_ONLY)
#define PTH_FUNC(ret_ty, zf, implf, argl_decl, argl)                    \
ret_ty VG_WRAP_FUNCTION_ZZ(VG_Z_LIBPTHREAD_SONAME,zf) argl_decl;        \
ret_ty VG_WRAP_FUNCTION_ZZ(VG_Z_LIBPTHREAD_SONAME,zf) argl_decl         \
{	return implf argl; }
#elif defined(VG_WRAP_THREAD_FUNCTION_LIBC_ONLY)
#define PTH_FUNC(ret_ty, zf, implf, argl_decl, argl)                    \
   ret_ty VG_WRAP_FUNCTION_ZZ(VG_Z_LIBC_SONAME,zf) argl_decl;           \
   ret_ty VG_WRAP_FUNCTION_ZZ(VG_Z_LIBC_SONAME,zf) argl_decl            \
   { return implf argl; }
#elif defined(VG_WRAP_THREAD_FUNCTION_LIBC_AND_LIBPTHREAD)
#define PTH_FUNC(ret_ty, zf, implf, argl_decl, argl)                    \
   ret_ty VG_WRAP_FUNCTION_ZZ(VG_Z_LIBC_SONAME,zf) argl_decl;           \
   ret_ty VG_WRAP_FUNCTION_ZZ(VG_Z_LIBC_SONAME,zf) argl_decl            \
   { return implf argl; }                                               \
   ret_ty VG_WRAP_FUNCTION_ZZ(VG_Z_LIBPTHREAD_SONAME,zf) argl_decl;     \
   ret_ty VG_WRAP_FUNCTION_ZZ(VG_Z_LIBPTHREAD_SONAME,zf) argl_decl      \
   { return implf argl; }
#else
#  error "Unknown platform/thread wrapping"
#endif

#if defined(VGO_freebsd)
#define LIBC_FUNC(ret_ty, zf, implf, argl_decl, argl)                    \
   ret_ty VG_WRAP_FUNCTION_ZZ(VG_Z_LIBC_SONAME,zf) argl_decl;           \
   ret_ty VG_WRAP_FUNCTION_ZZ(VG_Z_LIBC_SONAME,zf) argl_decl            \
   { return implf argl; }
#endif

/**
 * Macro for generating three Valgrind interception functions: one with the
 * Z-encoded name zf, one with ZAZa ("@*") appended to the name zf and one
 * with ZDZa ("$*") appended to the name zf. The second generated interception
 * function will intercept versioned symbols on Linux, and the third will
 * intercept versioned symbols on Darwin.
 */
#define PTH_FUNCS(ret_ty, zf, implf, argl_decl, argl)           \
   PTH_FUNC(ret_ty, zf, implf, argl_decl, argl);                \
   PTH_FUNC(ret_ty, zf ## ZAZa, implf, argl_decl, argl);        \
   PTH_FUNC(ret_ty, zf ## ZDZa, implf, argl_decl, argl);

/*
 * Not inlining one of the intercept functions will cause the regression
 * tests to fail because this would cause an additional stackfram to appear
 * in the output. The __always_inline macro guarantees that inlining will
 * happen, even when compiling with optimization disabled.
 */
#undef __always_inline /* since already defined in <cdefs.h> */
#if __GNUC__ > 3 || __GNUC__ == 3 && __GNUC_MINOR__ >= 2
#define __always_inline __inline__ __attribute__((always_inline))
#else
#define __always_inline __inline__
#endif

/* Local data structures. */

typedef struct {
   pthread_mutex_t mutex;
   pthread_cond_t cond;
   int counter;
} DrdSema;

typedef struct
{
   void* (*start)(void*);
   void* arg;
   int   detachstate;
   DrdSema* wrapper_started;
} DrdPosixThreadArgs;


/* Local function declarations. */

static void DRD_(init)(void) __attribute__((constructor));
static void DRD_(check_threading_library)(void);
static void DRD_(set_pthread_id)(void);
static void DRD_(sema_init)(DrdSema* sema);
static void DRD_(sema_destroy)(DrdSema* sema);
static void DRD_(sema_down)(DrdSema* sema);
static void DRD_(sema_up)(DrdSema* sema);


/* Function definitions. */

/**
 * Shared library initialization function. The function init() is called after
 * dlopen() has loaded the shared library with DRD client intercepts because
 * the constructor attribute was specified in the declaration of this function.
 * Note: do specify the -nostdlib option to gcc when linking this code into a
 * shared library because doing so would cancel the effect of the constructor
 * attribute ! Using the gcc option -nodefaultlibs is fine because this last
 * option preserves the shared library initialization code that calls
 * constructor and destructor functions.
 */
static void DRD_(init)(void)
{
#if defined(VGO_freebsd)
   {
      /*
       * On FreeBSD, pthead functions are all in libthr.so
       * However libc.so contains stubs. In this ctor function,
       * calling DRD_(set_pthread_id)() results in a call to
       * pthread_self() resolving to the libc.so stub which
       * returns a junk value for the tid. Subsequent calls
       * to pthread_create() then also cause calls to
       * DRD_(set_pthread_id)(), but this time with pthread_self()
       * resolving to the good libthr.so version (since this is later
       * and libthr.so has been loaded). That causes an assert
       * since we expect the tid to either be INVALID_POSIX_THREADID
       * or the same as the current tid, and the junk value
       * is neither. So we force loading of libthr.so, which
       * avoids this junk tid value.
       */
<<<<<<< HEAD
#if (FREEBSD_VERS >= FREEBSD_15)
      void* libsys = dlopen("/lib/libsys.so.7", RTLD_NOW|RTLD_GLOBAL|RTLD_NODELETE);
#endif
      dlclose(dlopen("/lib/libthr.so.3", RTLD_NOW|RTLD_GLOBAL|RTLD_NODELETE));
#if (FREEBSD_VERS >= FREEBSD_15)
=======
#if (__FreeBSD_version >= 1500013)
      void* libsys = dlopen("/lib/libsys.so.7", RTLD_NOW|RTLD_GLOBAL|RTLD_NODELETE);
#endif
      dlclose(dlopen("/lib/libthr.so.3", RTLD_NOW|RTLD_GLOBAL|RTLD_NODELETE));
#if (__FreeBSD_version >= 1500013)
>>>>>>> 69bc6d7c
      if (libsys) {
         dlclose(libsys);
      }
#endif
   }
#endif

   DRD_(check_threading_library)();
   DRD_(set_pthread_id)();
#if defined(VGO_solaris)
   if ((DRD_(rtld_bind_guard) == NULL) || (DRD_(rtld_bind_clear) == NULL)) {
      fprintf(stderr,
"Bind guard functions for the runtime linker (ld.so.1) were not intercepted.\n"
"This means the interface between libc and runtime linker changed and DRD\n"
"needs to be ported properly. Giving up.\n");
      abort();
   }
#endif
}

static __always_inline void DRD_(ignore_mutex_ordering)(pthread_mutex_t *mutex)
{
   VALGRIND_DO_CLIENT_REQUEST_STMT(VG_USERREQ__DRD_IGNORE_MUTEX_ORDERING,
                                   mutex, 0, 0, 0, 0);
}

static void DRD_(sema_init)(DrdSema* sema)
{
   DRD_IGNORE_VAR(*sema);
   pthread_mutex_init(&sema->mutex, NULL);
   DRD_(ignore_mutex_ordering)(&sema->mutex);
   pthread_cond_init(&sema->cond, NULL);
   sema->counter = 0;
}

static void DRD_(sema_destroy)(DrdSema* sema)
{
   pthread_mutex_destroy(&sema->mutex);
   pthread_cond_destroy(&sema->cond);
}

static void DRD_(sema_down)(DrdSema* sema)
{
   pthread_mutex_lock(&sema->mutex);
   while (sema->counter == 0)
      pthread_cond_wait(&sema->cond, &sema->mutex);
   sema->counter--;
   pthread_mutex_unlock(&sema->mutex);
}

static void DRD_(sema_up)(DrdSema* sema)
{
   pthread_mutex_lock(&sema->mutex);
   sema->counter++;
   pthread_cond_signal(&sema->cond);
   pthread_mutex_unlock(&sema->mutex);
}

/**
 * POSIX threads and DRD each have their own mutex type identification.
 * Convert POSIX threads' mutex type to DRD's mutex type. In the code below
 * if-statements are used to test the value of 'kind' instead of a switch
 * statement because some of the PTHREAD_MUTEX_ macro's may have the same
 * value.
 */
static MutexT DRD_(pthread_to_drd_mutex_type)(int kind)
{
   /*
    * Static checkers don't like this as there are repeated branch
    * but because there is variation between different platforms
    * it's messy to make something without repetition.
    *
    * See also PTHREAD_MUTEX_KIND_MASK_NP in glibc source file
    * <nptl/pthreadP.h>.
    */
   kind &= PTHREAD_MUTEX_RECURSIVE | PTHREAD_MUTEX_ERRORCHECK |
      PTHREAD_MUTEX_NORMAL | PTHREAD_MUTEX_DEFAULT;

   if (kind == PTHREAD_MUTEX_RECURSIVE) {
      return mutex_type_recursive_mutex;
   }
   if (kind == PTHREAD_MUTEX_ERRORCHECK) {
      return mutex_type_errorcheck_mutex;
   }
   if (kind == PTHREAD_MUTEX_NORMAL) {
      return mutex_type_default_mutex;
   }
   if (kind == PTHREAD_MUTEX_DEFAULT) {
      // On FreeBSD PTHREAD_MUTEX_DEFAULT is the same as PTHREAD_MUTEX_ERRORCHECK
      // so this code is unreachable, but that's not true for all platforms
      // so just ignore the warning
      // coverity[DEADCODE:FALSE]
      return mutex_type_default_mutex;
   }
#if defined(HAVE_PTHREAD_MUTEX_ADAPTIVE_NP)
   if (kind == PTHREAD_MUTEX_ADAPTIVE_NP) {
      return mutex_type_default_mutex;
   }
#endif
   return mutex_type_invalid_mutex;
}

#if defined(VGO_solaris)
/**
 * Solaris threads and DRD each have their own mutex type identification.
 * Convert Solaris threads' mutex type to DRD's mutex type.
 */
static MutexT DRD_(thread_to_drd_mutex_type)(int type)
{
   if (type & LOCK_RECURSIVE) {
      return mutex_type_recursive_mutex;
   } else if (type & LOCK_ERRORCHECK) {
      return mutex_type_errorcheck_mutex;
   } else {
      return mutex_type_default_mutex;
   }
}
#endif /* VGO_solaris */

#define IS_ALIGNED(p) (((uintptr_t)(p) & (sizeof(*(p)) - 1)) == 0)

/**
 * Read the mutex type stored in the client memory used for the mutex
 * implementation.
 *
 * @note This function depends on the implementation of the POSIX threads
 *   library -- the POSIX standard does not define the name of the member in
 *   which the mutex type is stored.
 * @note The function mutex_type() has been declared inline in order
 *   to avoid that it shows up in call stacks (drd/tests/...exp* files).
 * @note glibc stores the mutex type in the lowest two bits, and uses the
 *   higher bits for flags like PTHREAD_MUTEXATTR_FLAG_ROBUST and
 *   PTHREAD_MUTEXATTR_FLAG_PSHARED.
 */
static __always_inline MutexT DRD_(mutex_type)(pthread_mutex_t* mutex)
{
   MutexT mutex_type = mutex_type_unknown;

   ANNOTATE_IGNORE_READS_BEGIN();
#if defined(HAVE_PTHREAD_MUTEX_T__M_KIND)
   /* glibc + LinuxThreads. */
   if (IS_ALIGNED(&mutex->__m_kind))
   {
      const int kind = mutex->__m_kind & 3;
      mutex_type = DRD_(pthread_to_drd_mutex_type)(kind);
   }
#elif defined(HAVE_PTHREAD_MUTEX_T__DATA__KIND)
   /* glibc + NPTL. */
   if (IS_ALIGNED(&mutex->__data.__kind))
   {
      const int kind = mutex->__data.__kind & 3;
      mutex_type = DRD_(pthread_to_drd_mutex_type)(kind);
   }
#elif defined(VGO_solaris)
   {
      const int type = ((mutex_t *) mutex)->vki_mutex_type;
      mutex_type = DRD_(thread_to_drd_mutex_type)(type);
   }
#else
   /*
    * Another POSIX threads implementation. The mutex type won't be printed
    * when enabling --trace-mutex=yes.
    */
#endif
   ANNOTATE_IGNORE_READS_END();

   return mutex_type;
}

/**
 * Tell DRD whether 'tid' is a joinable thread or a detached thread.
 */
static void DRD_(set_joinable)(const pthread_t tid, const int joinable)
{
   assert(joinable == 0 || joinable == 1);
   VALGRIND_DO_CLIENT_REQUEST_STMT(VG_USERREQ_DRD_SET_JOINABLE,
                                   tid, joinable, 0, 0, 0);
}

/** Tell DRD that the calling thread is about to enter pthread_create(). */
static __always_inline void DRD_(entering_pthread_create)(void)
{
   VALGRIND_DO_CLIENT_REQUEST_STMT(VG_USERREQ_DRD_ENTERING_PTHREAD_CREATE,
                                   0, 0, 0, 0, 0);
}

/** Tell DRD that the calling thread has left pthread_create(). */
static __always_inline void DRD_(left_pthread_create)(void)
{
   VALGRIND_DO_CLIENT_REQUEST_STMT(VG_USERREQ_DRD_LEFT_PTHREAD_CREATE,
                                   0, 0, 0, 0, 0);
}

/**
 * Entry point for newly created threads. This function is called from the
 * thread created by pthread_create().
 */
static void* DRD_(thread_wrapper)(void* arg)
{
   DrdPosixThreadArgs* arg_ptr;
   DrdPosixThreadArgs arg_copy;

   arg_ptr = (DrdPosixThreadArgs*)arg;
   arg_copy = *arg_ptr;

   VALGRIND_DO_CLIENT_REQUEST_STMT(VG_USERREQ_DRD_SET_PTHREADID,
                                   pthread_self(), 0, 0, 0, 0);

   DRD_(set_joinable)(pthread_self(),
                      arg_copy.detachstate == PTHREAD_CREATE_JOINABLE);

   /*
    * Only set 'wrapper_started' after VG_USERREQ__SET_PTHREADID and
    * DRD_(set_joinable)() have been invoked to avoid a race with
    * a pthread_detach() invocation for this thread from another thread.
    */
   DRD_(sema_up)(arg_copy.wrapper_started);

   return (arg_copy.start)(arg_copy.arg);
}

/**
 * Return 1 if the LinuxThreads implementation of POSIX Threads has been
 * detected, and 0 otherwise.
 *
 * @see For more information about the confstr() function, see also
 * http://www.opengroup.org/onlinepubs/009695399/functions/confstr.html
 */
static int DRD_(detected_linuxthreads)(void)
{
#if defined(linux)
#if defined(_CS_GNU_LIBPTHREAD_VERSION)
   /* Linux with a recent glibc. */
   HChar buffer[256];
   unsigned len;
   len = confstr(_CS_GNU_LIBPTHREAD_VERSION, buffer, sizeof(buffer));
   assert(len <= sizeof(buffer));
   return len > 0 && buffer[0] == 'l';
#else
   /* Linux without _CS_GNU_LIBPTHREAD_VERSION: most likely LinuxThreads. */
   return 1;
#endif
#else
   /* Another OS than Linux, hence no LinuxThreads. */
   return 0;
#endif
}

/**
 * Stop and print an error message in case a non-supported threading
 * library implementation (LinuxThreads) has been detected.
 */
static void DRD_(check_threading_library)(void)
{
   if (DRD_(detected_linuxthreads)())
   {
      if (getenv("LD_ASSUME_KERNEL"))
      {
         fprintf(stderr,
"Detected the LinuxThreads threading library. Sorry, but DRD only supports\n"
"the newer NPTL (Native POSIX Threads Library). Please try to rerun DRD\n"
"after having unset the environment variable LD_ASSUME_KERNEL. Giving up.\n"
);
      }
      else
      {
         fprintf(stderr,
"Detected the LinuxThreads threading library. Sorry, but DRD only supports\n"
"the newer NPTL (Native POSIX Threads Library). Please try to rerun DRD\n"
"after having upgraded to a newer version of your Linux distribution.\n"
"Giving up.\n"
);
      }
      abort();
   }
}

/**
 * Update DRD's state information about the current thread.
 */
static void DRD_(set_pthread_id)(void)
{
   VALGRIND_DO_CLIENT_REQUEST_STMT(VG_USERREQ_DRD_SET_PTHREADID,
                                   pthread_self(), 0, 0, 0, 0);
}

/*
 * Note: as of today there exist three different versions of pthread_create
 * in Linux:
 * - pthread_create@GLIBC_2.0
 * - pthread_create@@GLIBC_2.1
 * - pthread_create@@GLIBC_2.2.5
 * As an example, in libpthread-2.3.4 both pthread_create@GLIBC_2.0 and
 * pthread_create@@GLIBC_2.1 are defined, while in libpthread-2.9 all three
 * versions have been implemented. In any glibc version where more than one
 * pthread_create function has been implemented, older versions call the
 * newer versions. Or: the pthread_create* wrapper defined below can be
 * called recursively. Any code in this wrapper should take this in account.
 * As an example, it is not safe to invoke the DRD_STOP_RECORDING
 * / DRD_START_RECORDING client requests from the pthread_create wrapper.
 * See also the implementation of pthread_create@GLIBC_2.0 in
 * glibc-2.9/nptl/pthread_create.c.
 */

static __always_inline
int pthread_create_intercept(pthread_t* thread, const pthread_attr_t* attr,
                             void* (*start)(void*), void* arg)
{
   int    ret;
   OrigFn fn;
   DrdSema wrapper_started;
   DrdPosixThreadArgs thread_args;

   VALGRIND_GET_ORIG_FN(fn);

   DRD_(sema_init)(&wrapper_started);
   thread_args.start           = start;
   thread_args.arg             = arg;
   thread_args.wrapper_started = &wrapper_started;
   /*
    * Find out whether the thread will be started as a joinable thread
    * or as a detached thread. If no thread attributes have been specified,
    * this means that the new thread will be started as a joinable thread.
    */
   thread_args.detachstate = PTHREAD_CREATE_JOINABLE;
   /* The C11 thrd_create() implementation passes -1 as 'attr' argument. */
   if (attr && (uintptr_t)attr + 1 != 0)
   {
      if (pthread_attr_getdetachstate(attr, &thread_args.detachstate) != 0)
         assert(0);
   }
   assert(thread_args.detachstate == PTHREAD_CREATE_JOINABLE
          || thread_args.detachstate == PTHREAD_CREATE_DETACHED);

   /*
    * The DRD_(set_pthread_id)() from DRD_(init)() may encounter that
    * pthread_self() == 0, e.g. when the main program is not linked with the
    * pthread library and when a pthread_create() call occurs from within a
    * shared library. Hence call DRD_(set_pthread_id)() again to ensure that
    * DRD knows the identity of the current thread. See also B.Z. 356374.
    */
   DRD_(set_pthread_id)();
   DRD_(entering_pthread_create)();
   CALL_FN_W_WWWW(ret, fn, thread, attr, DRD_(thread_wrapper), &thread_args);
   DRD_(left_pthread_create)();

   if (ret == 0) {
      /* Wait until the thread wrapper started. */
      DRD_(sema_down)(&wrapper_started);
   }

   DRD_(sema_destroy)(&wrapper_started);

   VALGRIND_DO_CLIENT_REQUEST_STMT(VG_USERREQ_DRD_START_NEW_SEGMENT,
                                   pthread_self(), 0, 0, 0, 0);

   return ret;
}

PTH_FUNCS(int, pthreadZucreate, pthread_create_intercept,
          (pthread_t *thread, const pthread_attr_t *attr,
           void *(*start) (void *), void *arg),
          (thread, attr, start, arg));

#if defined(VGO_solaris)
/* Solaris also provides thr_create() in addition to pthread_create().
 * Both pthread_create(3C) and thr_create(3C) are based on private
 * _thrp_create().
 */
static __always_inline
int thr_create_intercept(void *stk, size_t stksize, void *(*start)(void *),
                         void *arg, long flags, thread_t *new_thread)
{
   int                ret;
   OrigFn             fn;
   DrdSema            wrapper_started;
   DrdPosixThreadArgs thread_args;

   VALGRIND_GET_ORIG_FN(fn);

   DRD_(sema_init)(&wrapper_started);
   thread_args.start           = start;
   thread_args.arg             = arg;
   thread_args.wrapper_started = &wrapper_started;
   /*
    * Find out whether the thread will be started as a joinable thread
    * or as a detached thread.
    */
   if (flags & THR_DETACHED)
      thread_args.detachstate = PTHREAD_CREATE_DETACHED;
   else
      thread_args.detachstate = PTHREAD_CREATE_JOINABLE;

   DRD_(entering_pthread_create)();
   CALL_FN_W_6W(ret, fn, stk, stksize, DRD_(thread_wrapper), &thread_args,
                flags, new_thread);
   DRD_(left_pthread_create)();

   if (ret == 0) {
      /* Wait until the thread wrapper started. */
      DRD_(sema_down)(&wrapper_started);
   }

   DRD_(sema_destroy)(&wrapper_started);

   VALGRIND_DO_CLIENT_REQUEST_STMT(VG_USERREQ_DRD_START_NEW_SEGMENT,
                                   pthread_self(), 0, 0, 0, 0);

   return ret;
}

PTH_FUNCS(int, thrZucreate, thr_create_intercept,
          (void *stk, size_t stksize, void *(*start)(void *), void *arg,
           long flags, thread_t *new_thread),
          (stk, stksize, start, arg, flags, new_thread));
#endif /* VGO_solaris */

#if defined(VGO_solaris)
/*
 * Intercepts for _ti_bind_guard() and _ti_bind_clear() functions from libc.
 * These are intercepted during _ld_libc() call by identifying CI_BIND_GUARD
 * and CI_BIND_CLEAR, to provide resilience against function renaming.
 */
static __always_inline
int DRD_(_ti_bind_guard_intercept)(int flags) {
   VALGRIND_DO_CLIENT_REQUEST_STMT(VG_USERREQ_DRD_RTLD_BIND_GUARD,
                                   flags, 0, 0, 0, 0);
   return DRD_(rtld_bind_guard)(flags);
}

static __always_inline
int DRD_(_ti_bind_clear_intercept)(int flags) {
   int ret = DRD_(rtld_bind_clear)(flags);
   VALGRIND_DO_CLIENT_REQUEST_STMT(VG_USERREQ_DRD_RTLD_BIND_CLEAR,
                                   flags, 0, 0, 0, 0);
   return ret;
}

/*
 * Wrapped _ld_libc() from the runtime linker ld.so.1.
 */
void VG_WRAP_FUNCTION_ZZ(VG_Z_LD_SO_1, ZuldZulibc)(vki_Lc_interface *ptr);
void VG_WRAP_FUNCTION_ZZ(VG_Z_LD_SO_1, ZuldZulibc)(vki_Lc_interface *ptr)
{
   OrigFn fn;
   int    tag;

   VALGRIND_GET_ORIG_FN(fn);

   vki_Lc_interface *funcs = ptr;
   for (tag = funcs->ci_tag; tag != 0; tag = (++funcs)->ci_tag) {
      switch (tag) {
      case VKI_CI_BIND_GUARD:
         if (funcs->vki_ci_un.ci_func != DRD_(_ti_bind_guard_intercept)) {
            DRD_(rtld_bind_guard) = funcs->vki_ci_un.ci_func;
            funcs->vki_ci_un.ci_func = DRD_(_ti_bind_guard_intercept);
         }
         break;
      case VKI_CI_BIND_CLEAR:
         if (funcs->vki_ci_un.ci_func != DRD_(_ti_bind_clear_intercept)) {
            DRD_(rtld_bind_clear) = funcs->vki_ci_un.ci_func;
            funcs->vki_ci_un.ci_func = DRD_(_ti_bind_clear_intercept);
         }
         break;
      }
   }

   CALL_FN_v_W(fn, ptr);
}
#endif /* VGO_solaris */

static __always_inline
int pthread_join_intercept(pthread_t pt_joinee, void **thread_return)
{
   int      ret;
   OrigFn   fn;

   VALGRIND_GET_ORIG_FN(fn);
   /*
    * Avoid that the sys_futex(td->tid) call invoked by the NPTL pthread_join()
    * implementation triggers a (false positive) race report.
    */
   ANNOTATE_IGNORE_READS_AND_WRITES_BEGIN();
   CALL_FN_W_WW(ret, fn, pt_joinee, thread_return);
   if (ret == 0)
   {
      VALGRIND_DO_CLIENT_REQUEST_STMT(VG_USERREQ_DRD_POST_THREAD_JOIN,
                                      pt_joinee, 0, 0, 0, 0);
   }
   ANNOTATE_IGNORE_READS_AND_WRITES_END();
   return ret;
}

PTH_FUNCS(int, pthreadZujoin, pthread_join_intercept,
          (pthread_t pt_joinee, void **thread_return),
          (pt_joinee, thread_return));

#if defined(VGO_solaris)
/* Solaris also provides thr_join() in addition to pthread_join().
 * Both pthread_join(3C) and thr_join(3C) are based on private _thrp_join().
 *
 * :TODO: No functionality is currently provided for joinee == 0 and departed.
 *        This would require another client request, of course.
 */
static __always_inline
int thr_join_intercept(thread_t joinee, thread_t *departed, void **thread_return)
{
   int      ret;
   OrigFn   fn;

   VALGRIND_GET_ORIG_FN(fn);
   CALL_FN_W_WWW(ret, fn, joinee, departed, thread_return);
   if (ret == 0)
   {
      VALGRIND_DO_CLIENT_REQUEST_STMT(VG_USERREQ_DRD_POST_THREAD_JOIN,
                                      joinee, 0, 0, 0, 0);
   }
   return ret;
}

PTH_FUNCS(int, thrZujoin, thr_join_intercept,
          (thread_t joinee, thread_t *departed, void **thread_return),
          (joinee, departed, thread_return));
#endif /* VGO_solaris */

static __always_inline
int pthread_detach_intercept(pthread_t pt_thread)
{
   int ret;
   OrigFn fn;

   VALGRIND_GET_ORIG_FN(fn);
   CALL_FN_W_W(ret, fn, pt_thread);
   DRD_(set_joinable)(pt_thread, 0);

   return ret;
}

PTH_FUNCS(int, pthreadZudetach, pthread_detach_intercept,
          (pthread_t thread), (thread));

// NOTE: be careful to intercept only pthread_cancel() and not
// pthread_cancel_init() on Linux.

static __always_inline
int pthread_cancel_intercept(pthread_t pt_thread)
{
   int ret;
   OrigFn fn;
   VALGRIND_GET_ORIG_FN(fn);
   VALGRIND_DO_CLIENT_REQUEST_STMT(VG_USERREQ_DRD_PRE_THREAD_CANCEL,
                                   pt_thread, 0, 0, 0, 0);
   CALL_FN_W_W(ret, fn, pt_thread);
   VALGRIND_DO_CLIENT_REQUEST_STMT(VG_USERREQ_DRD_POST_THREAD_CANCEL,
                                   pt_thread, ret==0, 0, 0, 0);
   return ret;
}

PTH_FUNCS(int, pthreadZucancel, pthread_cancel_intercept,
          (pthread_t thread), (thread))

static __always_inline
int pthread_once_intercept(pthread_once_t *once_control,
                           void (*init_routine)(void))
{
   int ret;
   OrigFn fn;
   VALGRIND_GET_ORIG_FN(fn);
   /*
    * Ignore any data races triggered by the implementation of pthread_once().
    * Necessary for Darwin. This is not necessary for Linux but doesn't have
    * any known adverse effects.
    */
   DRD_IGNORE_VAR(*once_control);
   ANNOTATE_IGNORE_READS_AND_WRITES_BEGIN();
   CALL_FN_W_WW(ret, fn, once_control, init_routine);
   ANNOTATE_IGNORE_READS_AND_WRITES_END();
   DRD_STOP_IGNORING_VAR(*once_control);
   return ret;
}

PTH_FUNCS(int, pthreadZuonce, pthread_once_intercept,
          (pthread_once_t *once_control, void (*init_routine)(void)),
          (once_control, init_routine));

static __always_inline
int pthread_mutex_init_intercept(pthread_mutex_t *mutex,
                                 const pthread_mutexattr_t* attr)
{
   int ret;
   OrigFn fn;
   int mt;
   VALGRIND_GET_ORIG_FN(fn);
   mt = PTHREAD_MUTEX_DEFAULT;
   if (attr)
      pthread_mutexattr_gettype(attr, &mt);
   VALGRIND_DO_CLIENT_REQUEST_STMT(VG_USERREQ_DRD_PRE_MUTEX_INIT,
                                   mutex, DRD_(pthread_to_drd_mutex_type)(mt),
                                   0, 0, 0);
   CALL_FN_W_WW(ret, fn, mutex, attr);
   VALGRIND_DO_CLIENT_REQUEST_STMT(VG_USERREQ_DRD_POST_MUTEX_INIT,
                                   mutex, 0, 0, 0, 0);
   return ret;
}

PTH_FUNCS(int, pthreadZumutexZuinit, pthread_mutex_init_intercept,
          (pthread_mutex_t *mutex, const pthread_mutexattr_t* attr),
          (mutex, attr));

#if defined(VGO_solaris)
static __always_inline
int mutex_init_intercept(mutex_t *mutex, int type, void *arg)
{
   int ret;
   OrigFn fn;
   VALGRIND_GET_ORIG_FN(fn);

   VALGRIND_DO_CLIENT_REQUEST_STMT(VG_USERREQ_DRD_PRE_MUTEX_INIT,
                                   mutex, DRD_(thread_to_drd_mutex_type)(type),
                                   0, 0, 0);
   CALL_FN_W_WWW(ret, fn, mutex, type, arg);
   VALGRIND_DO_CLIENT_REQUEST_STMT(VG_USERREQ_DRD_POST_MUTEX_INIT,
                                   mutex, 0, 0, 0, 0);
   return ret;
}

PTH_FUNCS(int, mutexZuinit, mutex_init_intercept,
          (mutex_t *mutex, int type, void *arg),
          (mutex, type, arg));
#endif /* VGO_solaris */

static __always_inline
int pthread_mutex_destroy_intercept(pthread_mutex_t* mutex)
{
   int ret;
   OrigFn fn;
   VALGRIND_GET_ORIG_FN(fn);
   VALGRIND_DO_CLIENT_REQUEST_STMT(VG_USERREQ_DRD_PRE_MUTEX_DESTROY,
                                   mutex, 0, 0, 0, 0);
   CALL_FN_W_W(ret, fn, mutex);
   VALGRIND_DO_CLIENT_REQUEST_STMT(VG_USERREQ_DRD_POST_MUTEX_DESTROY,
                                   mutex, DRD_(mutex_type)(mutex), 0, 0, 0);
   return ret;
}

#if defined(VGO_solaris)
/* On Solaris, pthread_mutex_destroy is a weak alias to mutex_destroy. */
PTH_FUNCS(int, mutexZudestroy, pthread_mutex_destroy_intercept,
          (pthread_mutex_t *mutex), (mutex));
#else
PTH_FUNCS(int, pthreadZumutexZudestroy, pthread_mutex_destroy_intercept,
          (pthread_mutex_t *mutex), (mutex));
#endif /* VGO_solaris */

static __always_inline
int pthread_mutex_lock_intercept(pthread_mutex_t* mutex)
{
   int   ret;
   OrigFn fn;
   VALGRIND_GET_ORIG_FN(fn);
   VALGRIND_DO_CLIENT_REQUEST_STMT(VG_USERREQ_DRD_PRE_MUTEX_LOCK,
                                   mutex, DRD_(mutex_type)(mutex), 0, 0, 0);
   CALL_FN_W_W(ret, fn, mutex);
   VALGRIND_DO_CLIENT_REQUEST_STMT(VG_USERREQ_DRD_POST_MUTEX_LOCK,
                                   mutex, ret == 0, 0, 0, 0);
   return ret;
}

#if defined(VGO_solaris)
/* On Solaris, pthread_mutex_lock is a weak alias to mutex_lock. */
PTH_FUNCS(int, mutexZulock, pthread_mutex_lock_intercept,
          (pthread_mutex_t *mutex), (mutex));
#else
PTH_FUNCS(int, pthreadZumutexZulock, pthread_mutex_lock_intercept,
          (pthread_mutex_t *mutex), (mutex));
#endif /* VGO_solaris */

#if defined(VGO_solaris)
/* Internal to libc. Mutex is usually initialized only implicitly,
 * by zeroing mutex_t structure.
 */
static __always_inline
void lmutex_lock_intercept(mutex_t *mutex)
{
   OrigFn fn;
   VALGRIND_GET_ORIG_FN(fn);
   VALGRIND_DO_CLIENT_REQUEST_STMT(VG_USERREQ_DRD_PRE_MUTEX_LOCK,
                                   mutex,
                                   DRD_(mutex_type)((pthread_mutex_t *) mutex),
                                   False /* try_lock */, 0, 0);
   CALL_FN_v_W(fn, mutex);
   VALGRIND_DO_CLIENT_REQUEST_STMT(VG_USERREQ_DRD_POST_MUTEX_LOCK,
                                   mutex, True /* took_lock */, 0, 0, 0);
}

PTH_FUNCS(void, lmutexZulock, lmutex_lock_intercept,
          (mutex_t *mutex), (mutex));
#endif /* VGO_solaris */

static __always_inline
int pthread_mutex_trylock_intercept(pthread_mutex_t* mutex)
{
   int   ret;
   OrigFn fn;
   VALGRIND_GET_ORIG_FN(fn);
   VALGRIND_DO_CLIENT_REQUEST_STMT(VG_USERREQ_DRD_PRE_MUTEX_LOCK,
                                   mutex, DRD_(mutex_type)(mutex), 1, 0, 0);
   CALL_FN_W_W(ret, fn, mutex);
   VALGRIND_DO_CLIENT_REQUEST_STMT(VG_USERREQ_DRD_POST_MUTEX_LOCK,
                                   mutex, ret == 0, 0, 0, 0);
   return ret;
}

#if defined(VGO_solaris)
/* On Solaris, pthread_mutex_trylock is a weak alias to mutex_trylock. */
PTH_FUNCS(int, mutexZutrylock, pthread_mutex_trylock_intercept,
          (pthread_mutex_t *mutex), (mutex));
#else
PTH_FUNCS(int, pthreadZumutexZutrylock, pthread_mutex_trylock_intercept,
          (pthread_mutex_t *mutex), (mutex));
#endif /* VGO_solaris */

static __always_inline
int pthread_mutex_timedlock_intercept(pthread_mutex_t *mutex,
                                      const struct timespec *abs_timeout)
{
   int   ret;
   OrigFn fn;
   VALGRIND_GET_ORIG_FN(fn);
   VALGRIND_DO_CLIENT_REQUEST_STMT(VG_USERREQ_DRD_PRE_MUTEX_LOCK,
                                   mutex, DRD_(mutex_type)(mutex), 0, 0, 0);
   CALL_FN_W_WW(ret, fn, mutex, abs_timeout);
   VALGRIND_DO_CLIENT_REQUEST_STMT(VG_USERREQ_DRD_POST_MUTEX_LOCK,
                                   mutex, ret == 0, 0, 0, 0);
   return ret;
}

PTH_FUNCS(int, pthreadZumutexZutimedlock, pthread_mutex_timedlock_intercept,
          (pthread_mutex_t *mutex, const struct timespec *abs_timeout),
          (mutex, abs_timeout));
#if defined(VGO_solaris)
PTH_FUNCS(int,
          pthreadZumutexZureltimedlockZunp, pthread_mutex_timedlock_intercept,
          (pthread_mutex_t *mutex, const struct timespec *timeout),
          (mutex, timeout));
#endif /* VGO_solaris */

#if defined(HAVE_CLOCKID_T)
static __always_inline
int pthread_mutex_clocklock_intercept(pthread_mutex_t *mutex,
                                      clockid_t clockid,
                                      const struct timespec *abs_timeout)
{
   int   ret;
   OrigFn fn;
   VALGRIND_GET_ORIG_FN(fn);
   VALGRIND_DO_CLIENT_REQUEST_STMT(VG_USERREQ_DRD_PRE_MUTEX_LOCK,
                                   mutex, DRD_(mutex_type)(mutex), 0, 0, 0);
   CALL_FN_W_WWW(ret, fn, mutex, clockid, abs_timeout);
   VALGRIND_DO_CLIENT_REQUEST_STMT(VG_USERREQ_DRD_POST_MUTEX_LOCK,
                                   mutex, ret == 0, 0, 0, 0);
   return ret;
}

PTH_FUNCS(int, pthreadZumutexZuclocklock, pthread_mutex_clocklock_intercept,
          (pthread_mutex_t *mutex, clockid_t clockid, const struct timespec *abs_timeout),
          (mutex, clockid, abs_timeout));
#endif

static __always_inline
int pthread_mutex_unlock_intercept(pthread_mutex_t *mutex)
{
   int ret;
   OrigFn fn;
   VALGRIND_GET_ORIG_FN(fn);
   VALGRIND_DO_CLIENT_REQUEST_STMT(VG_USERREQ_DRD_PRE_MUTEX_UNLOCK,
                                   mutex, DRD_(mutex_type)(mutex), 0, 0, 0);
   CALL_FN_W_W(ret, fn, mutex);
   VALGRIND_DO_CLIENT_REQUEST_STMT(VG_USERREQ_DRD_POST_MUTEX_UNLOCK,
                                   mutex, 0, 0, 0, 0);
   return ret;
}

#if defined(VGO_solaris)
/* On Solaris, pthread_mutex_unlock is a weak alias to mutex_unlock. */
PTH_FUNCS(int, mutexZuunlock, pthread_mutex_unlock_intercept,
          (pthread_mutex_t *mutex), (mutex));
#else
PTH_FUNCS(int, pthreadZumutexZuunlock, pthread_mutex_unlock_intercept,
          (pthread_mutex_t *mutex), (mutex));
#endif /* VGO_solaris */

#if defined(VGO_solaris)
/* Internal to libc. */
static __always_inline
void lmutex_unlock_intercept(mutex_t *mutex)
{
   OrigFn fn;
   VALGRIND_GET_ORIG_FN(fn);
   VALGRIND_DO_CLIENT_REQUEST_STMT(VG_USERREQ_DRD_PRE_MUTEX_UNLOCK,
                                   mutex,
                                   DRD_(mutex_type)((pthread_mutex_t *) mutex),
                                   0, 0, 0);
   CALL_FN_v_W(fn, mutex);
   VALGRIND_DO_CLIENT_REQUEST_STMT(VG_USERREQ_DRD_POST_MUTEX_UNLOCK,
                                   mutex, 0, 0, 0, 0);
}

PTH_FUNCS(void, lmutexZuunlock, lmutex_unlock_intercept,
          (mutex_t *mutex), (mutex));
#endif /* VGO_solaris */

static __always_inline
int pthread_cond_init_intercept(pthread_cond_t* cond,
                                const pthread_condattr_t* attr)
{
   int ret;
   OrigFn fn;
   VALGRIND_GET_ORIG_FN(fn);
   VALGRIND_DO_CLIENT_REQUEST_STMT(VG_USERREQ_DRD_PRE_COND_INIT,
                                   cond, 0, 0, 0, 0);
   CALL_FN_W_WW(ret, fn, cond, attr);
   VALGRIND_DO_CLIENT_REQUEST_STMT(VG_USERREQ_DRD_POST_COND_INIT,
                                   cond, 0, 0, 0, 0);
   return ret;
}

PTH_FUNCS(int, pthreadZucondZuinit, pthread_cond_init_intercept,
          (pthread_cond_t* cond, const pthread_condattr_t* attr),
          (cond, attr));

#if defined(VGO_solaris)
static __always_inline
int cond_init_intercept(cond_t *cond, int type, void *arg)
{
   int ret;
   OrigFn fn;
   VALGRIND_GET_ORIG_FN(fn);
   VALGRIND_DO_CLIENT_REQUEST_STMT(VG_USERREQ_DRD_PRE_COND_INIT,
                                   cond, 0, 0, 0, 0);
   CALL_FN_W_WWW(ret, fn, cond, type, arg);
   VALGRIND_DO_CLIENT_REQUEST_STMT(VG_USERREQ_DRD_POST_COND_INIT,
                                   cond, 0, 0, 0, 0);
   return ret;
}

PTH_FUNCS(int, condZuinit, cond_init_intercept,
          (cond_t *cond, int type, void *arg),
          (cond, type, arg));
#endif /* VGO_solaris */

static __always_inline
int pthread_cond_destroy_intercept(pthread_cond_t* cond)
{
   int ret;
   OrigFn fn;
   VALGRIND_GET_ORIG_FN(fn);
   VALGRIND_DO_CLIENT_REQUEST_STMT(VG_USERREQ_DRD_PRE_COND_DESTROY,
                                   cond, 0, 0, 0, 0);
   CALL_FN_W_W(ret, fn, cond);
   VALGRIND_DO_CLIENT_REQUEST_STMT(VG_USERREQ_DRD_POST_COND_DESTROY,
                                   cond, ret==0, 0, 0, 0);
   return ret;
}

#if defined(VGO_solaris)
/* On Solaris, pthread_cond_destroy is a weak alias to cond_destroy. */
PTH_FUNCS(int, condZudestroy, pthread_cond_destroy_intercept,
          (pthread_cond_t *cond), (cond));
#else
PTH_FUNCS(int, pthreadZucondZudestroy, pthread_cond_destroy_intercept,
          (pthread_cond_t* cond), (cond));
#endif /* VGO_solaris */

static __always_inline
int pthread_cond_wait_intercept(pthread_cond_t *cond, pthread_mutex_t *mutex)
{
   int   ret;
   OrigFn fn;
   VALGRIND_GET_ORIG_FN(fn);
   VALGRIND_DO_CLIENT_REQUEST_STMT(VG_USERREQ_DRD_PRE_COND_WAIT,
                                   cond, mutex, DRD_(mutex_type)(mutex), 0, 0);
   CALL_FN_W_WW(ret, fn, cond, mutex);
   VALGRIND_DO_CLIENT_REQUEST_STMT(VG_USERREQ_DRD_POST_COND_WAIT,
                                   cond, mutex, 1, 0, 0);
   return ret;
}

PTH_FUNCS(int, pthreadZucondZuwait, pthread_cond_wait_intercept,
          (pthread_cond_t *cond, pthread_mutex_t *mutex),
          (cond, mutex));
#if defined(VGO_solaris)
PTH_FUNCS(int, condZuwait, pthread_cond_wait_intercept,
          (pthread_cond_t *cond, pthread_mutex_t *mutex),
          (cond, mutex));
#endif /* VGO_solaris */

static __always_inline
int pthread_cond_timedwait_intercept(pthread_cond_t *cond,
                                     pthread_mutex_t *mutex,
                                     const struct timespec* abstime)
{
   int   ret;
   OrigFn fn;
   VALGRIND_GET_ORIG_FN(fn);
   VALGRIND_DO_CLIENT_REQUEST_STMT(VG_USERREQ_DRD_PRE_COND_WAIT,
                                   cond, mutex, DRD_(mutex_type)(mutex), 0, 0);
   CALL_FN_W_WWW(ret, fn, cond, mutex, abstime);
   VALGRIND_DO_CLIENT_REQUEST_STMT(VG_USERREQ_DRD_POST_COND_WAIT,
                                   cond, mutex, 1, 0, 0);
   return ret;
}

PTH_FUNCS(int, pthreadZucondZutimedwait, pthread_cond_timedwait_intercept,
          (pthread_cond_t *cond, pthread_mutex_t *mutex,
           const struct timespec* abstime),
          (cond, mutex, abstime));
#if defined(VGO_solaris)
PTH_FUNCS(int, condZutimedwait, pthread_cond_timedwait_intercept,
          (pthread_cond_t *cond, pthread_mutex_t *mutex,
           const struct timespec *timeout),
          (cond, mutex, timeout));
PTH_FUNCS(int, condZureltimedwait, pthread_cond_timedwait_intercept,
          (pthread_cond_t *cond, pthread_mutex_t *mutex,
           const struct timespec *timeout),
          (cond, mutex, timeout));
#endif /* VGO_solaris */


#if defined(HAVE_CLOCKID_T)
static __always_inline
int pthread_cond_clockwait_intercept(pthread_cond_t *cond,
                                     pthread_mutex_t *mutex,
                                     clockid_t clockid,
                                     const struct timespec* abstime)
{
   int   ret;
   OrigFn fn;
   VALGRIND_GET_ORIG_FN(fn);
   VALGRIND_DO_CLIENT_REQUEST_STMT(VG_USERREQ_DRD_PRE_COND_WAIT,
                                   cond, mutex, DRD_(mutex_type)(mutex), 0, 0);
   CALL_FN_W_WWWW(ret, fn, cond, mutex, clockid, abstime);
   VALGRIND_DO_CLIENT_REQUEST_STMT(VG_USERREQ_DRD_POST_COND_WAIT,
                                   cond, mutex, 1, 0, 0);
   return ret;
}

PTH_FUNCS(int, pthreadZucondZuclockwait, pthread_cond_clockwait_intercept,
          (pthread_cond_t *cond, pthread_mutex_t *mutex,
            clockid_t clockid, const struct timespec* abstime),
          (cond, mutex, clockid, abstime));
#endif


// NOTE: be careful to intercept only pthread_cond_signal() and not Darwin's
// pthread_cond_signal_thread_np(). The former accepts one argument; the latter
// two. Intercepting all pthread_cond_signal* functions will cause only one
// argument to be passed to pthread_cond_signal_np() and hence will cause this
// last function to crash.

static __always_inline
int pthread_cond_signal_intercept(pthread_cond_t* cond)
{
   int   ret;
   OrigFn fn;
   VALGRIND_GET_ORIG_FN(fn);
   VALGRIND_DO_CLIENT_REQUEST_STMT(VG_USERREQ_DRD_PRE_COND_SIGNAL,
                                   cond, 0, 0, 0, 0);
   CALL_FN_W_W(ret, fn, cond);
   VALGRIND_DO_CLIENT_REQUEST_STMT(VG_USERREQ_DRD_POST_COND_SIGNAL,
                                   cond, 0, 0, 0, 0);
   return ret;
}

#if defined(VGO_solaris)
/* On Solaris, pthread_cond_signal is a weak alias to cond_signal. */
PTH_FUNCS(int, condZusignal, pthread_cond_signal_intercept,
          (pthread_cond_t *cond), (cond));
#else
PTH_FUNCS(int, pthreadZucondZusignal, pthread_cond_signal_intercept,
          (pthread_cond_t* cond), (cond));
#endif /* VGO_solaris */

static __always_inline
int pthread_cond_broadcast_intercept(pthread_cond_t* cond)
{
   int   ret;
   OrigFn fn;
   VALGRIND_GET_ORIG_FN(fn);
   VALGRIND_DO_CLIENT_REQUEST_STMT(VG_USERREQ_DRD_PRE_COND_BROADCAST,
                                   cond, 0, 0, 0, 0);
   CALL_FN_W_W(ret, fn, cond);
   VALGRIND_DO_CLIENT_REQUEST_STMT(VG_USERREQ_DRD_POST_COND_BROADCAST,
                                   cond, 0, 0, 0, 0);
   return ret;
}

#if defined(VGO_solaris)
/* On Solaris, pthread_cond_broadcast is a weak alias to cond_broadcast. */
PTH_FUNCS(int, condZubroadcast, pthread_cond_broadcast_intercept,
          (pthread_cond_t *cond), (cond));
#else
PTH_FUNCS(int, pthreadZucondZubroadcast, pthread_cond_broadcast_intercept,
          (pthread_cond_t* cond), (cond));
#endif /* VGO_solaris */

#if defined(HAVE_PTHREAD_SPIN_LOCK) \
    && !defined(DISABLE_PTHREAD_SPINLOCK_INTERCEPT)
static __always_inline
int pthread_spin_init_intercept(pthread_spinlock_t *spinlock, int pshared)
{
   int ret;
   OrigFn fn;
   VALGRIND_GET_ORIG_FN(fn);
   VALGRIND_DO_CLIENT_REQUEST_STMT(VG_USERREQ_DRD_PRE_SPIN_INIT_OR_UNLOCK,
                                   spinlock, 0, 0, 0, 0);
   CALL_FN_W_WW(ret, fn, spinlock, pshared);
   VALGRIND_DO_CLIENT_REQUEST_STMT(VG_USERREQ_DRD_POST_SPIN_INIT_OR_UNLOCK,
                                   spinlock, 0, 0, 0, 0);
   return ret;
}

PTH_FUNCS(int, pthreadZuspinZuinit, pthread_spin_init_intercept,
          (pthread_spinlock_t *spinlock, int pshared), (spinlock, pshared));

static __always_inline
int pthread_spin_destroy_intercept(pthread_spinlock_t *spinlock)
{
   int ret;
   OrigFn fn;
   VALGRIND_GET_ORIG_FN(fn);
   VALGRIND_DO_CLIENT_REQUEST_STMT(VG_USERREQ_DRD_PRE_MUTEX_DESTROY,
                                   spinlock, 0, 0, 0, 0);
   CALL_FN_W_W(ret, fn, spinlock);
   VALGRIND_DO_CLIENT_REQUEST_STMT(VG_USERREQ_DRD_POST_MUTEX_DESTROY,
                                   spinlock, mutex_type_spinlock, 0, 0, 0);
   return ret;
}

PTH_FUNCS(int, pthreadZuspinZudestroy, pthread_spin_destroy_intercept,
          (pthread_spinlock_t *spinlock), (spinlock));

static __always_inline
int pthread_spin_lock_intercept(pthread_spinlock_t *spinlock)
{
   int   ret;
   OrigFn fn;
   VALGRIND_GET_ORIG_FN(fn);
   VALGRIND_DO_CLIENT_REQUEST_STMT(VG_USERREQ_DRD_PRE_MUTEX_LOCK,
                                   spinlock, mutex_type_spinlock, 0, 0, 0);
   CALL_FN_W_W(ret, fn, spinlock);
   VALGRIND_DO_CLIENT_REQUEST_STMT(VG_USERREQ_DRD_POST_MUTEX_LOCK,
                                   spinlock, ret == 0, 0, 0, 0);
   return ret;
}

PTH_FUNCS(int, pthreadZuspinZulock, pthread_spin_lock_intercept,
          (pthread_spinlock_t *spinlock), (spinlock));

static __always_inline
int pthread_spin_trylock_intercept(pthread_spinlock_t *spinlock)
{
   int   ret;
   OrigFn fn;
   VALGRIND_GET_ORIG_FN(fn);
   VALGRIND_DO_CLIENT_REQUEST_STMT(VG_USERREQ_DRD_PRE_MUTEX_LOCK,
                                   spinlock, mutex_type_spinlock, 0, 0, 0);
   CALL_FN_W_W(ret, fn, spinlock);
   VALGRIND_DO_CLIENT_REQUEST_STMT(VG_USERREQ_DRD_POST_MUTEX_LOCK,
                                   spinlock, ret == 0, 0, 0, 0);
   return ret;
}

PTH_FUNCS(int, pthreadZuspinZutrylock, pthread_spin_trylock_intercept,
          (pthread_spinlock_t *spinlock), (spinlock));

static __always_inline
int pthread_spin_unlock_intercept(pthread_spinlock_t *spinlock)
{
   int   ret;
   OrigFn fn;
   VALGRIND_GET_ORIG_FN(fn);
   VALGRIND_DO_CLIENT_REQUEST_STMT(VG_USERREQ_DRD_PRE_SPIN_INIT_OR_UNLOCK,
                                   spinlock, mutex_type_spinlock, 0, 0, 0);
   CALL_FN_W_W(ret, fn, spinlock);
   VALGRIND_DO_CLIENT_REQUEST_STMT(VG_USERREQ_DRD_POST_SPIN_INIT_OR_UNLOCK,
                                   spinlock, 0, 0, 0, 0);
   return ret;
}

PTH_FUNCS(int, pthreadZuspinZuunlock, pthread_spin_unlock_intercept,
          (pthread_spinlock_t *spinlock), (spinlock));
#endif   // HAVE_PTHREAD_SPIN_LOCK


#if defined(HAVE_PTHREAD_BARRIER_INIT)
static __always_inline
int pthread_barrier_init_intercept(pthread_barrier_t* barrier,
                                   const pthread_barrierattr_t* attr,
                                   unsigned count)
{
   int   ret;
   OrigFn fn;
   VALGRIND_GET_ORIG_FN(fn);
   VALGRIND_DO_CLIENT_REQUEST_STMT(VG_USERREQ_DRD_PRE_BARRIER_INIT,
                                   barrier, pthread_barrier, count, 0, 0);
   CALL_FN_W_WWW(ret, fn, barrier, attr, count);
   VALGRIND_DO_CLIENT_REQUEST_STMT(VG_USERREQ_DRD_POST_BARRIER_INIT,
                                   barrier, pthread_barrier, 0, 0, 0);
   return ret;
}

PTH_FUNCS(int, pthreadZubarrierZuinit, pthread_barrier_init_intercept,
          (pthread_barrier_t* barrier, const pthread_barrierattr_t* attr,
           unsigned count), (barrier, attr, count));

static __always_inline
int pthread_barrier_destroy_intercept(pthread_barrier_t* barrier)
{
   int   ret;
   OrigFn fn;
   VALGRIND_GET_ORIG_FN(fn);
   VALGRIND_DO_CLIENT_REQUEST_STMT(VG_USERREQ_DRD_PRE_BARRIER_DESTROY,
                                   barrier, pthread_barrier, 0, 0, 0);
   CALL_FN_W_W(ret, fn, barrier);
   VALGRIND_DO_CLIENT_REQUEST_STMT(VG_USERREQ_DRD_POST_BARRIER_DESTROY,
                                   barrier, pthread_barrier, 0, 0, 0);
   return ret;
}

PTH_FUNCS(int, pthreadZubarrierZudestroy, pthread_barrier_destroy_intercept,
          (pthread_barrier_t* barrier), (barrier));

static __always_inline
int pthread_barrier_wait_intercept(pthread_barrier_t* barrier)
{
   int   ret;
   OrigFn fn;
   VALGRIND_GET_ORIG_FN(fn);
   VALGRIND_DO_CLIENT_REQUEST_STMT(VG_USERREQ_DRD_PRE_BARRIER_WAIT,
                                   barrier, pthread_barrier, 0, 0, 0);
   CALL_FN_W_W(ret, fn, barrier);
   VALGRIND_DO_CLIENT_REQUEST_STMT(VG_USERREQ_DRD_POST_BARRIER_WAIT,
                              barrier, pthread_barrier,
                              ret == 0 || ret == PTHREAD_BARRIER_SERIAL_THREAD,
                              ret == PTHREAD_BARRIER_SERIAL_THREAD, 0);
   return ret;
}

PTH_FUNCS(int, pthreadZubarrierZuwait, pthread_barrier_wait_intercept,
          (pthread_barrier_t* barrier), (barrier));
#endif   // HAVE_PTHREAD_BARRIER_INIT


static __always_inline
int sem_init_intercept(sem_t *sem, int pshared, unsigned int value)
{
   int   ret;
   OrigFn fn;
   VALGRIND_GET_ORIG_FN(fn);
   VALGRIND_DO_CLIENT_REQUEST_STMT(VG_USERREQ_DRD_PRE_SEM_INIT,
                                   sem, pshared, value, 0, 0);
   CALL_FN_W_WWW(ret, fn, sem, pshared, value);
   VALGRIND_DO_CLIENT_REQUEST_STMT(VG_USERREQ_DRD_POST_SEM_INIT,
                                   sem, 0, 0, 0, 0);
   return ret;
}

#if defined(VGO_freebsd)
LIBC_FUNC(int, semZuinit, sem_init_intercept,
          (sem_t *sem, int pshared, unsigned int value), (sem, pshared, value));
#else
PTH_FUNCS(int, semZuinit, sem_init_intercept,
          (sem_t *sem, int pshared, unsigned int value), (sem, pshared, value));
#endif

#if defined(VGO_solaris)
static __always_inline
int sema_init_intercept(sema_t *sem, unsigned int value, int type, void *arg)
{
   int   ret;
   OrigFn fn;
   VALGRIND_GET_ORIG_FN(fn);
   VALGRIND_DO_CLIENT_REQUEST_STMT(VG_USERREQ_DRD_PRE_SEM_INIT,
                                   sem, type == USYNC_PROCESS ? 1 : 0,
                                   value, 0, 0);
   CALL_FN_W_WWWW(ret, fn, sem, value, type, arg);
   VALGRIND_DO_CLIENT_REQUEST_STMT(VG_USERREQ_DRD_POST_SEM_INIT,
                                   sem, 0, 0, 0, 0);
   return ret;
}

PTH_FUNCS(int, semaZuinit, sema_init_intercept,
          (sema_t *sem, unsigned int value, int type, void *arg),
          (sem, value, type, arg));
#endif /* VGO_solaris */

static __always_inline
int sem_destroy_intercept(sem_t *sem)
{
   int   ret;
   OrigFn fn;
   VALGRIND_GET_ORIG_FN(fn);
   VALGRIND_DO_CLIENT_REQUEST_STMT(VG_USERREQ_DRD_PRE_SEM_DESTROY,
                                   sem, 0, 0, 0, 0);
   CALL_FN_W_W(ret, fn, sem);
   VALGRIND_DO_CLIENT_REQUEST_STMT(VG_USERREQ_DRD_POST_SEM_DESTROY,
                                   sem, 0, 0, 0, 0);
   return ret;
}

#if defined(VGO_freebsd)
LIBC_FUNC(int, semZudestroy, sem_destroy_intercept, (sem_t *sem), (sem));
#else
PTH_FUNCS(int, semZudestroy, sem_destroy_intercept, (sem_t *sem), (sem));
#endif

#if defined(VGO_solaris)
PTH_FUNCS(int, semaZudestroy, sem_destroy_intercept, (sem_t *sem), (sem));
#endif /* VGO_solaris */

static __always_inline
sem_t* sem_open_intercept(const char *name, int oflag, mode_t mode,
                          unsigned int value)
{
   sem_t *ret;
   OrigFn fn;
   VALGRIND_GET_ORIG_FN(fn);
   VALGRIND_DO_CLIENT_REQUEST_STMT(VG_USERREQ_DRD_PRE_SEM_OPEN,
                                   name, oflag, mode, value, 0);
   CALL_FN_W_WWWW(ret, fn, name, oflag, mode, value);
   // To do: figure out why gcc 9.2.1 miscompiles this function if the printf()
   // call below is left out.
   printf("");
   VALGRIND_DO_CLIENT_REQUEST_STMT(VG_USERREQ_DRD_POST_SEM_OPEN,
                                   ret != SEM_FAILED ? ret : 0,
                                   name, oflag, mode, value);
   return ret;
}

#if defined(VGO_freebsd)
LIBC_FUNC(sem_t *, semZuopen, sem_open_intercept,
          (const char *name, int oflag, mode_t mode, unsigned int value),
          (name, oflag, mode, value));
#else
PTH_FUNCS(sem_t *, semZuopen, sem_open_intercept,
          (const char *name, int oflag, mode_t mode, unsigned int value),
          (name, oflag, mode, value));
#endif

static __always_inline int sem_close_intercept(sem_t *sem)
{
   int   ret;
   OrigFn fn;
   VALGRIND_GET_ORIG_FN(fn);
   VALGRIND_DO_CLIENT_REQUEST_STMT(VG_USERREQ_DRD_PRE_SEM_CLOSE,
                                   sem, 0, 0, 0, 0);
   CALL_FN_W_W(ret, fn, sem);
   VALGRIND_DO_CLIENT_REQUEST_STMT(VG_USERREQ_DRD_POST_SEM_CLOSE,
                                   sem, 0, 0, 0, 0);
   return ret;
}

#if defined(VGO_freebsd)
LIBC_FUNC(int, semZuclose, sem_close_intercept, (sem_t *sem), (sem));
#else
PTH_FUNCS(int, semZuclose, sem_close_intercept, (sem_t *sem), (sem));
#endif

static __always_inline int sem_wait_intercept(sem_t *sem)
{
   int   ret;
   OrigFn fn;
   VALGRIND_GET_ORIG_FN(fn);
   VALGRIND_DO_CLIENT_REQUEST_STMT(VG_USERREQ_DRD_PRE_SEM_WAIT,
                                   sem, 0, 0, 0, 0);
   CALL_FN_W_W(ret, fn, sem);
   VALGRIND_DO_CLIENT_REQUEST_STMT(VG_USERREQ_DRD_POST_SEM_WAIT,
                                   sem, ret == 0, 0, 0, 0);
   return ret;
}

#if defined(VGO_freebsd)
LIBC_FUNC(int, semZuwait, sem_wait_intercept, (sem_t *sem), (sem));
#else
PTH_FUNCS(int, semZuwait, sem_wait_intercept, (sem_t *sem), (sem));
#endif

#if defined(VGO_solaris)
PTH_FUNCS(int, semaZuwait, sem_wait_intercept, (sem_t *sem), (sem));
#endif /* VGO_solaris */

static __always_inline int sem_trywait_intercept(sem_t *sem)
{
   int   ret;
   OrigFn fn;
   VALGRIND_GET_ORIG_FN(fn);
   VALGRIND_DO_CLIENT_REQUEST_STMT(VG_USERREQ_DRD_PRE_SEM_WAIT,
                                   sem, 0, 0, 0, 0);
   CALL_FN_W_W(ret, fn, sem);
   VALGRIND_DO_CLIENT_REQUEST_STMT(VG_USERREQ_DRD_POST_SEM_WAIT,
                                   sem, ret == 0, 0, 0, 0);
   return ret;
}

#if defined(VGO_freebsd)
LIBC_FUNC(int, semZutrywait, sem_trywait_intercept, (sem_t *sem), (sem));
#else
PTH_FUNCS(int, semZutrywait, sem_trywait_intercept, (sem_t *sem), (sem));
#endif
#if defined(VGO_solaris)
PTH_FUNCS(int, semaZutrywait, sem_trywait_intercept, (sem_t *sem), (sem));
#endif /* VGO_solaris */

static __always_inline
int sem_timedwait_intercept(sem_t *sem, const struct timespec *abs_timeout)
{
   int   ret;
   OrigFn fn;
   VALGRIND_GET_ORIG_FN(fn);
   VALGRIND_DO_CLIENT_REQUEST_STMT(VG_USERREQ_DRD_PRE_SEM_WAIT,
                                   sem, 0, 0, 0, 0);
   CALL_FN_W_WW(ret, fn, sem, abs_timeout);
   VALGRIND_DO_CLIENT_REQUEST_STMT(VG_USERREQ_DRD_POST_SEM_WAIT,
                                   sem, ret == 0, 0, 0, 0);
   return ret;
}

#if defined(VGO_freebsd)
LIBC_FUNC(int, semZutimedwait, sem_timedwait_intercept,
          (sem_t *sem, const struct timespec *abs_timeout),
          (sem, abs_timeout));
#else
PTH_FUNCS(int, semZutimedwait, sem_timedwait_intercept,
          (sem_t *sem, const struct timespec *abs_timeout),
          (sem, abs_timeout));
#endif
#if defined(VGO_solaris)
PTH_FUNCS(int, semaZutimedwait, sem_timedwait_intercept,
          (sem_t *sem, const struct timespec *timeout),
          (sem, timeout));
PTH_FUNCS(int, semaZureltimedwait, sem_timedwait_intercept,
          (sem_t *sem, const struct timespec *timeout),
          (sem, timeout));
#endif /* VGO_solaris */

#if defined(VGO_freebsd)
static __always_inline
   int sem_clockwait_np_intercept(sem_t* sem, clockid_t clock_id, int flags,
                                  const struct timespec * rqtp, struct timespec * rmtp)
{
   int   ret;
   OrigFn fn;
   VALGRIND_GET_ORIG_FN(fn);
   VALGRIND_DO_CLIENT_REQUEST_STMT(VG_USERREQ_DRD_PRE_SEM_WAIT,
                                   sem, 0, 0, 0, 0);
   CALL_FN_W_5W(ret, fn, sem, clock_id, flags, rqtp, rmtp);
   VALGRIND_DO_CLIENT_REQUEST_STMT(VG_USERREQ_DRD_POST_SEM_WAIT,
                                   sem, ret == 0, 0, 0, 0);
   return ret;
}

LIBC_FUNC(int, semZuclockwaitZunp, sem_clockwait_np_intercept,
          (sem_t* sem, clockid_t clock_id, int flags,
           const struct timespec * rqtp, struct timespec * rmtp),
          (sem, clock_id, flags, rqtp, rmtp));
#endif

static __always_inline int sem_post_intercept(sem_t *sem)
{
   int   ret;
   OrigFn fn;
   VALGRIND_GET_ORIG_FN(fn);
   VALGRIND_DO_CLIENT_REQUEST_STMT(VG_USERREQ_DRD_PRE_SEM_POST,
                                   sem, 0, 0, 0, 0);
   CALL_FN_W_W(ret, fn, sem);
   VALGRIND_DO_CLIENT_REQUEST_STMT(VG_USERREQ_DRD_POST_SEM_POST,
                                   sem, ret == 0, 0, 0, 0);
   return ret;
}

#if defined(VGO_freebsd)
LIBC_FUNC(int, semZupost, sem_post_intercept, (sem_t *sem), (sem));
#else
PTH_FUNCS(int, semZupost, sem_post_intercept, (sem_t *sem), (sem));
#endif
#if defined(VGO_solaris)
PTH_FUNCS(int, semaZupost, sem_post_intercept, (sem_t *sem), (sem));
#endif /* VGO_solaris */

/* Android's pthread.h doesn't say anything about rwlocks, hence these
   functions have to be conditionally compiled. */
#if defined(HAVE_PTHREAD_RWLOCK_T)

static __always_inline
int pthread_rwlock_init_intercept(pthread_rwlock_t* rwlock,
                                  const pthread_rwlockattr_t* attr)
{
   int   ret;
   OrigFn fn;
   VALGRIND_GET_ORIG_FN(fn);
   VALGRIND_DO_CLIENT_REQUEST_STMT(VG_USERREQ_DRD_PRE_RWLOCK_INIT,
                                   rwlock, 0, 0, 0, 0);
   CALL_FN_W_WW(ret, fn, rwlock, attr);
   VALGRIND_DO_CLIENT_REQUEST_STMT(VG_USERREQ_DRD_POST_RWLOCK_INIT,
                                   rwlock, 0, 0, 0, 0);
   return ret;
}

PTH_FUNCS(int,
          pthreadZurwlockZuinit, pthread_rwlock_init_intercept,
          (pthread_rwlock_t* rwlock, const pthread_rwlockattr_t* attr),
          (rwlock, attr));

#if defined(VGO_solaris)
static __always_inline
int rwlock_init_intercept(rwlock_t *rwlock, int type, void *arg)
{
   int   ret;
   OrigFn fn;
   VALGRIND_GET_ORIG_FN(fn);
   VALGRIND_DO_CLIENT_REQUEST_STMT(VG_USERREQ_DRD_PRE_RWLOCK_INIT,
                                   rwlock, 0, 0, 0, 0);
   CALL_FN_W_WWW(ret, fn, rwlock, type, arg);
   VALGRIND_DO_CLIENT_REQUEST_STMT(VG_USERREQ_DRD_POST_RWLOCK_INIT,
                                   rwlock, 0, 0, 0, 0);
   return ret;
}

PTH_FUNCS(int, rwlockZuinit, rwlock_init_intercept,
          (rwlock_t *rwlock, int type, void *arg),
          (rwlock, type, arg));
#endif /* VGO_solaris */

static __always_inline
int pthread_rwlock_destroy_intercept(pthread_rwlock_t* rwlock)
{
   int   ret;
   OrigFn fn;
   VALGRIND_GET_ORIG_FN(fn);
   VALGRIND_DO_CLIENT_REQUEST_STMT(VG_USERREQ_DRD_PRE_RWLOCK_DESTROY,
                                   rwlock, 0, 0, 0, 0);
   CALL_FN_W_W(ret, fn, rwlock);
   VALGRIND_DO_CLIENT_REQUEST_STMT(VG_USERREQ_DRD_POST_RWLOCK_DESTROY,
                                   rwlock, 0, 0, 0, 0);
   return ret;
}

#if defined(VGO_solaris)
/* On Solaris, pthread_rwlock_destroy is a weak alias to rwlock_destroy. */
PTH_FUNCS(int,
          rwlockZudestroy, pthread_rwlock_destroy_intercept,
          (pthread_rwlock_t *rwlock), (rwlock));
#else
PTH_FUNCS(int,
          pthreadZurwlockZudestroy, pthread_rwlock_destroy_intercept,
          (pthread_rwlock_t* rwlock), (rwlock));
#endif /* VGO_solaris */

static __always_inline
int pthread_rwlock_rdlock_intercept(pthread_rwlock_t* rwlock)
{
   int   ret;
   OrigFn fn;
   VALGRIND_GET_ORIG_FN(fn);
   VALGRIND_DO_CLIENT_REQUEST_STMT(VG_USERREQ_DRD_PRE_RWLOCK_RDLOCK,
                                   rwlock, 0, 0, 0, 0);
   CALL_FN_W_W(ret, fn, rwlock);
   VALGRIND_DO_CLIENT_REQUEST_STMT(VG_USERREQ_DRD_POST_RWLOCK_RDLOCK,
                                   rwlock, ret == 0, 0, 0, 0);
   return ret;
}

#if defined(VGO_solaris)
/* On Solaris, pthread_rwlock_rdlock is a weak alias to rw_rdlock. */
PTH_FUNCS(int,
          rwZurdlock, pthread_rwlock_rdlock_intercept,
          (pthread_rwlock_t *rwlock), (rwlock));
#else
PTH_FUNCS(int,
          pthreadZurwlockZurdlock, pthread_rwlock_rdlock_intercept,
          (pthread_rwlock_t* rwlock), (rwlock));
#endif /* VGO_solaris */

#if defined(VGO_solaris)
/* Internal to libc. */
static __always_inline
void lrw_rdlock_intercept(rwlock_t *rwlock)
{
   OrigFn fn;
   VALGRIND_GET_ORIG_FN(fn);
   VALGRIND_DO_CLIENT_REQUEST_STMT(VG_USERREQ_DRD_PRE_RWLOCK_RDLOCK,
                                   rwlock, 0, 0, 0, 0);
   CALL_FN_v_W(fn, rwlock);
   VALGRIND_DO_CLIENT_REQUEST_STMT(VG_USERREQ_DRD_POST_RWLOCK_RDLOCK,
                                   rwlock, True /* took_lock */, 0, 0, 0);
}

PTH_FUNCS(void, lrwZurdlock, lrw_rdlock_intercept,
          (rwlock_t *rwlock), (rwlock));
#endif /* VGO_solaris */

static __always_inline
int pthread_rwlock_wrlock_intercept(pthread_rwlock_t* rwlock)
{
   int   ret;
   OrigFn fn;
   VALGRIND_GET_ORIG_FN(fn);
   VALGRIND_DO_CLIENT_REQUEST_STMT(VG_USERREQ_DRD_PRE_RWLOCK_WRLOCK,
                                   rwlock, 0, 0, 0, 0);
   CALL_FN_W_W(ret, fn, rwlock);
   VALGRIND_DO_CLIENT_REQUEST_STMT(VG_USERREQ_DRD_POST_RWLOCK_WRLOCK,
                                   rwlock, ret == 0, 0, 0, 0);
   return ret;
}

#if defined(VGO_solaris)
/* On Solaris, pthread_rwlock_wrlock is a weak alias to rw_wrlock. */
PTH_FUNCS(int,
          rwZuwrlock, pthread_rwlock_wrlock_intercept,
          (pthread_rwlock_t *rwlock), (rwlock));
#else
PTH_FUNCS(int,
          pthreadZurwlockZuwrlock, pthread_rwlock_wrlock_intercept,
          (pthread_rwlock_t* rwlock), (rwlock));
#endif /* VGO_solaris */

#if defined(VGO_solaris)
/* Internal to libc. */
static __always_inline
void lrw_wrlock_intercept(rwlock_t *rwlock)
{
   OrigFn fn;
   VALGRIND_GET_ORIG_FN(fn);
   VALGRIND_DO_CLIENT_REQUEST_STMT(VG_USERREQ_DRD_PRE_RWLOCK_WRLOCK,
                                   rwlock, 0, 0, 0, 0);
   CALL_FN_v_W(fn, rwlock);
   VALGRIND_DO_CLIENT_REQUEST_STMT(VG_USERREQ_DRD_POST_RWLOCK_WRLOCK,
                                   rwlock, True /* took_lock */, 0, 0, 0);
}

PTH_FUNCS(void, lrwZuwrlock, lrw_wrlock_intercept,
          (rwlock_t *rwlock), (rwlock));
#endif /* VGO_solaris */

static __always_inline
int pthread_rwlock_timedrdlock_intercept(pthread_rwlock_t* rwlock,
                                         const struct timespec *timeout)
{
   int   ret;
   OrigFn fn;
   VALGRIND_GET_ORIG_FN(fn);
   VALGRIND_DO_CLIENT_REQUEST_STMT(VG_USERREQ_DRD_PRE_RWLOCK_RDLOCK,
                                   rwlock, 0, 0, 0, 0);
   CALL_FN_W_WW(ret, fn, rwlock, timeout);
   VALGRIND_DO_CLIENT_REQUEST_STMT(VG_USERREQ_DRD_POST_RWLOCK_RDLOCK,
                                   rwlock, ret == 0, 0, 0, 0);
   return ret;
}

PTH_FUNCS(int,
          pthreadZurwlockZutimedrdlock, pthread_rwlock_timedrdlock_intercept,
          (pthread_rwlock_t* rwlock, const struct timespec *timeout),
          (rwlock, timeout));
#if defined(VGO_solaris)
PTH_FUNCS(int, pthreadZurwlockZureltimedrdlockZunp,
          pthread_rwlock_timedrdlock_intercept,
          (pthread_rwlock_t *rwlock, const struct timespec *timeout),
          (rwlock, timeout));
#endif /* VGO_solaris */


#if defined(HAVE_CLOCKID_T)
static __always_inline
int pthread_rwlock_clockrdlock_intercept(pthread_rwlock_t* rwlock,
                                         clockid_t clockid,
                                         const struct timespec *timeout)
{
   int   ret;
   OrigFn fn;
   VALGRIND_GET_ORIG_FN(fn);
   VALGRIND_DO_CLIENT_REQUEST_STMT(VG_USERREQ_DRD_PRE_RWLOCK_RDLOCK,
                                   rwlock, 0, 0, 0, 0);
   CALL_FN_W_WWW(ret, fn, rwlock, clockid, timeout);
   VALGRIND_DO_CLIENT_REQUEST_STMT(VG_USERREQ_DRD_POST_RWLOCK_RDLOCK,
                                   rwlock, ret == 0, 0, 0, 0);
   return ret;
}

PTH_FUNCS(int,
          pthreadZurwlockZuclockrdlock, pthread_rwlock_clockrdlock_intercept,
          (pthread_rwlock_t* rwlock, clockid_t clockid, const struct timespec *timeout),
          (rwlock, clockid, timeout));
#endif

static __always_inline
int pthread_rwlock_timedwrlock_intercept(pthread_rwlock_t* rwlock,
                                         const struct timespec *timeout)
{
   int   ret;
   OrigFn fn;
   VALGRIND_GET_ORIG_FN(fn);
   VALGRIND_DO_CLIENT_REQUEST_STMT(VG_USERREQ_DRD_PRE_RWLOCK_WRLOCK,
                                   rwlock, 0, 0, 0, 0);
   CALL_FN_W_WW(ret, fn, rwlock, timeout);
   VALGRIND_DO_CLIENT_REQUEST_STMT(VG_USERREQ_DRD_POST_RWLOCK_WRLOCK,
                                   rwlock, ret == 0, 0, 0, 0);
   return ret;
}

PTH_FUNCS(int,
          pthreadZurwlockZutimedwrlock, pthread_rwlock_timedwrlock_intercept,
          (pthread_rwlock_t* rwlock, const struct timespec *timeout),
          (rwlock, timeout));
#if defined(VGO_solaris)
PTH_FUNCS(int, pthreadZurwlockZureltimedwrlockZunp,
          pthread_rwlock_timedwrlock_intercept,
          (pthread_rwlock_t *rwlock, const struct timespec *timeout),
          (rwlock, timeout));
#endif /* VGO_solaris */


#if defined(HAVE_CLOCKID_T)
static __always_inline
int pthread_rwlock_clockwrlock_intercept(pthread_rwlock_t* rwlock,
                                         clockid_t clockid,
                                         const struct timespec *timeout)
{
   int   ret;
   OrigFn fn;
   VALGRIND_GET_ORIG_FN(fn);
   VALGRIND_DO_CLIENT_REQUEST_STMT(VG_USERREQ_DRD_PRE_RWLOCK_WRLOCK,
                                   rwlock, 0, 0, 0, 0);
   CALL_FN_W_WWW(ret, fn, rwlock, clockid, timeout);
   VALGRIND_DO_CLIENT_REQUEST_STMT(VG_USERREQ_DRD_POST_RWLOCK_WRLOCK,
                                   rwlock, ret == 0, 0, 0, 0);
   return ret;
}

PTH_FUNCS(int,
          pthreadZurwlockZuclockwrlock, pthread_rwlock_clockwrlock_intercept,
          (pthread_rwlock_t* rwlock, clockid_t clockid, const struct timespec *timeout),
          (rwlock, clockid, timeout));
#endif


static __always_inline
int pthread_rwlock_tryrdlock_intercept(pthread_rwlock_t* rwlock)
{
   int   ret;
   OrigFn fn;
   VALGRIND_GET_ORIG_FN(fn);
   VALGRIND_DO_CLIENT_REQUEST_STMT(VG_USERREQ_DRD_PRE_RWLOCK_RDLOCK,
                                   rwlock, 0, 0, 0, 0);
   CALL_FN_W_W(ret, fn, rwlock);
   VALGRIND_DO_CLIENT_REQUEST_STMT(VG_USERREQ_DRD_POST_RWLOCK_RDLOCK,
                                   rwlock, ret == 0, 0, 0, 0);
   return ret;
}

#if defined(VGO_solaris)
/* On Solaris, pthread_rwlock_tryrdlock is a weak alias to rw_tryrdlock. */
PTH_FUNCS(int,
          rwZutryrdlock, pthread_rwlock_tryrdlock_intercept,
          (pthread_rwlock_t *rwlock), (rwlock));
#else
PTH_FUNCS(int,
          pthreadZurwlockZutryrdlock, pthread_rwlock_tryrdlock_intercept,
          (pthread_rwlock_t* rwlock), (rwlock));
#endif /* VGO_solaris */

static __always_inline
int pthread_rwlock_trywrlock_intercept(pthread_rwlock_t* rwlock)
{
   int   ret;
   OrigFn fn;
   VALGRIND_GET_ORIG_FN(fn);
   VALGRIND_DO_CLIENT_REQUEST_STMT(VG_USERREQ_DRD_PRE_RWLOCK_WRLOCK,
                                   rwlock, 0, 0, 0, 0);
   CALL_FN_W_W(ret, fn, rwlock);
   VALGRIND_DO_CLIENT_REQUEST_STMT(VG_USERREQ_DRD_POST_RWLOCK_WRLOCK,
                                   rwlock, ret == 0, 0, 0, 0);
   return ret;
}

#if defined(VGO_solaris)
/* On Solaris, pthread_rwlock_trywrlock is a weak alias to rw_trywrlock. */
PTH_FUNCS(int,
          rwZutrywrlock, pthread_rwlock_trywrlock_intercept,
          (pthread_rwlock_t *rwlock), (rwlock));
#else
PTH_FUNCS(int,
          pthreadZurwlockZutrywrlock, pthread_rwlock_trywrlock_intercept,
          (pthread_rwlock_t* rwlock), (rwlock));
#endif /* VGO_solaris */

static __always_inline
int pthread_rwlock_unlock_intercept(pthread_rwlock_t* rwlock)
{
   int   ret;
   OrigFn fn;
   VALGRIND_GET_ORIG_FN(fn);
   VALGRIND_DO_CLIENT_REQUEST_STMT(VG_USERREQ_DRD_PRE_RWLOCK_UNLOCK,
                                   rwlock, 0, 0, 0, 0);
   CALL_FN_W_W(ret, fn, rwlock);
   VALGRIND_DO_CLIENT_REQUEST_STMT(VG_USERREQ_DRD_POST_RWLOCK_UNLOCK,
                                   rwlock, ret == 0, 0, 0, 0);
   return ret;
}

#if defined(VGO_solaris)
/* On Solaris, pthread_rwlock_unlock is a weak alias to rw_unlock. */
PTH_FUNCS(int,
          rwZuunlock, pthread_rwlock_unlock_intercept,
          (pthread_rwlock_t *rwlock), (rwlock));
#else
PTH_FUNCS(int,
          pthreadZurwlockZuunlock, pthread_rwlock_unlock_intercept,
          (pthread_rwlock_t* rwlock), (rwlock));
#endif /* VGO_solaris */

#endif /* defined(HAVE_PTHREAD_RWLOCK_T) */<|MERGE_RESOLUTION|>--- conflicted
+++ resolved
@@ -286,19 +286,11 @@
        * is neither. So we force loading of libthr.so, which
        * avoids this junk tid value.
        */
-<<<<<<< HEAD
-#if (FREEBSD_VERS >= FREEBSD_15)
-      void* libsys = dlopen("/lib/libsys.so.7", RTLD_NOW|RTLD_GLOBAL|RTLD_NODELETE);
-#endif
-      dlclose(dlopen("/lib/libthr.so.3", RTLD_NOW|RTLD_GLOBAL|RTLD_NODELETE));
-#if (FREEBSD_VERS >= FREEBSD_15)
-=======
 #if (__FreeBSD_version >= 1500013)
       void* libsys = dlopen("/lib/libsys.so.7", RTLD_NOW|RTLD_GLOBAL|RTLD_NODELETE);
 #endif
       dlclose(dlopen("/lib/libthr.so.3", RTLD_NOW|RTLD_GLOBAL|RTLD_NODELETE));
 #if (__FreeBSD_version >= 1500013)
->>>>>>> 69bc6d7c
       if (libsys) {
          dlclose(libsys);
       }
