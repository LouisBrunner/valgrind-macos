
/*--------------------------------------------------------------------*/
/*--- Darwin-specific syscalls, etc.              syswrap-darwin.c ---*/
/*--------------------------------------------------------------------*/

/*
   This file is part of Valgrind, a dynamic binary instrumentation
   framework.

   Copyright (C) 2005-2017 Apple Inc.
      Greg Parker  gparker@apple.com

   This program is free software; you can redistribute it and/or
   modify it under the terms of the GNU General Public License as
   published by the Free Software Foundation; either version 3 of the
   License, or (at your option) any later version.

   This program is distributed in the hope that it will be useful, but
   WITHOUT ANY WARRANTY; without even the implied warranty of
   MERCHANTABILITY or FITNESS FOR A PARTICULAR PURPOSE.  See the GNU
   General Public License for more details.

   You should have received a copy of the GNU General Public License
   along with this program; if not, see <http://www.gnu.org/licenses/>.

   The GNU General Public License is contained in the file COPYING.
*/

#if defined(VGO_darwin)

#include "pub_core_basics.h"
#include "pub_core_vki.h"
#include "pub_core_vkiscnums.h"
#include "pub_core_threadstate.h"
#include "pub_core_aspacemgr.h"
#include "pub_core_xarray.h"
#include "pub_core_clientstate.h"
#include "pub_core_debuglog.h"
#include "pub_core_debuginfo.h"    // VG_(di_notify_*)
#include "pub_core_transtab.h"     // VG_(discard_translations)
#include "pub_core_libcbase.h"
#include "pub_core_libcassert.h"
#include "pub_core_libcfile.h"
#include "pub_core_libcprint.h"
#include "pub_core_libcproc.h"
#include "pub_core_libcsignal.h"
#include "pub_core_mach.h"         // VG_(dyld_cache_*)
#include "pub_core_machine.h"      // VG_(get_SP)
#include "pub_core_mallocfree.h"
#include "pub_core_options.h"
#include "pub_core_oset.h"
#include "pub_core_scheduler.h"
#include "pub_core_sigframe.h"      // For VG_(sigframe_destroy)()
#include "pub_core_signals.h"
#include "pub_core_stacks.h"
#include "pub_core_syscall.h"
#include "pub_core_syswrap.h"
#include "pub_core_tooliface.h"
#include "pub_core_wordfm.h"

#include "priv_types_n_macros.h"
#include "priv_syswrap-generic.h"   /* for decls of generic wrappers */
#include "priv_syswrap-darwin.h"    /* for decls of darwin-ish wrappers */
#include "priv_syswrap-main.h"

/* --- !!! --- EXTERNAL HEADERS start --- !!! --- */
#include <mach/mach.h>
#include <mach/mach_vm.h>
#include <semaphore.h>
#include <sys/kdebug.h>
/* --- !!! --- EXTERNAL HEADERS end --- !!! --- */

#define msgh_request_port      msgh_remote_port
#define msgh_reply_port        msgh_local_port
#define BOOTSTRAP_MAX_NAME_LEN                  128
typedef HChar name_t[BOOTSTRAP_MAX_NAME_LEN];

typedef uint64_t mig_addr_t;

// Apple started using more inclusive language in Xcode 12+ and macOS 13+
#if !defined(HOST_IO_MAIN_PORT)
#define HOST_IO_MAIN_PORT HOST_IO_MASTER_PORT
#endif




// Saved ports
static mach_port_t vg_host_port = 0;
static mach_port_t vg_task_port = 0;
static mach_port_t vg_bootstrap_port = 0;

// Run a thread from beginning to end and return the thread's
// scheduler-return-code.
static VgSchedReturnCode thread_wrapper(Word /*ThreadId*/ tidW)
{
   VgSchedReturnCode ret;
   ThreadId     tid = (ThreadId)tidW;
   Int          lwpid = VG_(gettid)();
   ThreadState* tst = VG_(get_ThreadState)(tid);

   VG_(debugLog)(1, "syswrap-darwin",
                    "thread_wrapper(tid=%u,lwpid=%d): entry\n",
                    tid, lwpid);

   vg_assert(tst->status == VgTs_Init);

   /* make sure we get the CPU lock before doing anything significant */
   VG_(acquire_BigLock)(tid, "thread_wrapper");

   if (0)
      VG_(printf)("thread tid %u started: stack = %p\n",
                  tid, (void *)&tid);

   /* Make sure error reporting is enabled in the new thread. */
   tst->err_disablement_level = 0;

   VG_TRACK(pre_thread_first_insn, tid);

   tst->os_state.lwpid = lwpid;
   tst->os_state.threadgroup = VG_(getpid)();

   /* Thread created with all signals blocked; scheduler will set the
      appropriate mask */

   ret = VG_(scheduler)(tid);

   vg_assert(VG_(is_exiting)(tid));

   vg_assert(tst->status == VgTs_Runnable);
   vg_assert(VG_(is_running_thread)(tid));

   VG_(debugLog)(1, "syswrap-darwin",
                    "thread_wrapper(tid=%u,lwpid=%d): done\n",
                    tid, lwpid);

   /* Return to caller, still holding the lock. */
   return ret;
}



/* Allocate a stack for this thread, if it doesn't already have one.
   Returns the initial stack pointer value to use, or 0 if allocation
   failed. */

Addr allocstack ( ThreadId tid )
{
   ThreadState* tst = VG_(get_ThreadState)(tid);
   VgStack*     stack;
   Addr         initial_SP;

   /* Either the stack_base and stack_init_SP are both zero (in which
      case a stack hasn't been allocated) or they are both non-zero,
      in which case it has. */

   if (tst->os_state.valgrind_stack_base == 0)
      vg_assert(tst->os_state.valgrind_stack_init_SP == 0);

   if (tst->os_state.valgrind_stack_base != 0)
      vg_assert(tst->os_state.valgrind_stack_init_SP != 0);

   /* If no stack is present, allocate one. */

   if (tst->os_state.valgrind_stack_base == 0) {
      stack = VG_(am_alloc_VgStack)( &initial_SP );
      if (stack) {
         tst->os_state.valgrind_stack_base    = (Addr)stack;
         tst->os_state.valgrind_stack_init_SP = initial_SP;
      }
   }

   VG_(debugLog)( 2, "syswrap-darwin", "stack for tid %u at %p; init_SP=%p\n",
                   tid,
                   (void*)tst->os_state.valgrind_stack_base,
                   (void*)tst->os_state.valgrind_stack_init_SP );

   vg_assert(VG_IS_32_ALIGNED(tst->os_state.valgrind_stack_init_SP));

   return tst->os_state.valgrind_stack_init_SP;
}


void find_stack_segment(ThreadId tid, Addr sp)
{
   ML_(guess_and_register_stack) (sp, VG_(get_ThreadState)(tid));
}


/* Run a thread all the way to the end, then do appropriate exit actions
   (this is the last-one-out-turn-off-the-lights bit).
*/
static void run_a_thread_NORETURN ( Word tidW )
{
   Int               c;
   VgSchedReturnCode src;
   ThreadId          tid = (ThreadId)tidW;
   ThreadState*      tst;

   VG_(debugLog)(1, "syswrap-darwin",
                    "run_a_thread_NORETURN(tid=%u): pre-thread_wrapper\n",
                    tid);

   tst = VG_(get_ThreadState)(tid);
   vg_assert(tst);

   /* Run the thread all the way through. */
   src = thread_wrapper(tid);

   VG_(debugLog)(1, "syswrap-darwin",
                    "run_a_thread_NORETURN(tid=%u): post-thread_wrapper\n",
                    tid);

   c = VG_(count_living_threads)();
   vg_assert(c >= 1); /* stay sane */

   /* Deregister thread's stack. */
   if (tst->os_state.stk_id != NULL_STK_ID)
      VG_(deregister_stack)(tst->os_state.stk_id);

   // Tell the tool this thread is exiting
   VG_TRACK( pre_thread_ll_exit, tid );

   /* If the thread is exiting with errors disabled, complain loudly;
      doing so is bad (does the user know this has happened?)  Also,
      in all cases, be paranoid and clear the flag anyway so that the
      thread slot is safe in this respect if later reallocated.  This
      should be unnecessary since the flag should be cleared when the
      slot is reallocated, in thread_wrapper(). */
   if (tst->err_disablement_level > 0) {
      VG_(umsg)(
         "WARNING: exiting thread has error reporting disabled.\n"
         "WARNING: possibly as a result of some mistake in the use\n"
         "WARNING: of the VALGRIND_DISABLE_ERROR_REPORTING macros.\n"
      );
      VG_(debugLog)(
         1, "syswrap-darwin",
            "run_a_thread_NORETURN(tid=%u): "
            "WARNING: exiting thread has err_disablement_level = %u\n",
            tid, tst->err_disablement_level
      );
   }
   tst->err_disablement_level = 0;

   if (c == 1) {

      VG_(debugLog)(1, "syswrap-darwin",
                       "run_a_thread_NORETURN(tid=%u): "
                          "last one standing\n",
                          tid);

      /* We are the last one standing.  Keep hold of the lock and
         carry on to show final tool results, then exit the entire system.
         Use the continuation pointer set at startup in m_main. */
      ( * VG_(address_of_m_main_shutdown_actions_NORETURN) ) (tid, src);

   } else {

      VG_(debugLog)(1, "syswrap-darwin",
                       "run_a_thread_NORETURN(tid=%u): "
                          "not last one standing\n",
                          tid);

      /* OK, thread is dead, but others still exist.  Just exit. */

      /* This releases the run lock */
      VG_(exit_thread)(tid);
      vg_assert(tst->status == VgTs_Zombie);

      /* tid is now invalid. */

#  if DARWIN_VERS < DARWIN_10_14
      mach_msg_header_t msg;
      // GrP fixme exit race
      msg.msgh_bits = MACH_MSGH_BITS(17, MACH_MSG_TYPE_MAKE_SEND_ONCE);
      msg.msgh_request_port = VG_(gettid)();
      msg.msgh_reply_port = 0;
      msg.msgh_id = 3600;  // thread_terminate

      tst->status = VgTs_Empty;
      // GrP fixme race here! new thread may claim this V thread stack
      // before we get out here!
      mach_msg(&msg, MACH_SEND_MSG|MACH_MSG_OPTION_NONE,
               sizeof(msg), 0, 0, MACH_MSG_TIMEOUT_NONE, 0);

#else
      /* We have to use this sequence to terminate the thread to
         prevent a subtle race.  If VG_(exit_thread)() had left the
         ThreadState as Empty, then it could have been reallocated,
         reusing the stack while we're doing these last cleanups.
         Instead, VG_(exit_thread) leaves it as Zombie to prevent
         reallocation.  We need to make sure we don't touch the stack
         between marking it Empty and exiting.  Hence the
         assembler. */
#if defined(VGP_x86_darwin)
      asm volatile (
         "movl %1, %0\n"	/* set tst->status = VgTs_Empty */
         "movl %2, %%eax\n" /* set %eax = __NR_bsdthread_terminate */
         "movl $0, %%ebx\n"
         "pushl %%ebx\n" /* args on stack */
         "pushl %%ebx\n"
         "pushl %%ebx\n"
         "pushl %%ebx\n"
         "int	$0x81\n" /* bsdthread_terminate(0, 0, 0, 0) */
         "popl %%ebx\n" /* pop args */
         "popl %%ebx\n"
         "popl %%ebx\n"
         "popl %%ebx\n"
         : "=m" (tst->status)
         : "n" (VgTs_Empty), "n" (__NR_bsdthread_terminate)
         : "eax", "ebx"
      );
#elif defined(VGP_amd64_darwin)
      asm volatile (
         "movl %1, %0\n"	/* set tst->status = VgTs_Empty */
         "movq %2, %%rax\n"    /* set %rax = __NR_bsdthread_terminate */
         "movq $0, %%rdi\n"
         "movq $0, %%rsi\n"
         "movq $0, %%rdx\n"
         "movq $0, %%r10\n"
         "syscall\n"		/* bsdthread_terminate(0, 0, 0, 0) */
         : "=m" (tst->status)
         : "n" (VgTs_Empty), "n" (__NR_bsdthread_terminate)
         : "rax", "rdi", "rsi", "rdx", "r10"
      );
#elif defined(VGP_arm64_darwin)
      asm volatile (
         "str %w1, %0\n" /* set tst->status = VgTs_Empty */
         "movz x16, %2\n"         /* set x16[00:15] (syscall no) = __NR_bsdthread_terminate & 0xFFFF */
         "movk x16, %3, lsl 16\n" /* set x16[16:32] (syscall no) = __NR_bsdthread_terminate >> 16 */
         "mov x0, xzr\n"
         "mov x1, xzr\n"
         "mov x2, xzr\n"
         "mov x3, xzr\n"
         "svc 0x80\n"	   /* bsdthread_terminate(0, 0, 0, 0) */
         : "=m" (tst->status)
         : "r" (VgTs_Empty), "n" (__NR_bsdthread_terminate & 0xffff), "n" ((__NR_bsdthread_terminate >> 16) & 0xffff)
         : "x0", "x1", "x2", "x3", "x16"
      );
#else
# error Unknown platform
#endif
#endif

      // DDD: This is reached sometimes on none/tests/manythreads, maybe
      // because of the race above.
      VG_(core_panic)("Thread exit failed?\n");
   }

   /*NOTREACHED*/
   vg_assert(0);
}


/* Allocate a stack for the main thread, and run it all the way to the
   end.  Although we already have a working VgStack
   (VG_(interim_stack)) it's better to allocate a new one, so that
   overflow detection works uniformly for all threads.
*/
void VG_(main_thread_wrapper_NORETURN)(ThreadId tid)
{
   Addr sp;
   VG_(debugLog)(1, "syswrap-darwin",
                    "entering VG_(main_thread_wrapper_NORETURN)\n");

   sp = allocstack(tid);

   /* If we can't even allocate the first thread's stack, we're hosed.
      Give up. */
   vg_assert2(sp != 0, "Cannot allocate main thread's stack.");

   /* shouldn't be any other threads around yet */
   vg_assert( VG_(count_living_threads)() == 1 );

   call_on_new_stack_0_1(
      (Addr)sp,             /* stack */
      0,                     /*bogus return address*/
      run_a_thread_NORETURN,  /* fn to call */
      (Word)tid              /* arg to give it */
   );

   /*NOTREACHED*/
   vg_assert(0);
}


void start_thread_NORETURN ( Word arg )
{
   ThreadState* tst = (ThreadState*)arg;
   ThreadId     tid = tst->tid;

   run_a_thread_NORETURN ( (Word)tid );
   /*NOTREACHED*/
   vg_assert(0);
}


void VG_(cleanup_thread) ( ThreadArchState* arch )
{
}


/* ---------------------------------------------------------------------
   Message reporting, with duplicate removal
   ------------------------------------------------------------------ */

static WordFM* decaying_string_table = NULL; /* HChar* -> UWord */

static Word decaying_string_table_cmp ( UWord s1, UWord s2 ) {
   return (Word)VG_(strcmp)( (HChar*)s1, (HChar*)s2 );
}

static void log_decaying ( const HChar* format, ... ) PRINTF_CHECK(1, 2);
static void log_decaying ( const HChar* format, ... )
{
   // get the message into a stack-allocated string.
   HChar buf[256];
   VG_(memset)(buf, 0, sizeof(buf));
   va_list vargs;
   va_start(vargs,format);
   (void) VG_(vsnprintf)(buf, sizeof(buf), format, vargs);
   va_end(vargs);
   buf[sizeof(buf)-1] = 0;

   // Now see if it already exists in the table of strings that we have.
   if (!decaying_string_table) {
      decaying_string_table
         = VG_(newFM)( VG_(malloc), "syswrap-darwin.pd.1",
                       VG_(free), decaying_string_table_cmp );
   }

   const HChar* key = NULL;
   UWord        val = 0;
   if (!VG_(lookupFM)(decaying_string_table,
                      (UWord*)&key, &val, (UWord)&buf[0])) {
      // We haven't seen this string before, so strdup it and add
      // it to the table.
      vg_assert(key == NULL && val == 0);
      key = VG_(strdup)("syswrap-darwin.pd.2", buf);
      VG_(addToFM)(decaying_string_table, (UWord)key, (UWord)0);
   }

   vg_assert(key != NULL && key != &buf[0]);

   // So, finally, |key| is in the tree, and |val| is what it is
   // currently associated with.  Increment that counter.
   val++;
   Bool b = VG_(addToFM)(decaying_string_table, (UWord)key, (UWord)val);
   vg_assert(b);

   if (-1 != VG_(log2)( (UInt)val )) {
      if (val == 1)
         VG_(dmsg)("%s\n", key);
      else
         VG_(dmsg)("%s (repeated %lu times)\n", key, val);
   }
}


/* ---------------------------------------------------------------------
   Mach port tracking (based on syswrap-generic's fd tracker)
   ------------------------------------------------------------------ */

/* One of these is allocated for each open port.  */
typedef struct OpenPort
{
   mach_port_t port;
   mach_port_type_t type;         /* right type(s) */
   Int send_count;                /* number of send rights */
   HChar *name;                   /* bootstrap name or NULL */
   ExeContext *where;             /* first allocation only */
   struct OpenPort *next, *prev;
} OpenPort;

// strlen("0x12345678")
#define PORT_STRLEN (2+2*sizeof(mach_port_t))

/* List of allocated ports. */
static OpenPort *allocated_ports;

/* Count of open ports. */
static Int allocated_port_count = 0;

/* Create an entry for |port|, with no other info.  Assumes it doesn't
   already exist. */
static void port_create_vanilla(mach_port_t port)
{
   OpenPort* op
     = VG_(calloc)("syswrap-darwin.port_create_vanilla", sizeof(OpenPort), 1);
   op->port = port;
   /* Add it to the list. */
   op->next = allocated_ports;
   if (allocated_ports) allocated_ports->prev = op;
   allocated_ports = op;
   allocated_port_count++;
}

__attribute__((unused))
static Bool port_exists(mach_port_t port)
{
   OpenPort *i;

   /* Check to see if this port is already open. */
   i = allocated_ports;
   while (i) {
      if (i->port == port) {
         return True;
      }
      i = i->next;
   }

   return False;
}

static OpenPort *info_for_port(mach_port_t port)
{
   OpenPort *i;
   if (!port) return NULL;

   i = allocated_ports;
   while (i) {
      if (i->port == port) {
         return i;
      }
      i = i->next;
   }

   return NULL;
}


// Give a port a name, without changing its refcount
// GrP fixme don't override name if it already has a specific one
__private_extern__ void assign_port_name(mach_port_t port, const HChar *name)
{
   OpenPort *i;
   if (!port) return;
   vg_assert(name);

   i = info_for_port(port);
   vg_assert(i);

   if (i->name) VG_(free)(i->name);
   i->name =
       VG_(malloc)("syswrap-darwin.mach-port-name",
                   VG_(strlen)(name) + PORT_STRLEN + 1);
   VG_(sprintf)(i->name, name, port);
}


// Return the name of the given port or "UNKNOWN 0x1234" if not known.
static const HChar *name_for_port(mach_port_t port)
{
   static HChar buf[8 + PORT_STRLEN + 1];
   OpenPort *i;

   // hack
   if (port == VG_(gettid)()) return "mach_thread_self()";
   if (port == 0) return "NULL";

   i = allocated_ports;
   while (i) {
      if (i->port == port) {
         return i->name;
      }
      i = i->next;
   }

   VG_(sprintf)(buf, "NONPORT-%#x", port);
   return buf;
}

/* Note the fact that a port was just deallocated. */

static
void record_port_mod_refs(mach_port_t port, mach_port_type_t right, Int delta)
{
   OpenPort *i = allocated_ports;
   if (!port) return;

   while(i) {
      if(i->port == port) {
         vg_assert(right != MACH_PORT_TYPE_DEAD_NAME);
         if (right & MACH_PORT_TYPE_SEND) {
            // send rights are refcounted
            if (delta == INT_MIN) delta = -i->send_count; // INT_MIN == destroy
            i->send_count += delta;
            if (i->send_count > 0) i->type |= MACH_PORT_TYPE_SEND;
            else i->type &= ~MACH_PORT_TYPE_SEND;
         }
         right = right & ~MACH_PORT_TYPE_SEND;
         if (right) {
            // other rights are not refcounted
            if (delta > 0) {
               i->type |= right;
            } else if (delta < 0) {
               i->type &= ~right;
            }
         }

         if (i->type != 0) return;

         // Port has no rights left. Kill it.
         // VG_(printf)("deleting port %p %s", i->port, i->name);
         if(i->prev)
            i->prev->next = i->next;
         else
            allocated_ports = i->next;
         if(i->next)
            i->next->prev = i->prev;
         if(i->name)
            VG_(free) (i->name);
         VG_(free) (i);
         allocated_port_count--;
         return;
      }
      i = i->next;
   }

   VG_(printf)("UNKNOWN Mach port modified (port %#x delta %d)\n", port, delta);
}

static
void record_port_insert_rights(mach_port_t port, mach_msg_type_name_t type)
{
   switch (type) {
   case MACH_MSG_TYPE_PORT_NAME:
      // this task has no rights for the name
      break;
   case MACH_MSG_TYPE_PORT_RECEIVE:
      // this task gets receive rights
      record_port_mod_refs(port, MACH_PORT_TYPE_RECEIVE, 1);
      break;
   case MACH_MSG_TYPE_PORT_SEND:
      // this task gets a send right
      record_port_mod_refs(port, MACH_PORT_TYPE_SEND, 1);
      break;
   case MACH_MSG_TYPE_PORT_SEND_ONCE:
      // this task gets send-once rights
      record_port_mod_refs(port, MACH_PORT_TYPE_SEND_ONCE, 1);
      break;
   default:
      vg_assert(0);
      break;
   }
}

static
void record_port_dealloc(mach_port_t port)
{
   // deletes 1 send or send-once right (port can't have both)
   record_port_mod_refs(port, MACH_PORT_TYPE_SEND_RIGHTS, -1);
}

static
void record_port_destroy(mach_port_t port)
{
   // deletes all rights to port
   record_port_mod_refs(port, MACH_PORT_TYPE_ALL_RIGHTS, INT_MIN);
}


/* Note the fact that a Mach port was just allocated or transferred.
   If the port is already known, increment its reference count. */
void record_named_port(ThreadId tid, mach_port_t port,
                       mach_port_right_t right, const HChar *name)
{
   OpenPort *i;
   if (!port) return;

   /* Check to see if this port is already open. */
   i = allocated_ports;
   while (i) {
      if (i->port == port) {
         if (right != -1) record_port_mod_refs(port, MACH_PORT_TYPE(right), 1);
         return;
      }
      i = i->next;
   }

   /* Not already one: allocate an OpenPort */
   if (i == NULL) {
      i = VG_(malloc)("syswrap-darwin.mach-port", sizeof(OpenPort));

      i->prev = NULL;
      i->next = allocated_ports;
      if(allocated_ports) allocated_ports->prev = i;
      allocated_ports = i;
      allocated_port_count++;

      i->port = port;
      i->where = (tid == -1) ? NULL : VG_(record_ExeContext)(tid, 0);
      i->name = NULL;
      if (right != -1) {
         i->type = MACH_PORT_TYPE(right);
         i->send_count = (right == MACH_PORT_RIGHT_SEND) ? 1 : 0;
      } else {
         i->type = 0;
         i->send_count = 0;
      }

      assign_port_name(port, name);
   }
}


// Record opening of a nameless port.
static void record_unnamed_port(ThreadId tid, mach_port_t port, mach_port_right_t right)
{
   record_named_port(tid, port, right, "unnamed-%p");
}


/* Dump summary of open Mach ports, like VG_(show_open_fds) */
void VG_(show_open_ports)(void)
{
   OpenPort *i;

   VG_(message)(Vg_UserMsg,
                "MACH PORTS: %d open at exit.\n", allocated_port_count);

   for (i = allocated_ports; i; i = i->next) {
      if (i->name) {
         VG_(message)(Vg_UserMsg, "Open Mach port %#x: %s\n", i->port,
                      i->name);
      } else {
         VG_(message)(Vg_UserMsg, "Open Mach port %#x\n", i->port);
      }

      if (i->where) {
         VG_(pp_ExeContext)(i->where);
         VG_(message)(Vg_UserMsg, "\n");
      }
   }

   VG_(message)(Vg_UserMsg, "\n");
}


/* ---------------------------------------------------------------------
   kdebug helpers
   ------------------------------------------------------------------ */

// Adapted from https://newosxbook.com/tools/kdv.html
static const HChar *kdebug_std_codes[] =
{
  NULL,
  "MACH",    // #define DBG_MACH                1
  "NETWORK", // #define DBG_NETWORK             2
  "FSYSTEM", // #define DBG_FSYSTEM             3
  "BSD",     // #define DBG_BSD                 4
  "IOKIT",   // #define DBG_IOKIT               5
  "DRIVERS", // #define DBG_DRIVERS             6
  "TRACE",   // #define DBG_TRACE               7
  "DLIL",    // #define DBG_DLIL                8
  "PTHREAD", // #define DBG_PTHREAD             9
  "CORESTORAGE", // #define DBG_CORESTORAGE         10
  "COREGRAPHICS", // #define DBG_CG                  11
  "MONOTONICS", // #define DBG_MONOTONIC           12
  NULL, NULL, NULL, NULL, NULL, NULL, NULL,
  "MISC",    // #define DBG_MISC                20
  NULL, NULL, NULL, NULL, NULL, NULL, NULL, NULL, NULL,
  "SECURITY", // As of 10.10
  "DYLD",    // #define DBG_DYLD                31
  "QT",      // #define DBG_QT                  32
  "APPS",    // #define DBG_APPS                33
  "LAUNCHD", // #define DBG_LAUNCHD             34
  "SILICON", // #define DBG_SILICON             35
  "HANGTRACER",      // iOS 9: undocumented
  "PERF" ,    // #define DBG_PERF                37
  // added in 10.9
  "IMPORTANCE",  // #define DBG_IMPORTANCE          38
  NULL,  // Apparently present in iOS?
  // Added in 10.10
  "BANK",    // #define DBG_BANK                40
  "XPC",     //#define DBG_XPC                 41
  "ATM" ,    // #define DBG_ATM                 42
  "ARIADNE", // #define DBG_ARIADNE             43
  // Added in 10.11
  "DAEMON",  // #define DBG_DAEMON              44
  "ENERGYTRACE",  // #define DBG_ENERGYTRACE         45
  "DISPATCH", // #define DBG_DISPATCH            46
  NULL, NULL,
  "IMG", // #define DBG_IMG                 49
  NULL,
  "UMALLOC", // #define DBG_UMALLOC             51
  NULL,
  "TURNSTILE", // #define DBG_TURNSTILE           53
  "AUDIO", // #define DBG_AUDIO               54
  NULL, NULL, NULL, NULL, NULL, // 55-59
  NULL, NULL, NULL, NULL, NULL, NULL, NULL, NULL, NULL, NULL, // 60-69
  NULL, NULL, NULL, NULL, NULL, NULL, NULL, NULL, NULL, NULL, // 70-79
  NULL, NULL, NULL, NULL, NULL, NULL, NULL, NULL, NULL, NULL, // 80-89
  NULL, NULL, NULL, NULL, NULL, NULL, NULL, NULL, NULL, NULL, // 90-99
  NULL, NULL, NULL, NULL, NULL, NULL, NULL, NULL, NULL, NULL, // 100-109
  NULL, NULL, NULL, NULL, NULL, NULL, NULL, NULL, NULL, NULL, // 110-119
  NULL, NULL, NULL, NULL, NULL, NULL, NULL, NULL, NULL, NULL, // 120-129
  NULL, NULL, NULL, NULL, NULL, NULL, NULL, NULL, NULL, NULL, // 130-139
  NULL, NULL, NULL, NULL, NULL, NULL, NULL, NULL, NULL, NULL, // 140-149
  NULL, NULL, NULL, NULL, NULL, NULL, NULL, NULL, NULL, NULL, // 150-159
  NULL, NULL, NULL, NULL, NULL, NULL, NULL, NULL, NULL, NULL, // 160-169
  "WINDOWSERVER", // apparently deprecated in 10.11 and merged with 49
  NULL, NULL, NULL, NULL, NULL, NULL, NULL, NULL, NULL, // 171-179
  NULL, NULL, NULL, NULL, NULL, NULL, NULL, NULL, NULL, NULL, // 180-189
  NULL, NULL, NULL, NULL, NULL, NULL, NULL, NULL, NULL, NULL, // 190-199
  NULL, NULL, NULL, NULL, NULL, NULL, NULL, NULL, NULL, NULL, // 200-209
  NULL, NULL, NULL, NULL, NULL, NULL, NULL, NULL, NULL, NULL, // 210-219
  NULL, NULL, NULL, NULL, NULL, NULL, NULL, NULL, NULL, NULL, // 220-229
  NULL, NULL, NULL, NULL, NULL, NULL, NULL, NULL, NULL, // 230-238
  "IOS_APPS", // iOS: Used by tons of Apps, undocumented
  NULL, NULL, NULL, NULL, NULL, NULL, NULL, NULL, NULL, NULL, // 240-249
  NULL, NULL, NULL, NULL, NULL, // 250-254
  "MIG", // #define DBG_MIG                 255
};

struct KDebugTraceCode {
  ULong code;
  const HChar name[64];
};

static const HChar *kdebug_debugid(ULong did)
{
  static Bool kdebug_trace_codes_initd = False;
  static UInt kdebug_trace_codes_count = 0;
  static struct KDebugTraceCode* kdebug_trace_codes = NULL;

  static HChar buf[64];

  Int class = KDBG_EXTRACT_CLASS(did);
  ULong event_id = did & KDBG_EVENTID_MASK;
  HChar dir = '\0';
  const HChar* found_class = NULL;

  if (!kdebug_trace_codes_initd) {
    HChar rbuf[1024];
    Int leftover = 0;

    kdebug_trace_codes_initd = True;
    SysRes fd = VG_(open)("/usr/share/misc/trace.codes", O_RDONLY, 0);
    if (sr_isError(fd)) {
      VG_(close)(sr_Res(fd));
    } else {
      kdebug_trace_codes_count = 0;
      while (1) {
        Int count = VG_(read)(sr_Res(fd), rbuf, sizeof(rbuf));
        if (count <= 0) {
          break;
        }
        for (HChar* p = rbuf; p < rbuf + count; p += 1) {
          if (*p == '\n') {
            kdebug_trace_codes_count += 1;
          }
        }
      }
      kdebug_trace_codes = VG_(malloc)("kdebug_trace_codes",
                                       kdebug_trace_codes_count *
                                       sizeof(struct KDebugTraceCode));
      VG_(lseek)(sr_Res(fd), 0, VKI_SEEK_SET);
      kdebug_trace_codes_count = 0;
      while (1) {
        Int count = VG_(read)(sr_Res(fd), rbuf+leftover, sizeof(rbuf)-leftover);
        if (count <= 0) {
          break;
        }
        count += leftover;
        Int start = 0;
        for (HChar* p = rbuf; p < rbuf + count; p += 1) {
          if (*p != '\n') {
            continue;
          }

          HChar* end = NULL;
          *p = '\0';
          kdebug_trace_codes[kdebug_trace_codes_count].code = VG_(strtoll16)(rbuf+start, &end);
          while (*end == ' ' || *end == '\t') {
            end += 1;
          }
          // FIXME: gross cast!
          VG_(strlcpy)((HChar*)(Addr)kdebug_trace_codes[kdebug_trace_codes_count].name, end, sizeof(kdebug_trace_codes[kdebug_trace_codes_count].name));
          kdebug_trace_codes_count += 1;
          start = p - rbuf + 1;
        }
        if (start < count) {
          leftover = count - start;
          VG_(memmove)(rbuf, rbuf+start, leftover);
        }
      }
      VG_(close)(sr_Res(fd));
    }
  }

  for (Int i = 0; i < kdebug_trace_codes_count; i += 1) {
    const struct KDebugTraceCode* entry = &kdebug_trace_codes[i];
    if (entry->code == event_id) {
      found_class = entry->name;
      break;
    }
  }
  if (found_class == NULL) {
    found_class = kdebug_std_codes[class];
  }
  if (found_class == NULL) {
    found_class = "UNKNOWN";
  }

  if (did & DBG_FUNC_START) {
    dir = '>';
  }
  if (did & DBG_FUNC_END) {
    dir = '<';
  }

  if (dir) {
    VG_(sprintf)(buf, "%c%s", dir, found_class);
  } else {
    VG_(sprintf)(buf, "%s", found_class);
  }

  return buf;
}


/* ---------------------------------------------------------------------
   sync_mappings
   ------------------------------------------------------------------ */

typedef
   enum { CheckAlways=1, CheckEvery20, CheckNever }
   CheckHowOften;

static const HChar* show_CheckHowOften ( CheckHowOften cho ) {
   switch (cho) {
      case CheckAlways:   return "Always ";
      case CheckEvery20:  return "Every20";
      case CheckNever:    return "Never  ";
      default: vg_assert(0);
   }
}

/* Statistics for one particular resync-call set of arguments,
   as specified by key1, key2 and key3. */
typedef
   struct {
      CheckHowOften cho;
      const HChar*  key1;
      const HChar*  key2;
      UWord         key3;
      ULong         n_checks;
      ULong         n_mappings_added;
      ULong         n_mappings_removed;
   }
   SyncStats;

static Bool cmp_eqkeys_SyncStats ( SyncStats* ss1, SyncStats* ss2 ) {
   return ss1->key3 == ss2->key3
          && 0 == VG_(strcmp)(ss1->key1, ss2->key1)
          && 0 == VG_(strcmp)(ss1->key2, ss2->key2);
}

/* The filter data. */
#define N_SYNCSTATS 1000
static Int       syncstats_used = 0;
static SyncStats syncstats[N_SYNCSTATS];

/* Statistics overall, for the filter. */
static ULong n_syncsRequested = 0; // Total number requested
static ULong n_syncsPerformed = 0; // Number carried out (the rest skipped)


static
void update_syncstats ( CheckHowOften cho,
                        const HChar* key1, const HChar* key2,
                        UWord key3,
                        UInt n_mappings_added, UInt n_mappings_removed )
{
   SyncStats dummy = { CheckAlways, key1, key2, key3, 0, 0, 0 };
   Int i;
   for (i = 0; i < syncstats_used; i++) {
      if (cmp_eqkeys_SyncStats(&syncstats[i], &dummy))
         break;
   }
   vg_assert(i >= 0 && i <= syncstats_used);
   if (i == syncstats_used) {
      // alloc new
      vg_assert(syncstats_used < N_SYNCSTATS);
      syncstats_used++;
      syncstats[i] = dummy;
      syncstats[i].cho = cho;
   }
   vg_assert(cmp_eqkeys_SyncStats(&syncstats[i], &dummy));
   syncstats[i].n_checks++;
   syncstats[i].n_mappings_added   += (ULong)n_mappings_added;
   syncstats[i].n_mappings_removed += (ULong)n_mappings_removed;
   // reorder
   static UInt reorder_ctr = 0;
   if (i > 0 && 0 == (1 & reorder_ctr++)) {
#if defined(VGA_amd64)
      // Some kind of compiler xmm-based optimization which causes a EXC_I386_GPFLT
      // happens on amd64 on later macOS versions (seen on 15.0).
      // Instead we do a boring memcpy.
      SyncStats tmp;
      VG_(memcpy)(&tmp, &syncstats[i-1], sizeof(SyncStats));
      VG_(memcpy)(&syncstats[i-1], &syncstats[i], sizeof(SyncStats));
      VG_(memcpy)(&syncstats[i], &tmp, sizeof(SyncStats));
#else
      SyncStats tmp = syncstats[i-1];
      syncstats[i-1] = syncstats[i];
      syncstats[i] = tmp;
#endif
   }
}


static void maybe_show_syncstats ( void )
{
   Int i;

   // display
   if (0 == (n_syncsRequested & 0xFF)) {
      VG_(printf)("Resync filter: %'llu requested, %'llu performed (%llu%%)\n",
                  n_syncsRequested, n_syncsPerformed,
                  (100 * n_syncsPerformed) /
                     (n_syncsRequested == 0 ? 1 : n_syncsRequested));
      for (i = 0; i < syncstats_used; i++) {
         if (i >= 40) break; // just show the top 40
         VG_(printf)("  [%3d] (%s) upd %6llu  diff %4llu+,%3llu-"
                     "  %s %s %#08llx\n",
                     i, show_CheckHowOften(syncstats[i].cho),
                     syncstats[i].n_checks,
                     syncstats[i].n_mappings_added,
                     syncstats[i].n_mappings_removed,
                     syncstats[i].key1, syncstats[i].key2,
                     (ULong)syncstats[i].key3);
      }
      if (i < syncstats_used) {
        VG_(printf)("  and %d more entries not shown.\n", syncstats_used - i);
      }
      VG_(printf)("\n");
   }
}


Bool ML_(sync_mappings)(const HChar* when, const HChar* where, UWord num)
{
   // If VG(clo_resync_filter) == 0, the filter is disabled, and
   //   we must always honour the resync request.
   //
   // If VG(clo_resync_filter) == 1, the filter is enabled,
   //   so we try to avoid doing the sync if possible, but keep
   //   quiet.
   //
   // If VG(clo_resync_filter) == 2, the filter is enabled,
   //   so we try to avoid doing the sync if possible, and also
   //   periodically show stats, so that the filter can be updated.
   //   (by hand).

   if (VG_(clo_resync_filter) >= 2)
      maybe_show_syncstats();

   n_syncsRequested++;

   // Usually the number of segments added/removed in a single call is very
   // small e.g. 1.  But it sometimes gets up to at least 100 or so (eg. for
   // Quicktime).  So we use a repeat-with-bigger-buffers-until-success model,
   // because we can't do dynamic allocation within VG_(get_changed_segments),
   // because it's in m_aspacemgr.
   ChangedSeg* css = NULL;
   Int         css_size;
   Int         css_used;
   Int         i;
   Bool        ok;

   // -------------- BEGIN resync-filter-kludge --------------
   //
   // Some kludges to try and avoid the worst case cost hit of doing
   // zillions of resyncs (huge).  The idea is that many of the most
   // common resyncs never appear to cause a delta, so we just ignore
   // them (CheckNever).  Then, a bunch of them also happen a lot, but
   // only very occasionally cause a delta.  We resync after 20 of those
   // (CheckEvery20).  Finally, the rest form a long tail, so we always
   // resync after those (CheckAlways).
   //
   // Assume this is kernel-version and word-size specific, so develop
   // filters accordingly.  This might be overly conservative --
   // I don't know.

#  define STREQ(_s1, _s2) (0 == VG_(strcmp)((_s1),(_s2)))
   Bool when_in    = STREQ(when,  "in");
   Bool when_after = STREQ(when,  "after");
   Bool where_mmr  = STREQ(where, "mach_msg_receive");
   Bool where_mmrU = STREQ(where, "mach_msg_receive-UNHANDLED");
   Bool where_iuct = STREQ(where, "iokit_user_client_trap");
   Bool where_MwcN = STREQ(where, "ML_(wqthread_continue_NORETURN)");
   Bool where_woQR = STREQ(where, "workq_ops(QUEUE_REQTHREADS)");
   Bool where_woQ2 = STREQ(where, "workq_ops(QUEUE_REQTHREADS2)");
   Bool where_woTR = STREQ(where, "workq_ops(THREAD_RETURN)");
   Bool where_ke64 = STREQ(where, "kevent64");
#  undef STREQ

   vg_assert(
      1 >= ( (where_mmr ? 1 : 0) + (where_mmrU ? 1 : 0)
             + (where_iuct ? 1 : 0) + (where_MwcN ? 1 : 0)
             + (where_woQR ? 1 : 0) + (where_woQ2 ? 1 : 0)
             + (where_woTR ? 1 : 0) + (where_ke64 ? 1 : 0)
   ));
   // merely to stop gcc complaining of non-use in the case where
   // there's no filter:
   vg_assert(when_in    == True || when_in    == False);
   vg_assert(when_after == True || when_after == False);

   CheckHowOften check = CheckAlways;

#  if DARWIN_VERS == DARWIN_10_9 && VG_WORDSIZE == 8
   /* ---------- BEGIN filter for 64-bit 10.9.x ---------- */
   if (when_after && where_mmr) {
      // "after mach_msg_receive <number>"
      switch (num) {
         case 0x00000000: // upd 12414 diff 36+,0-
            check = CheckEvery20;
            break;
         default:
            break;
      }
   }
   else
   if (when_after && where_mmrU) {
      // "after mach_msg_receive-UNHANDLED <number>"
      switch (num) {
         case 0x00000000: // upd 16687 diff 73+,0-
         case 0x00000001: // upd 5106 diff 89+,0-
         case 0x00000002: // upd 1609 diff 1+,0-
         case 0x00000003: // upd 1987 diff 6+,0-
         // case 0x00000b95: // upd 2894 diff 57+,1- <==dangerous
         case 0x000072d9: // upd 2616 diff 11+,0-
         case 0x000072cb: // upd 2616 diff 9+,0-
         case 0x000074d5: // upd 172 diff 0+,0-
            check = CheckEvery20;
            break;
         default:
            break;
      }
   }
   else
   if (when_in && where_MwcN && num == 0x00000000) {
      // in ML_(wqthread_continue_NORETURN) 0x00000000
      // upd 4346 diff 0+,0-
      check = CheckEvery20;
   }
   else
   if (when_after && where_woQR && num == 0x00000000) {
      // after workq_ops(QUEUE_REQTHREADS) 0x00000000
      // upd 14434 diff 102+,0-
      check = CheckEvery20;
   }
/* if (when_after && where_woQ2 && num == 0x00000000) {
      // after workq_ops(QUEUE_REQTHREADS2) 0x00000000
      // upd XXXX diff XX+,0-
      check = CheckEvery20;
   } */
   else
   if (when_after && where_woTR && num == 0x00000000) {
      // after workq_ops(THREAD_RETURN) 0x00000000
      // upd 14434 diff 102+,0-
      check = CheckEvery20;
   }
   else
   if (when_after && where_ke64 && num == 0x00000000) {
      // after kevent64 0x00000000
      // upd 1736 diff 78+,0-
      check = CheckEvery20;
   }
   /* ----------- END filter for 64-bit 10.9.x ----------- */
#  endif /* DARWIN_VERS == DARWIN_10_9 && VG_WORDSIZE == 8 */

#  if DARWIN_VERS == DARWIN_10_10 && VG_WORDSIZE == 8
   /* ---------- BEGIN filter for 64-bit 10.10.x ---------- */
   if (when_after && where_mmr) {
      // "after mach_msg_receive <number>"
      switch (num) {
         case 0x00000000: // upd 2380 diff 23+,0-
            check = CheckEvery20;
            break;
         default:
            break;
      }
   }
   else
   if (when_after && where_mmrU) {
      // "after mach_msg_receive-UNHANDLED <number>"
      switch (num) {
         case 0x00000000: // upd 2370 diff 93+,1-  <==dangerous
         case 0x0000004f: // upd  212 diff 2+,0-
         case 0x00000b95: // upd  9826 diff 163+,1-  diff scale, dangerous
         case 0x00000ba5: // upd  304 diff 0+,0-
         case 0x0000157f: // upd  201 diff 2+,0-
         case 0x0000157d: // upd  197 diff 1+,0-
         case 0x0000333d: // upd  112 diff 0+,0-
         case 0x0000333f: // upd  223 diff 10+,0-
         case 0x000072cd: // upd  8286 diff 98+,0-   diff scale
         case 0x000072ae: // upd  193 diff 10+,0-
         case 0x000072ec: // upd  319 diff 7+,0-
         case 0x77303074: // upd  113 diff 3+,0-
         case 0x10000000: // upd  314 diff 6+,0-
            check = CheckEvery20;
            break;
         default:
            break;
      }
   }
   else
   if (when_in && where_MwcN && num == 0x00000000) {
      // in ML_(wqthread_continue_NORETURN) 0x00000000
      // upd 1110 diff 37+,0-
      check = CheckEvery20;
   }
   else
   if (when_after && where_woQR && num == 0x00000000) {
      // after workq_ops(QUEUE_REQTHREADS) 0x00000000
      // upd 1099 diff 37+,0-
      check = CheckEvery20;
   }
/* if (when_after && where_woQ2 && num == 0x00000000) {
      // after workq_ops(QUEUE_REQTHREADS2) 0x00000000
      // upd XXXX diff XX+,0-
      check = CheckEvery20;
   } */
   else
   if (when_after && where_woTR && num == 0x00000000) {
      // after workq_ops(THREAD_RETURN) 0x00000000
      // 1239 diff 53+,0-
      check = CheckEvery20;
   }
   else
   if (when_after && where_ke64 && num == 0x00000000) {
      // after kevent64 0x00000000
      // upd 1463 diff 15+,0-
      check = CheckEvery20;
   }
   /* ----------- END filter for 64-bit 10.10.x ----------- */
#  endif /* DARWIN_VERS == DARWIN_10_10 && VG_WORDSIZE == 8 */

   /* Regardless of what the filter says, force a sync every 1 time in
      1000, to stop things getting too far out of sync. */
   {
     static UInt ctr1k = 0;
     ctr1k++;
     if ((ctr1k % 1000) == 0)
        check = CheckAlways;
   }

   /* If the filter is disabled, we must always check. */
   if (VG_(clo_resync_filter) == 0)
      check = CheckAlways;

   switch (check) {
      case CheckAlways:
         break;
      case CheckEvery20: {
         // only resync once every 20th time
         static UInt ctr10 = 0;
         ctr10++;
         if ((ctr10 % 20) != 0) return False;
         break;
      }
      case CheckNever:
         return False;
      default:
         vg_assert(0);
   }
   //
   // --------------- END resync-filter-kludge ---------------

   if (0 || VG_(clo_trace_syscalls)) {
       VG_(debugLog)(0, "syswrap-darwin",
                     "sync_mappings (%s) (\"%s\", \"%s\", %#lx)\n",
                     show_CheckHowOften(check), when, where, num);
   }

   // 16 is enough for most cases, but small enough that overflow happens
   // occasionally and thus the overflow path gets some test coverage.
   css_size = 16;
   ok = False;
   while (!ok) {
      VG_(free)(css);   // css is NULL on first iteration;  that's ok.
      css = VG_(calloc)("sys_wrap.sync_mappings",
                        css_size, sizeof(ChangedSeg));
      ok = VG_(get_changed_segments)(when, where, css, css_size, &css_used);
      css_size *= 2;
   }

   UInt css_added = 0, css_removed = 0;

   // Now add/remove them.
   for (i = 0; i < css_used; i++) {
      ChangedSeg* cs = &css[i];
      if (cs->is_added) {
         css_added++;
         ML_(notify_core_and_tool_of_mmap)(
               cs->start, cs->end - cs->start + 1,
               cs->prot, VKI_MAP_PRIVATE, 0, cs->offset);
         // should this call VG_(di_notify_mmap) also?
      } else {
         css_removed++;
         ML_(notify_core_and_tool_of_munmap)(
               cs->start, cs->end - cs->start + 1);
      }
      if (VG_(clo_trace_syscalls)) {
          if (cs->is_added) {
             VG_(debugLog)(0, "syswrap-darwin",
                "  added region %#010lx..%#010lx prot %u at %s (%s)\n",
                cs->start, cs->end + 1, (UInt)cs->prot, where, when);
	  } else {
             VG_(debugLog)(0, "syswrap-darwin",
                "  removed region %#010lx..%#010lx at %s (%s)\n",
                cs->start, cs->end + 1, where, when);
	  }
      }
   }

   VG_(free)(css);

   if (0)
      VG_(debugLog)(0, "syswrap-darwin", "SYNC: %d  %s  %s\n",
                    css_used, when, where);

   // Update the stats, so we can derive the filter above.
   n_syncsPerformed++;
   update_syncstats(check, when, where, num, css_added, css_removed);

   return css_used > 0;
}

/* ---------------------------------------------------------------------
   wrappers
   ------------------------------------------------------------------ */

#define PRE(name)       DEFN_PRE_TEMPLATE(darwin, name)
#define POST(name)      DEFN_POST_TEMPLATE(darwin, name)

#define PRE_FN(name)    vgSysWrap_darwin_##name##_before
#define POST_FN(name)   vgSysWrap_darwin_##name##_after

#define CALL_PRE(name) PRE_FN(name)(tid, layout, arrghs, status, flags)
#define CALL_POST(name) POST_FN(name)(tid, arrghs, status)

// Retrieve the current Mach thread
#define MACH_THREAD ((Addr)VG_(get_ThreadState)(tid)->os_state.lwpid)

// Set the POST handler for a mach_msg derivative
#define AFTER VG_(get_ThreadState)(tid)->os_state.post_mach_trap_fn

// Set or get values saved from Mach messages
#define MACH_ARG(x) VG_(get_ThreadState)(tid)->os_state.mach_args.x
#define MACH_REMOTE VG_(get_ThreadState)(tid)->os_state.remote_port
#define MACH_MSGH_ID VG_(get_ThreadState)(tid)->os_state.msgh_id

/* ---------------------------------------------------------------------
   darwin ioctl wrapper
   ------------------------------------------------------------------ */

PRE(ioctl)
{
   *flags |= SfMayBlock;

   /* Handle ioctls that don't take an arg first */
   switch (ARG2 /* request */) {
   case VKI_TIOCSCTTY:
   case VKI_TIOCEXCL:
   case VKI_TIOCSBRK:
   case VKI_TIOCCBRK:
   case VKI_TIOCPTYGRANT:
   case VKI_TIOCPTYUNLK:
   case VKI_DTRACEHIOC_REMOVE:
   case VKI_BIOCFLUSH:
   case VKI_BIOCPROMISC:
      PRINT("ioctl ( %lu, %#lx )", ARG1, ARG2);
      PRE_REG_READ2(long, "ioctl",
                    unsigned int, fd, unsigned int, request);
      return;
   default:
      PRINT("ioctl ( %lu, %#lx, %#lx )", ARG1, ARG2, ARG3);
      PRE_REG_READ3(long, "ioctl",
                    unsigned int, fd, unsigned int, request, unsigned long, arg);
   }

   switch (ARG2 /* request */) {
   case VKI_TIOCGWINSZ:
      PRE_MEM_WRITE( "ioctl(TIOCGWINSZ)", ARG3, sizeof(struct vki_winsize) );
      break;
   case VKI_TIOCSWINSZ:
      PRE_MEM_READ( "ioctl(TIOCSWINSZ)",  ARG3, sizeof(struct vki_winsize) );
      break;
   case VKI_TIOCMBIS:
      PRE_MEM_READ( "ioctl(TIOCMBIS)",    ARG3, sizeof(unsigned int) );
      break;
   case VKI_TIOCMBIC:
      PRE_MEM_READ( "ioctl(TIOCMBIC)",    ARG3, sizeof(unsigned int) );
      break;
   case VKI_TIOCMSET:
      PRE_MEM_READ( "ioctl(TIOCMSET)",    ARG3, sizeof(unsigned int) );
      break;
   case VKI_TIOCMGET:
      PRE_MEM_WRITE( "ioctl(TIOCMGET)",   ARG3, sizeof(unsigned int) );
      break;
   case VKI_TIOCGPGRP:
      /* Get process group ID for foreground processing group. */
      PRE_MEM_WRITE( "ioctl(TIOCGPGRP)", ARG3, sizeof(vki_pid_t) );
      break;
   case VKI_TIOCSPGRP:
      /* Set a process group ID? */
      PRE_MEM_WRITE( "ioctl(TIOCGPGRP)", ARG3, sizeof(vki_pid_t) );
      break;
   case VKI_FIONBIO:
      PRE_MEM_READ( "ioctl(FIONBIO)",    ARG3, sizeof(int) );
      break;
   case VKI_FIOASYNC:
      PRE_MEM_READ( "ioctl(FIOASYNC)",   ARG3, sizeof(int) );
      break;
   case VKI_FIONREAD:                /* identical to SIOCINQ */
      PRE_MEM_WRITE( "ioctl(FIONREAD)",  ARG3, sizeof(int) );
      break;


      /* These all use struct ifreq AFAIK */
      /* GrP fixme is sizeof(struct vki_if_req) correct if it's using a sockaddr? */
   case VKI_SIOCGIFFLAGS:        /* get flags                    */
      PRE_MEM_RASCIIZ( "ioctl(SIOCGIFFLAGS)",
                     (Addr)((struct vki_ifreq *)ARG3)->vki_ifr_name );
      PRE_MEM_WRITE( "ioctl(SIOCGIFFLAGS)", ARG3, sizeof(struct vki_ifreq));
      break;
   case VKI_SIOCGIFMTU:          /* get MTU size                 */
      PRE_MEM_RASCIIZ( "ioctl(SIOCGIFMTU)",
                     (Addr)((struct vki_ifreq *)ARG3)->vki_ifr_name );
      PRE_MEM_WRITE( "ioctl(SIOCGIFMTU)", ARG3, sizeof(struct vki_ifreq));
      break;
   case VKI_SIOCGIFADDR:         /* get PA address               */
      PRE_MEM_RASCIIZ( "ioctl(SIOCGIFADDR)",
                     (Addr)((struct vki_ifreq *)ARG3)->vki_ifr_name );
      PRE_MEM_WRITE( "ioctl(SIOCGIFADDR)", ARG3, sizeof(struct vki_ifreq));
      break;
   case VKI_SIOCGIFNETMASK:      /* get network PA mask          */
      PRE_MEM_RASCIIZ( "ioctl(SIOCGIFNETMASK)",
                     (Addr)((struct vki_ifreq *)ARG3)->vki_ifr_name );
      PRE_MEM_WRITE( "ioctl(SIOCGIFNETMASK)", ARG3, sizeof(struct vki_ifreq));
      break;
   case VKI_SIOCGIFMETRIC:       /* get metric                   */
      PRE_MEM_RASCIIZ( "ioctl(SIOCGIFMETRIC)",
                     (Addr)((struct vki_ifreq *)ARG3)->vki_ifr_name );
      PRE_MEM_WRITE( "ioctl(SIOCGIFMETRIC)", ARG3, sizeof(struct vki_ifreq));
      break;
   case VKI_SIOCGIFDSTADDR:      /* get remote PA address        */
      PRE_MEM_RASCIIZ( "ioctl(SIOCGIFDSTADDR)",
                     (Addr)((struct vki_ifreq *)ARG3)->vki_ifr_name );
      PRE_MEM_WRITE( "ioctl(SIOCGIFDSTADDR)", ARG3, sizeof(struct vki_ifreq));
      break;
   case VKI_SIOCGIFBRDADDR:      /* get broadcast PA address     */
      PRE_MEM_RASCIIZ( "ioctl(SIOCGIFBRDADDR)",
                     (Addr)((struct vki_ifreq *)ARG3)->vki_ifr_name );
      PRE_MEM_WRITE( "ioctl(SIOCGIFBRDADDR)", ARG3, sizeof(struct vki_ifreq));
      break;
   case VKI_SIOCGIFCONF:         /* get iface list               */
      /* WAS:
         PRE_MEM_WRITE( "ioctl(SIOCGIFCONF)", ARG3, sizeof(struct ifconf));
         KERNEL_DO_SYSCALL(tid,RES);
         if (!VG_(is_kerror)(RES) && RES == 0)
         POST_MEM_WRITE(ARG3, sizeof(struct ifconf));
      */
      PRE_MEM_READ( "ioctl(SIOCGIFCONF)",
                    (Addr)&((struct vki_ifconf *)ARG3)->ifc_len,
                    sizeof(((struct vki_ifconf *)ARG3)->ifc_len));
      PRE_MEM_READ( "ioctl(SIOCGIFCONF)",
                    (Addr)&((struct vki_ifconf *)ARG3)->vki_ifc_buf,
                    sizeof(((struct vki_ifconf *)ARG3)->vki_ifc_buf));
      if ( ARG3 ) {
         // TODO len must be readable and writable
         // buf pointer only needs to be readable
         struct vki_ifconf *ifc = (struct vki_ifconf *) ARG3;
         PRE_MEM_WRITE( "ioctl(SIOCGIFCONF).ifc_buf",
                        (Addr)(ifc->vki_ifc_buf), ifc->ifc_len );
      }
      break;

   case VKI_SIOCSIFFLAGS:        /* set flags                    */
      PRE_MEM_RASCIIZ( "ioctl(SIOCSIFFLAGS)",
                     (Addr)((struct vki_ifreq *)ARG3)->vki_ifr_name );
      PRE_MEM_READ( "ioctl(SIOCSIFFLAGS)",
                     (Addr)&((struct vki_ifreq *)ARG3)->vki_ifr_flags,
                     sizeof(((struct vki_ifreq *)ARG3)->vki_ifr_flags) );
      break;
   case VKI_SIOCSIFADDR:         /* set PA address               */
   case VKI_SIOCSIFDSTADDR:      /* set remote PA address        */
   case VKI_SIOCSIFBRDADDR:      /* set broadcast PA address     */
   case VKI_SIOCSIFNETMASK:      /* set network PA mask          */
      PRE_MEM_RASCIIZ( "ioctl(SIOCSIF*ADDR)",
                     (Addr)((struct vki_ifreq *)ARG3)->vki_ifr_name );
      PRE_MEM_READ( "ioctl(SIOCSIF*ADDR)",
                     (Addr)&((struct vki_ifreq *)ARG3)->ifr_addr,
                     sizeof(((struct vki_ifreq *)ARG3)->ifr_addr) );
      break;
   case VKI_SIOCSIFMETRIC:       /* set metric                   */
      PRE_MEM_RASCIIZ( "ioctl(SIOCSIFMETRIC)",
                     (Addr)((struct vki_ifreq *)ARG3)->vki_ifr_name );
      PRE_MEM_READ( "ioctl(SIOCSIFMETRIC)",
                     (Addr)&((struct vki_ifreq *)ARG3)->vki_ifr_metric,
                     sizeof(((struct vki_ifreq *)ARG3)->vki_ifr_metric) );
      break;
   case VKI_SIOCSIFMTU:          /* set MTU size                 */
      PRE_MEM_RASCIIZ( "ioctl(SIOCSIFMTU)",
                     (Addr)((struct vki_ifreq *)ARG3)->vki_ifr_name );
      PRE_MEM_READ( "ioctl(SIOCSIFMTU)",
                     (Addr)&((struct vki_ifreq *)ARG3)->vki_ifr_mtu,
                     sizeof(((struct vki_ifreq *)ARG3)->vki_ifr_mtu) );
      break;
      /* Routing table calls.  */
#ifdef VKI_SIOCADDRT
   case VKI_SIOCADDRT:           /* add routing table entry      */
   case VKI_SIOCDELRT:           /* delete routing table entry   */
      PRE_MEM_READ( "ioctl(SIOCADDRT/DELRT)", ARG3,
                    sizeof(struct vki_rtentry));
      break;
#endif

   case VKI_SIOCGPGRP:
      PRE_MEM_WRITE( "ioctl(SIOCGPGRP)", ARG3, sizeof(int) );
      break;
   case VKI_SIOCSPGRP:
      PRE_MEM_READ( "ioctl(SIOCSPGRP)", ARG3, sizeof(int) );
      //tst->sys_flags &= ~SfMayBlock;
      break;

   case VKI_FIODTYPE:
      PRE_MEM_WRITE( "ioctl(FIONREAD)", ARG3, sizeof(int) );
      break;

   case VKI_DTRACEHIOC_ADDDOF:
       break;

       // ttycom.h
   case VKI_TIOCGETA:
       PRE_MEM_WRITE( "ioctl(TIOCGETA)", ARG3, sizeof(struct vki_termios) );
       break;
   case VKI_TIOCSETA:
       PRE_MEM_READ( "ioctl(TIOCSETA)", ARG3, sizeof(struct vki_termios) );
       break;
   case VKI_TIOCGETD:
       PRE_MEM_WRITE( "ioctl(TIOCGETD)", ARG3, sizeof(int) );
       break;
   case VKI_TIOCSETD:
       PRE_MEM_READ( "ioctl(TIOCSETD)", ARG3, sizeof(int) );
       break;
   case VKI_TIOCPTYGNAME:
       PRE_MEM_WRITE( "ioctl(TIOCPTYGNAME)", ARG3, 128 );
       break;

   // filio.h
   case VKI_FIOCLEX:
       break;
   case VKI_FIONCLEX:
       break;

       // net/bpf.h
   case VKI_BIOCSETF:            /* set BPF filter               */
      /*
       * struct bpf_program has a 32-bit count of instructions,
       * followed by a pointer to an array of those instructions.
       * In 64-bit mode, there's padding between those two elements.
       *
       * So that we don't bogusly complain about the padding bytes,
       * we just report that we read bf_len and and bf_insns.
       *
       * We then make sure that what bf_insns points to is valid.
       */
      PRE_MEM_READ( "ioctl(BIOCSETF)",
                     (Addr)&((struct vki_bpf_program *)ARG3)->vki_bf_len,
                     sizeof(((struct vki_bpf_program *)ARG3)->vki_bf_len) );
      PRE_MEM_READ( "ioctl(BIOCSETF)",
                     (Addr)&((struct vki_bpf_program *)ARG3)->vki_bf_insns,
                     sizeof(((struct vki_bpf_program *)ARG3)->vki_bf_insns) );
      if ( ARG3 ) {
         /* bf_len * sizeof (*bf_insns) */
         struct vki_bpf_program *bp = (struct vki_bpf_program *)ARG3;
         if ( bp->bf_insns != NULL )
           PRE_MEM_READ( "ioctl(BIOCSETF) points to a struct bpf_program whose bf_insns member",
                          (Addr)(bp->vki_bf_insns),
                          bp->vki_bf_len * sizeof(*bp->vki_bf_insns) );
      }
      break;
   case VKI_BIOCSETIF:           /* set BPF interface            */
      PRE_MEM_RASCIIZ( "ioctl(BIOCSETIF)",
                     (Addr)((struct vki_ifreq *)ARG3)->vki_ifr_name );
      break;
   case VKI_BIOCSRTIMEOUT:       /* set BPF timeout              */
      /*
       * 64-bit struct timeval starts with a 64-bit "seconds since the
       * Epoch" value, followed by a 32-bit microseconds value.  The
       * resulting structure is padded to a multiple of 8 bytes, so
       * there are 4 padding bytes at the end.
       *
       * So that we don't bogusly complain about the padding bytes,
       * we just report that we read tv_sec and tv_usec.
       */
      PRE_MEM_READ( "ioctl(BIOCSRTIMEOUT)",
                     (Addr)&((struct vki_timeval *)ARG3)->vki_tv_sec,
                     sizeof(((struct vki_timeval *)ARG3)->vki_tv_sec) );
      PRE_MEM_READ( "ioctl(BIOCSRTIMEOUT)",
                     (Addr)&((struct vki_timeval *)ARG3)->vki_tv_usec,
                     sizeof(((struct vki_timeval *)ARG3)->vki_tv_usec) );
      break;
   case VKI_BIOCGDLTLIST:        /* get list of BPF DLTs         */
      PRE_MEM_READ( "ioctl(BIOCGDLTLIST).bfl_len",
                     (Addr)&((struct vki_bpf_dltlist *)ARG3)->vki_bfl_list,
                     sizeof(((struct vki_bpf_dltlist *)ARG3)->vki_bfl_list) );
      if ( ARG3 ) {
         /* bfl_len * sizeof (*bfl_list) */
         struct vki_bpf_dltlist *bdl = (struct vki_bpf_dltlist *)ARG3;
         if ( bdl->bfl_list != NULL )
           PRE_MEM_READ( "ioctl(BIOCGDLTLIST).bfl_len",
                          (Addr)&((struct vki_bpf_dltlist *)ARG3)->vki_bfl_len,
                          sizeof(((struct vki_bpf_dltlist *)ARG3)->vki_bfl_len) );
           PRE_MEM_WRITE( "ioctl(BIOCGDLTLIST) points to a struct bpf_dltlist whose bfl_list member",
                          (Addr)(bdl->vki_bfl_list),
                          bdl->bfl_len * sizeof(*bdl->vki_bfl_list) );
      }
      break;

   default:
      ML_(PRE_unknown_ioctl)(tid, ARG2, ARG3);
      break;
   }
}


POST(ioctl)
{
   vg_assert(SUCCESS);
   switch (ARG2 /* request */) {
   case VKI_TIOCGWINSZ:
      POST_MEM_WRITE( ARG3, sizeof(struct vki_winsize) );
      break;
   case VKI_TIOCSWINSZ:
   case VKI_TIOCMBIS:
   case VKI_TIOCMBIC:
   case VKI_TIOCMSET:
      break;
   case VKI_TIOCMGET:
      POST_MEM_WRITE( ARG3, sizeof(unsigned int) );
      break;
   case VKI_TIOCGPGRP:
      /* Get process group ID for foreground processing group. */
      POST_MEM_WRITE( ARG3, sizeof(vki_pid_t) );
      break;
   case VKI_TIOCSPGRP:
      /* Set a process group ID? */
      POST_MEM_WRITE( ARG3, sizeof(vki_pid_t) );
      break;
   case VKI_TIOCSCTTY:
      break;
   case VKI_FIONBIO:
      break;
   case VKI_FIOASYNC:
      break;
   case VKI_FIONREAD:                /* identical to SIOCINQ */
      POST_MEM_WRITE( ARG3, sizeof(int) );
      break;

      /* These all use struct ifreq AFAIK */
   case VKI_SIOCGIFFLAGS:        /* get flags                    */
      POST_MEM_WRITE( (Addr)&((struct vki_ifreq *)ARG3)->vki_ifr_flags,
                      sizeof(((struct vki_ifreq *)ARG3)->vki_ifr_flags) );
      break;
   case VKI_SIOCGIFMTU:          /* get MTU size                 */
      POST_MEM_WRITE( (Addr)&((struct vki_ifreq *)ARG3)->vki_ifr_mtu,
                      sizeof(((struct vki_ifreq *)ARG3)->vki_ifr_mtu) );
      break;
   case VKI_SIOCGIFADDR:         /* get PA address               */
   case VKI_SIOCGIFDSTADDR:      /* get remote PA address        */
   case VKI_SIOCGIFBRDADDR:      /* get broadcast PA address     */
   case VKI_SIOCGIFNETMASK:      /* get network PA mask          */
      POST_MEM_WRITE(
                (Addr)&((struct vki_ifreq *)ARG3)->ifr_addr,
                sizeof(((struct vki_ifreq *)ARG3)->ifr_addr) );
      break;
   case VKI_SIOCGIFMETRIC:       /* get metric                   */
      POST_MEM_WRITE(
                (Addr)&((struct vki_ifreq *)ARG3)->vki_ifr_metric,
                sizeof(((struct vki_ifreq *)ARG3)->vki_ifr_metric) );
      break;
   case VKI_SIOCGIFCONF:         /* get iface list               */
      /* WAS:
         PRE_MEM_WRITE("ioctl(SIOCGIFCONF)", ARG3, sizeof(struct ifconf));
         KERNEL_DO_SYSCALL(tid,RES);
         if (!VG_(is_kerror)(RES) && RES == 0)
         POST_MEM_WRITE(ARG3, sizeof(struct ifconf));
      */
      if (RES == 0 && ARG3 ) {
         struct vki_ifconf *ifc = (struct vki_ifconf *) ARG3;
         if (ifc->vki_ifc_buf != NULL)
            POST_MEM_WRITE( (Addr)(ifc->vki_ifc_buf), ifc->ifc_len );
      }
      break;

   case VKI_SIOCSIFFLAGS:        /* set flags                    */
   case VKI_SIOCSIFDSTADDR:      /* set remote PA address        */
   case VKI_SIOCSIFBRDADDR:      /* set broadcast PA address     */
   case VKI_SIOCSIFNETMASK:      /* set network PA mask          */
   case VKI_SIOCSIFMETRIC:       /* set metric                   */
   case VKI_SIOCSIFADDR:         /* set PA address               */
   case VKI_SIOCSIFMTU:          /* set MTU size                 */
      break;

#ifdef VKI_SIOCADDRT
      /* Routing table calls.  */
   case VKI_SIOCADDRT:           /* add routing table entry      */
   case VKI_SIOCDELRT:           /* delete routing table entry   */
      break;
#endif

   case VKI_SIOCGPGRP:
      POST_MEM_WRITE(ARG3, sizeof(int));
      break;
   case VKI_SIOCSPGRP:
      break;

   case VKI_FIODTYPE:
      POST_MEM_WRITE( ARG3, sizeof(int) );
      break;

   case VKI_DTRACEHIOC_REMOVE:
   case VKI_DTRACEHIOC_ADDDOF:
       break;

       // ttycom.h
   case VKI_TIOCGETA:
       POST_MEM_WRITE( ARG3, sizeof(struct vki_termios));
       break;
   case VKI_TIOCSETA:
       break;
   case VKI_TIOCGETD:
       POST_MEM_WRITE( ARG3, sizeof(int) );
       break;
   case VKI_TIOCSETD:
       break;
   case VKI_TIOCPTYGNAME:
       POST_MEM_WRITE( ARG3, 128);
       break;
   case VKI_TIOCSBRK:           /* set break bit                 */
   case VKI_TIOCCBRK:           /* clear break bit               */
   case VKI_TIOCPTYGRANT:
   case VKI_TIOCPTYUNLK:
       break;

       // bpf.h
   case VKI_BIOCGDLTLIST:        /* get list of BPF DLTs         */
      if (RES == 0 && ARG3 ) {
         /* bfl_len * sizeof (*bfl_list) */
         struct vki_bpf_dltlist *bdl = (struct vki_bpf_dltlist *)ARG3;
         if ( bdl->vki_bfl_list != NULL )
           POST_MEM_WRITE( (Addr)(bdl->vki_bfl_list),
                           bdl->bfl_len * sizeof(*bdl->vki_bfl_list) );
      }
      break;

   default:
      ML_(POST_unknown_ioctl)(tid, RES, ARG2, ARG3);
      break;
   }
}


/* ---------------------------------------------------------------------
   darwin fcntl wrapper
   ------------------------------------------------------------------ */
static const HChar *name_for_fcntl(UWord cmd) {
#define F(n) case VKI_##n: return #n
   switch (cmd) {
      F(F_CHKCLEAN);
      F(F_RDAHEAD);
      F(F_NOCACHE);
      F(F_FULLFSYNC);
      F(F_FREEZE_FS);
      F(F_THAW_FS);
      F(F_GLOBAL_NOCACHE);
      F(F_PREALLOCATE);
      F(F_SETSIZE);
      F(F_RDADVISE);
#     if DARWIN_VERS < DARWIN_10_9
      F(F_READBOOTSTRAP);
      F(F_WRITEBOOTSTRAP);
#     endif
      F(F_LOG2PHYS);
      F(F_GETPATH);
      F(F_PATHPKG_CHECK);
      F(F_ADDSIGS);
#     if DARWIN_VERS >= DARWIN_10_9
      F(F_ADDFILESIGS);
#     endif
#     if DARWIN_VERS >= DARWIN_10_11
      F(F_ADDFILESIGS_FOR_DYLD_SIM);
      F(F_BARRIERFSYNC);
      F(F_ADDFILESIGS_RETURN);
#     endif
#     if DARWIN_VERS >= DARWIN_10_14
      F(F_CHECK_LV);
#     endif
#     if DARWIN_VERS >= DARWIN_10_15
      F(F_SPECULATIVE_READ);
#     endif
#     if DARWIN_VERS >= DARWIN_14_00
      F(F_GETPROTECTIONCLASS);
      F(F_OFD_SETLK);
      F(F_OFD_GETLK);
      F(F_OFD_SETLKWTIMEOUT);
      F(F_SETCONFINED);
#     endif
   default:
      return "UNKNOWN";
   }
#undef F
}

PRE(fcntl)
{
   switch (ARG2) {
   // These ones ignore ARG3.
   case VKI_F_GETFD:
   case VKI_F_GETFL:
   case VKI_F_GETOWN:
      PRINT("fcntl ( %lu, %lu )", ARG1,ARG2);
      PRE_REG_READ2(long, "fcntl", unsigned int, fd, unsigned int, cmd);
      break;

   // These ones use ARG3 as "arg".
   case VKI_F_DUPFD:
   case VKI_F_SETFD:
   case VKI_F_SETFL:
   case VKI_F_SETOWN:
      PRINT("fcntl[ARG3=='arg'] ( %lu, %lu, %lu )", ARG1,ARG2,ARG3);
      PRE_REG_READ3(long, "fcntl",
                    unsigned int, fd, unsigned int, cmd, unsigned long, arg);
      break;

   // These ones use ARG3 as "lock".
   case VKI_F_GETLK:
   case VKI_F_SETLK:
   case VKI_F_SETLKW:
      PRINT("fcntl[ARG3=='lock'] ( %lu, %lu, %#lx )", ARG1,ARG2,ARG3);
      PRE_REG_READ3(long, "fcntl",
                    unsigned int, fd, unsigned int, cmd,
                    struct flock64 *, lock);
      // GrP fixme mem read sizeof(flock64)
      if (ARG2 == VKI_F_SETLKW)
         *flags |= SfMayBlock;
      break;
#  if DARWIN_VERS >= DARWIN_10_10
   case VKI_F_SETLKWTIMEOUT:
      PRINT("fcntl[ARG3=='locktimeout'] ( %lu, %lu, %#lx )", ARG1,ARG2,ARG3);
      PRE_REG_READ3(long, "fcntl",
                    unsigned int, fd, unsigned int, cmd,
                    struct flocktimeout *, lock);
      *flags |= SfMayBlock;
      break;
#  endif

       // none
   case VKI_F_CHKCLEAN:
   case VKI_F_RDAHEAD:
   case VKI_F_NOCACHE:
   case VKI_F_FULLFSYNC:
   case VKI_F_FREEZE_FS:
   case VKI_F_THAW_FS:
   case VKI_F_GLOBAL_NOCACHE:
      PRINT("fcntl ( %lu, %s, %lu )", ARG1, name_for_fcntl(ARG1), ARG2);
      PRE_REG_READ2(long, "fcntl", unsigned int, fd, unsigned int, cmd);
      break;

       // struct fstore
   case VKI_F_PREALLOCATE:
      PRINT("fcntl ( %lu, %s, %#lx )", ARG1, name_for_fcntl(ARG2), ARG3);
      PRE_REG_READ3(long, "fcntl",
                    unsigned int, fd, unsigned int, cmd,
                    struct fstore *, fstore);
      {
         struct vki_fstore *fstore = (struct vki_fstore *)ARG3;
         PRE_FIELD_READ( "fcntl(F_PREALLOCATE, fstore->fst_flags)",
                         fstore->fst_flags );
         PRE_FIELD_READ( "fcntl(F_PREALLOCATE, fstore->fst_flags)",
                         fstore->fst_posmode );
         PRE_FIELD_READ( "fcntl(F_PREALLOCATE, fstore->fst_flags)",
                         fstore->fst_offset );
         PRE_FIELD_READ( "fcntl(F_PREALLOCATE, fstore->fst_flags)",
                         fstore->fst_length );
         PRE_FIELD_WRITE( "fcntl(F_PREALLOCATE, fstore->fst_bytesalloc)",
                          fstore->fst_bytesalloc);
      }
      break;

       // off_t
   case VKI_F_SETSIZE:
      PRINT("fcntl ( %lu, %s, %#lx )", ARG1, name_for_fcntl(ARG2), ARG3);
      PRE_REG_READ3(long, "fcntl",
                    unsigned int, fd, unsigned int, cmd,
                    vki_off_t *, offset);
      break;

       // struct radvisory
   case VKI_F_RDADVISE:
      PRINT("fcntl ( %lu, %s, %#lx )", ARG1, name_for_fcntl(ARG2), ARG3);
      PRE_REG_READ3(long, "fcntl",
                    unsigned int, fd, unsigned int, cmd,
                    struct vki_radvisory *, radvisory);
      {
         struct vki_radvisory *radvisory = (struct vki_radvisory *)ARG3;
         PRE_FIELD_READ( "fcntl(F_PREALLOCATE, radvisory->ra_offset)",
                         radvisory->ra_offset );
         PRE_FIELD_READ( "fcntl(F_PREALLOCATE, radvisory->ra_count)",
                         radvisory->ra_count );
      }
      break;

#  if DARWIN_VERS < DARWIN_10_9
       // struct fbootstraptransfer
   case VKI_F_READBOOTSTRAP:
   case VKI_F_WRITEBOOTSTRAP:
      PRINT("fcntl ( %lu, %s, %#lx )", ARG1, name_for_fcntl(ARG2), ARG3);
      PRE_REG_READ3(long, "fcntl",
                    unsigned int, fd, unsigned int, cmd,
                    struct fbootstraptransfer *, bootstrap);
      PRE_MEM_READ( "fcntl(F_READ/WRITEBOOTSTRAP, bootstrap)",
                    ARG3, sizeof(struct vki_fbootstraptransfer) );
      break;
#  endif

       // struct log2phys (out)
   case VKI_F_LOG2PHYS:
      PRINT("fcntl ( %lu, %s, %#lx )", ARG1, name_for_fcntl(ARG2), ARG3);
      PRE_REG_READ3(long, "fcntl",
                    unsigned int, fd, unsigned int, cmd,
                    struct log2phys *, l2p);
      PRE_MEM_WRITE( "fcntl(F_LOG2PHYS, l2p)",
                     ARG3, sizeof(struct vki_log2phys) );
      break;

       // char[maxpathlen] (out)
   case VKI_F_GETPATH:
      PRINT("fcntl ( %lu, %s, %#lx )", ARG1, name_for_fcntl(ARG2), ARG3);
      PRE_REG_READ3(long, "fcntl",
                    unsigned int, fd, unsigned int, cmd,
                    char *, pathbuf);
      PRE_MEM_WRITE( "fcntl(F_GETPATH, pathbuf)",
                     ARG3, VKI_MAXPATHLEN );
      break;

       // char[maxpathlen] (in)
   case VKI_F_PATHPKG_CHECK:
      PRINT("fcntl ( %lu, %s, %#lx '%s')", ARG1, name_for_fcntl(ARG2), ARG3,
            (HChar *)ARG3);
      PRE_REG_READ3(long, "fcntl",
                    unsigned int, fd, unsigned int, cmd,
                    char *, pathbuf);
      PRE_MEM_RASCIIZ( "fcntl(F_PATHPKG_CHECK, pathbuf)", ARG3);
      break;

   case VKI_F_ADDSIGS: /* Add detached signatures (for code signing) */
      PRINT("fcntl ( %lu, %s )", ARG1, name_for_fcntl(ARG2));
      PRE_REG_READ3(long, "fcntl",
                    unsigned int, fd, unsigned int, cmd,
                    vki_fsignatures_t *, sigs);

      {
         vki_fsignatures_t *fsigs = (vki_fsignatures_t*)ARG3;
         PRE_FIELD_READ( "fcntl(F_ADDSIGS, fsigs->fs_blob_start)",
                         fsigs->fs_blob_start);
         PRE_FIELD_READ( "fcntl(F_ADDSIGS, fsigs->fs_blob_size)",
                         fsigs->fs_blob_size);

         if (fsigs->fs_blob_start)
            PRE_MEM_READ( "fcntl(F_ADDSIGS, fsigs->fs_blob_start)",
                          (Addr)fsigs->fs_blob_start, fsigs->fs_blob_size);
      }
      break;

   case VKI_F_ADDFILESIGS: /* Add signature from same file (used by dyld for shared libs) */
      PRINT("fcntl ( %lu, %s, %#lx )", ARG1, name_for_fcntl(ARG2), ARG3);
      PRE_REG_READ3(long, "fcntl",
                    unsigned int, fd, unsigned int, cmd,
                    vki_fsignatures_t *, sigs);

      {
         vki_fsignatures_t *fsigs = (vki_fsignatures_t*)ARG3;
         PRE_FIELD_READ( "fcntl(F_ADDFILESIGS, fsigs->fs_blob_start)",
                         fsigs->fs_blob_start);
         PRE_FIELD_READ( "fcntl(F_ADDFILESIGS, fsigs->fs_blob_size)",
                         fsigs->fs_blob_size);
      }
      break;

#  if DARWIN_VERS >= DARWIN_10_11
   case VKI_F_ADDFILESIGS_FOR_DYLD_SIM: /* Add signature from same file, only if it is signed
                                           by Apple used by dyld for simulator */
      // FIXME: RK
      break;

   case VKI_F_BARRIERFSYNC: /* fsync + issue barrier to drive */
      // FIXME: RK
      break;

   case VKI_F_ADDFILESIGS_RETURN: /* Add signature from same file, return end offset in
                                     structure on success */
      // FIXME: RK
      break;
#  endif

#  if DARWIN_VERS >= DARWIN_10_14
   case VKI_F_CHECK_LV: /* Check if Library Validation allows this Mach-O file to be
                           mapped into the calling process */
      // FIXME: Dejan
      break;
#  endif

#  if DARWIN_VERS >= DARWIN_10_15
   case VKI_F_SPECULATIVE_READ: /* Synchronous advisory read fcntl for regular and compressed file */
      PRINT("fcntl ( %lu, %s, %#lx )", ARG1, name_for_fcntl(ARG2), ARG3);
      PRE_REG_READ3(long, "fcntl",
                    unsigned int, fd, unsigned int, cmd,
                    fspecread_t *, args);

      {
        fspecread_t *fspecread = (fspecread_t *)ARG3;
        PRE_FIELD_READ( "fcntl(VKI_F_SPECULATIVE_READ, fspecread->fsr_flags)",
                         fspecread->fsr_flags);
        PRE_FIELD_READ( "fcntl(VKI_F_SPECULATIVE_READ, fspecread->fsr_offset)",
                        fspecread->fsr_offset);
        PRE_FIELD_READ( "fcntl(VKI_F_SPECULATIVE_READ, fspecread->fsr_length)",
                        fspecread->fsr_length);

        if (fspecread->fsr_offset < 0 || fspecread->fsr_length < 0) {
          SET_STATUS_Failure( VKI_EINVAL );
        }
      }
      break;
#  endif

# if DARWIN_VERS >= DARWIN_14_00
   case VKI_F_GETPROTECTIONCLASS: /* Get the protection class of a file */
      PRINT("fcntl ( %lu, %s )", ARG1, name_for_fcntl(ARG2));
      PRE_REG_READ2(long, "fcntl",
                    unsigned int, fd, unsigned int, cmd);
      break;
   case VKI_F_OFD_SETLK:
      PRINT("fcntl ( %lu, %s, %#lx )", ARG1, name_for_fcntl(ARG2), ARG3);
      PRE_REG_READ3(long, "fcntl",
                    unsigned int, fd, unsigned int, cmd,
                    struct flock *, fl);
      PRE_MEM_READ( "fcntl(F_OFD_SETLK, fl)", ARG3, sizeof(struct flock));
      break;
   case VKI_F_OFD_GETLK:
      PRINT("fcntl ( %lu, %s, %#lx )", ARG1, name_for_fcntl(ARG2), ARG3);
      PRE_REG_READ3(long, "fcntl",
                    unsigned int, fd, unsigned int, cmd,
                    struct flock *, fl);
      PRE_MEM_READ( "fcntl(F_OFD_GETLK, fl)", ARG3, sizeof(struct flock));
      PRE_MEM_WRITE( "fcntl(F_OFD_GETLK, fl)", ARG3, sizeof(struct flock));
      break;
   case VKI_F_OFD_SETLKWTIMEOUT:
      PRINT("fcntl ( %lu, %s, %#lx )", ARG1, name_for_fcntl(ARG2), ARG3);
      PRE_REG_READ3(long, "fcntl",
                    unsigned int, fd, unsigned int, cmd,
                    struct flocktimeout *, fltimeout);
      PRE_MEM_READ( "fcntl(F_OFD_SETLKWTIMEOUT, fltimeout)", ARG3, sizeof(struct flocktimeout));
      break;
   case VKI_F_SETCONFINED:
      PRINT("fcntl ( %lu, %s, fd:%ld )", ARG1, name_for_fcntl(ARG2), SARG3);
      PRE_REG_READ3(long, "fcntl",
                    unsigned int, fd, unsigned int, cmd, int, arg);
      break;
#endif

   default:
      PRINT("fcntl ( %lu, %lu [??] )", ARG1, ARG2);
      log_decaying("UNKNOWN fcntl %lu!", ARG2);
      break;
   }
}

POST(fcntl)
{
   vg_assert(SUCCESS);
   switch (ARG2) {
   case VKI_F_DUPFD:
      if (!ML_(fd_allowed)(RES, "fcntl(DUPFD)", tid, True)) {
         VG_(close)(RES);
         SET_STATUS_Failure( VKI_EMFILE );
      } else {
         if (VG_(clo_track_fds))
            ML_(record_fd_open_named)(tid, RES);
      }
      break;

   case VKI_F_GETFD:
   case VKI_F_GETFL:
   case VKI_F_GETOWN:
   case VKI_F_SETFD:
   case VKI_F_SETFL:
   case VKI_F_SETOWN:
   case VKI_F_GETLK:
   case VKI_F_SETLK:
   case VKI_F_SETLKW:
#  if DARWIN_VERS >= DARWIN_10_10
   case VKI_F_SETLKWTIMEOUT:
       break;
#  endif

   case VKI_F_PREALLOCATE:
      {
         struct vki_fstore *fstore = (struct vki_fstore *)ARG3;
         POST_FIELD_WRITE( fstore->fst_bytesalloc );
      }
      break;

   case VKI_F_LOG2PHYS:
      POST_MEM_WRITE( ARG3, sizeof(struct vki_log2phys) );
      break;

   case VKI_F_GETPATH:
      POST_MEM_WRITE( ARG3, 1+VG_(strlen)((char *)ARG3) );
      PRINT("\"%s\"", (char*)ARG3);
      break;

#  if DARWIN_VERS >= DARWIN_14_00
   case VKI_F_OFD_SETLK:
      POST_MEM_WRITE( ARG3, sizeof(struct flock));
      break;
#  endif


   default:
      // DDD: ugh, missing lots of cases here, not nice
      break;
   }
}

/* ---------------------------------------------------------------------
   unix syscalls
   ------------------------------------------------------------------ */

PRE(futimes)
{
   PRINT("futimes ( %ld, %#lx )", SARG1, ARG2);
   PRE_REG_READ2(long, "futimes", int, fd, struct timeval *, tvp);
   if (!ML_(fd_allowed)(ARG1, "futimes", tid, False)) {
      SET_STATUS_Failure( VKI_EBADF );
   } else if (ARG2 != 0) {
      PRE_timeval_READ( "futimes(tvp[0])", ARG2 );
      PRE_timeval_READ( "futimes(tvp[1])", ARG2+sizeof(struct vki_timeval) );
   }
}

PRE(semget)
{
   PRINT("semget ( %ld, %ld, %ld )", SARG1, SARG2, SARG3);
   PRE_REG_READ3(long, "semget", vki_key_t, key, int, nsems, int, semflg);
}

PRE(semop)
{
   *flags |= SfMayBlock;
   PRINT("semop ( %ld, %#lx, %lu )", SARG1, ARG2, ARG3);
   PRE_REG_READ3(long, "semop",
                 int, semid, struct sembuf *, sops, vki_size_t, nsoops);
   ML_(generic_PRE_sys_semop)(tid, ARG1,ARG2,ARG3);
}

PRE(semctl)
{
   switch (ARG3) {
   case VKI_IPC_STAT:
   case VKI_IPC_SET:
      PRINT("semctl ( %ld, %ld, %ld, %#lx )", SARG1, SARG2, SARG3, ARG4);
      PRE_REG_READ4(long, "semctl",
                    int, semid, int, semnum, int, cmd, struct semid_ds *, arg);
      break;
   case VKI_GETALL:
   case VKI_SETALL:
      PRINT("semctl ( %ld, %ld, %ld, %#lx )", SARG1, SARG2, SARG3, ARG4);
      PRE_REG_READ4(long, "semctl",
                    int, semid, int, semnum, int, cmd, unsigned short *, arg);
      break;
   case VKI_SETVAL:
      PRINT("semctl ( %ld, %ld, %ld, %#lx )", SARG1, SARG2, SARG3, ARG4);
      PRE_REG_READ4(long, "semctl",
                    int, semid, int, semnum, int, cmd, int, arg);
      break;
   default:
      PRINT("semctl ( %ld, %ld, %ld )", SARG1, SARG2, SARG3);
      PRE_REG_READ3(long, "semctl",
                    int, semid, int, semnum, int, cmd);
      break;
   }
   ML_(generic_PRE_sys_semctl)(tid, ARG1,ARG2,ARG3,ARG4);
}
POST(semctl)
{
   ML_(generic_POST_sys_semctl)(tid, RES,ARG1,ARG2,ARG3,ARG4);
}

PRE(sem_open)
{
   if (ARG2 & VKI_O_CREAT) {
      // 4-arg version
      PRINT("sem_open ( %#lx(%s), %ld, %lu, %lu )",
            ARG1, (HChar*)ARG1, SARG2, ARG3, ARG4);
      PRE_REG_READ4(vki_sem_t *, "sem_open",
                    const char *, name, int, oflag, vki_mode_t, mode,
                    unsigned int, value);
   } else {
      // 2-arg version
      PRINT("sem_open ( %#lx(%s), %ld )", ARG1, (HChar*)ARG1, SARG2);
      PRE_REG_READ2(vki_sem_t *, "sem_open",
                    const char *, name, int, oflag);
   }
   PRE_MEM_RASCIIZ( "sem_open(name)", ARG1 );

   /* Otherwise handle normally */
   *flags |= SfMayBlock;
}

PRE(sem_close)
{
   PRINT("sem_close( %#lx )", ARG1);
   PRE_REG_READ1(int, "sem_close", vki_sem_t *, sem);
}

PRE(sem_unlink)
{
   PRINT("sem_unlink(  %#lx(%s) )", ARG1, (HChar*)ARG1);
   PRE_REG_READ1(int, "sem_unlink", const char *, name);
   PRE_MEM_RASCIIZ( "sem_unlink(name)", ARG1 );
}

PRE(sem_post)
{
   PRINT("sem_post( %#lx )", ARG1);
   PRE_REG_READ1(int, "sem_post", vki_sem_t *, sem);
   *flags |= SfMayBlock;
}

PRE(sem_destroy)
{
  PRINT("sem_destroy( %#lx )", ARG1);
  PRE_REG_READ1(int, "sem_destroy", vki_sem_t *, sem);
  PRE_MEM_READ("sem_destroy(sem)", ARG1, sizeof(vki_sem_t));
}

PRE(sem_init)
{
  PRINT("sem_init( %#lx, %ld, %lu )", ARG1, SARG2, ARG3);
  PRE_REG_READ3(int, "sem_init", vki_sem_t *, sem,
                int, pshared, unsigned int, value);
  PRE_MEM_WRITE("sem_init(sem)", ARG1, sizeof(vki_sem_t));
}

POST(sem_init)
{
  POST_MEM_WRITE(ARG1, sizeof(vki_sem_t));
}

PRE(sem_wait)
{
   PRINT("sem_wait( %#lx )", ARG1);
   PRE_REG_READ1(int, "sem_wait", vki_sem_t *, sem);
   *flags |= SfMayBlock;
}

PRE(sem_trywait)
{
   PRINT("sem_trywait( %#lx )", ARG1);
   PRE_REG_READ1(int, "sem_trywait", vki_sem_t *, sem);
   *flags |= SfMayBlock;
}

PRE(kqueue)
{
    PRINT("kqueue()");
}

POST(kqueue)
{
   POST_newFd_RES;
   if (!ML_(fd_allowed)(RES, "kqueue", tid, True)) {
      VG_(close)(RES);
      SET_STATUS_Failure( VKI_EMFILE );
   } else {
      if (VG_(clo_track_fds)) {
         ML_(record_fd_open_with_given_name)(tid, RES, NULL);
      }
   }
}

PRE(fileport_makeport)
{
    PRINT("fileport_makeport(fd:%#lx, portnamep:%#lx) FIXME",
      ARG1, ARG2);
}

PRE(guarded_open_np)
{
    PRINT("guarded_open_np(path:%#lx(%s), guard:%#lx, guardflags:%#lx, flags:%#lx) FIXME",
      ARG1, (char*)ARG1, ARG2, ARG3, ARG4);
}

PRE(guarded_kqueue_np)
{
    PRINT("guarded_kqueue_np(guard:%#lx, guardflags:%#lx) FIXME",
      ARG1, ARG2);
}

POST(guarded_kqueue_np)
{
   POST_newFd_RES;
   if (!ML_(fd_allowed)(RES, "guarded_kqueue_np", tid, True)) {
      VG_(close)(RES);
      SET_STATUS_Failure( VKI_EMFILE );
   } else {
      if (VG_(clo_track_fds)) {
         ML_(record_fd_open_with_given_name)(tid, RES, NULL);
      }
   }
}

PRE(guarded_close_np)
{
    PRINT("guarded_close_np(fd:%#lx, guard:%#lx) FIXME",
      ARG1, ARG2);
}

PRE(change_fdguard_np)
{
    PRINT("change_fdguard_np(fd:%#lx, guard:%#lx, guardflags:%#lx, nguard:%#lx, nguardflags:%#lx, fdflagsp:%#lx) FIXME",
      ARG1, ARG2, ARG3, ARG4, ARG5, ARG6);
}

PRE(connectx)
{
    PRINT("connectx(s:%#lx, src:%#lx, srclen:%#lx, dsts:%#lx, dstlen:%#lx, ifscope:%#lx, aid:%#lx, out_cid:%#lx) FIXME",
      ARG1, ARG2, ARG3, ARG4, ARG5, ARG6, ARG7, ARG8);
}

PRE(disconnectx)
{
    PRINT("disconnectx(s:%#lx, aid:%#lx, cid:%#lx) FIXME",
      ARG1, ARG2, ARG3);
}


PRE(kevent)
{
   PRINT("kevent( %ld, %#lx, %ld, %#lx, %ld, %#lx )",
         SARG1, ARG2, SARG3, ARG4, SARG5, ARG6);
   PRE_REG_READ6(int,"kevent", int,kq,
                 const struct vki_kevent *,changelist, int,nchanges,
                 struct vki_kevent *,eventlist, int,nevents,
                 const struct vki_timespec *,timeout);

   if (ARG3) PRE_MEM_READ ("kevent(changelist)",
                           ARG2, ARG3 * sizeof(struct vki_kevent));
   if (ARG5) PRE_MEM_WRITE("kevent(eventlist)",
                           ARG4, ARG5 * sizeof(struct vki_kevent));
   if (ARG6) PRE_MEM_READ ("kevent(timeout)",
                           ARG6, sizeof(struct vki_timespec));

   *flags |= SfMayBlock;
}

POST(kevent)
{
   PRINT("kevent ret %ld dst %#lx (%zu)", (Word)RES, ARG4, sizeof(struct vki_kevent));
   if (RES > 0) POST_MEM_WRITE(ARG4, RES * sizeof(struct vki_kevent));
}


PRE(kevent64)
{
   PRINT("kevent64( %ld, %#lx, %ld, %#lx, %ld, %#lx )",
         SARG1, ARG2, SARG3, ARG4, SARG5, ARG6);
   PRE_REG_READ6(int,"kevent64", int,kq,
                 const struct vki_kevent64 *,changelist, int,nchanges,
                 struct vki_kevent64 *,eventlist, int,nevents,
                 const struct vki_timespec *,timeout);

   if (ARG3) PRE_MEM_READ ("kevent64(changelist)",
                           ARG2, ARG3 * sizeof(struct vki_kevent64));
   if (ARG5) PRE_MEM_WRITE("kevent64(eventlist)",
                           ARG4, ARG5 * sizeof(struct vki_kevent64));
   if (ARG6) PRE_MEM_READ ("kevent64(timeout)",
                           ARG6, sizeof(struct vki_timespec));

   *flags |= SfMayBlock;
}

POST(kevent64)
{
   PRINT("kevent64 ret %lu dst %#lx (%zu)", RES, ARG4, sizeof(struct vki_kevent64));
   if (RES > 0) {
      ML_(sync_mappings)("after", "kevent64", 0);
      POST_MEM_WRITE(ARG4, RES * sizeof(struct vki_kevent64));
   }
}


Addr pthread_starter = 0;
Addr wqthread_starter = 0;
SizeT pthread_structsize = 0;
SizeT pthread_tsd_offset = 0;

PRE(bsdthread_register)
{
#if DARWIN_VERS >= DARWIN_10_12
   PRINT("bsdthread_register( %#lx, %#lx, %lu, %#lx, %#lx, %#lx, %#lx )",
         ARG1, ARG2, ARG3, ARG4, ARG5, ARG6, ARG7);
   PRE_REG_READ7(int,"__bsdthread_register", void *,"threadstart",
                 void *,"wqthread", size_t,"pthsize",
                 void *,"stack_addr_hint", void *,"targetconc_ptr",
                 uint32_t,"dispatchqueue_offset", uint32_t,"tsd_offset");
#else
   PRINT("bsdthread_register( %#lx, %#lx, %lu )", ARG1, ARG2, ARG3);
   PRE_REG_READ3(int,"__bsdthread_register", void *,"threadstart",
                 void *,"wqthread", size_t,"pthsize");
#endif

   pthread_starter = ARG1;
   wqthread_starter = ARG2;
   pthread_structsize = ARG3;
#if DARWIN_VERS >= DARWIN_10_12
    typedef struct {
       uint64_t version;
       uint64_t dispatch_queue_offset;
       uint64_t main_qos;
       uint32_t tsd_offset;
       uint32_t return_to_kernel_offset;
       uint32_t mach_thread_self_offset;
    } __attribute__ ((packed)) _pthread_registration_data;

    pthread_tsd_offset = ((_pthread_registration_data*) ARG4)->tsd_offset;
#endif
   ARG1 = (Word)&pthread_hijack_asm;
   ARG2 = (Word)&wqthread_hijack_asm;
}

PRE(workq_open)
{
   PRINT("workq_open()");
   PRE_REG_READ0(int, "workq_open");

   // This creates lots of threads and thread stacks under the covers,
   // but we ignore them all until some work item starts running on it.
}

static const HChar *workqop_name(int op)
{
   switch (op) {
   case VKI_WQOPS_QUEUE_ADD:                  return "QUEUE_ADD";
   case VKI_WQOPS_QUEUE_REMOVE:               return "QUEUE_REMOVE";
   case VKI_WQOPS_THREAD_RETURN:              return "THREAD_RETURN";
   case VKI_WQOPS_THREAD_SETCONC:             return "THREAD_SETCONC";
   case VKI_WQOPS_QUEUE_NEWSPISUPP:           return "QUEUE_NEWSPISUPP";
   case VKI_WQOPS_QUEUE_REQTHREADS:           return "QUEUE_REQTHREADS";
   case VKI_WQOPS_QUEUE_REQTHREADS2:          return "QUEUE_REQTHREADS2";
   case VKI_WQOPS_THREAD_KEVENT_RETURN:       return "THREAD_KEVENT_RETURN";
   case VKI_WQOPS_SET_EVENT_MANAGER_PRIORITY: return "SET_EVENT_MANAGER_PRIORITY";
   case VKI_WQOPS_THREAD_WORKLOOP_RETURN:     return "THREAD_WORKLOOP_RETURN";
   case VKI_WQOPS_SHOULD_NARROW:              return "SHOULD_NARROW";
   case VKI_WQOPS_SETUP_DISPATCH:             return "SETUP_DISPATCH";
   default: return "?";
   }
}


PRE(workq_ops)
{
   PRINT("workq_ops( %ld(%s), %#lx, %ld )", SARG1, workqop_name(ARG1), ARG2,
         SARG3);
   PRE_REG_READ3(int,"workq_ops", int,"options", void *,"item",
                 int,"priority");

   switch (ARG1) {
   case VKI_WQOPS_QUEUE_ADD:
   case VKI_WQOPS_QUEUE_REMOVE:
      // GrP fixme need anything here?
      // GrP fixme may block?
      break;
   case VKI_WQOPS_THREAD_KEVENT_RETURN:
   case VKI_WQOPS_THREAD_WORKLOOP_RETURN:
   case VKI_WQOPS_THREAD_RETURN: {
      // The interesting case. The kernel will do one of two things:
      // 1. Return normally. We continue; libc proceeds to stop the thread.
      //    V does nothing special here.
      // 2. Jump to wqthread_hijack. This wipes the stack and runs a
      //    new work item, and never returns from workq_ops.
      //    V handles this by longjmp() from wqthread_hijack back to the
      //    scheduler, which continues at the new client SP/IP/state.
      //    This works something like V's signal handling.
      //    To the tool, this looks like workq_ops() sometimes returns
      //    to a strange address.
      ThreadState *tst = VG_(get_ThreadState)(tid);
      tst->os_state.wq_jmpbuf_valid = True;
      *flags |= SfMayBlock;  // GrP fixme true?
      break;
   }
   case VKI_WQOPS_THREAD_SETCONC:
      // RK fixme need anything here?
      // RK fixme may block?
      break;
   case VKI_WQOPS_QUEUE_NEWSPISUPP:
      // JRS don't think we need to do anything here -- this just checks
      // whether some newer functionality is supported
      break;
   case VKI_WQOPS_QUEUE_REQTHREADS:
   case VKI_WQOPS_QUEUE_REQTHREADS2:
      // JRS uh, looks like it queues up a bunch of threads, or some such?
      *flags |= SfMayBlock; // the kernel sources take a spinlock, so play safe
      break;
   case VKI_WQOPS_SET_EVENT_MANAGER_PRIORITY:
      // RK fixme this just sets scheduling priorities - don't think we need
      // to do anything here
      break;
   case VKI_WQOPS_SHOULD_NARROW:
      // RK fixme need anything here?
      // RK fixme may block?
      break;
   case VKI_WQOPS_SETUP_DISPATCH: {
      // docs says: setup pthread workqueue-related operations
#if DARWIN_VERS >= DARWIN_10_15
#pragma pack(4)
      struct workq_dispatch_config {
        uint32_t wdc_version;
        uint32_t wdc_flags;
        uint64_t wdc_queue_serialno_offs;
        uint64_t wdc_queue_label_offs;
      };
#pragma pack()
      PRE_MEM_READ("workq_ops(item)", ARG2, MIN(sizeof(struct workq_dispatch_config), SARG3));
      struct workq_dispatch_config* cfg = (struct workq_dispatch_config*)ARG2;
      if (cfg->wdc_flags & ~VKI_WORKQ_DISPATCH_SUPPORTED_FLAGS ||
          cfg->wdc_version < VKI_WORKQ_DISPATCH_MIN_SUPPORTED_VERSION) {
        SET_STATUS_Failure( VKI_ENOTSUP );
      }
#endif
      break;
   }
   default:
      PRINT("workq_ops ( %lu [??], ... )", ARG1);
      log_decaying("UNKNOWN workq_ops option %lu!", ARG1);
      break;
   }
}
POST(workq_ops)
{
   ThreadState *tst = VG_(get_ThreadState)(tid);
   tst->os_state.wq_jmpbuf_valid = False;
   switch (ARG1) {
      case VKI_WQOPS_THREAD_RETURN:
         ML_(sync_mappings)("after", "workq_ops(THREAD_RETURN)", 0);
         break;
      case VKI_WQOPS_QUEUE_REQTHREADS:
         ML_(sync_mappings)("after", "workq_ops(QUEUE_REQTHREADS)", 0);
         break;
      case VKI_WQOPS_QUEUE_REQTHREADS2:
         ML_(sync_mappings)("after", "workq_ops(QUEUE_REQTHREADS2)", 0);
         break;
      default:
         break;
   }
}



PRE(__mac_syscall)
{
   PRINT("__mac_syscall( %#lx(%s), %ld, %#lx )",
         ARG1, (HChar*)ARG1, SARG2, ARG3);
   PRE_REG_READ3(int,"__mac_syscall", char *,"policy",
                 int,"call", void *,"arg");

   // GrP fixme check call's arg?
   // GrP fixme check policy?
}


/* Not like syswrap-generic's sys_exit, which exits only one thread.
   More like syswrap-generic's sys_exit_group. */
PRE(exit)
{
   ThreadId     t;

   PRINT("darwin exit( %ld )", SARG1);
   PRE_REG_READ1(void, "exit", int, status);

   /* A little complex; find all the threads with the same threadgroup
      as this one (including this one), and mark them to exit */
   for (t = 1; t < VG_N_THREADS; t++) {
      if ( /* not alive */
           VG_(threads)[t].status == VgTs_Empty
           /* GrP fixme zombie? */
         )
         continue;

      VG_(threads)[t].exitreason = VgSrc_ExitProcess;
      VG_(threads)[t].os_state.exitcode = ARG1;

      if (t != tid)
         VG_(get_thread_out_of_syscall)(t);     /* unblock it, if blocked */
   }

   /* We have to claim the syscall already succeeded. */
   SET_STATUS_Success(0);
}


PRE(sigaction)
{
   PRINT("sigaction ( %ld, %#lx, %#lx )", SARG1, ARG2, ARG3);
   PRE_REG_READ3(long, "sigaction",
                 int, signum, vki_sigaction_toK_t *, act,
                 vki_sigaction_fromK_t *, oldact);

   if (ARG2 != 0) {
      vki_sigaction_toK_t *sa = (vki_sigaction_toK_t *)ARG2;
      PRE_MEM_READ( "sigaction(act->sa_handler)",
                    (Addr)&sa->ksa_handler, sizeof(sa->ksa_handler));
      PRE_MEM_READ( "sigaction(act->sa_mask)",
                    (Addr)&sa->sa_mask, sizeof(sa->sa_mask));
      PRE_MEM_READ( "sigaction(act->sa_flags)",
                    (Addr)&sa->sa_flags, sizeof(sa->sa_flags));
   }
   if (ARG3 != 0)
      PRE_MEM_WRITE( "sigaction(oldact)",
                     ARG3, sizeof(vki_sigaction_fromK_t));

   SET_STATUS_from_SysRes(
      VG_(do_sys_sigaction)(ARG1, (const vki_sigaction_toK_t *)ARG2,
                                  (vki_sigaction_fromK_t *)ARG3)
   );
}
POST(sigaction)
{
   vg_assert(SUCCESS);
   if (RES == 0 && ARG3 != 0)
      POST_MEM_WRITE( ARG3, sizeof(vki_sigaction_fromK_t));
}


PRE(__pthread_kill)
{
   PRINT("__pthread_kill ( %#lx, %ld )", ARG1, SARG2);
   PRE_REG_READ2(long, "__pthread_kill", vki_pthread_t*, thread, int, sig);
}


PRE(__pthread_sigmask)
{
    // arguments are identical to sigprocmask (how, sigset_t*, sigset_t*).
    UWord arg1;
    PRINT("__pthread_sigmask ( %ld, %#lx, %#lx )", SARG1, ARG2, ARG3);
    PRE_REG_READ3(long, "__pthread_sigmask",
                  int, how, vki_sigset_t *, set, vki_sigset_t *, oldset);
    if (ARG2 != 0)
        PRE_MEM_READ( "__pthread_sigmask(set)", ARG2, sizeof(vki_sigset_t));
    if (ARG3 != 0)
        PRE_MEM_WRITE( "__pthread_sigmask(oldset)", ARG3, sizeof(vki_sigset_t));

    /* Massage ARG1 ('how').  If ARG2 (the new mask) is NULL then the
     value of 'how' is irrelevant, and it appears that Darwin's libc
     passes zero, which is not equal to any of
     SIG_{BLOCK,UNBLOCK,SETMASK}.  This causes
     VG_(do_sys_sigprocmask) to complain, since it checks the 'how'
     value independently of the other args.  Solution: in this case,
     simply pass a valid (but irrelevant) value for 'how'. */
    /* Also, in this case the new set is passed to the kernel by
     reference, not value, as in some other sigmask related Darwin
     syscalls. */
    arg1 = ARG1;
    if (ARG2 == 0  /* the new-set is NULL */
        && ARG1 != VKI_SIG_BLOCK
        && ARG1 != VKI_SIG_UNBLOCK && ARG1 != VKI_SIG_SETMASK) {
        arg1 = VKI_SIG_SETMASK;
    }
    SET_STATUS_from_SysRes(
                           VG_(do_sys_sigprocmask) ( tid, arg1, (vki_sigset_t*)ARG2,
                                                    (vki_sigset_t*)ARG3 )
                           );

    if (SUCCESS)
        *flags |= SfPollAfter;
}
POST(__pthread_sigmask)
{
    vg_assert(SUCCESS);
    if (RES == 0 && ARG3 != 0)
        POST_MEM_WRITE( ARG3, sizeof(vki_sigset_t));
}


// SYS___sigwait 330
// int  sigwait(const sigset_t * __restrict, int * __restrict) __DARWIN_ALIAS_C(sigwait);
PRE(__sigwait)
{
    *flags |= SfMayBlock;
    PRINT("__sigwait ( %#" FMT_REGWORD "x, %#" FMT_REGWORD "x )",
          ARG1,ARG2);
    PRE_REG_READ2(int, "sigwait",
                  const vki_sigset_t *, set, int *, sig);
    if (ARG1 != 0) {
        PRE_MEM_READ(  "sigwait(set)",  ARG1, sizeof(vki_sigset_t));
    }
    if (ARG2 != 0) {
        PRE_MEM_WRITE( "sigwait(sig)", ARG2, sizeof(int));
    }
}

POST(__sigwait)
{
    if (ARG2 != 0) {
        POST_MEM_WRITE( ARG2, sizeof(int));
    }
}

PRE(__pthread_canceled)
{
   *flags |= SfMayBlock; /* might kill this thread??? */
   /* I don't think so -- I think it just changes the cancellation
      state.  But taking no chances. */
   PRINT("__pthread_canceled ( %#lx )", ARG1);
   PRE_REG_READ1(long, "__pthread_canceled", void*, arg1);
}


PRE(__pthread_markcancel)
{
   *flags |= SfMayBlock; /* might kill this thread??? */
   PRINT("__pthread_markcancel ( %#lx )", ARG1);
   PRE_REG_READ1(long, "__pthread_markcancel", void*, arg1);
   /* Just let it go through.  No idea if this is correct. */
}


PRE(__disable_threadsignal)
{
   vki_sigset_t set;
   PRINT("__disable_threadsignal(%ld, %ld, %ld)", SARG1, SARG2, SARG3);
   /* I don't think this really looks at its arguments.  So don't
      bother to check them. */

   VG_(sigfillset)( &set );
   SET_STATUS_from_SysRes(
      VG_(do_sys_sigprocmask) ( tid, VKI_SIG_BLOCK, &set, NULL )
   );

   /* We don't expect that blocking all signals for this thread could
      cause any more to be delivered (how could it?), but just in case
      .. */
   if (SUCCESS)
      *flags |= SfPollAfter;
}


PRE(__pthread_chdir)
{
    PRINT("__pthread_chdir ( %#lx(%s) )", ARG1, (HChar*)ARG1);
    PRE_REG_READ1(long, "__pthread_chdir", const char *, path);
    PRE_MEM_RASCIIZ( "__pthread_chdir(path)", ARG1 );
}



PRE(__pthread_fchdir)
{
    PRINT("__pthread_fchdir ( %lu )", ARG1);
    PRE_REG_READ1(long, "__pthread_fchdir", unsigned int, fd);
    if (!ML_(fd_allowed)(ARG1, "__pthread_chdir", tid, False))
       SET_STATUS_Failure(VKI_EBADF);
}


PRE(kdebug_trace)
{
   PRINT("kdebug_trace(%#lx (%s), %#lx, %#lx, %#lx, %#lx, %#lx)",
         ARG1, kdebug_debugid(ARG1), ARG2, ARG3, ARG4, ARG5, ARG6);
   /*
     Don't check anything - some clients pass fewer arguments.
   PRE_REG_READ6(long, "kdebug_trace",
                 int,"code", int,"arg1", int,"arg2",
                 int,"arg3", int,"arg4", int,"arg5");
   */
}


PRE(seteuid)
{
    PRINT("seteuid(%lu)", ARG1);
    PRE_REG_READ1(long, "seteuid", vki_uid_t, "uid");
}


PRE(setegid)
{
    PRINT("setegid(%lu)", ARG1);
    PRE_REG_READ1(long, "setegid", vki_uid_t, "uid");
}

PRE(settid)
{
    PRINT("settid(%lu, %lu)", ARG1, ARG2);
    PRE_REG_READ2(long, "settid", vki_uid_t, "uid", vki_gid_t, "gid");
}

PRE(gettid)
{
    PRINT("gettid()");
    PRE_REG_READ0(long, gettid);
}

/* XXX need to check whether we need POST operations for
 * waitevent, watchevent, modwatch -- jpeach
 */
PRE(watchevent)
{
    PRINT("watchevent(%#lx, %#lx)", ARG1, ARG2);
    PRE_REG_READ2(long, "watchevent",
        vki_eventreq *, "event", unsigned int, "eventmask");

    PRE_MEM_READ("watchevent(event)", ARG1, sizeof(vki_eventreq));
    PRE_MEM_READ("watchevent(eventmask)", ARG2, sizeof(unsigned int));
    *flags |= SfMayBlock;
}

#define WAITEVENT_FAST_POLL ((Addr)(struct timeval *)-1)
PRE(waitevent)
{
   PRINT("waitevent(%#lx, %#lx)", ARG1, ARG2);
   PRE_REG_READ2(long, "waitevent",
      vki_eventreq *, "event", struct timeval *, "timeout");
   PRE_MEM_WRITE("waitevent(event)", ARG1, sizeof(vki_eventreq));

   if (ARG2  &&  ARG2 != WAITEVENT_FAST_POLL) {
      PRE_timeval_READ("waitevent(timeout)", ARG2);
   }

   /* XXX ((timeval*)-1) is valid for ARG2 -- jpeach */
   *flags |= SfMayBlock;
}

POST(waitevent)
{
   POST_MEM_WRITE(ARG1, sizeof(vki_eventreq));
}

PRE(modwatch)
{
   PRINT("modwatch(%#lx, %#lx)", ARG1, ARG2);
   PRE_REG_READ2(long, "modwatch",
      vki_eventreq *, "event", unsigned int, "eventmask");

   PRE_MEM_READ("modwatch(event)", ARG1, sizeof(vki_eventreq));
   PRE_MEM_READ("modwatch(eventmask)", ARG2, sizeof(unsigned int));
}

PRE(getxattr)
{
   PRINT("getxattr(%#lx(%s), %#lx(%s), %#lx, %lu, %lu, %ld)",
         ARG1, (HChar *)ARG1, ARG2, (HChar *)ARG2, ARG3, ARG4, ARG5, SARG6);

   PRE_REG_READ6(vki_ssize_t, "getxattr",
                const char *, path, char *, name, void *, value,
                vki_size_t, size, uint32_t, position, int, options);
   PRE_MEM_RASCIIZ("getxattr(path)", ARG1);
   PRE_MEM_RASCIIZ("getxattr(name)", ARG2);
   if (ARG3)
      PRE_MEM_WRITE( "getxattr(value)", ARG3, ARG4);
}

POST(getxattr)
{
   vg_assert((vki_ssize_t)RES >= 0);
   if (ARG3)
      POST_MEM_WRITE(ARG3, (vki_ssize_t)RES);
}

PRE(fgetxattr)
{
   PRINT("fgetxattr(%ld, %#lx(%s), %#lx, %lu, %lu, %ld)",
         SARG1, ARG2, (HChar *)ARG2, ARG3, ARG4, ARG5, SARG6);

   PRE_REG_READ6(vki_ssize_t, "fgetxattr",
                 int, fd, char *, name, void *, value,
                 vki_size_t, size, uint32_t, position, int, options);
   if (!ML_(fd_allowed)(ARG1, "fgetxattr", tid, False))
      SET_STATUS_Failure(VKI_EBADF);
   PRE_MEM_RASCIIZ("getxattr(name)", ARG2);
   PRE_MEM_WRITE( "getxattr(value)", ARG3, ARG4);
}

POST(fgetxattr)
{
   vg_assert((vki_ssize_t)RES >= 0);
   POST_MEM_WRITE(ARG3, (vki_ssize_t)RES);
}

PRE(setxattr)
{
   PRINT("setxattr ( %#lx(%s), %#lx(%s), %#lx, %lu, %lu, %ld )",
         ARG1, (HChar *)ARG1, ARG2, (HChar*)ARG2, ARG3, ARG4, ARG5, SARG6 );
   PRE_REG_READ6(int, "setxattr",
                 const char *,"path", char *,"name", void *,"value",
                 vki_size_t,"size", uint32_t,"position", int,"options" );

   PRE_MEM_RASCIIZ( "setxattr(path)", ARG1 );
   PRE_MEM_RASCIIZ( "setxattr(name)", ARG2 );
   PRE_MEM_READ( "setxattr(value)", ARG3, ARG4 );
}


PRE(fsetxattr)
{
   PRINT( "fsetxattr ( %ld, %#lx(%s), %#lx, %lu, %lu, %ld )",
          SARG1, ARG2, (HChar*)ARG2, ARG3, ARG4, ARG5, SARG6 );
   PRE_REG_READ6(int, "fsetxattr",
                 int,"fd", char *,"name", void *,"value",
                 vki_size_t,"size", uint32_t,"position", int,"options" );
   if (!ML_(fd_allowed)(ARG1, "fsetxattr", tid, False))
      SET_STATUS_Failure(VKI_EBADF);
   PRE_MEM_RASCIIZ( "fsetxattr(name)", ARG2 );
   PRE_MEM_READ( "fsetxattr(value)", ARG3, ARG4 );
}


PRE(removexattr)
{
   PRINT( "removexattr ( %#lx(%s), %#lx(%s), %ld )",
          ARG1, (HChar*)ARG1, ARG2, (HChar*)ARG2, SARG3 );
   PRE_REG_READ3(int, "removexattr",
                 const char*, "path", char*, "attrname", int, "options");
   PRE_MEM_RASCIIZ( "removexattr(path)", ARG1 );
   PRE_MEM_RASCIIZ( "removexattr(attrname)", ARG2 );
}


PRE(fremovexattr)
{
   PRINT( "fremovexattr ( %ld, %#lx(%s), %ld )",
          SARG1, ARG2, (HChar*)ARG2, SARG3 );
   PRE_REG_READ3(int, "fremovexattr",
                 int, "fd", char*, "attrname", int, "options");
   if (!ML_(fd_allowed)(ARG1, "fremovextattr", tid, False))
      SET_STATUS_Failure(VKI_EBADF);
   PRE_MEM_RASCIIZ( "removexattr(attrname)", ARG2 );
}


PRE(listxattr)
{
   PRINT( "listxattr ( %#lx(%s), %#lx, %lu, %ld )",
          ARG1, (HChar *)ARG1, ARG2, ARG3, SARG4 );
   PRE_REG_READ4 (long, "listxattr",
                 const char *,"path", char *,"namebuf",
                 vki_size_t,"size", int,"options" );

   PRE_MEM_RASCIIZ( "listxattr(path)", ARG1 );
   PRE_MEM_WRITE( "listxattr(namebuf)", ARG2, ARG3 );
   *flags |= SfMayBlock;
}
POST(listxattr)
{
   vg_assert(SUCCESS);
   vg_assert((vki_ssize_t)RES >= 0);
   POST_MEM_WRITE( ARG2, (vki_ssize_t)RES );
}


PRE(flistxattr)
{
   PRINT( "flistxattr ( %ld, %#lx, %lu, %ld )",
          SARG1, ARG2, ARG3, SARG4 );
   PRE_REG_READ4 (long, "flistxattr",
                  int, "fd", char *,"namebuf",
                 vki_size_t,"size", int,"options" );
   if (!ML_(fd_allowed)(ARG1, "flistxtattr", tid, False))
      SET_STATUS_Failure(VKI_EBADF);
   PRE_MEM_WRITE( "flistxattr(namebuf)", ARG2, ARG3 );
   *flags |= SfMayBlock;
}
POST(flistxattr)
{
   vg_assert(SUCCESS);
   vg_assert((vki_ssize_t)RES >= 0);
   POST_MEM_WRITE( ARG2, (vki_ssize_t)RES );
}


PRE(shmat)
{
   UWord arg2tmp;
   PRINT("shmat ( %ld, %#lx, %ld )", SARG1, ARG2, SARG3);
   PRE_REG_READ3(long, "shmat",
                 int, shmid, const void *, shmaddr, int, shmflg);
   arg2tmp = ML_(generic_PRE_sys_shmat)(tid, ARG1,ARG2,ARG3);
   if (arg2tmp == 0)
      SET_STATUS_Failure( VKI_EINVAL );
   else
      ARG2 = arg2tmp;  // used in POST
}
POST(shmat)
{
   ML_(generic_POST_sys_shmat)(tid, RES,ARG1,ARG2,ARG3);
}

PRE(shmctl)
{
   PRINT("shmctl ( %ld, %ld, %#lx )", SARG1, SARG2, ARG3);
   PRE_REG_READ3(long, "shmctl",
                 int, shmid, int, cmd, struct vki_shmid_ds *, buf);
   ML_(generic_PRE_sys_shmctl)(tid, ARG1,ARG2,ARG3);
}
POST(shmctl)
{
   ML_(generic_POST_sys_shmctl)(tid, RES,ARG1,ARG2,ARG3);
}

PRE(shmdt)
{
   PRINT("shmdt ( %#lx )",ARG1);
   PRE_REG_READ1(long, "shmdt", const void *, shmaddr);
   if (!ML_(generic_PRE_sys_shmdt)(tid, ARG1))
      SET_STATUS_Failure( VKI_EINVAL );
}
POST(shmdt)
{
   ML_(generic_POST_sys_shmdt)(tid, RES,ARG1);
}

PRE(shmget)
{
   PRINT("shmget ( %ld, %lu, %ld )", SARG1, ARG2, SARG3);
   PRE_REG_READ3(long, "shmget", vki_key_t, key, vki_size_t, size, int, shmflg);
}

PRE(shm_open)
{
   PRINT("shm_open(%#lx(%s), %ld, %lu)", ARG1, (HChar *)ARG1, SARG2, ARG3);
   PRE_REG_READ3(long, "shm_open",
                 const char *,"name", int,"flags", vki_mode_t,"mode");

   PRE_MEM_RASCIIZ( "shm_open(filename)", ARG1 );

   *flags |= SfMayBlock;
}
POST(shm_open)
{
   vg_assert(SUCCESS);
   POST_newFd_RES;
   if (!ML_(fd_allowed)(RES, "shm_open", tid, True)) {
      VG_(close)(RES);
      SET_STATUS_Failure( VKI_EMFILE );
   } else {
      if (VG_(clo_track_fds))
         ML_(record_fd_open_with_given_name)(tid, RES, (HChar*)ARG1);
   }
}

PRE(shm_unlink)
{
   *flags |= SfMayBlock;
   PRINT("shm_unlink ( %#lx(%s) )", ARG1, (HChar*)ARG1);
   PRE_REG_READ1(long, "shm_unlink", const char *, pathname);
   PRE_MEM_RASCIIZ( "shm_unlink(pathname)", ARG1 );
}
POST(shm_unlink)
{
   /* My reading of the man page suggests that a call may cause memory
      mappings to change: "if no references exist at the time of the
      call to shm_unlink(), the resources are reclaimed immediately".
      So we need to resync here, sigh. */
   ML_(sync_mappings)("after", "shm_unlink", 0);
}

PRE(stat_extended)
{
   PRINT("stat_extended( %#lx(%s), %#lx, %#lx, %#lx )",
         ARG1, (HChar *)ARG1, ARG2, ARG3, ARG4);
   PRE_REG_READ4(int, "stat_extended", char *, file_name, struct stat *, buf,
                 void *, fsacl, vki_size_t *, fsacl_size);
   PRE_MEM_RASCIIZ( "stat_extended(file_name)",  ARG1 );
   PRE_MEM_WRITE(   "stat_extended(buf)",        ARG2, sizeof(struct vki_stat) );
   if (ML_(safe_to_deref)( (void*)ARG4, sizeof(vki_size_t) ))
      PRE_MEM_WRITE("stat_extended(fsacl)",      ARG3, *(vki_size_t *)ARG4 );
   PRE_MEM_READ(    "stat_extended(fsacl_size)", ARG4, sizeof(vki_size_t) );
}
POST(stat_extended)
{
   POST_MEM_WRITE( ARG2, sizeof(struct vki_stat) );
   if (ML_(safe_to_deref)( (void*)ARG4, sizeof(vki_size_t) ))
      POST_MEM_WRITE( ARG3, *(vki_size_t *)ARG4 );
   POST_MEM_WRITE( ARG4, sizeof(vki_size_t) );
}


PRE(lstat_extended)
{
   PRINT("lstat_extended( %#lx(%s), %#lx, %#lx, %#lx )",
         ARG1, (HChar *)ARG1, ARG2, ARG3, ARG4);
   PRE_REG_READ4(int, "lstat_extended", char *, file_name, struct stat *, buf,
                 void *, fsacl, vki_size_t *, fsacl_size);
   PRE_MEM_RASCIIZ( "lstat_extended(file_name)",  ARG1 );
   PRE_MEM_WRITE(   "lstat_extended(buf)",        ARG2, sizeof(struct vki_stat) );
   if (ML_(safe_to_deref)( (void*)ARG4, sizeof(vki_size_t) ))
      PRE_MEM_WRITE("lstat_extended(fsacl)",      ARG3, *(vki_size_t *)ARG4 );
   PRE_MEM_READ(    "lstat_extended(fsacl_size)", ARG4, sizeof(vki_size_t) );
}
POST(lstat_extended)
{
   POST_MEM_WRITE( ARG2, sizeof(struct vki_stat) );
   if (ML_(safe_to_deref)( (void*)ARG4, sizeof(vki_size_t) ))
      POST_MEM_WRITE( ARG3, *(vki_size_t *)ARG4 );
   POST_MEM_WRITE( ARG4, sizeof(vki_size_t) );
}


PRE(fstat_extended)
{
   PRINT("fstat_extended( %ld, %#lx, %#lx, %#lx )",
         SARG1, ARG2, ARG3, ARG4);
   PRE_REG_READ4(int, "fstat_extended", int, fd, struct stat *, buf,
                 void *, fsacl, vki_size_t *, fsacl_size);
   PRE_MEM_WRITE(   "fstat_extended(buf)",        ARG2, sizeof(struct vki_stat) );
   if (ML_(safe_to_deref)( (void*)ARG4, sizeof(vki_size_t) ))
      PRE_MEM_WRITE("fstat_extended(fsacl)",      ARG3, *(vki_size_t *)ARG4 );
   PRE_MEM_READ(    "fstat_extended(fsacl_size)", ARG4, sizeof(vki_size_t) );
}
POST(fstat_extended)
{
   POST_MEM_WRITE( ARG2, sizeof(struct vki_stat) );
   if (ML_(safe_to_deref)( (void*)ARG4, sizeof(vki_size_t) ))
      POST_MEM_WRITE( ARG3, *(vki_size_t *)ARG4 );
   POST_MEM_WRITE( ARG4, sizeof(vki_size_t) );
}


PRE(stat64_extended)
{
   PRINT("stat64_extended( %#lx(%s), %#lx, %#lx, %#lx )",
         ARG1, (HChar *)ARG1, ARG2, ARG3, ARG4);
   PRE_REG_READ4(int, "stat64_extended", char *, file_name, struct stat64 *, buf,
                 void *, fsacl, vki_size_t *, fsacl_size);
   PRE_MEM_RASCIIZ( "stat64_extended(file_name)",  ARG1 );
   PRE_MEM_WRITE(   "stat64_extended(buf)",        ARG2, sizeof(struct vki_stat64) );
   if (ML_(safe_to_deref)( (void*)ARG4, sizeof(vki_size_t) ))
      PRE_MEM_WRITE("stat64_extended(fsacl)",      ARG3, *(vki_size_t *)ARG4 );
   PRE_MEM_READ(    "stat64_extended(fsacl_size)", ARG4, sizeof(vki_size_t) );
}
POST(stat64_extended)
{
   POST_MEM_WRITE( ARG2, sizeof(struct vki_stat64) );
   if (ML_(safe_to_deref)( (void*)ARG4, sizeof(vki_size_t) ))
      POST_MEM_WRITE( ARG3, *(vki_size_t *)ARG4 );
   POST_MEM_WRITE( ARG4, sizeof(vki_size_t) );
}


PRE(lstat64_extended)
{
   PRINT("lstat64_extended( %#lx(%s), %#lx, %#lx, %#lx )",
         ARG1, (HChar *)ARG1, ARG2, ARG3, ARG4);
   PRE_REG_READ4(int, "lstat64_extended", char *, file_name, struct stat64 *, buf,
                 void *, fsacl, vki_size_t *, fsacl_size);
   PRE_MEM_RASCIIZ( "lstat64_extended(file_name)",  ARG1 );
   PRE_MEM_WRITE(   "lstat64_extended(buf)",        ARG2, sizeof(struct vki_stat64) );
   if (ML_(safe_to_deref)( (void*)ARG4, sizeof(vki_size_t) ))
      PRE_MEM_WRITE(   "lstat64_extended(fsacl)",   ARG3, *(vki_size_t *)ARG4 );
   PRE_MEM_READ(    "lstat64_extended(fsacl_size)", ARG4, sizeof(vki_size_t) );
}
POST(lstat64_extended)
{
   POST_MEM_WRITE( ARG2, sizeof(struct vki_stat64) );
   if (ML_(safe_to_deref)( (void*)ARG4, sizeof(vki_size_t) ))
      POST_MEM_WRITE( ARG3, *(vki_size_t *)ARG4 );
   POST_MEM_WRITE( ARG4, sizeof(vki_size_t) );
}


PRE(fstat64_extended)
{
   PRINT("fstat64_extended( %ld, %#lx, %#lx, %#lx )",
         SARG1, ARG2, ARG3, ARG4);
   PRE_REG_READ4(int, "fstat64_extended", int, fd, struct stat64 *, buf,
                 void *, fsacl, vki_size_t *, fsacl_size);
   PRE_MEM_WRITE(   "fstat64_extended(buf)",        ARG2, sizeof(struct vki_stat64) );
   if (ML_(safe_to_deref)( (void*)ARG4, sizeof(vki_size_t) ))
      PRE_MEM_WRITE("fstat64_extended(fsacl)",      ARG3, *(vki_size_t *)ARG4 );
   PRE_MEM_READ(    "fstat64_extended(fsacl_size)", ARG4, sizeof(vki_size_t) );
}
POST(fstat64_extended)
{
   POST_MEM_WRITE( ARG2, sizeof(struct vki_stat64) );
   if (ML_(safe_to_deref)( (void*)ARG4, sizeof(vki_size_t) ))
      POST_MEM_WRITE( ARG3, *(vki_size_t *)ARG4 );
   POST_MEM_WRITE( ARG4, sizeof(vki_size_t) );
}


PRE(fchmod_extended)
{
   /* DDD: Note: this is not really correct.  Handling of
      chmod_extended is broken in the same way. */
   PRINT("fchmod_extended ( %lu, %lu, %lu, %lu, %#lx )",
         ARG1, ARG2, ARG3, ARG4, ARG5);
   PRE_REG_READ5(long, "fchmod_extended",
                 unsigned int, fildes,
                 uid_t, uid,
                 gid_t, gid,
                 vki_mode_t, mode,
                 void* /*really,user_addr_t*/, xsecurity);
   /* DDD: relative to the xnu sources (kauth_copyinfilesec), this
      is just way wrong.  [The trouble is with the size, which depends on a
      non-trival kernel computation] */
   if (ARG5) {
      PRE_MEM_READ( "fchmod_extended(xsecurity)", ARG5,
                    sizeof(struct vki_kauth_filesec) );
   }
}

PRE(chmod_extended)
{
   /* DDD: Note: this is not really correct.  Handling of
      fchmod_extended is broken in the same way. */
   PRINT("chmod_extended ( %#lx(%s), %ld, %ld, %ld, %#lx )",
         ARG1, ARG1 ? (HChar*)ARG1 : "(null)", SARG2, SARG3, SARG4, ARG5);
   PRE_REG_READ5(long, "chmod_extended",
                 unsigned int, fildes,
                 uid_t, uid,
                 gid_t, gid,
                 vki_mode_t, mode,
                 void* /*really,user_addr_t*/, xsecurity);
   PRE_MEM_RASCIIZ("chmod_extended(path)", ARG1);
   /* DDD: relative to the xnu sources (kauth_copyinfilesec), this
      is just way wrong.  [The trouble is with the size, which depends on a
      non-trival kernel computation] */
   if (ARG5) {
      PRE_MEM_READ( "chmod_extended(xsecurity)", ARG5,
                    sizeof(struct vki_kauth_filesec) );
   }
}

PRE(open_extended)
{
   /* DDD: Note: this is not really correct.  Handling of
      {,f}chmod_extended is broken in the same way. */
   PRINT("open_extended ( %#lx(%s), %ld, %lu, %lu, %lu, %#lx )",
         ARG1, ARG1 ? (HChar*)ARG1 : "(null)",
	 SARG2, ARG3, ARG4, ARG5, ARG6);
   PRE_REG_READ6(long, "open_extended",
                 char*, path,
                 int,   flags,
                 uid_t, uid,
                 gid_t, gid,
                 vki_mode_t, mode,
                 void* /*really,user_addr_t*/, xsecurity);
   PRE_MEM_RASCIIZ("open_extended(path)", ARG1);
   /* DDD: relative to the xnu sources (kauth_copyinfilesec), this
      is just way wrong.  [The trouble is with the size, which depends on a
      non-trival kernel computation] */
   if (ARG6)
      PRE_MEM_READ( "open_extended(xsecurity)", ARG6,
                    sizeof(struct vki_kauth_filesec) );
}

// This is a ridiculous syscall.  Specifically, the 'entries' argument points
// to a buffer that contains one or more 'accessx_descriptor' structs followed
// by one or more strings.  Each accessx_descriptor contains a field,
// 'ad_name_offset', which points to one of the strings (or it can contain
// zero which means "reuse the string from the previous accessx_descriptor").
//
// What's really ridiculous is that we are only given the size of the overall
// buffer, not the number of accessx_descriptors, nor the number of strings.
// The kernel determines the number of accessx_descriptors by walking through
// them one by one, checking that the ad_name_offset points within the buffer,
// past the current point (or that it's a zero, unless its the first
// descriptor);  if so, we assume that this really is an accessx_descriptor,
// if not, we assume we've hit the strings section.  Gah.
//
// This affects us here because number of entries in the 'results' buffer is
// determined by the number of accessx_descriptors.  So we have to know that
// number in order to do PRE_MEM_WRITE/POST_MEM_WRITE of 'results'.  In
// practice, we skip the PRE_MEM_WRITE step because it's easier to do the
// computation after the syscall has succeeded, because the kernel will have
// checked for all the zillion different ways this syscall can fail, and we'll
// know we have a well-formed 'entries' buffer.  This means we might miss some
// uses of unaddressable memory but oh well.
//
PRE(access_extended)
{
   PRINT("access_extended( %#lx(%s), %lu, %#lx, %lu )",
         ARG1, (HChar *)ARG1, ARG2, ARG3, ARG4);
   // XXX: the accessx_descriptor struct contains padding, so this can cause
   // unnecessary undefined value errors.  But you arguably shouldn't be
   // passing undefined values to the kernel anyway...
   PRE_REG_READ4(int, "access_extended", void *, entries, vki_size_t, size,
                 vki_errno_t *, results, vki_uid_t *, uid);
   PRE_MEM_READ("access_extended(entries)", ARG1, ARG2 );

   // XXX: as mentioned above, this check is too hard to do before the
   // syscall.
   //PRE_MEM_WRITE("access_extended(results)", ARG3, ??? );
}
POST(access_extended)
{
   // 'n_descs' is the number of descriptors we think are in the buffer.  We
   // start with the maximum possible value, which occurs if we have the
   // shortest possible string section.  The shortest string section allowed
   // consists of a single one-char string (plus the NUL char).  Hence the
   // '2'.
   struct vki_accessx_descriptor* entries = (struct vki_accessx_descriptor*)ARG1;
   SizeT size = ARG2;
   Int n_descs = (size - 2) / sizeof(struct accessx_descriptor);
   Int i;         // Current position in the descriptors section array.
   Int u;         // Upper bound on the length of the descriptors array
                  //   (recomputed each time around the loop)
   vg_assert(n_descs > 0);

   // Step through the descriptors, lowering 'n_descs' until we know we've
   // reached the string section.
   for (i = 0; True; i++) {
      // If we're past our estimate, we must be one past the end of the
      // descriptors section (ie. at the start of the string section).  Stop.
      if (i >= n_descs)
         break;

      // Get the array index for the string, but pretend momentarily that it
      // is actually another accessx_descriptor.  That gives us an upper bound
      // on the length of the descriptors section.  (Unless the index is zero,
      // in which case we have no new info.)
      u = entries[i].ad_name_offset / sizeof(struct vki_accessx_descriptor);
      if (u == 0) {
         vg_assert(i != 0);
         continue;
      }

      // If the upper bound is below our current estimate, revise that
      // estimate downwards.
      if (u < n_descs)
         n_descs = u;
   }

   // Sanity check.
   vg_assert(n_descs <= VKI_ACCESSX_MAX_DESCRIPTORS);

   POST_MEM_WRITE( ARG3, n_descs * sizeof(vki_errno_t) );
}


PRE(chflags)
{
   PRINT("chflags ( %#lx(%s), %lu )", ARG1, (HChar *)ARG1, ARG2);
   PRE_REG_READ2(int, "chflags", const char *,path, unsigned int,flags);
   PRE_MEM_RASCIIZ("chflags(path)", ARG1);

   // GrP fixme sanity-check flags value?
}

PRE(fchflags)
{
   PRINT("fchflags ( %ld, %lu )", SARG1, ARG2);
   PRE_REG_READ2(int, "fchflags", int,fd, unsigned int,flags);

   // GrP fixme sanity-check flags value?
}

PRE(stat64)
{
   PRINT("stat64 ( %#lx(%s), %#lx )", ARG1, (HChar *)ARG1, ARG2);
   PRE_REG_READ2(long, "stat", const char *,path, struct stat64 *,buf);
   PRE_MEM_RASCIIZ("stat64(path)", ARG1);
   PRE_MEM_WRITE( "stat64(buf)", ARG2, sizeof(struct vki_stat64) );

#if DARWIN_VERS >= DARWIN_11_00
   // Starting with macOS 11.0, some system libraries are not provided on the disk but only though
   // shared dyld cache, thus we try to detect if dyld tried (and failed) to load a dylib,
   // in which case we do the same thing as dyld and load the info from the cache directly
   //
   // This is our entry point for checking a particular dylib: if it looks like one,
   // we want to see the error result, if any, and subsequently check the cache
   if (ARG1 != 0 && VG_(dyld_cache_might_be_in)((HChar *)ARG1)) {
     *flags |= SfPostOnFail;
   }
#endif
}
POST(stat64)
{
   if (SUCCESS) {
   POST_MEM_WRITE( ARG2, sizeof(struct vki_stat64) );
}

#if DARWIN_VERS >= DARWIN_11_00
   if (SUCCESS || (FAILURE && ERR == VKI_ENOENT)) {
     // It failed and `SfPostOnFail` was set, thus this is probably a dylib,
     // try to load it from cache which will call VG_(di_notify_mmap) like the previous versions did
     if (VG_(dyld_cache_load_library)((HChar *)ARG1)) {
       ML_(sync_mappings)("after", "stat64", 0);
     }
   }
#endif
}

PRE(lstat64)
{
   PRINT("lstat64 ( %#lx(%s), %#lx )", ARG1, (HChar *)ARG1, ARG2);
   PRE_REG_READ2(long, "stat", const char *,path, struct stat64 *,buf);
   PRE_MEM_RASCIIZ("lstat64(path)", ARG1);
   PRE_MEM_WRITE( "lstat64(buf)", ARG2, sizeof(struct vki_stat64) );
}
POST(lstat64)
{
   POST_MEM_WRITE( ARG2, sizeof(struct vki_stat64) );
}

PRE(fstat64)
{
   PRINT("fstat64 ( %lu, %#lx )", ARG1,ARG2);
   PRE_REG_READ2(long, "fstat", unsigned int, fd, struct stat64 *, buf);
   PRE_MEM_WRITE( "fstat64(buf)", ARG2, sizeof(struct vki_stat64) );
}
POST(fstat64)
{
   POST_MEM_WRITE( ARG2, sizeof(struct vki_stat64) );
}

PRE(getfsstat)
{
   PRINT("getfsstat(%#lx, %ld, %ld)", ARG1, SARG2, SARG3);
   PRE_REG_READ3(int, "getfsstat",
                 struct vki_statfs *, buf, int, bufsize, int, flags);
   if (ARG1) {
      // ARG2 is a BYTE SIZE
      PRE_MEM_WRITE("getfsstat(buf)", ARG1, ARG2);
   }
}
POST(getfsstat)
{
   if (ARG1) {
      // RES is a STRUCT COUNT
      POST_MEM_WRITE(ARG1, RES * sizeof(struct vki_statfs));
   }
}

PRE(getfsstat64)
{
   PRINT("getfsstat64(%#lx, %ld, %ld)", ARG1, SARG2, SARG3);
   PRE_REG_READ3(int, "getfsstat64",
                 struct vki_statfs64 *, buf, int, bufsize, int, flags);
   if (ARG1) {
      // ARG2 is a BYTE SIZE
      PRE_MEM_WRITE("getfsstat64(buf)", ARG1, ARG2);
   }
}
POST(getfsstat64)
{
   if (ARG1) {
      // RES is a STRUCT COUNT
      POST_MEM_WRITE(ARG1, RES * sizeof(struct vki_statfs64));
   }
}

PRE(mount)
{
   // Nb: depending on 'flags', the 'type' and 'data' args may be ignored.
   // We are conservative and check everything, except the memory pointed to
   // by 'data'.
   *flags |= SfMayBlock;
   PRINT("mount( %#lx(%s), %#lx(%s), %#lx, %#lx )",
         ARG1, (HChar*)ARG1, ARG2, (HChar*)ARG2, ARG3, ARG4);
   PRE_REG_READ4(long, "mount",
                 const char *, type, const char *, dir,
                 int, flags, void *, data);
   PRE_MEM_RASCIIZ( "mount(type)", ARG1);
   PRE_MEM_RASCIIZ( "mount(dir)", ARG2);
}


static void scan_attrlist(ThreadId tid, struct vki_attrlist *attrList,
                          void *attrBuf, SizeT attrBufSize,
                          void (*fn)(ThreadId, void *attrData, SizeT size)
                          )
{
   typedef struct {
      uint32_t attrBit;
      int32_t attrSize;
   } attrspec;
   static const attrspec commonattr[] = {
      // This order is important.
#if DARWIN_VERS >= DARWIN_10_6
      { ATTR_CMN_RETURNED_ATTRS,  sizeof(attribute_set_t) },
#endif
      { ATTR_CMN_NAME,            -1 },
      { ATTR_CMN_DEVID,           sizeof(dev_t) },
      { ATTR_CMN_FSID,            sizeof(fsid_t) },
      { ATTR_CMN_OBJTYPE,         sizeof(fsobj_type_t) },
      { ATTR_CMN_OBJTAG,          sizeof(fsobj_tag_t) },
      { ATTR_CMN_OBJID,           sizeof(fsobj_id_t) },
      { ATTR_CMN_OBJPERMANENTID,  sizeof(fsobj_id_t) },
      { ATTR_CMN_PAROBJID,        sizeof(fsobj_id_t) },
      { ATTR_CMN_SCRIPT,          sizeof(text_encoding_t) },
      { ATTR_CMN_CRTIME,          sizeof(struct timespec) },
      { ATTR_CMN_MODTIME,         sizeof(struct timespec) },
      { ATTR_CMN_CHGTIME,         sizeof(struct timespec) },
      { ATTR_CMN_ACCTIME,         sizeof(struct timespec) },
      { ATTR_CMN_BKUPTIME,        sizeof(struct timespec) },
      { ATTR_CMN_FNDRINFO,        32 /*FileInfo+ExtendedFileInfo, or FolderInfo+ExtendedFolderInfo*/ },
      { ATTR_CMN_OWNERID,         sizeof(uid_t) },
      { ATTR_CMN_GRPID,           sizeof(gid_t) },
      { ATTR_CMN_ACCESSMASK,      sizeof(uint32_t) },
#if DARWIN_VERS >= DARWIN_10_15
      { ATTR_CMN_GEN_COUNT,       sizeof(uint32_t) },
      { ATTR_CMN_DOCUMENT_ID,     sizeof(uint32_t) },
#else
      { ATTR_CMN_NAMEDATTRCOUNT,  sizeof(uint32_t) },
      { ATTR_CMN_NAMEDATTRLIST,   -1 },
#endif
      { ATTR_CMN_FLAGS,           sizeof(uint32_t) },
      { ATTR_CMN_USERACCESS,      sizeof(uint32_t) },
      { ATTR_CMN_EXTENDED_SECURITY, -1 },
      { ATTR_CMN_UUID,            sizeof(guid_t) },
      { ATTR_CMN_GRPUUID,         sizeof(guid_t) },
      { ATTR_CMN_FILEID,          sizeof(uint64_t) },
      { ATTR_CMN_PARENTID,        sizeof(uint64_t) },
#if DARWIN_VERS >= DARWIN_10_6
      { ATTR_CMN_FULLPATH,        -1 },
#endif
#if DARWIN_VERS >= DARWIN_10_8
      { ATTR_CMN_ADDEDTIME,       -1 },
#endif
#if DARWIN_VERS >= DARWIN_10_15
      { ATTR_CMN_ERROR,           sizeof(uint32_t) },
      { ATTR_CMN_DATA_PROTECT_FLAGS, sizeof(uint32_t) },
#endif
      { 0,                        0 }
   };
   static const attrspec volattr[] = {
      // This order is important.
      { ATTR_VOL_INFO,            0 },
      { ATTR_VOL_FSTYPE,          sizeof(uint32_t) },
      { ATTR_VOL_SIGNATURE,       sizeof(uint32_t) },
      { ATTR_VOL_SIZE,            sizeof(off_t) },
      { ATTR_VOL_SPACEFREE,       sizeof(off_t) },
      { ATTR_VOL_SPACEAVAIL,      sizeof(off_t) },
      { ATTR_VOL_MINALLOCATION,   sizeof(off_t) },
      { ATTR_VOL_ALLOCATIONCLUMP, sizeof(off_t) },
      { ATTR_VOL_IOBLOCKSIZE,     sizeof(uint32_t) },
      { ATTR_VOL_OBJCOUNT,        sizeof(uint32_t) },
      { ATTR_VOL_FILECOUNT,       sizeof(uint32_t) },
      { ATTR_VOL_DIRCOUNT,        sizeof(uint32_t) },
      { ATTR_VOL_MAXOBJCOUNT,     sizeof(uint32_t) },
      { ATTR_VOL_MOUNTPOINT,      -1 },
      { ATTR_VOL_NAME,            -1 },
      { ATTR_VOL_MOUNTFLAGS,      sizeof(uint32_t) },
      { ATTR_VOL_MOUNTEDDEVICE,   -1 },
      { ATTR_VOL_ENCODINGSUSED,   sizeof(uint64_t) },
      { ATTR_VOL_CAPABILITIES,    sizeof(vol_capabilities_attr_t) },
#if DARWIN_VERS >= DARWIN_10_6
      { ATTR_VOL_UUID,            sizeof(uuid_t) },
#endif
#if DARWIN_VERS >= DARWIN_10_15
      { ATTR_VOL_QUOTA_SIZE,      sizeof(off_t) },
      { ATTR_VOL_RESERVED_SIZE,   sizeof(off_t) },
#endif
      { ATTR_VOL_ATTRIBUTES,      sizeof(vol_attributes_attr_t) },
      { 0,                        0 }
   };
   static const attrspec dirattr[] = {
      // This order is important.
      { ATTR_DIR_LINKCOUNT,       sizeof(uint32_t) },
      { ATTR_DIR_ENTRYCOUNT,      sizeof(uint32_t) },
      { ATTR_DIR_MOUNTSTATUS,     sizeof(uint32_t) },
#if DARWIN_VERS >= DARWIN_10_15
      { ATTR_DIR_ALLOCSIZE,       sizeof(off_t) },
      { ATTR_DIR_IOBLOCKSIZE,     sizeof(uint32_t) },
      { ATTR_DIR_DATALENGTH,      sizeof(off_t) },
#endif
      { 0,                        0 }
   };
   static const attrspec fileattr[] = {
      // This order is important.
      { ATTR_FILE_LINKCOUNT,      sizeof(uint32_t) },
      { ATTR_FILE_TOTALSIZE,      sizeof(off_t) },
      { ATTR_FILE_ALLOCSIZE,      sizeof(off_t) },
      { ATTR_FILE_IOBLOCKSIZE,    sizeof(uint32_t) },
      { ATTR_FILE_CLUMPSIZE,      sizeof(uint32_t) },
      { ATTR_FILE_DEVTYPE,        sizeof(uint32_t) },
      { ATTR_FILE_FILETYPE,       sizeof(uint32_t) },
      { ATTR_FILE_FORKCOUNT,      sizeof(uint32_t) },
      { ATTR_FILE_FORKLIST,       -1 },
      { ATTR_FILE_DATALENGTH,     sizeof(off_t) },
      { ATTR_FILE_DATAALLOCSIZE,  sizeof(off_t) },
      { ATTR_FILE_DATAEXTENTS,    sizeof(extentrecord) },
      { ATTR_FILE_RSRCLENGTH,     sizeof(off_t) },
      { ATTR_FILE_RSRCALLOCSIZE,  sizeof(off_t) },
      { ATTR_FILE_RSRCEXTENTS,    sizeof(extentrecord) },
      { 0,                        0 }
   };
   static const attrspec forkattr[] = {
      // This order is important.
      { ATTR_FORK_TOTALSIZE,      sizeof(off_t) },
      { ATTR_FORK_ALLOCSIZE,      sizeof(off_t) },
#if DARWIN_VERS >= DARWIN_10_15
      { ATTR_CMNEXT_RELPATH,      sizeof(struct attrreference) },
      { ATTR_CMNEXT_PRIVATESIZE,  sizeof(off_t) },
      { ATTR_CMNEXT_LINKID,       sizeof(uint64_t) },
      { ATTR_CMNEXT_NOFIRMLINKPATH,  sizeof(struct attrreference) },
      { ATTR_CMNEXT_REALDEVID,    sizeof(uint32_t) },
      { ATTR_CMNEXT_REALFSID,     sizeof(fsid_t) },
      { ATTR_CMNEXT_CLONEID,      sizeof(uint64_t) },
      { ATTR_CMNEXT_EXT_FLAGS,    sizeof(uint64_t) },
#endif
      { 0,                        0 }
   };

   static const attrspec *attrdefs[5] = {
      commonattr, volattr, dirattr, fileattr, forkattr
   };
   attrgroup_t a[5];
   uint8_t *d, *dend;
   int g, i;

   vg_assert(attrList->bitmapcount == 5);
   VG_(memcpy)(a, &attrList->commonattr, sizeof(a));
   d = attrBuf;
   dend = d + attrBufSize;

#if DARWIN_VERS >= DARWIN_10_6
   // ATTR_CMN_RETURNED_ATTRS tells us what's really here, if set
   if (a[0] & ATTR_CMN_RETURNED_ATTRS) {
       // fixme range check this?
       a[0] &= ~ATTR_CMN_RETURNED_ATTRS;
       fn(tid, d, sizeof(attribute_set_t));
       VG_(memcpy)(a, d, sizeof(a));
   }
#endif

   for (g = 0; g < 5; g++) {
      for (i = 0; attrdefs[g][i].attrBit; i++) {
         uint32_t bit = attrdefs[g][i].attrBit;
         int32_t size = attrdefs[g][i].attrSize;

         if (a[g] & bit) {
             a[g] &= ~bit;  // clear bit for error check later
            if (size == -1) {
               attrreference_t *ref = (attrreference_t *)d;
               size = MIN(sizeof(attrreference_t), dend - d);
               fn(tid, d, size);
               if (size >= sizeof(attrreference_t)  &&
                   d + ref->attr_dataoffset < dend)
               {
                  fn(tid, d + ref->attr_dataoffset,
                     MIN(ref->attr_length, dend - (d + ref->attr_dataoffset)));
               }
               d += size;
            }
            else {
               size = MIN(size, dend - d);
               fn(tid, d, size);
               d += size;
            }

            if ((uintptr_t)d % 4) d += 4 - ((uintptr_t)d % 4);
            if (d > dend) d = dend;
         }
      }

      // Known bits are cleared. Die if any bits are left.
      if (a[g] != 0) {
         VG_(message)(Vg_UserMsg, "UNKNOWN attrlist flags %d:%#x\n", g, a[g]);
      }
   }
}

static void get1attr(ThreadId tid, void *attrData, SizeT attrDataSize)
{
   POST_MEM_WRITE((Addr)attrData, attrDataSize);
}

static void set1attr(ThreadId tid, void *attrData, SizeT attrDataSize)
{
   PRE_MEM_READ("setattrlist(attrBuf value)", (Addr)attrData, attrDataSize);
}

PRE(getattrlist)
{
   PRINT("getattrlist(%#lx(%s), %#lx, %#lx, %lu, %lu)",
         ARG1, (HChar *)ARG1, ARG2, ARG3, ARG4, ARG5);
   PRE_REG_READ5(int, "getattrlist",
                 const char *,path, struct vki_attrlist *,attrList,
                 void *,attrBuf, vki_size_t,attrBufSize, unsigned int,options);
   PRE_MEM_RASCIIZ("getattrlist(path)", ARG1);
   PRE_MEM_READ("getattrlist(attrList)", ARG2, sizeof(struct vki_attrlist));
   PRE_MEM_WRITE("getattrlist(attrBuf)", ARG3, ARG4);
}

POST(getattrlist)
{
   if (ARG4 > sizeof(vki_uint32_t)) {
      // attrBuf is uint32_t size followed by attr data
      vki_uint32_t *sizep = (vki_uint32_t *)ARG3;
      POST_MEM_WRITE(ARG3, sizeof(vki_uint32_t));
      if (ARG5 & FSOPT_REPORT_FULLSIZE) {
         // *sizep is bytes required for return value, including *sizep
      } else {
         // *sizep is actual bytes returned, including *sizep
      }
      scan_attrlist(tid, (struct vki_attrlist *)ARG2, sizep+1, MIN(*sizep, ARG4), &get1attr);
   }
}


PRE(setattrlist)
{
   PRINT("setattrlist(%#lx(%s), %#lx, %#lx, %lu, %lu)",
         ARG1, (HChar *)ARG1, ARG2, ARG3, ARG4, ARG5);
   PRE_REG_READ5(int, "setattrlist",
                 const char *,path, struct vki_attrlist *,attrList,
                 void *,attrBuf, vki_size_t,attrBufSize, unsigned int,options);
   PRE_MEM_RASCIIZ("setattrlist(path)", ARG1);
   PRE_MEM_READ("setattrlist(attrList)", ARG2, sizeof(struct vki_attrlist));
   scan_attrlist(tid, (struct vki_attrlist *)ARG2, (void*)ARG3, ARG4, &set1attr);
}


PRE(getdirentriesattr)
{
   PRINT("getdirentriesattr(%ld, %#lx, %#lx, %lu, %#lx, %#lx, %#lx, %lu)",
         SARG1, ARG2, ARG3, ARG4, ARG5, ARG6, ARG7, ARG8);
   PRE_REG_READ8(int, "getdirentriesattr",
                 int,fd, struct vki_attrlist *,attrList,
                 void *,attrBuf, size_t,attrBufSize,
                 unsigned int *,count, unsigned int *,basep,
                 unsigned int *,newState, unsigned int,options);
   PRE_MEM_READ("getdirentriesattr(attrList)",
                ARG2, sizeof(struct vki_attrlist));
   PRE_MEM_WRITE("getdirentriesattr(attrBuf)", ARG3, ARG4);
   PRE_MEM_READ("getdirentriesattr(count)", ARG5, sizeof(unsigned int));
   PRE_MEM_WRITE("getdirentriesattr(count)", ARG5, sizeof(unsigned int));
   PRE_MEM_WRITE("getdirentriesattr(basep)", ARG6, sizeof(unsigned int));
   PRE_MEM_WRITE("getdirentriesattr(newState)", ARG7, sizeof(unsigned int));
}
POST(getdirentriesattr)
{
   char *p, *end;
   unsigned int count;
   unsigned int i;

   POST_MEM_WRITE(ARG5, sizeof(unsigned int));
   POST_MEM_WRITE(ARG6, sizeof(unsigned int));
   POST_MEM_WRITE(ARG7, sizeof(unsigned int));

   // return buffer is concatenation of variable-size structs
   count = *(unsigned int *)ARG5;
   p = (char *)ARG3;
   end = (char *)ARG3 + ARG4;
   for (i = 0; i < count; i++) {
      vg_assert(p < end);  // failure is kernel bug or Valgrind bug
      p += *(unsigned int *)p;
   }

   POST_MEM_WRITE(ARG3, p - (char *)ARG3);

   PRINT("got %u records, %lu/%lu bytes\n",
         count, (Addr)p-(Addr)ARG3, ARG4);
}

PRE(exchangedata)
{
   PRINT("exchangedata(%#lx(%s), %#lx(%s), %lu)",
         ARG1, (HChar*)ARG1, ARG2, (HChar*)ARG2, ARG3);
   PRE_REG_READ3(int, "exchangedata",
                 char *, path1, char *, path2, unsigned long, options);
   PRE_MEM_RASCIIZ( "exchangedata(path1)", ARG1 );
   PRE_MEM_RASCIIZ( "exchangedata(path2)", ARG2 );
}

PRE(fsctl)
{
   PRINT("fsctl ( %#lx(%s), %lu, %#lx, %lu )",
         ARG1, (HChar *)ARG1, ARG2, ARG3, ARG4);
   PRE_REG_READ4( long, "fsctl",
                  char *,"path", unsigned int,"request",
                  void *,"data", unsigned int,"options");

   PRE_MEM_RASCIIZ( "fsctl(path)", ARG1 );

   switch (ARG2) {
   case VKI_afpfsByteRangeLock2FSCTL: {
      struct vki_ByteRangeLockPB2 *pb = (struct vki_ByteRangeLockPB2 *)ARG3;
      PRE_FIELD_READ("fsctl(afpfsByteRangeLock2, pb->offset)",
                     pb->offset);
      PRE_FIELD_READ("fsctl(afpfsByteRangeLock2, pb->length)",
                     pb->length);
      PRE_FIELD_READ("fsctl(afpfsByteRangeLock2, pb->unLockFlag)",
                     pb->unLockFlag);
      PRE_FIELD_READ("fsctl(afpfsByteRangeLock2, pb->startEndFlag)",
                     pb->startEndFlag);
      PRE_FIELD_READ("fsctl(afpfsByteRangeLock2, pb->fd)",
                     pb->fd);

      PRE_FIELD_WRITE("fsctl(afpfsByteRangeLock2, pb->retRangeStart)",
                      pb->retRangeStart);

      // GrP fixme check fd
      break;
   }
   case VKI_FSIOC_SYNC_VOLUME:
       PRE_MEM_READ( "fsctl(FSIOC_SYNC_VOLUME)", ARG3, sizeof(int) );
       break;

   default:
      // fsctl requests use ioctl encoding
      ML_(PRE_unknown_ioctl)(tid, ARG2, ARG3);
      break;
   }
}

POST(fsctl)
{
   switch (ARG2) {
   case VKI_afpfsByteRangeLock2FSCTL: {
      struct vki_ByteRangeLockPB2 *pb = (struct vki_ByteRangeLockPB2 *)ARG3;
      POST_FIELD_WRITE(pb->retRangeStart);
      break;
   }
   case VKI_FSIOC_SYNC_VOLUME:
       break;

   default:
      // fsctl requests use ioctl encoding
      ML_(POST_unknown_ioctl)(tid, RES, ARG2, ARG3);
      break;
   }
}

PRE(initgroups)
{
    PRINT("initgroups(%s, %#lx, %lu)", (HChar *)ARG1, ARG2, ARG3);
    PRE_REG_READ3(long, "initgroups",
        int, setlen, vki_gid_t *, gidset, vki_uid_t, gmuid);
    PRE_MEM_READ("gidset", ARG2, ARG1 * sizeof(vki_gid_t));
}


//--------- posix_spawn ---------//
/* Largely copied from PRE(sys_execve) in syswrap-generic.c, and from
   the simpler AIX equivalent (syswrap-aix5.c). */
// Pre_read a char** argument.
static void pre_argv_envp(Addr a, ThreadId tid, const HChar* s1, const HChar* s2)
{
   while (True) {
      Addr a_deref;
      Addr* a_p = (Addr*)a;
      PRE_MEM_READ( s1, (Addr)a_p, sizeof(Addr) );
      a_deref = *a_p;
      if (0 == a_deref)
         break;
      PRE_MEM_RASCIIZ( s2, a_deref );
      a += sizeof(char*);
   }
}
static SysRes simple_pre_exec_check ( const HChar* exe_name,
                                      Bool trace_this_child )
{
   Int fd, ret;
   SysRes res;
   Bool setuid_allowed;

   // Check it's readable
   res = VG_(open)(exe_name, VKI_O_RDONLY, 0);
   if (sr_isError(res)) {
      return res;
   }
   fd = sr_Res(res);
   VG_(close)(fd);

   // Check we have execute permissions.  We allow setuid executables
   // to be run only in the case when we are not simulating them, that
   // is, they to be run natively.
   setuid_allowed = trace_this_child  ? False  : True;
   ret = VG_(check_executable)(NULL/*&is_setuid*/,
                               exe_name, setuid_allowed);
   if (0 != ret) {
      return VG_(mk_SysRes_Error)(ret);
   }
   return VG_(mk_SysRes_Success)(0);
}
PRE(posix_spawn)
{
   HChar*       path = NULL;       /* path to executable */
   HChar**      envp = NULL;
   HChar**      argv = NULL;
   HChar**      arg2copy;
   HChar*       launcher_basename = NULL;
   Int          i, j, tot_args;
   SysRes       res;
   Bool         trace_this_child;

   /* args: pid_t* pid
            char*  path
            posix_spawn_file_actions_t* file_actions
            char** argv
            char** envp
   */
   PRINT("posix_spawn( %#lx, %#lx(%s), %#lx, %#lx, %#lx )",
         ARG1, ARG2, ARG2 ? (HChar*)ARG2 : "(null)", ARG3, ARG4, ARG5 );

   /* Standard pre-syscall checks */

   PRE_REG_READ5(int, "posix_spawn", vki_pid_t*, pid, char*, path,
                 void*, file_actions, char**, argv, char**, envp );
   if (ARG1 != 0) {
    PRE_MEM_WRITE("posix_spawn(pid)", ARG1, sizeof(vki_pid_t) );
   }
   PRE_MEM_RASCIIZ("posix_spawn(path)", ARG2);
   // DDD: check file_actions
   if (ARG4 != 0)
      pre_argv_envp( ARG4, tid, "posix_spawn(argv)",
                                "posix_spawn(argv[i])" );
   if (ARG5 != 0)
      pre_argv_envp( ARG5, tid, "posix_spawn(envp)",
                                "posix_spawn(envp[i])" );

   if (0)
   VG_(printf)("posix_spawn( %#lx, %#lx(%s), %#lx, %#lx, %#lx )\n",
         ARG1, ARG2, ARG2 ? (HChar*)ARG2 : "(null)", ARG3, ARG4, ARG5 );

   /* Now follows a bunch of logic copied from PRE(sys_execve) in
      syswrap-generic.c. */

   /* Check that the name at least begins in client-accessible storage. */
   if (ARG2 == 0 /* obviously bogus */
       || !VG_(am_is_valid_for_client)( ARG2, 1, VKI_PROT_READ )) {
      SET_STATUS_Failure( VKI_EFAULT );
      return;
   }

   // Decide whether or not we want to follow along
   { // Make 'child_argv' be a pointer to the child's arg vector
     // (skipping the exe name)
     const HChar** child_argv = (const HChar**)ARG4;
     if (child_argv && child_argv[0] == NULL)
        child_argv = NULL;
     trace_this_child = VG_(should_we_trace_this_child)( (HChar*)ARG2, child_argv );
   }

   // Do the important checks:  it is a file, is executable, permissions are
   // ok, etc.  We allow setuid executables to run only in the case when
   // we are not simulating them, that is, they to be run natively.
   res = simple_pre_exec_check( (const HChar*)ARG2, trace_this_child );
   if (sr_isError(res)) {
      SET_STATUS_Failure( sr_Err(res) );
      return;
   }

   /* If we're tracing the child, and the launcher name looks bogus
      (possibly because launcher.c couldn't figure it out, see
      comments therein) then we have no option but to fail. */
   if (trace_this_child
       && (VG_(name_of_launcher) == NULL
           || VG_(name_of_launcher)[0] != '/')) {
      SET_STATUS_Failure( VKI_ECHILD ); /* "No child processes" */
      return;
   }

   /* Ok.  So let's give it a try. */
   VG_(debugLog)(1, "syswrap", "Posix_spawn of %s\n", (HChar*)ARG2);

   /* posix_spawn on Darwin is combining the fork and exec in one syscall.
      So, we should not terminate gdbserver : this is still the parent
      running, which will terminate its gdbserver when exiting.
      If the child process is traced, it will start a fresh gdbserver
      after posix_spawn. */

   // Set up the child's exe path.
   //
   if (trace_this_child) {

      // We want to exec the launcher.  Get its pre-remembered path.
      path = VG_(name_of_launcher);
      // VG_(name_of_launcher) should have been acquired by m_main at
      // startup.  The following two assertions should be assured by
      // the "If we're tracking the child .." test just above here.
      vg_assert(path);
      vg_assert(path[0] == '/');
      launcher_basename = path;

   } else {
      path = (HChar*)ARG2;
   }

   // Set up the child's environment.
   //
   // Remove the valgrind-specific stuff from the environment so the
   // child doesn't get vgpreload_core.so, vgpreload_<tool>.so, etc.
   // This is done unconditionally, since if we are tracing the child,
   // the child valgrind will set up the appropriate client environment.
   // Nb: we make a copy of the environment before trying to mangle it
   // as it might be in read-only memory (this was bug #101881).
   //
   // Then, if tracing the child, set VALGRIND_LIB for it.
   //
   if (ARG5 == 0) {
      envp = NULL;
   } else {
      envp = VG_(env_clone)( (HChar**)ARG5 );
      vg_assert(envp);
      VG_(env_remove_valgrind_env_stuff)( envp, /* ro_strings */ False, NULL);
   }

   if (trace_this_child) {
      // Set VALGRIND_LIB in ARG5 (the environment)
      VG_(env_setenv)( &envp, VALGRIND_LIB, VG_(libdir));
   }

   // Set up the child's args.  If not tracing it, they are
   // simply ARG4.  Otherwise, they are
   //
   // [launcher_basename] ++ VG_(args_for_valgrind) ++ [ARG2] ++ ARG4[1..]
   //
   // except that the first VG_(args_for_valgrind_noexecpass) args
   // are omitted.
   //
   if (!trace_this_child) {
      argv = (HChar**)ARG4;
   } else {
      vg_assert( VG_(args_for_valgrind) );
      vg_assert( VG_(args_for_valgrind_noexecpass) >= 0 );
      vg_assert( VG_(args_for_valgrind_noexecpass)
                   <= VG_(sizeXA)( VG_(args_for_valgrind) ) );
      /* how many args in total will there be? */
      // launcher basename
      tot_args = 1;
      // V's args
      tot_args += VG_(sizeXA)( VG_(args_for_valgrind) );
      tot_args -= VG_(args_for_valgrind_noexecpass);
      // name of client exe
      tot_args++;
      // args for client exe, skipping [0]
      arg2copy = (HChar**)ARG4;
      if (arg2copy && arg2copy[0]) {
         for (i = 1; arg2copy[i]; i++)
            tot_args++;
      }
      // allocate
      argv = VG_(malloc)( "di.syswrap.pre_sys_execve.1",
                          (tot_args+1) * sizeof(HChar*) );
      // copy
      j = 0;
      argv[j++] = launcher_basename;
      for (i = 0; i < VG_(sizeXA)( VG_(args_for_valgrind) ); i++) {
         if (i < VG_(args_for_valgrind_noexecpass))
            continue;
         argv[j++] = * (HChar**) VG_(indexXA)( VG_(args_for_valgrind), i );
      }
      argv[j++] = (HChar*)ARG2;
      if (arg2copy && arg2copy[0])
         for (i = 1; arg2copy[i]; i++)
            argv[j++] = arg2copy[i];
      argv[j++] = NULL;
      // check
      vg_assert(j == tot_args+1);
   }

   /* DDD: sort out the signal state.  What signal
      state does the child inherit from the parent?  */

   if (0) {
      HChar **cpp;
      VG_(printf)("posix_spawn: %s\n", path);
      for (cpp = argv; cpp && *cpp; cpp++)
         VG_(printf)("argv: %s\n", *cpp);
      if (1)
         for (cpp = envp; cpp && *cpp; cpp++)
            VG_(printf)("env: %s\n", *cpp);
   }

   /* Let the call go through as usual.  However, we have to poke
      the altered arguments back into the argument slots. */
   ARG2 = (UWord)path;
   ARG4 = (UWord)argv;
   ARG5 = (UWord)envp;

   /* not to mention .. */
   *flags |= SfMayBlock;
}
POST(posix_spawn)
{
   vg_assert(SUCCESS);
   if (ARG1 != 0) {
      POST_MEM_WRITE( ARG1, sizeof(vki_pid_t) );
   }
}


PRE(socket)
{
   PRINT("socket ( %ld, %ld, %ld )", SARG1, SARG2, SARG3);
   PRE_REG_READ3(long, "socket", int, domain, int, type, int, protocol);
}

POST(socket)
{
   SysRes r;
   vg_assert(SUCCESS);
   r = ML_(generic_POST_sys_socket)(tid, VG_(mk_SysRes_Success)(RES));
   SET_STATUS_from_SysRes(r);
}


PRE(setsockopt)
{
   PRINT("setsockopt ( %ld, %ld, %ld, %#lx, %ld )",
          SARG1, SARG2, SARG3, ARG4, SARG5);
   PRE_REG_READ5(long, "setsockopt",
                 int, s, int, level, int, optname,
                 const void *, optval, vki_socklen_t, optlen);
   ML_(generic_PRE_sys_setsockopt)(tid, ARG1,ARG2,ARG3,ARG4,ARG5);
}


PRE(getsockopt)
{
   Addr optval_p = ARG4;
   Addr optlen_p = ARG5;
   PRINT("getsockopt ( %ld, %ld, %ld, %#lx, %#lx )",
          SARG1, SARG2, SARG3, ARG4, ARG5);
   PRE_REG_READ5(long, "getsockopt",
                 int, s, int, level, int, optname,
                 void *, optval, vki_socklen_t *, optlen);
   /* int getsockopt(int socket, int level, int option_name,
                     void *restrict option_value,
                     socklen_t *restrict option_len); */
   /* vg_assert(sizeof(socklen_t) == sizeof(UInt)); */
   if (optval_p != (Addr)NULL) {
      ML_(buf_and_len_pre_check) ( tid, optval_p, optlen_p,
                                   "socketcall.getsockopt(optval)",
                                   "socketcall.getsockopt(optlen)" );
   }
   // DDD: #warning GrP fixme darwin-specific sockopts
}

POST(getsockopt)
{
   Addr optval_p = ARG4;
   Addr optlen_p = ARG5;
   vg_assert(SUCCESS);
   if (optval_p != (Addr)NULL) {
      ML_(buf_and_len_post_check) ( tid, VG_(mk_SysRes_Success)(RES),
                                    optval_p, optlen_p,
                                    "socketcall.getsockopt(optlen_out)" );
   // DDD: #warning GrP fixme darwin-specific sockopts
   }
}


PRE(connect)
{
   *flags |= SfMayBlock;
   PRINT("connect ( %ld, %#lx, %ld )", SARG1, ARG2, SARG3);
   PRE_REG_READ3(long, "connect",
                 int, sockfd, struct sockaddr *, serv_addr, int, addrlen);
   ML_(generic_PRE_sys_connect)(tid, ARG1,ARG2,ARG3);
}


PRE(accept)
{
   *flags |= SfMayBlock;
   PRINT("accept ( %ld, %#lx, %#lx )", SARG1, ARG2, ARG3);
   PRE_REG_READ3(long, "accept",
                 int, s, struct sockaddr *, addr, int *, addrlen);
   ML_(generic_PRE_sys_accept)(tid, ARG1,ARG2,ARG3);
}

POST(accept)
{
   SysRes r;
   vg_assert(SUCCESS);
   r = ML_(generic_POST_sys_accept)(tid, VG_(mk_SysRes_Success)(RES),
                                         ARG1,ARG2,ARG3);
   SET_STATUS_from_SysRes(r);
}

PRE(mkfifo)
{
   *flags |= SfMayBlock;
   PRINT("mkfifo ( %#lx(%s), %lx )", ARG1, (HChar *)ARG1, ARG2);
   PRE_REG_READ2(long, "mkfifo", const char *, path, vki_mode_t, mode);
   PRE_MEM_RASCIIZ( "mkfifo(path)", ARG1 );
}

POST(mkfifo)
{
   vg_assert(SUCCESS);
   if (!ML_(fd_allowed)(RES, "mkfifo", tid, True)) {
      VG_(close)(RES);
      SET_STATUS_Failure( VKI_EMFILE );
   } else {
      if (VG_(clo_track_fds))
         ML_(record_fd_open_with_given_name)(tid, RES, (HChar*)ARG1);
   }
}

PRE(sendto)
{
   *flags |= SfMayBlock;
   PRINT("sendto ( %ld, %#lx, %ld, %lu, %#lx, %ld )",
         SARG1, ARG2, SARG3, ARG4, ARG5, SARG6);
   PRE_REG_READ6(long, "sendto",
                 int, s, const void *, msg, int, len,
                 unsigned int, flags,
                 const struct sockaddr *, to, int, tolen);
   ML_(generic_PRE_sys_sendto)(tid, ARG1,ARG2,ARG3,ARG4,ARG5,ARG6);
}

PRE(sendfile)
{
#if VG_WORDSIZE == 4
   PRINT("sendfile(%ld, %ld, %llu, %#lx, %#lx, %ld)",
         SARG1, SARG2, LOHI64(ARG3, ARG4), ARG5, ARG6, SARG7);

   PRE_REG_READ7(long, "sendfile",
      int, fromfd, int, tofd,
      vki_uint32_t, offset_low32, vki_uint32_t, offset_high32,
      vki_uint64_t *, nwritten, struct sf_hdtr *, sf_header, int, flags);
   PRE_MEM_WRITE("sendfile(nwritten)", ARG5, sizeof(vki_uint64_t));
   if (ARG6) PRE_MEM_WRITE("sendfile(sf_header)", ARG6, sizeof(struct sf_hdtr));
#else
   PRINT("sendfile(%ld, %ld, %lu, %#lx, %#lx, %ld)",
         SARG1, SARG2, ARG3, ARG4, ARG5, SARG6);

   PRE_REG_READ6(long, "sendfile",
      int, fromfd, int, tofd,
      vki_uint64_t, offset,
      vki_uint64_t *, nwritten, struct sf_hdtr *, sf_header, int, flags);
   PRE_MEM_WRITE("sendfile(nwritten)", ARG4, sizeof(vki_uint64_t));
   if (ARG5) PRE_MEM_WRITE("sendfile(sf_header)", ARG5, sizeof(struct sf_hdtr));
#endif

   *flags |= SfMayBlock;
}
POST(sendfile)
{
#if VG_WORDSIZE == 4
   POST_MEM_WRITE(ARG5, sizeof(vki_uint64_t));
   if (ARG6) POST_MEM_WRITE(ARG6, sizeof(struct sf_hdtr));
#else
   POST_MEM_WRITE(ARG4, sizeof(vki_uint64_t));
   if (ARG5) POST_MEM_WRITE(ARG5, sizeof(struct sf_hdtr));
#endif
}

PRE(recvfrom)
{
   *flags |= SfMayBlock;
   PRINT("recvfrom ( %ld, %#lx, %ld, %lu, %#lx, %#lx )",
          SARG1, ARG2, SARG3, ARG4, ARG5, ARG6);
   PRE_REG_READ6(long, "recvfrom",
                 int, s, void *, buf, int, len, unsigned int, flags,
                 struct sockaddr *, from, int *, fromlen);
   ML_(generic_PRE_sys_recvfrom)(tid, ARG1,ARG2,ARG3,ARG4,ARG5,ARG6);
}

POST(recvfrom)
{
   vg_assert(SUCCESS);
   ML_(generic_POST_sys_recvfrom)(tid, VG_(mk_SysRes_Success)(RES),
                                       ARG1,ARG2,ARG3,ARG4,ARG5,ARG6);
}


PRE(sendmsg)
{
   *flags |= SfMayBlock;
   PRINT("sendmsg ( %ld, %#lx, %ld )", SARG1, ARG2, SARG3);
   PRE_REG_READ3(long, "sendmsg",
                 int, s, const struct msghdr *, msg, int, flags);
   ML_(generic_PRE_sys_sendmsg)(tid, "msg", (struct vki_msghdr *)ARG2);
}


PRE(recvmsg)
{
   *flags |= SfMayBlock;
   PRINT("recvmsg ( %ld, %#lx, %ld )", SARG1, ARG2, SARG3);
   PRE_REG_READ3(long, "recvmsg", int, s, struct msghdr *, msg, int, flags);
   ML_(generic_PRE_sys_recvmsg)(tid, "msg", (struct vki_msghdr *)ARG2);
}

POST(recvmsg)
{
   ML_(generic_POST_sys_recvmsg)(tid, "msg", (struct vki_msghdr *)ARG2, RES);
}


PRE(shutdown)
{
   *flags |= SfMayBlock;
   PRINT("shutdown ( %ld, %ld )", SARG1, SARG2);
   PRE_REG_READ2(int, "shutdown", int, s, int, how);
}


PRE(bind)
{
   PRINT("bind ( %ld, %#lx, %ld )", SARG1, ARG2, SARG3);
   PRE_REG_READ3(long, "bind",
                 int, sockfd, struct sockaddr *, my_addr, int, addrlen);
   ML_(generic_PRE_sys_bind)(tid, ARG1,ARG2,ARG3);
}


PRE(listen)
{
   PRINT("listen ( %ld, %ld )", SARG1, SARG2);
   PRE_REG_READ2(long, "listen", int, s, int, backlog);
}


PRE(getsockname)
{
   PRINT("getsockname ( %ld, %#lx, %#lx )", SARG1, ARG2, ARG3);
   PRE_REG_READ3(long, "getsockname",
                 int, s, struct sockaddr *, name, int *, namelen);
   ML_(generic_PRE_sys_getsockname)(tid, ARG1,ARG2,ARG3);
}

POST(getsockname)
{
   vg_assert(SUCCESS);
   ML_(generic_POST_sys_getsockname)(tid, VG_(mk_SysRes_Success)(RES),
                                          ARG1,ARG2,ARG3);
}


PRE(getpeername)
{
   PRINT("getpeername ( %ld, %#lx, %#lx )", SARG1, ARG2, ARG3);
   PRE_REG_READ3(long, "getpeername",
                 int, s, struct sockaddr *, name, int *, namelen);
   ML_(generic_PRE_sys_getpeername)(tid, ARG1,ARG2,ARG3);
}

POST(getpeername)
{
   vg_assert(SUCCESS);
   ML_(generic_POST_sys_getpeername)(tid, VG_(mk_SysRes_Success)(RES),
                                          ARG1,ARG2,ARG3);
}


PRE(socketpair)
{
   PRINT("socketpair ( %ld, %ld, %ld, %#lx )", SARG1, SARG2, SARG3, ARG4);
   PRE_REG_READ4(long, "socketpair",
                 int, d, int, type, int, protocol, int *, sv);
   ML_(generic_PRE_sys_socketpair)(tid, ARG1,ARG2,ARG3,ARG4);
}

POST(socketpair)
{
   vg_assert(SUCCESS);
   ML_(generic_POST_sys_socketpair)(tid, VG_(mk_SysRes_Success)(RES),
                                         ARG1,ARG2,ARG3,ARG4);
}


PRE(gethostuuid)
{
   PRINT("gethostuuid ( %#lx, %#lx )", ARG1, ARG2);
   PRE_REG_READ2(int,"gethostuuid",
                 char *,"uuid_buf",
                 const struct vki_timespec *,"timeout");

   PRE_MEM_WRITE("uuid_buf", ARG1, 16);
   PRE_MEM_READ("timeout", ARG2, sizeof(struct vki_timespec));

   *flags |= SfMayBlock;
}


POST(gethostuuid)
{
   POST_MEM_WRITE(ARG1, 16);
}

/* Darwin pipe() returns the two descriptors in two registers. */
PRE(pipe)
{
   PRINT("pipe ( )");
   PRE_REG_READ0(int, "pipe");
}

POST(pipe)
{
   Int p0, p1;
   vg_assert(SUCCESS);
   p0 = RES;
   p1 = RESHI;

   if (!ML_(fd_allowed)(p0, "pipe", tid, True) ||
       !ML_(fd_allowed)(p1, "pipe", tid, True)) {
      VG_(close)(p0);
      VG_(close)(p1);
      SET_STATUS_Failure( VKI_EMFILE );
   } else {
      if (VG_(clo_track_fds)) {
         ML_(record_fd_open_nameless)(tid, p0);
         ML_(record_fd_open_nameless)(tid, p1);
      }
   }
}


PRE(getlogin)
{
   PRINT("getlogin ( %#lx, %lu )", ARG1, ARG2);
   PRE_REG_READ2(long, "getlogin",
                 char *,"namebuf", unsigned int,"namelen");

   PRE_MEM_WRITE("getlogin(namebuf)", ARG1, ARG2);
}

POST(getlogin)
{
   POST_MEM_WRITE(ARG1, ARG2);
}


PRE(ptrace)
{
   PRINT("ptrace ( %ld, %ld, %#lx, %ld )", SARG1, SARG2, ARG3, SARG4);
   PRE_REG_READ4(long, "ptrace",
                 int,"request", vki_pid_t,"pid",
                 vki_caddr_t,"addr", int,"data");

   // Note: some code uses ptrace(random, 0, 0, 0) as a profiling mechanism.

   // GrP fixme anything needed?
}


PRE(issetugid)
{
   PRINT("issetugid ( )");
   PRE_REG_READ0(long, "issetugid");
}


PRE(getdtablesize)
{
   PRINT("getdtablesize ( )");
   PRE_REG_READ0(long, "getdtablesize");
}

POST(getdtablesize)
{
   // Subtract Valgrind's fd range from client's dtable
   if (RES > VG_(fd_hard_limit)) SET_STATUS_Success(VG_(fd_hard_limit));
}

PRE(lseek)
{
   PRINT("lseek ( %lu, %ld, %ld )", ARG1, SARG2, SARG3);
   PRE_REG_READ4(vki_off_t, "lseek",
                 unsigned int,fd, int,offset_hi, int,offset_lo,
                 unsigned int,whence);
}


PRE(pathconf)
{
   PRINT("pathconf(%#lx(%s), %ld)", ARG1, (HChar *)ARG1, SARG2);
   PRE_REG_READ2(long,"pathconf", const char *,"path", int,"name");
   PRE_MEM_RASCIIZ("pathconf(path)", ARG1);
}


PRE(fpathconf)
{
   PRINT("fpathconf(%ld, %ld)",  SARG1, SARG2);
   PRE_REG_READ2(long,"fpathconf", int,"fd", int,"name");

   if (!ML_(fd_allowed)(ARG1, "fpathconf", tid, False))
      SET_STATUS_Failure( VKI_EBADF );
}


PRE(getdirentries)
{
   PRINT("getdirentries(%ld, %#lx, %ld, %#lx)", SARG1, ARG2, SARG3, ARG4);
   PRE_REG_READ4(int, "getdirentries",
                 int, fd, char *, buf, int, nbytes, long *, basep);
   PRE_MEM_WRITE("getdirentries(basep)", ARG4, sizeof(long));
   PRE_MEM_WRITE("getdirentries(buf)", ARG2, ARG3);
}

POST(getdirentries)
{
   POST_MEM_WRITE(ARG4, sizeof(long));
   // GrP fixme be specific about d_name?
   POST_MEM_WRITE(ARG2, RES);
}


PRE(getdirentries64)
{
   PRINT("getdirentries64(%ld, %#lx, %lu, %#lx)", SARG1, ARG2, ARG3, ARG4);
   PRE_REG_READ4(vki_ssize_t, "getdirentries",
                 int,fd, char *,buf, vki_size_t,nbytes, vki_off_t *,basep);
   /* JRS 18-Nov-2014: it appears that sometimes |basep| doesn't point
      to valid memory and the kernel doesn't modify it.  I can't
      determine the conditions under which that happens.  But it
      causes Memcheck to complain, confusingly.  So disable this check
      for the time being.

      PRE_MEM_WRITE("getdirentries64(position)", ARG4, sizeof(vki_off_t));
   */
   PRE_MEM_WRITE("getdirentries64(buf)", ARG2, ARG3);
}
POST(getdirentries64)
{
   /* Disabled; see comments in the PRE wrapper.
      POST_MEM_WRITE(ARG4, sizeof(vki_off_t));
   */
   // GrP fixme be specific about d_name? (fixme copied from 32 bit version)
   POST_MEM_WRITE(ARG2, RES);
}


PRE(statfs64)
{
   PRINT("statfs64 ( %#lx(%s), %#lx )", ARG1, (HChar *)ARG1, ARG2);
   PRE_REG_READ2(long, "statfs64", const char *, path, struct statfs64 *, buf);
   PRE_MEM_RASCIIZ( "statfs64(path)", ARG1 );
   PRE_MEM_WRITE( "statfs64(buf)", ARG2, sizeof(struct vki_statfs64) );
}
POST(statfs64)
{
   POST_MEM_WRITE( ARG2, sizeof(struct vki_statfs64) );
}


PRE(fstatfs64)
{
   PRINT("fstatfs64 ( %lu, %#lx )", ARG1, ARG2);
   PRE_REG_READ2(long, "fstatfs64",
                 unsigned int, fd, struct statfs *, buf);
   PRE_MEM_WRITE( "fstatfs64(buf)", ARG2, sizeof(struct vki_statfs64) );
}
POST(fstatfs64)
{
   POST_MEM_WRITE( ARG2, sizeof(struct vki_statfs64) );
}

PRE(csops)
{
   PRINT("csops ( %ld, %#lx, %#lx, %lu )", SARG1, ARG2, ARG3, ARG4);
   PRE_REG_READ4(int, "csops",
                 vki_pid_t, pid, uint32_t, ops,
                 void *, useraddr, vki_size_t, usersize);

   PRE_MEM_WRITE( "csops(useraddr)", ARG3, ARG4 );

   // If the pid is ours, don't mark the program as KILL or HARD
   // Maybe we should keep track of this for later calls to STATUS
   if (!ARG1 || VG_(getpid)() == ARG1) {
      switch (ARG2) {
      case VKI_CS_OPS_MARKINVALID:
      case VKI_CS_OPS_MARKHARD:
      case VKI_CS_OPS_MARKKILL:
         SET_STATUS_Success(0);
      }
   }
}
POST(csops)
{
   POST_MEM_WRITE( ARG3, ARG4 );
}

PRE(auditon)
{
   PRINT("auditon ( %ld, %#lx, %lu )", SARG1, ARG2, ARG3);
   PRE_REG_READ3(int,"auditon",
                 int,"cmd", void*,"data", unsigned int,"length");

   switch (ARG1) {

   case VKI_A_SETPOLICY:
   case VKI_A_SETKMASK:
   case VKI_A_SETQCTRL:
   case VKI_A_SETCOND:
   case VKI_A_SETCLASS:
   case VKI_A_SETPMASK:
   case VKI_A_SETFSIZE:
#if DARWIN_VERS >= DARWIN_10_6
   case VKI_A_SENDTRIGGER:
#endif
      // kernel reads data..data+length
      PRE_MEM_READ("auditon(data)", ARG2, ARG3);
      break;

   case VKI_A_GETKMASK:
   case VKI_A_GETPOLICY:
   case VKI_A_GETQCTRL:
   case VKI_A_GETFSIZE:
   case VKI_A_GETCOND:
      // kernel writes data..data+length
      // GrP fixme be precise about what gets written
      PRE_MEM_WRITE("auditon(data)", ARG2, ARG3);
      break;


   case VKI_A_GETCLASS:
   case VKI_A_GETPINFO:
   case VKI_A_GETPINFO_ADDR:
#if DARWIN_VERS >= DARWIN_10_6
   case VKI_A_GETSINFO_ADDR:
#endif
      // kernel reads and writes data..data+length
      // GrP fixme be precise about what gets read and written
      PRE_MEM_READ("auditon(data)", ARG2, ARG3);
      PRE_MEM_WRITE("auditon(data)", ARG2, ARG3);
      break;

   case VKI_A_SETKAUDIT:
   case VKI_A_SETSTAT:
   case VKI_A_SETUMASK:
   case VKI_A_SETSMASK:
   case VKI_A_GETKAUDIT:
   case VKI_A_GETCWD:
   case VKI_A_GETCAR:
   case VKI_A_GETSTAT:
      // unimplemented on darwin
      break;

   default:
      VG_(message)(Vg_UserMsg, "UNKNOWN auditon cmd %ld\n", SARG1);
      break;
   }
}
POST(auditon)
{
   switch (ARG1) {

   case VKI_A_SETPOLICY:
   case VKI_A_SETKMASK:
   case VKI_A_SETQCTRL:
   case VKI_A_SETCOND:
   case VKI_A_SETCLASS:
   case VKI_A_SETPMASK:
   case VKI_A_SETFSIZE:
#if DARWIN_VERS >= DARWIN_10_6
   case VKI_A_SENDTRIGGER:
#endif
      // kernel reads data..data+length
      break;

   case VKI_A_GETKMASK:
   case VKI_A_GETPOLICY:
   case VKI_A_GETQCTRL:
   case VKI_A_GETFSIZE:
   case VKI_A_GETCOND:
      // kernel writes data..data+length
      // GrP fixme be precise about what gets written
      POST_MEM_WRITE(ARG2, ARG3);
      break;


   case VKI_A_GETCLASS:
   case VKI_A_GETPINFO:
   case VKI_A_GETPINFO_ADDR:
#if DARWIN_VERS >= DARWIN_10_6
   case VKI_A_GETSINFO_ADDR:
#endif
      // kernel reads and writes data..data+length
      // GrP fixme be precise about what gets read and written
      POST_MEM_WRITE(ARG2, ARG3);
      break;

   case VKI_A_SETKAUDIT:
   case VKI_A_SETSTAT:
   case VKI_A_SETUMASK:
   case VKI_A_SETSMASK:
   case VKI_A_GETKAUDIT:
   case VKI_A_GETCWD:
   case VKI_A_GETCAR:
   case VKI_A_GETSTAT:
      // unimplemented on darwin
      break;

   default:
      break;
   }
}

PRE(getaudit_addr)
{
   PRINT("getaudit_addr(%#lx, %ld)", ARG1, SARG2);
   PRE_REG_READ1(void*, "auditinfo_addr", int, "length");
   PRE_MEM_WRITE("getaudit_addr(auditinfo_addr)", ARG1, ARG2);
}
POST(getaudit_addr)
{
   POST_MEM_WRITE(ARG1, ARG2);
}


PRE(mmap)
{
   // SysRes r;
   if (0) VG_(am_do_sync_check)("(PRE_MMAP)",__FILE__,__LINE__);

#if VG_WORDSIZE == 4
   PRINT("mmap ( %#lx, %lu, %ld, %ld, %ld, %llu )",
         ARG1, ARG2, SARG3, SARG4, SARG5, LOHI64(ARG6, ARG7) );
   PRE_REG_READ7(Addr, "mmap",
                 Addr,start, vki_size_t,length, int,prot, int,flags, int,fd,
                 unsigned long,offset_hi, unsigned long,offset_lo);
   // GrP fixme V mmap and kernel mach_msg collided once - don't use
   // V's mechanism for now
   // r = ML_(generic_PRE_sys_mmap)( tid, ARG1, ARG2, ARG3, ARG4, ARG5,
   // (Off64T)LOHI64(ARG6, ARG7) );
#else
   PRINT("mmap ( %#lx, %lu, %ld, %ld, %ld, %ld )",
         ARG1, ARG2, SARG3, SARG4, SARG5, SARG6 );
   PRE_REG_READ6(long, "mmap",
                 Addr,start, vki_size_t,length, int,prot, int,flags, int,fd,
                 Off64T,offset);
   // r = ML_(generic_PRE_sys_mmap)( tid, ARG1, ARG2, ARG3, ARG4, ARG5, ARG6 );

#endif

   // SET_STATUS_from_SysRes(r);
}

POST(mmap)
{
   if (RES != -1) {
      ML_(notify_core_and_tool_of_mmap)(RES, ARG2, ARG3, ARG4, ARG5, ARG6);
      // Try to load symbols from the region
      VG_(di_notify_mmap)( (Addr)RES, False/*allow_SkFileV*/,
                           -1/*don't use_fd*/ );
      ML_(sync_mappings)("after", "mmap", 0);
   }
}


/* This function holds common elements of PRE(__sysctl) and
   PRE(sysctlbyname). */
static void common_PRE_sysctl (
               /*IMPLICIT ARGS*/
               ThreadId tid, /*OUT*/SyscallStatus* status, /*OUT*/UWord* flags,
               /*!IMPLICIT ARGS*/
               Bool is_kern_dot_userstack,
               UWord oldp, UWord oldlenp,
               UWord newp, UWord newlen )
{
   if (oldlenp) {
      // writes *oldlenp
      PRE_MEM_WRITE("sysctl(oldlenp)", oldlenp, sizeof(size_t));
      if (oldp) {
         // also reads *oldlenp, and writes up to oldp[0..(*oldlenp)-1]
         PRE_MEM_READ("sysctl(oldlenp)", oldlenp, sizeof(size_t));
         PRE_MEM_WRITE("sysctl(oldp)", oldp, *(size_t*)oldlenp);
      }
   }
   if (newp) {
      PRE_MEM_READ("sysctl(newp)", newp, newlen);
   }

   // GrP fixme intercept KERN_PROCARGS and KERN_PROC_PID for our pid
   // (executable path and arguments and environment

   if (is_kern_dot_userstack) {
      // Intercept sysctl(kern.usrstack). The kernel's reply
      // would be Valgrind's stack, not the client's stack.
      // GrP fixme kern_usrstack64 */
      if (newp || newlen) {
         SET_STATUS_Failure(VKI_EPERM); // USRSTACK is read-only */
      } else {
         Addr* t_oldp = (Addr*)oldp;
         size_t* t_oldlenp = (size_t*)oldlenp;
         if (t_oldlenp) {
            // According to some searches on the net, it looks like
            // USRSTACK gives the address of the byte following the
            // highest byte of the stack.  As VG_(clstk_end) is the
            // address of the highest addressable byte, we add 1.
            Addr stack_end = VG_(clstk_end)+1;
            size_t oldlen = *t_oldlenp;
            // always return actual size
            *t_oldlenp = sizeof(Addr);
            if (t_oldp && oldlen >= sizeof(Addr)) {
               // oldp is big enough.  copy value and return 0
               *t_oldp = stack_end;
               SET_STATUS_Success(0);
            } else {
               // oldp isn't big enough.  copy as much as possible
               // and return ENOMEM
               if (t_oldp) VG_(memcpy)(t_oldp, &stack_end, oldlen);
               SET_STATUS_Failure(VKI_ENOMEM);
            }
         }
      }
   }

   if (!SUCCESS && !FAILURE) {
      // Don't set SfPostOnFail if we've already handled it locally.
      *flags |= SfPostOnFail;
   }
}


PRE(__sysctl)
{
   UWord name    = ARG1;
   UWord namelen = ARG2;
   UWord oldp    = ARG3;
   UWord oldlenp = ARG4;
   UWord newp    = ARG5;
   UWord newlen  = ARG6;

   PRINT( "__sysctl ( %#lx, %lu, %#lx, %#lx, %#lx, %#lx )",
          name, namelen, oldp, oldlenp, newp, newlen );

   PRE_REG_READ6(int, "__sysctl", int*, name, unsigned int, namelen,
                 void*, oldp, vki_size_t *, oldlenp,
                 void*, newp, vki_size_t *, newlenp);

   PRE_MEM_READ("sysctl(name)", name, namelen);  // reads name[0..namelen-1]

   if (VG_(clo_trace_syscalls)) {
      UInt i;
      Int* t_name = (Int*)name;
      VG_(printf)(" mib: [ ");
      for (i = 0; i < namelen; i++) {
         VG_(printf)("%d ", t_name[i]);
      }
      VG_(printf)("]");
   }

   Int vKI_KERN_USRSTACKXX
      = VG_WORDSIZE == 4 ? VKI_KERN_USRSTACK32 : VKI_KERN_USRSTACK64;
   Bool is_kern_dot_userstack
      = name && namelen == 2
        && ((Int*)name)[0] == VKI_CTL_KERN
        && ((Int*)name)[1] == vKI_KERN_USRSTACKXX;

   common_PRE_sysctl( /*IMPLICIT ARGS*/tid,status,flags,/*!IMPLICIT_ARGS*/
                      is_kern_dot_userstack, oldp, oldlenp, newp, newlen );
}

POST(__sysctl)
{
   UWord oldp    = ARG3;
   UWord oldlenp = ARG4;

   if (SUCCESS || ERR == VKI_ENOMEM) {
      // sysctl can write truncated data and return VKI_ENOMEM
      if (oldlenp) {
         POST_MEM_WRITE(oldlenp, sizeof(size_t));
      }
      if (oldp && oldlenp) {
         POST_MEM_WRITE(oldp, *(size_t*)oldlenp);
      }
   }
}


PRE(sigpending)
{
   PRINT( "sigpending ( %#lx )", ARG1 );
   PRE_REG_READ1(long, "sigpending", vki_sigset_t *, set);
   PRE_MEM_WRITE( "sigpending(set)", ARG1, sizeof(vki_sigset_t));
}
POST(sigpending)
{
   POST_MEM_WRITE( ARG1, sizeof(vki_sigset_t) ) ;
}


PRE(sigprocmask)
{
   UWord arg1;
   PRINT("sigprocmask ( %ld, %#lx, %#lx )", SARG1, ARG2, ARG3);
   PRE_REG_READ3(long, "sigprocmask",
                 int, how, vki_sigset_t *, set, vki_sigset_t *, oldset);
   if (ARG2 != 0)
      PRE_MEM_READ( "sigprocmask(set)", ARG2, sizeof(vki_sigset_t));
   if (ARG3 != 0)
      PRE_MEM_WRITE( "sigprocmask(oldset)", ARG3, sizeof(vki_sigset_t));

   /* Massage ARG1 ('how').  If ARG2 (the new mask) is NULL then the
      value of 'how' is irrelevant, and it appears that Darwin's libc
      passes zero, which is not equal to any of
      SIG_{BLOCK,UNBLOCK,SETMASK}.  This causes
      VG_(do_sys_sigprocmask) to complain, since it checks the 'how'
      value independently of the other args.  Solution: in this case,
      simply pass a valid (but irrelevant) value for 'how'. */
   /* Also, in this case the new set is passed to the kernel by
      reference, not value, as in some other sigmask related Darwin
      syscalls. */
   arg1 = ARG1;
   if (ARG2 == 0  /* the new-set is NULL */
       && ARG1 != VKI_SIG_BLOCK
       && ARG1 != VKI_SIG_UNBLOCK && ARG1 != VKI_SIG_SETMASK) {
      arg1 = VKI_SIG_SETMASK;
   }
   SET_STATUS_from_SysRes(
      VG_(do_sys_sigprocmask) ( tid, arg1, (vki_sigset_t*)ARG2,
                                           (vki_sigset_t*)ARG3 )
   );

   if (SUCCESS)
      *flags |= SfPollAfter;
}

POST(sigprocmask)
{
   vg_assert(SUCCESS);
   if (RES == 0 && ARG3 != 0)
      POST_MEM_WRITE( ARG3, sizeof(vki_sigset_t));
}


PRE(sigsuspend)
{
   /* Just hand this off to the kernel.  Is that really correct?  And
      shouldn't we at least set SfPollAfter?  These questions apply to
      all the Linux versions too. */
   /* I think the first arg is the 32-bit signal mask (by value), and
      the other two args are ignored. */
   *flags |= SfMayBlock;
   PRINT("sigsuspend ( mask=%#08lx )", ARG1 );
   PRE_REG_READ1(int, "sigsuspend", int, sigmask);
}


/* Be careful about the 4th arg, since that is a uint64_t.  Hence 64-
   and 32-bit wrappers are different.

   ARG5 and ARG6 (buffer, buffersize) specify a buffer start and
   length in the usual way.  I have seen values NULL, 0 passed in some
   cases.  I left the calls to PRE_MEM_WRITE/READ unconditional on the
   basis that they don't do anything if the length is zero, so it's OK
   for the buffer pointer to be NULL in that case (meaning they don't
   complain).

   int proc_info(int32_t callnum, int32_t pid,
                 uint32_t flavor, uint64_t arg,
                 user_addr_t buffer, int32_t buffersize)
*/
PRE(proc_info)
{
#if VG_WORDSIZE == 4
   PRINT("proc_info(%d, %d, %u, %llu, %#lx, %d)",
         (Int)ARG1, (Int)ARG2, (UInt)ARG3, LOHI64(ARG4,ARG5), ARG6, (Int)ARG7);
   PRE_REG_READ7(int, "proc_info",
                 int, callnum, int, pid, unsigned int, flavor,
                 vki_uint32_t, arg_low32,
                 vki_uint32_t, arg_high32,
                 void*, buffer, int, buffersize);
   PRE_MEM_WRITE("proc_info(buffer)", ARG6, ARG7);
#else
   PRINT("proc_info(%d, %d, %u, %llu, %#lx, %d)",
         (Int)ARG1, (Int)ARG2, (UInt)ARG3, (ULong)ARG4, ARG5, (Int)ARG6);
   PRE_REG_READ6(int, "proc_info",
                 int, callnum, int, pid, unsigned int, flavor,
                 unsigned long long int, arg,
                 void*, buffer, int, buffersize);
   PRE_MEM_WRITE("proc_info(buffer)", ARG5, ARG6);
#endif
}

POST(proc_info)
{
#if VG_WORDSIZE == 4
   vg_assert(SUCCESS);

   // Intercept internal call to proc_setcontrol() where flavor = 2, arg = 0
   if (ARG1 == 5 && ARG3 == 2 && LOHI64(ARG4,ARG5) == 0 )
   {
       const HChar* new_name = (const HChar*) ARG6;
       if (new_name) {    // Paranoia
          ThreadState* tst = VG_(get_ThreadState)(tid);
          SizeT new_len = VG_(strlen)(new_name);

          /* Don't bother reusing the memory. This is a rare event. */
          tst->thread_name =
             VG_(realloc)("syscall(proc_info)", tst->thread_name, new_len + 1);
          VG_(strcpy)(tst->thread_name, new_name);
       }
   }

   POST_MEM_WRITE(ARG6, ARG7);
#else
   vg_assert(SUCCESS);

   // Intercept internal call to proc_setcontrol() where flavor = 2, arg = 0
   if (ARG1 == 5 && ARG3 == 2 && ARG4 == 0 )
   {
      const HChar* new_name = (const HChar*) ARG5;
      if (new_name) {    // Paranoia
         ThreadState* tst = VG_(get_ThreadState)(tid);
         SizeT new_len = VG_(strlen)(new_name);

         /* Don't bother reusing the memory. This is a rare event. */
         tst->thread_name =
            VG_(realloc)("syscall(proc_info)", tst->thread_name, new_len + 1);
         VG_(strcpy)(tst->thread_name, new_name);
       }
   }

   POST_MEM_WRITE(ARG5, ARG6);
#endif
}


/* ---------------------------------------------------------------------
   aio_*
   ------------------------------------------------------------------ */

// We must record the aiocbp for each aio_read() in a table so that when
// aio_return() is called we can mark the memory written asynchronously by
// aio_read() as having been written.  We don't have to do this for
// aio_write().  See bug 197227 for more details.
static OSet* aiocbp_table = NULL;
static Bool aio_init_done = False;

static void aio_init(void)
{
   aiocbp_table = VG_(OSetWord_Create)(VG_(malloc), "syswrap.aio", VG_(free));
   aio_init_done = True;
}

PRE(aio_return)
{
   // This assumes that the kernel looks at the struct pointer, but not the
   // contents of the struct.
   PRINT( "aio_return ( %#lx )", ARG1 );
   PRE_REG_READ1(long, "aio_return", struct vki_aiocb*, aiocbp);
   if (ML_(safe_to_deref)((struct vki_aiocb *)ARG1, sizeof(struct vki_aiocb))) {
      SET_STATUS_from_SysRes(VG_(do_syscall1)(SYSNO, ARG1));
      if (SUCCESS && RES >= 0) {
         struct vki_aiocb* aiocbp = (struct vki_aiocb*)ARG1;
         if (!aio_init_done) {
            aio_init();
         }
         if (VG_(OSetWord_Remove)(aiocbp_table, (UWord)aiocbp)) {
            POST_MEM_WRITE((Addr)aiocbp->aio_buf, aiocbp->aio_nbytes);
         }
      }
   } else {
      SET_STATUS_Failure(VKI_EINVAL);
   }

}

PRE(aio_suspend)
{
   // This assumes that the kernel looks at the struct pointers in the list,
   // but not the contents of the structs.
   PRINT( "aio_suspend ( %#lx )", ARG1 );
   PRE_REG_READ3(long, "aio_suspend",
                 const struct vki_aiocb * const *, aiocbp, int, nent,
                 const struct vki_timespec *, timeout);
   if (ARG2 > 0) {
      PRE_MEM_READ("aio_suspend(list)", ARG1, ARG2 * sizeof(struct vki_aiocb *));
   }
   if (ARG3) {
      PRE_MEM_READ ("aio_suspend(timeout)", ARG3, sizeof(struct vki_timespec));
   }
}

PRE(aio_error)
{
   // This assumes that the kernel looks at the struct pointer, but not the
   // contents of the struct.
   PRINT( "aio_error ( %#lx )", ARG1 );
   PRE_REG_READ1(long, "aio_error", struct vki_aiocb*, aiocbp);
}

PRE(aio_read)
{
   struct vki_aiocb* aiocbp = (struct vki_aiocb*)ARG1;

   PRINT( "aio_read ( %#lx )", ARG1 );
   PRE_REG_READ1(long, "aio_read", struct vki_aiocb*, aiocbp);
   PRE_MEM_READ( "aio_read(aiocbp)", ARG1, sizeof(struct vki_aiocb));

   if (ML_(safe_to_deref)(aiocbp, sizeof(struct vki_aiocb))) {
      if (ML_(fd_allowed)(aiocbp->aio_fildes, "aio_read", tid, /*isNewFd*/False)) {
         PRE_MEM_WRITE("aio_read(aiocbp->aio_buf)",
                       (Addr)aiocbp->aio_buf, aiocbp->aio_nbytes);
      } else {
         SET_STATUS_Failure( VKI_EBADF );
      }
   } else {
      SET_STATUS_Failure( VKI_EINVAL );
   }
}
POST(aio_read)
{
   // We have to record the fact that there is an asynchronous read request
   // pending.  When a successful aio_return() occurs for this aiocb, then we
   // will mark the memory as having been defined.
   struct vki_aiocb* aiocbp = (struct vki_aiocb*)ARG1;
   if (!aio_init_done) aio_init();
   // aiocbp shouldn't already be in the table -- if it was a dup, the kernel
   // should have caused the aio_read() to fail and we shouldn't have reached
   // here.
   VG_(OSetWord_Insert)(aiocbp_table, (UWord)aiocbp);
}

PRE(aio_write)
{
   struct vki_aiocb* aiocbp = (struct vki_aiocb*)ARG1;

   PRINT( "aio_write ( %#lx )", ARG1 );
   PRE_REG_READ1(long, "aio_write", struct vki_aiocb*, aiocbp);
   PRE_MEM_READ( "aio_write(aiocbp)", ARG1, sizeof(struct vki_aiocb));

   if (ML_(safe_to_deref)(aiocbp, sizeof(struct vki_aiocb))) {
      if (ML_(fd_allowed)(aiocbp->aio_fildes, "aio_write", tid, /*isNewFd*/False)) {
         PRE_MEM_READ("aio_write(aiocbp->aio_buf)",
                      (Addr)aiocbp->aio_buf, aiocbp->aio_nbytes);
      } else {
         SET_STATUS_Failure( VKI_EBADF );
      }
   } else {
      SET_STATUS_Failure( VKI_EINVAL );
   }
}

/* ---------------------------------------------------------------------
   mach_msg: formatted messages
   ------------------------------------------------------------------ */

static size_t desc_size(mach_msg_descriptor_t *desc)
{
   switch (desc->type.type) {
   case MACH_MSG_PORT_DESCRIPTOR:          return sizeof(desc->port);
   case MACH_MSG_OOL_DESCRIPTOR:           return sizeof(desc->out_of_line);
   case MACH_MSG_OOL_VOLATILE_DESCRIPTOR:  return sizeof(desc->out_of_line);
   case MACH_MSG_OOL_PORTS_DESCRIPTOR:     return sizeof(desc->ool_ports);
   default:
      VG_(printf)("UNKNOWN mach message descriptor %d\n", desc->type.type);
      return sizeof(desc->type); // guess
   }
}


static void assign_port_names(mach_msg_ool_ports_descriptor_t *desc,
                              const char *name)
{
   mach_msg_size_t i;
   mach_port_t *ports = (mach_port_t *)desc->address;
   for (i = 0; i < desc->count; i++) {
      assign_port_name(ports[i], name);
   }
}


static void import_complex_message(ThreadId tid, mach_msg_header_t *mh)
{
   mach_msg_body_t *body;
   mach_msg_size_t count, i;
   uint8_t *p;
   mach_msg_descriptor_t *desc;

   vg_assert(mh->msgh_bits & MACH_MSGH_BITS_COMPLEX);

   body = (mach_msg_body_t *)(mh+1);
   count = body->msgh_descriptor_count;
   p = (uint8_t *)(body+1);

   for (i = 0; i < count; i++) {
      desc = (mach_msg_descriptor_t *)p;
      p += desc_size(desc);

      switch (desc->type.type) {
      case MACH_MSG_PORT_DESCRIPTOR:
         // single port
         record_unnamed_port(tid, desc->port.name, -1);
         record_port_insert_rights(desc->port.name, desc->port.disposition);
         PRINT("got port %s;\n", name_for_port(desc->port.name));
         break;

      case MACH_MSG_OOL_DESCRIPTOR:
      case MACH_MSG_OOL_VOLATILE_DESCRIPTOR:
         // out-of-line memory - map it
         // GrP fixme how is VOLATILE different? do we care?
         // GrP fixme do other flags tell us anything? assume shared for now
         // GrP fixme more SF_ flags marking mach_msg memory might be nice
         // GrP fixme protection
         if (desc->out_of_line.size > 0) {
            Addr start = VG_PGROUNDDN((Addr)desc->out_of_line.address);
            Addr end = VG_PGROUNDUP((Addr)desc->out_of_line.address +
                                    (Addr)desc->out_of_line.size);
            PRINT("got ool mem %p..%p;\n", desc->out_of_line.address,
                  (char*)desc->out_of_line.address+desc->out_of_line.size);

            ML_(notify_core_and_tool_of_mmap)(
               start, end - start, VKI_PROT_READ|VKI_PROT_WRITE,
               VKI_MAP_PRIVATE, -1, 0);
         }
         // GrP fixme mark only un-rounded part as initialized
         break;

      case MACH_MSG_OOL_PORTS_DESCRIPTOR:
         // out-of-line array of ports - map it
         // GrP fixme see fixmes above
         PRINT("got %u ool ports %p..%#lx", desc->ool_ports.count, desc->ool_ports.address, (Addr)desc->ool_ports.address+desc->ool_ports.count*sizeof(mach_port_t));

         if (desc->ool_ports.count > 0) {
            Addr start = VG_PGROUNDDN((Addr)desc->ool_ports.address);
            Addr end = VG_PGROUNDUP((Addr)desc->ool_ports.address + desc->ool_ports.count * sizeof(mach_port_t));
            mach_port_t *ports = (mach_port_t *)desc->ool_ports.address;

            ML_(notify_core_and_tool_of_mmap)(
               start, end - start, VKI_PROT_READ|VKI_PROT_WRITE,
               VKI_MAP_PRIVATE, -1, 0);

            PRINT(":");
            for (i = 0; i < desc->ool_ports.count; i++) {
               record_unnamed_port(tid, ports[i], -1);
               record_port_insert_rights(ports[i], desc->port.disposition);
               PRINT(" %s", name_for_port(ports[i]));
            }
         }
         PRINT(";\n");
         break;

      default:
         VG_(printf)("UNKNOWN Mach descriptor type %d!\n", desc->type.type);
         break;
      }
   }
}


static void pre_port_desc_read(ThreadId tid, mach_msg_port_descriptor_t *desc2)
{
#pragma pack(4)
   struct {
      mach_port_t name;
      mach_msg_size_t pad1;
      uint16_t pad2;
      uint8_t disposition;
      uint8_t type;
   } *desc = (void*)desc2;
#pragma pack()

   PRE_FIELD_READ("msg->desc.port.name",        desc->name);
   PRE_FIELD_READ("msg->desc.port.disposition", desc->disposition);
   PRE_FIELD_READ("msg->desc.port.type",        desc->type);
}


static void pre_ool_desc_read(ThreadId tid, mach_msg_ool_descriptor_t *desc2)
{
#pragma pack(4)
   struct {
      Addr address;
#if VG_WORDSIZE != 8
      mach_msg_size_t size;
#endif
      uint8_t deallocate;
      uint8_t copy;
      uint8_t pad1;
      uint8_t type;
#if VG_WORDSIZE == 8
      mach_msg_size_t size;
#endif
   } *desc = (void*)desc2;
#pragma pack()

   PRE_FIELD_READ("msg->desc.out_of_line.address",    desc->address);
   PRE_FIELD_READ("msg->desc.out_of_line.size",       desc->size);
   PRE_FIELD_READ("msg->desc.out_of_line.deallocate", desc->deallocate);
   PRE_FIELD_READ("msg->desc.out_of_line.copy",       desc->copy);
   PRE_FIELD_READ("msg->desc.out_of_line.type",       desc->type);
}

static void pre_oolports_desc_read(ThreadId tid,
                                   mach_msg_ool_ports_descriptor_t *desc2)
{
#pragma pack(4)
   struct {
      Addr address;
#if VG_WORDSIZE != 8
      mach_msg_size_t size;
#endif
      uint8_t deallocate;
      uint8_t copy;
      uint8_t disposition;
      uint8_t type;
#if VG_WORDSIZE == 8
      mach_msg_size_t size;
#endif
   } *desc = (void*)desc2;
#pragma pack()

   PRE_FIELD_READ("msg->desc.ool_ports.address",     desc->address);
   PRE_FIELD_READ("msg->desc.ool_ports.size",        desc->size);
   PRE_FIELD_READ("msg->desc.ool_ports.deallocate",  desc->deallocate);
   PRE_FIELD_READ("msg->desc.ool_ports.copy",        desc->copy);
   PRE_FIELD_READ("msg->desc.ool_ports.disposition", desc->disposition);
   PRE_FIELD_READ("msg->desc.ool_ports.type",        desc->type);
}


// Returns the size of the descriptor area
// (mach_msg_body_t + any mach_msg_descriptor_t)
static size_t export_complex_message(ThreadId tid, mach_msg_header_t *mh)
{
   mach_msg_body_t *body;
   mach_msg_size_t count, i;
   uint8_t *p;
   mach_msg_descriptor_t *desc;

   vg_assert(mh->msgh_bits & MACH_MSGH_BITS_COMPLEX);

   body = (mach_msg_body_t *)(mh+1);
   PRE_MEM_READ("msg->msgh_descriptor_count)", (Addr)body, sizeof(*body));

   count = body->msgh_descriptor_count;
   p = (uint8_t *)(body+1);

   for (i = 0; i < count; i++) {
      desc = (mach_msg_descriptor_t *)p;
      p += desc_size(desc);

      switch (desc->type.type) {
      case MACH_MSG_PORT_DESCRIPTOR:
         // single port; no memory map effects
         pre_port_desc_read(tid, &desc->port);
         break;

      case MACH_MSG_OOL_DESCRIPTOR:
      case MACH_MSG_OOL_VOLATILE_DESCRIPTOR:
         // out-of-line memory - unmap it if it's marked dealloc
         // GrP fixme need to remap if message fails?
         // GrP fixme how is VOLATILE different? do we care?
         // GrP fixme struct is different for lp64
         pre_ool_desc_read(tid, &desc->out_of_line);

         if (desc->out_of_line.deallocate  &&  desc->out_of_line.size > 0) {
            vm_size_t size = desc->out_of_line.size;
            Addr start = VG_PGROUNDDN((Addr)desc->out_of_line.address);
            Addr end = VG_PGROUNDUP((Addr)desc->out_of_line.address + size);
            PRINT("kill ool mem %p..%#lx; ", desc->out_of_line.address,
                  (Addr)desc->out_of_line.address + size);
            ML_(notify_core_and_tool_of_munmap)(start, end - start);
         }
         break;

      case MACH_MSG_OOL_PORTS_DESCRIPTOR:
         // out-of-line array of ports - unmap it if it's marked dealloc
         // GrP fixme need to remap if message fails?
         // GrP fixme struct different for lp64
         pre_oolports_desc_read(tid, &desc->ool_ports);

         if (desc->ool_ports.deallocate  &&  desc->ool_ports.count > 0) {
            vm_size_t size = desc->ool_ports.count * sizeof(mach_port_t);
            Addr start = VG_PGROUNDDN((Addr)desc->ool_ports.address);
            Addr end = VG_PGROUNDUP((Addr)desc->ool_ports.address + size);
            PRINT("kill ool port array %p..%#lx; ", desc->ool_ports.address,
                  (Addr)desc->ool_ports.address + size);
            ML_(notify_core_and_tool_of_munmap)(start, end - start);
         }
         break;
      default:
         VG_(printf)("UNKNOWN Mach descriptor type %d!\n", desc->type.type);
         break;
      }
   }

   return (size_t)((Addr)p - (Addr)body);
}


/* ---------------------------------------------------------------------
   mach_msg: host-related messages
   ------------------------------------------------------------------ */


POST(host_info)
{
#pragma pack(4)
   typedef struct {
      mach_msg_header_t Head;
      NDR_record_t NDR;
      kern_return_t RetCode;
      mach_msg_type_number_t host_info_outCnt;
      integer_t host_info_out[14];
   } Reply;
#pragma pack()

   Reply *reply = (Reply *)ARG1;

   if (reply->RetCode) PRINT("mig return %d", reply->RetCode);
}

PRE(host_info)
{
#pragma pack(4)
   typedef struct {
      mach_msg_header_t Head;
      NDR_record_t NDR;
      host_flavor_t flavor;
      mach_msg_type_number_t host_info_outCnt;
   } Request;
#pragma pack()

   Request *req = (Request *)ARG1;

   PRINT("host_info(mach_host_self(), flavor %d)", req->flavor);

   AFTER = POST_FN(host_info);
}


POST(host_page_size)
{
#pragma pack(4)
   typedef struct {
      mach_msg_header_t Head;
      NDR_record_t NDR;
      kern_return_t RetCode;
      vm_size_t out_page_size;
   } Reply;
#pragma pack()

   Reply *reply = (Reply *)ARG1;

   if (!reply->RetCode) {
      PRINT("page size %llu", (ULong)reply->out_page_size);
   } else {
      PRINT("mig return %d", reply->RetCode);
   }
}

PRE(host_page_size)
{
   PRINT("host_page_size(mach_host_self(), ...)");

   AFTER = POST_FN(host_page_size);
}


POST(host_get_io_master)
{
#pragma pack(4)
   typedef struct {
      mach_msg_header_t Head;
      /* start of the kernel processed data */
      mach_msg_body_t msgh_body;
      mach_msg_port_descriptor_t io_master;
      /* end of the kernel processed data */
   } Reply;
#pragma pack()

   Reply *reply = (Reply *)ARG1;

   assign_port_name(reply->io_master.name, "io_master-%p");
   PRINT("%s", name_for_port(reply->io_master.name));
}

PRE(host_get_io_master)
{
//#pragma pack(4)
//   typedef struct {
//      mach_msg_header_t Head;
//   } Request;
//#pragma pack()

   // Request *req = (Request *)ARG1;

   PRINT("host_get_io_master(mach_host_self())");

   AFTER = POST_FN(host_get_io_master);
}


POST(host_get_clock_service)
{
#pragma pack(4)
   typedef struct {
      mach_msg_header_t Head;
      /* start of the kernel processed data */
      mach_msg_body_t msgh_body;
      mach_msg_port_descriptor_t clock_serv;
      /* end of the kernel processed data */
   } Reply;
#pragma pack()

   Reply *reply = (Reply *)ARG1;

   record_named_port(tid, reply->clock_serv.name, -1, "clock-%p");
   assign_port_name(reply->clock_serv.name, "clock-%p");
   PRINT("%s", name_for_port(reply->clock_serv.name));
}

PRE(host_get_clock_service)
{
#pragma pack(4)
   typedef struct {
      mach_msg_header_t Head;
      NDR_record_t NDR;
      clock_id_t clock_id;
   } Request;
#pragma pack()

   Request *req = (Request *)ARG1;

   PRINT("host_get_clock_service(mach_host_self(), %d)", req->clock_id);

   AFTER = POST_FN(host_get_clock_service);
}


PRE(host_request_notification)
{
#pragma pack(4)
   typedef struct {
      mach_msg_header_t Head;
      /* start of the kernel processed data */
      mach_msg_body_t msgh_body;
      mach_msg_port_descriptor_t notify_port;
      /* end of the kernel processed data */
      NDR_record_t NDR;
      host_flavor_t notify_type;
   } Request;
#pragma pack()

   Request *req = (Request *)ARG1;

   if (MACH_REMOTE == mach_task_self()) {
      if (req->notify_type == 0) {
         PRINT("host_request_notification(mach_host_self(), %s, %s)",
               "HOST_NOTIFY_CALENDAR_CHANGE",
               name_for_port(req->notify_port.name));
      } else {
         PRINT("host_request_notification(mach_host_self(), %d, %s)",
               req->notify_type,
               name_for_port(req->notify_port.name));
      }
   } else {
      PRINT("host_request_notification(%s, %d, %s)",
            name_for_port(MACH_REMOTE),
            req->notify_type,
            name_for_port(req->notify_port.name));
   }

    // GrP fixme only do this on success
   assign_port_name(req->notify_port.name, "host_notify-%p");
}


PRE(host_create_mach_voucher)
{
#pragma pack(4)
    typedef struct {
        mach_msg_header_t Head;
        NDR_record_t NDR;
        mach_msg_type_number_t recipesCnt;
        uint8_t recipes[5120];
    } Request;
#pragma pack()

    Request *req = (Request *)ARG1;

    PRINT("host_create_mach_voucher(count %u)",
          req->recipesCnt);

    AFTER = POST_FN(host_create_mach_voucher);
}


POST(host_create_mach_voucher)
{
#pragma pack(4)
    typedef struct {
        mach_msg_header_t Head;
        /* start of the kernel processed data */
        mach_msg_body_t msgh_body;
        mach_msg_port_descriptor_t voucher;
        /* end of the kernel processed data */
    } Reply;
#pragma pack()

    Reply *reply = (Reply *)ARG1;

    // RK fixme properly parse this return type
    PRINT("got voucher %#x ", reply->voucher.name);
}


PRE(host_get_special_port)
{
#pragma pack(4)
    typedef struct {
        mach_msg_header_t Head;
        NDR_record_t NDR;
        int node;
        int which;
    } Request;
#pragma pack()

    Request *req = (Request *)ARG1;

    PRINT("host_get_special_port(node %d)", req->node);

    switch (req->which) {
        case HOST_PORT:
            PRINT("host_get_special_port(%s, HOST_PORT)",
                  name_for_port(MACH_REMOTE));
            break;
        case HOST_PRIV_PORT:
            PRINT("host_get_special_port(%s, HOST_PRIV_PORT)",
                  name_for_port(MACH_REMOTE));
            break;
        case HOST_IO_MAIN_PORT:
            PRINT("host_get_special_port(%s, HOST_IO_MAIN_PORT)",
                  name_for_port(MACH_REMOTE));
            break;
        // Not provided by kernel
        case HOST_DYNAMIC_PAGER_PORT:
            PRINT("host_get_special_port(%s, HOST_DYNAMIC_PAGER_PORT)",
                  name_for_port(MACH_REMOTE));
            break;
        case HOST_AUDIT_CONTROL_PORT:
            PRINT("host_get_special_port(%s, HOST_AUDIT_CONTROL_PORT)",
                  name_for_port(MACH_REMOTE));
            break;
        case HOST_USER_NOTIFICATION_PORT:
            PRINT("host_get_special_port(%s, HOST_USER_NOTIFICATION_PORT)",
                  name_for_port(MACH_REMOTE));
            break;
        // ...

        default:
            PRINT("host_get_special_port(%s, %d)",
                  name_for_port(MACH_REMOTE), req->which);
            break;
    }

    MACH_ARG(host_get_special_port.which) = req->which;

    AFTER = POST_FN(host_get_special_port);
}


POST(host_get_special_port)
{
#pragma pack(4)
    typedef struct {
        mach_msg_header_t Head;
        /* start of the kernel processed data */
        mach_msg_body_t msgh_body;
        mach_msg_port_descriptor_t port;
        /* end of the kernel processed data */
    } Reply;
#pragma pack()

    Reply *reply = (Reply *)ARG1;

    PRINT("got port %#x ", reply->port.name);

    /* The required entry in the allocated_ports list (mapping) might
     not exist, due perhaps to broken syscall wrappers (mach__N etc).
     Create a minimal entry so that assign_port_name below doesn't
     cause an assertion. */
    if (!port_exists(reply->port.name)) {
        port_create_vanilla(reply->port.name);
    }

    switch (MACH_ARG(host_get_special_port.which)) {
        case HOST_PORT:
            assign_port_name(reply->port.name, "port-%p");
            break;
        case HOST_PRIV_PORT:
            assign_port_name(reply->port.name, "priv-%p");
            break;
        case HOST_IO_MAIN_PORT:
            assign_port_name(reply->port.name, "io-master-%p");
            break;
        // Not provided by kernel
        case HOST_DYNAMIC_PAGER_PORT:
            assign_port_name(reply->port.name, "dynamic-pager-%p");
            break;
        case HOST_AUDIT_CONTROL_PORT:
            assign_port_name(reply->port.name, "audit-control-%p");
            break;
        case HOST_USER_NOTIFICATION_PORT:
            assign_port_name(reply->port.name, "user-notification-%p");
            break;
        // ...

        default:
            assign_port_name(reply->port.name, "special-%p");
            break;
    }

    PRINT("%s", name_for_port(reply->port.name));
}

/* ---------------------------------------------------------------------
   mach_msg: messages to a task
   ------------------------------------------------------------------ */

// JRS 2011-Aug-25: just guessing here.  I have no clear idea how
// these structs are derived.  They obviously relate to the various
// .def files in the xnu sources, and can also be found in some
// form in /usr/include/mach/*.h, but not sure how these all
// relate to each other.

PRE(mach_port_set_context)
{
#pragma pack(4)
   typedef struct {
      mach_msg_header_t Head;
      NDR_record_t NDR;
      mach_port_name_t name;
      mach_vm_address_t context;
   } Request;
#pragma pack()

   Request *req = (Request *)ARG1;

   PRINT("mach_port_set_context(%s, %s, %#llx)",
        name_for_port(MACH_REMOTE),
        name_for_port(req->name), req->context);

   AFTER = POST_FN(mach_port_set_context);
}

POST(mach_port_set_context)
{
//#pragma pack(4)
//   typedef struct {
//      mach_msg_header_t Head;
//      NDR_record_t NDR;
//      kern_return_t RetCode;
//   } Reply;
//#pragma pack()
}


// JRS 2011-Aug-25 FIXME completely bogus
PRE(task_get_exception_ports)
{
//#pragma pack(4)
//   typedef struct {
//      mach_msg_header_t Head;
//      NDR_record_t NDR;
//      exception_mask_t exception_mask;
//   } Request;
//#pragma pack()

   PRINT("task_get_exception_ports(BOGUS)");
   AFTER = POST_FN(task_get_exception_ports);
}

POST(task_get_exception_ports)
{
//#pragma pack(4)
//   typedef struct {
//      mach_msg_header_t Head;
//      /* start of the kernel processed data */
//      mach_msg_body_t msgh_body;
//      mach_msg_port_descriptor_t old_handlers[32];
//      /* end of the kernel processed data */
//      NDR_record_t NDR;
//      mach_msg_type_number_t masksCnt;
//      exception_mask_t masks[32];
//      exception_behavior_t old_behaviors[32];
//      thread_state_flavor_t old_flavors[32];
//   } Reply;
//#pragma pack()
}


///////////////////////////////////////////////////

PRE(mach_port_type)
{
#pragma pack(4)
   typedef struct {
      mach_msg_header_t Head;
      NDR_record_t NDR;
      mach_port_name_t name;
   } Request;
#pragma pack()

   Request *req = (Request *)ARG1;

   PRINT("mach_port_type(%s, %s, ...)",
         name_for_port(MACH_REMOTE), name_for_port(req->name));

   AFTER = POST_FN(mach_port_type);
}

POST(mach_port_type)
{
}


PRE(mach_port_extract_member)
{
#pragma pack(4)
   typedef struct {
      mach_msg_header_t Head;
      NDR_record_t NDR;
      mach_port_name_t name;
      mach_port_name_t pset;
   } Request;
#pragma pack()

   Request *req = (Request *)ARG1;

   PRINT("mach_port_extract_member(%s, %#x, %#x)",
         name_for_port(MACH_REMOTE),
         req->name, req->pset);

   AFTER = POST_FN(mach_port_extract_member);

   // GrP fixme port tracker?
}

POST(mach_port_extract_member)
{
#pragma pack(4)
   typedef struct {
      mach_msg_header_t Head;
      NDR_record_t NDR;
      kern_return_t RetCode;
   } Reply;
#pragma pack()

   Reply *reply = (Reply *)ARG1;

   if (reply->RetCode) PRINT("mig return %d", reply->RetCode);
}


PRE(mach_port_allocate)
{
#pragma pack(4)
   typedef struct {
      mach_msg_header_t Head;
      NDR_record_t NDR;
      mach_port_right_t right;
   } Request;
#pragma pack()

   Request *req = (Request *)ARG1;

   PRINT("mach_port_allocate(mach_task_self(), %u, ...)", req->right);

   MACH_ARG(mach_port_allocate.right) = req->right;

   AFTER = POST_FN(mach_port_allocate);
}

POST(mach_port_allocate)
{
#pragma pack(4)
   typedef struct {
      mach_msg_header_t Head;
      NDR_record_t NDR;
      kern_return_t RetCode;
      mach_port_name_t name;
   } Reply;
#pragma pack()

   Reply *reply = (Reply *)ARG1;

   if (!reply->RetCode) {
      if (MACH_REMOTE == vg_task_port) {
         // GrP fixme port tracking is too imprecise
         // vg_assert(!port_exists(reply->name));
         record_unnamed_port(tid, reply->name, MACH_ARG(mach_port_allocate.right));
         PRINT("got port %#x", reply->name);
      } else {
         VG_(printf)("UNKNOWN inserted port %#x into remote task\n", reply->name);
      }
   } else {
      PRINT("mig return %d", reply->RetCode);
   }
}


PRE(mach_port_deallocate)
{
#pragma pack(4)
   typedef struct {
      mach_msg_header_t Head;
      NDR_record_t NDR;
      mach_port_name_t name;
   } Request;
#pragma pack()

   Request *req = (Request *)ARG1;

   PRINT("mach_port_deallocate(%s, %s)",
         name_for_port(MACH_REMOTE),
         name_for_port(req->name));

   MACH_ARG(mach_port.port) = req->name;

   AFTER = POST_FN(mach_port_deallocate);

   // Must block to prevent race (other thread allocates and
   // notifies after we deallocate but before we notify)
   *flags &= ~SfMayBlock;
}

POST(mach_port_deallocate)
{
#pragma pack(4)
   typedef struct {
      mach_msg_header_t Head;
      NDR_record_t NDR;
      kern_return_t RetCode;
   } Reply;
#pragma pack()

   Reply *reply = (Reply *)ARG1;

   if (!reply->RetCode) {
      if (MACH_REMOTE == vg_task_port) {
         // Must have cleared SfMayBlock in PRE to prevent race
         record_port_dealloc(MACH_ARG(mach_port.port));
      } else {
         VG_(printf)("UNKNOWN remote port dealloc\n");
      }
   } else {
      PRINT("mig return %d", reply->RetCode);
   }
}


PRE(mach_port_get_refs)
{
#pragma pack(4)
   typedef struct {
      mach_msg_header_t Head;
      NDR_record_t NDR;
      mach_port_name_t name;
      mach_port_right_t right;
   } Request;
#pragma pack()

   Request *req = (Request *)ARG1;

   PRINT("mach_port_get_refs(%s, %s, %#x)",
         name_for_port(MACH_REMOTE),
         name_for_port(req->name), req->right);

   MACH_ARG(mach_port_mod_refs.port) = req->name;
   MACH_ARG(mach_port_mod_refs.right) = req->right;

   AFTER = POST_FN(mach_port_get_refs);
}

POST(mach_port_get_refs)
{
#pragma pack(4)
   typedef struct {
      mach_msg_header_t Head;
      NDR_record_t NDR;
      kern_return_t RetCode;
      mach_port_urefs_t refs;
   } Reply;
#pragma pack()

   Reply *reply = (Reply *)ARG1;

   if (!reply->RetCode) {
      PRINT("got refs=%u", reply->refs);
   } else {
      PRINT("mig return %d", reply->RetCode);
   }
}


PRE(mach_port_mod_refs)
{
#pragma pack(4)
   typedef struct {
      mach_msg_header_t Head;
      NDR_record_t NDR;
      mach_port_name_t name;
      mach_port_right_t right;
      mach_port_delta_t delta;
   } Request;
#pragma pack()

   Request *req = (Request *)ARG1;

   PRINT("mach_port_mod_refs(%s, %s, %#x, %#x)",
         name_for_port(MACH_REMOTE),
         name_for_port(req->name), req->right, (UInt)req->delta);

   MACH_ARG(mach_port_mod_refs.port) = req->name;
   MACH_ARG(mach_port_mod_refs.right) = req->right;
   MACH_ARG(mach_port_mod_refs.delta) = req->delta;

   AFTER = POST_FN(mach_port_mod_refs);

   // Must block to prevent race (other thread allocates and
   // notifies after we deallocate but before we notify)
   *flags &= ~SfMayBlock;
}

POST(mach_port_mod_refs)
{
#pragma pack(4)
   typedef struct {
      mach_msg_header_t Head;
      NDR_record_t NDR;
      kern_return_t RetCode;
   } Reply;
#pragma pack()

   Reply *reply = (Reply *)ARG1;

   if (!reply->RetCode) {
      if (MACH_REMOTE == vg_task_port) {
         // Must have cleared SfMayBlock in PRE to prevent race
         record_port_mod_refs(MACH_ARG(mach_port_mod_refs.port),
                              MACH_PORT_TYPE(MACH_ARG(mach_port_mod_refs.right)),
                              MACH_ARG(mach_port_mod_refs.delta));
      } else {
         VG_(printf)("UNKNOWN remote port mod refs\n");
      }
   } else {
      PRINT("mig return %d", reply->RetCode);
   }
}


PRE(mach_port_get_set_status)
{
#pragma pack(4)
   typedef struct {
      mach_msg_header_t Head;
      NDR_record_t NDR;
      mach_port_name_t name;
   } Request;
#pragma pack()

   Request *req = (Request *)ARG1;

   PRINT("mach_port_get_set_status(%s, %s)",
         name_for_port(MACH_REMOTE),
         name_for_port(req->name));

   AFTER = POST_FN(mach_port_get_set_status);
}

POST(mach_port_get_set_status)
{
//#pragma pack(4)
//   typedef struct {
//      mach_msg_header_t Head;
//      /* start of the kernel processed data */
//      mach_msg_body_t msgh_body;
//      mach_msg_ool_descriptor_t members;
//      /* end of the kernel processed data */
//      NDR_record_t NDR;
//      mach_msg_type_number_t membersCnt;
//      mach_msg_trailer_t trailer;
//   } Reply;
//#pragma pack()

   // Reply *reply = (Reply *)ARG1;

   // GrP fixme nothing to do?
}


PRE(mach_port_move_member)
{
#pragma pack(4)
    typedef struct {
        mach_msg_header_t Head;
        NDR_record_t NDR;
        mach_port_name_t member;
        mach_port_name_t after;
    } Request;
#pragma pack()

    Request *req = (Request *)ARG1;

    PRINT("mach_port_move_member(%s, %s, %s)",
          name_for_port(MACH_REMOTE),
          name_for_port(req->member),
          name_for_port(req->after));
    /*
    MACH_ARG(mach_port_move_member.member) = req->member;
    MACH_ARG(mach_port_move_member.after) = req->after;
    */
    AFTER = POST_FN(mach_port_move_member);
}

POST(mach_port_move_member)
{
#pragma pack(4)
   typedef struct {
      mach_msg_header_t Head;
      NDR_record_t NDR;
      kern_return_t RetCode;
      mach_msg_trailer_t trailer;
   } Reply;
#pragma pack()

   Reply *reply = (Reply *)ARG1;

   if (!reply->RetCode) {
      // fixme port set tracker?
   } else {
      PRINT("mig return %d", reply->RetCode);
   }
}


PRE(mach_port_destroy)
{
#pragma pack(4)
   typedef struct {
      mach_msg_header_t Head;
      NDR_record_t NDR;
      mach_port_name_t name;
   } Request;
#pragma pack()

   Request *req = (Request *)ARG1;

   PRINT("mach_port_destroy(%s, %s)",
         name_for_port(MACH_REMOTE),
         name_for_port(req->name));

   MACH_ARG(mach_port.port) = req->name;

   AFTER = POST_FN(mach_port_destroy);

   // Must block to prevent race (other thread allocates and
   // notifies after we deallocate but before we notify)
   *flags &= ~SfMayBlock;
}

POST(mach_port_destroy)
{
#pragma pack(4)
   typedef struct {
      mach_msg_header_t Head;
      NDR_record_t NDR;
      kern_return_t RetCode;
   } Reply;
#pragma pack()

   Reply *reply = (Reply *)ARG1;

   if (!reply->RetCode) {
      if (MACH_REMOTE == vg_task_port) {
         // Must have cleared SfMayBlock in PRE to prevent race
         record_port_destroy(MACH_ARG(mach_port.port));
      } else {
         VG_(printf)("UNKNOWN remote port destroy\n");
      }
   } else {
      PRINT("mig return %d", reply->RetCode);
   }
}


PRE(mach_port_request_notification)
{
#pragma pack(4)
   typedef struct {
      mach_msg_header_t Head;
      /* start of the kernel processed data */
      mach_msg_body_t msgh_body;
      mach_msg_port_descriptor_t notify;
      /* end of the kernel processed data */
      NDR_record_t NDR;
      mach_port_name_t name;
      mach_msg_id_t msgid;
      mach_port_mscount_t sync;
   } Request;
#pragma pack()

   Request *req = (Request *)ARG1;

   PRINT("mach_port_request_notification(%s, %s, %d, %u, %u, %d, ...)",
         name_for_port(MACH_REMOTE),
         name_for_port(req->name), req->msgid, req->sync,
         req->notify.name, req->notify.disposition);

   AFTER = POST_FN(mach_port_request_notification);
}

POST(mach_port_request_notification)
{
   // GrP fixme port tracker? not sure
}


PRE(mach_port_insert_right)
{
#pragma pack(4)
   typedef struct {
      mach_msg_header_t Head;
      /* start of the kernel processed data */
      mach_msg_body_t msgh_body;
      mach_msg_port_descriptor_t poly;
      /* end of the kernel processed data */
      NDR_record_t NDR;
      mach_port_name_t name;
   } Request;
#pragma pack()

   Request *req = (Request *)ARG1;

   PRINT("mach_port_insert_right(%s, %s, %u, %d)",
         name_for_port(MACH_REMOTE),
         name_for_port(req->name), req->poly.name, req->poly.disposition);

   AFTER = POST_FN(mach_port_insert_right);

   if (MACH_REMOTE == mach_task_self()) {
      // GrP fixme import_complex_message handles everything?
      // what about export_complex_message for MOVE variants?
   } else {
      VG_(printf)("UNKNOWN mach_port_insert_right into remote task!\n");
      // GrP fixme also may remove rights from this task?
   }

   // GrP fixme port tracker?
}

POST(mach_port_insert_right)
{
}


PRE(mach_port_extract_right)
{
#pragma pack(4)
   typedef struct {
      mach_msg_header_t Head;
      NDR_record_t NDR;
      mach_port_name_t name;
      mach_msg_type_name_t msgt_name;
   } Request;
#pragma pack()

   Request *req = (Request *)ARG1;

   PRINT("mach_port_extract_right(%s, %s, %u)",
         name_for_port(MACH_REMOTE),
         name_for_port(req->name), req->msgt_name);

   AFTER = POST_FN(mach_port_extract_right);

   // fixme port tracker?
}

POST(mach_port_extract_right)
{
   // fixme import_complex_message handles the returned result, right?
}


PRE(mach_port_get_attributes)
{
#pragma pack(4)
   typedef struct {
      mach_msg_header_t Head;
      NDR_record_t NDR;
      mach_port_name_t name;
      mach_port_flavor_t flavor;
      mach_msg_type_number_t port_info_outCnt;
   } Request;
#pragma pack()

   Request *req = (Request *)ARG1;

   PRINT("mach_port_get_attributes(%s, %s, %d, ..., %u)",
         name_for_port(MACH_REMOTE),
         name_for_port(req->name), req->flavor, req->port_info_outCnt);

   AFTER = POST_FN(mach_port_get_attributes);
}

POST(mach_port_get_attributes)
{
}


PRE(mach_port_set_attributes)
{
#pragma pack(4)
   typedef struct {
      mach_msg_header_t Head;
      NDR_record_t NDR;
      mach_port_name_t name;
      mach_port_flavor_t flavor;
      mach_msg_type_number_t port_infoCnt;
      integer_t port_info[10];
   } Request;
#pragma pack()

   Request *req = (Request *)ARG1;

   PRINT("mach_port_set_attributes(%s, %s, %d, ..., %u)",
        name_for_port(MACH_REMOTE),
        name_for_port(req->name), req->flavor, req->port_infoCnt);

   AFTER = POST_FN(mach_port_set_attributes);
}

POST(mach_port_set_attributes)
{
}


PRE(mach_port_insert_member)
{
#pragma pack(4)
   typedef struct {
      mach_msg_header_t Head;
      NDR_record_t NDR;
      mach_port_name_t name;
      mach_port_name_t pset;
   } Request;
#pragma pack()

   Request *req = (Request *)ARG1;

   PRINT("mach_port_insert_member(%s, %#x, %#x)",
         name_for_port(MACH_REMOTE), req->name, req->pset);

   AFTER = POST_FN(mach_port_insert_member);

   // GrP fixme port tracker?
}

POST(mach_port_insert_member)
{
}


PRE(task_get_special_port)
{
#pragma pack(4)
   typedef struct {
      mach_msg_header_t Head;
      NDR_record_t NDR;
      int which_port;
   } Request;
#pragma pack()

   Request *req = (Request *)ARG1;

   switch (req->which_port) {
   case TASK_KERNEL_PORT:
      PRINT("task_get_special_port(%s, TASK_KERNEL_PORT)",
            name_for_port(MACH_REMOTE));
      break;
   case TASK_HOST_PORT:
      PRINT("task_get_special_port(%s, TASK_HOST_PORT)",
            name_for_port(MACH_REMOTE));
      break;
   case TASK_BOOTSTRAP_PORT:
      PRINT("task_get_special_port(%s, TASK_BOOTSTRAP_PORT)",
            name_for_port(MACH_REMOTE));
      break;
#if DARWIN_VERS < DARWIN_10_8
   /* These disappeared in 10.8 */
   case TASK_WIRED_LEDGER_PORT:
      PRINT("task_get_special_port(%s, TASK_WIRED_LEDGER_PORT)",
            name_for_port(MACH_REMOTE));
      break;
   case TASK_PAGED_LEDGER_PORT:
      PRINT("task_get_special_port(%s, TASK_PAGED_LEDGER_PORT)",
            name_for_port(MACH_REMOTE));
      break;
#endif
   default:
      PRINT("task_get_special_port(%s, %d)",
            name_for_port(MACH_REMOTE), req->which_port);
      break;
   }

   MACH_ARG(task_get_special_port.which_port) = req->which_port;

   AFTER = POST_FN(task_get_special_port);
}

POST(task_get_special_port)
{
#pragma pack(4)
   typedef struct {
      mach_msg_header_t Head;
      /* start of the kernel processed data */
      mach_msg_body_t msgh_body;
      mach_msg_port_descriptor_t special_port;
      /* end of the kernel processed data */
   } Reply;
#pragma pack()

   Reply *reply = (Reply *)ARG1;

   PRINT("got port %#x ", reply->special_port.name);

   switch (MACH_ARG(task_get_special_port.which_port)) {
   case TASK_BOOTSTRAP_PORT:
      vg_bootstrap_port = reply->special_port.name;
      record_named_port(tid, reply->special_port.name, -1, "bootstrap");
      assign_port_name(reply->special_port.name, "bootstrap");
      break;
   case TASK_KERNEL_PORT:
      assign_port_name(reply->special_port.name, "kernel");
      break;
   case TASK_HOST_PORT:
      assign_port_name(reply->special_port.name, "host");
      break;
#if DARWIN_VERS < DARWIN_10_8
   /* These disappeared in 10.8 */
   case TASK_WIRED_LEDGER_PORT:
      assign_port_name(reply->special_port.name, "wired-ledger");
      break;
   case TASK_PAGED_LEDGER_PORT:
      assign_port_name(reply->special_port.name, "paged-ledger");
      break;
#endif
   default:
      assign_port_name(reply->special_port.name, "special-%p");
      break;
   }

   PRINT("%s", name_for_port(reply->special_port.name));
}


PRE(task_set_special_port)
{
#pragma pack(4)
    typedef struct {
        mach_msg_header_t Head;
        /* start of the kernel processed data */
        mach_msg_body_t msgh_body;
        mach_msg_port_descriptor_t special_port;
        /* end of the kernel processed data */
        NDR_record_t NDR;
        int which_port;
    } Request;
#pragma pack()

    Request *req = (Request *)ARG1;

    PRINT("got port %#x ", req->special_port.name);

    // MACH_ARG(task_set_special_port.which_port) = req->which_port;
    PRINT("%s", name_for_port(req->special_port.name));

    AFTER = POST_FN(task_set_special_port);
}

POST(task_set_special_port)
{
#pragma pack(4)
    typedef struct {
        mach_msg_header_t Head;
        NDR_record_t NDR;
        kern_return_t RetCode;
    } Reply;
#pragma pack()

    Reply *reply = (Reply *)ARG1;
    if (!reply->RetCode) {
    } else {
        PRINT("mig return %d", reply->RetCode);
    }
}


PRE(semaphore_create)
{
#pragma pack(4)
   typedef struct {
      mach_msg_header_t Head;
      NDR_record_t NDR;
      int policy;
      int value;
   } Request;
#pragma pack()

   Request *req = (Request *)ARG1;

   PRINT("semaphore_create(%s, ..., %d, %d)",
         name_for_port(MACH_REMOTE), req->policy, req->value);

   AFTER = POST_FN(semaphore_create);
}

POST(semaphore_create)
{
#pragma pack(4)
   typedef struct {
      mach_msg_header_t Head;
      /* start of the kernel processed data */
      mach_msg_body_t msgh_body;
      mach_msg_port_descriptor_t semaphore;
      /* end of the kernel processed data */
      mach_msg_trailer_t trailer;
   } Reply;
#pragma pack()

   Reply *reply = (Reply *)ARG1;

   record_named_port(tid, reply->semaphore.name, -1, "semaphore-%p");
   assign_port_name(reply->semaphore.name, "semaphore-%p");
   PRINT("%s", name_for_port(reply->semaphore.name));
}


PRE(semaphore_destroy)
{
#pragma pack(4)
   typedef struct {
      mach_msg_header_t Head;
      /* start of the kernel processed data */
      mach_msg_body_t msgh_body;
      mach_msg_port_descriptor_t semaphore;
      /* end of the kernel processed data */
      mach_msg_trailer_t trailer;
   } Request;
#pragma pack()

   Request *req = (Request *)ARG1;

   PRINT("semaphore_destroy(%s, %s)",
         name_for_port(MACH_REMOTE), name_for_port(req->semaphore.name));

   record_port_destroy(req->semaphore.name);

   AFTER = POST_FN(semaphore_destroy);
}

POST(semaphore_destroy)
{
#pragma pack(4)
   typedef struct {
      mach_msg_header_t Head;
      NDR_record_t NDR;
      kern_return_t RetCode;
      mach_msg_trailer_t trailer;
   } Reply;
#pragma pack()

   Reply *reply = (Reply *)ARG1;
   if (!reply->RetCode) {
   } else {
      PRINT("mig return %d", reply->RetCode);
   }
}

PRE(task_policy_set)
{
#pragma pack(4)
   typedef struct {
      mach_msg_header_t Head;
      NDR_record_t NDR;
      task_policy_flavor_t flavor;
      mach_msg_type_number_t policy_infoCnt;
      integer_t policy_info[16];
   } Request;
#pragma pack()

   Request *req = (Request *)ARG1;

   PRINT("task_policy_set(%s) flavor:%u", name_for_port(MACH_REMOTE), req->flavor);

   AFTER = POST_FN(task_policy_set);
}

POST(task_policy_set)
{
#pragma pack(4)
   typedef struct {
      mach_msg_header_t Head;
      NDR_record_t NDR;
      kern_return_t RetCode;
   } Reply;
#pragma pack()

   Reply *reply = (Reply *)ARG1;
   if (!reply->RetCode) {
   } else {
      PRINT("mig return %d", reply->RetCode);
   }
}


PRE(mach_ports_register)
{
//#pragma pack(4)
//    typedef struct {
//       mach_msg_header_t Head;
//       /* start of the kernel processed data */
//       mach_msg_body_t msgh_body;
//       mach_msg_ool_ports_descriptor_t init_port_set;
//       /* end of the kernel processed data */
//       NDR_record_t NDR;
//       mach_msg_type_number_t init_port_setCnt;
//    } Request;
//#pragma pack()

    // Request *req = (Request *)ARG1;

    PRINT("mach_ports_register(%s)", name_for_port(MACH_REMOTE));

    AFTER = POST_FN(mach_ports_register);
}

POST(mach_ports_register)
{
#pragma pack(4)
    typedef struct {
       mach_msg_header_t Head;
       NDR_record_t NDR;
       kern_return_t RetCode;
    } Reply;
#pragma pack()

    Reply *reply = (Reply *)ARG1;
    if (!reply->RetCode) {
    } else {
        PRINT("mig return %d", reply->RetCode);
    }
}


PRE(mach_ports_lookup)
{
//#pragma pack(4)
//   typedef struct {
//       mach_msg_header_t Head;
//   } Request;
//#pragma pack()

   // Request *req = (Request *)ARG1;

   PRINT("mach_ports_lookup(%s)", name_for_port(MACH_REMOTE));

   AFTER = POST_FN(mach_ports_lookup);
}

POST(mach_ports_lookup)
{
//#pragma pack(4)
//   typedef struct {
//      mach_msg_header_t Head;
//      /* start of the kernel processed data */
//      mach_msg_body_t msgh_body;
//      mach_msg_ool_ports_descriptor_t init_port_set;
//      /* end of the kernel processed data */
//      NDR_record_t NDR;
//      mach_msg_type_number_t init_port_setCnt;
//   } Reply;
//#pragma pack()

    // Reply *reply = (Reply *)ARG1;
}


PRE(task_info)
{
#pragma pack(4)
    typedef struct {
        mach_msg_header_t Head;
        NDR_record_t NDR;
        task_flavor_t flavor;
        mach_msg_type_number_t task_info_outCnt;
    } Request;
#pragma pack()

    Request *req = (Request *)ARG1;

    PRINT("task_info(%s) flavor:%u", name_for_port(MACH_REMOTE), req->flavor);

    AFTER = POST_FN(task_info);
}

POST(task_info)
{
#pragma pack(4)
    typedef struct {
        mach_msg_header_t Head;
        NDR_record_t NDR;
        kern_return_t RetCode;
        mach_msg_type_number_t task_info_outCnt;
        integer_t task_info_out[52];
    } Reply;
#pragma pack()

    Reply *reply = (Reply *)ARG1;
    if (!reply->RetCode) {
    } else {
        PRINT("mig return %d", reply->RetCode);
    }
}


PRE(task_set_info)
{
#pragma pack(4)
    typedef struct {
        mach_msg_header_t Head;
        NDR_record_t NDR;
        task_flavor_t flavor;
        mach_msg_type_number_t task_info_inCnt;
        integer_t task_info_in[52];
    } Request;
#pragma pack()

    Request *req = (Request *)ARG1;

    PRINT("task_set_info(%s) flavor:%u", name_for_port(MACH_REMOTE), req->flavor);

    AFTER = POST_FN(task_set_info);
}

POST(task_set_info)
{
#pragma pack(4)
    typedef struct {
        mach_msg_header_t Head;
        NDR_record_t NDR;
        kern_return_t RetCode;
    } Reply;
#pragma pack()

    Reply *reply = (Reply *)ARG1;
    if (!reply->RetCode) {
    } else {
        PRINT("mig return %d", reply->RetCode);
    }
}

PRE(task_threads)
{
//#pragma pack(4)
//   typedef struct {
//      mach_msg_header_t Head;
//   } Request;
//#pragma pack()

   // Request *req = (Request *)ARG1;

   PRINT("task_threads(%s)", name_for_port(MACH_REMOTE));

   AFTER = POST_FN(task_threads);
}

POST(task_threads)
{
#pragma pack(4)
   typedef struct {
      mach_msg_header_t Head;
      /* start of the kernel processed data */
      mach_msg_body_t msgh_body;
      mach_msg_ool_ports_descriptor_t act_list;
      /* end of the kernel processed data */
      NDR_record_t NDR;
      mach_msg_type_number_t act_listCnt;
      mach_msg_trailer_t trailer;
   } Reply;
#pragma pack()

   Reply *reply = (Reply *)ARG1;

   if (MACH_REMOTE == vg_task_port) {
      assign_port_names(&reply->act_list, "thread-%p");
   } else {
      assign_port_names(&reply->act_list, "remote-thread-%p");
   }
}


PRE(task_suspend)
{
   PRINT("task_suspend(%s)", name_for_port(MACH_REMOTE));

   if (MACH_REMOTE == vg_task_port) {
      // GrP fixme self-suspend
      vg_assert(0);
   } else {
      // suspend other - no problem
   }

   AFTER = POST_FN(task_suspend);
}

POST(task_suspend)
{
}


PRE(task_resume)
{
   PRINT("task_resume(%s)", name_for_port(MACH_REMOTE));

   if (MACH_REMOTE == vg_task_port) {
      // GrP fixme self-resume
      vg_assert(0);
   } else {
      // resume other - no problem
   }

   AFTER = POST_FN(task_resume);
}

POST(task_resume)
{
}


PRE(vm_allocate)
{
#pragma pack(4)
   typedef struct {
      mach_msg_header_t Head;
      NDR_record_t NDR;
      vm_address_t address;
      vm_size_t size;
      int flags;
   } Request;
#pragma pack()

   Request *req = (Request *)ARG1;

   PRINT("vm_allocate (%s, at %#llx, size %llu, flags %#x)",
         name_for_port(MACH_REMOTE),
         (ULong)req->address, (ULong)req->size, (UInt)req->flags);

   MACH_ARG(vm_allocate.size) = req->size;
   MACH_ARG(vm_allocate.flags) = req->flags;

   AFTER = POST_FN(vm_allocate);
}

POST(vm_allocate)
{
#pragma pack(4)
   typedef struct {
      mach_msg_header_t Head;
      NDR_record_t NDR;
      kern_return_t RetCode;
      vm_address_t address;
      mach_msg_trailer_t trailer;
   } Reply;
#pragma pack()

   Reply *reply = (Reply *)ARG1;

   if (!reply->RetCode) {
      if (MACH_REMOTE == vg_task_port) {
        PRINT("allocated at %#llx", (ULong)reply->address);
         // requesting 0 bytes returns address 0 with no error
         if (MACH_ARG(vm_allocate.size)) {
            ML_(notify_core_and_tool_of_mmap)(
                  reply->address, MACH_ARG(vm_allocate.size),
                  VKI_PROT_READ|VKI_PROT_WRITE, VKI_MAP_ANON, -1, 0);
         }
      } else {
         PRINT("allocated at %#llx in remote task %s",
               (ULong)reply->address,
               name_for_port(MACH_REMOTE));
      }
   } else {
      PRINT("mig return %d", reply->RetCode);
   }
}


PRE(vm_deallocate)
{
#pragma pack(4)
   typedef struct {
      mach_msg_header_t Head;
      NDR_record_t NDR;
      vm_address_t address;
      vm_size_t size;
   } Request;
#pragma pack()

   Request *req = (Request *)ARG1;

   PRINT("vm_deallocate(%s, at %#llx, size %llu)",
         name_for_port(MACH_REMOTE),
         (ULong)req->address, (ULong)req->size);

   MACH_ARG(vm_deallocate.address) = req->address;
   MACH_ARG(vm_deallocate.size) = req->size;

   AFTER = POST_FN(vm_deallocate);

   // Must block to prevent race (other thread allocates and
   // notifies after we deallocate but before we notify)
   *flags &= ~SfMayBlock;
}

POST(vm_deallocate)
{
#pragma pack(4)
   typedef struct {
      mach_msg_header_t Head;
      NDR_record_t NDR;
      kern_return_t RetCode;
      mach_msg_trailer_t trailer;
   } Reply;
#pragma pack()

   Reply *reply = (Reply *)ARG1;

   if (!reply->RetCode) {
      if (MACH_REMOTE == vg_task_port) {
         if (MACH_ARG(vm_deallocate.size)) {
            Addr start = VG_PGROUNDDN(MACH_ARG(vm_deallocate.address));
            Addr end = VG_PGROUNDUP(MACH_ARG(vm_deallocate.address) +
                                    MACH_ARG(vm_deallocate.size));
            // Must have cleared SfMayBlock in PRE to prevent race
            ML_(notify_core_and_tool_of_munmap)(start, end - start);
         }
      }
   } else {
      PRINT("mig return %d", reply->RetCode);
   }
}


PRE(vm_protect)
{
#pragma pack(4)
   typedef struct {
      mach_msg_header_t Head;
      NDR_record_t NDR;
      vm_address_t address;
      vm_size_t size;
      boolean_t set_maximum;
      vm_prot_t new_protection;
   } Request;
#pragma pack()

   Request *req = (Request *)ARG1;

   PRINT("vm_protect(%s, at %#llx, size %llu, set_max %d, prot %d)",
         name_for_port(MACH_REMOTE),
         (ULong)req->address, (ULong)req->size,
         req->set_maximum, req->new_protection);

   MACH_ARG(vm_protect.address) = req->address;
   MACH_ARG(vm_protect.size) = req->size;
   MACH_ARG(vm_protect.set_maximum) = req->set_maximum;
   MACH_ARG(vm_protect.new_protection) = req->new_protection;

   AFTER = POST_FN(vm_protect);
}

POST(vm_protect)
{
#pragma pack(4)
   typedef struct {
      mach_msg_header_t Head;
      NDR_record_t NDR;
      kern_return_t RetCode;
      mach_msg_trailer_t trailer;
   } Reply;
#pragma pack()

   Reply *reply = (Reply *)ARG1;

   if (!reply->RetCode) {
      if (MACH_REMOTE == vg_task_port) {
         Addr start = VG_PGROUNDDN(MACH_ARG(vm_protect.address));
         Addr end = VG_PGROUNDUP(MACH_ARG(vm_protect.address) +
                                 MACH_ARG(vm_protect.size));
         UInt prot = MACH_ARG(vm_protect.new_protection);
         if (MACH_ARG(vm_protect.set_maximum)) {
             // GrP fixme mprotect max
             VG_(printf)("UNKNOWN vm_protect set maximum");
            //VG_(mprotect_max_range)(start, end-start, prot);
         } else {
            ML_(notify_core_and_tool_of_mprotect)(start, end-start, prot);
            VG_(di_notify_vm_protect)(start, end-start, prot);
         }
      }
   } else {
      PRINT("mig return %d", reply->RetCode);
   }
}


PRE(vm_inherit)
{
#pragma pack(4)
   typedef struct {
      mach_msg_header_t Head;
      NDR_record_t NDR;
      vm_address_t address;
      vm_size_t size;
      vm_inherit_t new_inheritance;
   } Request;
#pragma pack()

   Request *req = (Request *)ARG1;

   PRINT("vm_inherit(%s, at %#llx, size %llu, value %u)",
         name_for_port(MACH_REMOTE),
         (ULong)req->address, (ULong)req->size,
         req->new_inheritance);

   AFTER = POST_FN(vm_inherit);
}

POST(vm_inherit)
{
#pragma pack(4)
   typedef struct {
      mach_msg_header_t Head;
      NDR_record_t NDR;
      kern_return_t RetCode;
      mach_msg_trailer_t trailer;
   } Reply;
#pragma pack()

   Reply *reply = (Reply *)ARG1;

   if (!reply->RetCode) {
      if (MACH_REMOTE == vg_task_port) {
         // GrP fixme do something?
      }
   } else {
      PRINT("mig return %d", reply->RetCode);
   }
}


PRE(vm_read)
{
#pragma pack(4)
   typedef struct {
      mach_msg_header_t Head;
      NDR_record_t NDR;
      vm_address_t address;
      vm_size_t size;
   } Request;
#pragma pack()

   Request *req = (Request *)ARG1;

   PRINT("vm_read(from %s at %#llx size %llu)",
         name_for_port(MACH_REMOTE),
         (ULong)req->address, (ULong)req->size);

   MACH_ARG(vm_read.addr) = req->address;
   MACH_ARG(vm_read.size) = req->size;

   AFTER = POST_FN(vm_read);
}

POST(vm_read)
{
//#pragma pack(4)
//   typedef struct {
//      mach_msg_header_t Head;
//      /* start of the kernel processed data */
//      mach_msg_body_t msgh_body;
//      mach_msg_ool_descriptor_t data;
//      /* end of the kernel processed data */
//      NDR_record_t NDR;
//      mach_msg_type_number_t dataCnt;
//   } Reply;
//#pragma pack()

   // Reply *reply = (Reply *)ARG1;

   if (MACH_REMOTE == vg_task_port) {
      // vm_read from self
      // GrP fixme copy initialized state
   }
}



PRE(mach_vm_read)
{
#pragma pack(4)
   typedef struct {
      mach_msg_header_t Head;
      NDR_record_t NDR;
      mach_vm_address_t address;
      mach_vm_size_t size;
   } Request;
#pragma pack()

   Request *req = (Request *)ARG1;

   PRINT("mach_vm_read(from %s at %#llx size %llu)",
         name_for_port(MACH_REMOTE), req->address, req->size);

   MACH_ARG(mach_vm_read.addr) = req->address;
   MACH_ARG(mach_vm_read.size) = req->size;

   AFTER = POST_FN(mach_vm_read);
}

POST(mach_vm_read)
{
//#pragma pack(4)
//   typedef struct {
//      mach_msg_header_t Head;
//      /* start of the kernel processed data */
//      mach_msg_body_t msgh_body;
//      mach_msg_ool_descriptor_t data;
//      /* end of the kernel processed data */
//      NDR_record_t NDR;
//      mach_msg_type_number_t dataCnt;
//   } Reply;
//#pragma pack()

   // Reply *reply = (Reply *)ARG1;

   if (MACH_REMOTE == vg_task_port) {
      // vm_read from self
      // GrP fixme copy initialized state
   }
}


PRE(vm_read_overwrite)
{
#pragma pack(4)
   typedef struct {
      mach_msg_header_t Head;
      NDR_record_t NDR;
      vm_address_t address;
      vm_size_t size;
      vm_address_t data;
   } Request;
#pragma pack()

   Request *req = (Request *)ARG1;

   PRINT("vm_read_overwrite(from %s at %#llx size %llu to %#llx)",
         name_for_port(MACH_REMOTE),
         (ULong)req->address, (ULong)req->size, (ULong)req->data);

   MACH_ARG(vm_read_overwrite.addr) = req->address;
   MACH_ARG(vm_read_overwrite.size) = req->size;
   MACH_ARG(vm_read_overwrite.data) = req->data;

   PRE_MEM_WRITE("vm_read_overwrite(data)", req->data, req->size);

   AFTER = POST_FN(vm_read_overwrite);
}

POST(vm_read_overwrite)
{
#pragma pack(4)
   typedef struct {
      mach_msg_header_t Head;
      NDR_record_t NDR;
      kern_return_t RetCode;
      vm_size_t outsize;
   } Reply;
#pragma pack()

   Reply *reply = (Reply *)ARG1;

   if (reply->RetCode) {
       PRINT("mig return %d", reply->RetCode);
   } else {
      PRINT("read %llu bytes", (unsigned long long)reply->outsize);
      if (MACH_REMOTE == vg_task_port) {
         // vm_read_overwrite from self
         // GrP fixme copy initialized state
         POST_MEM_WRITE(MACH_ARG(vm_read_overwrite.data), reply->outsize);
      } else {
         // vm_read_overwrite from remote
         POST_MEM_WRITE(MACH_ARG(vm_read_overwrite.data), reply->outsize);
      }
   }
}


PRE(vm_copy)
{
#pragma pack(4)
   typedef struct {
      mach_msg_header_t Head;
      NDR_record_t NDR;
      vm_address_t source_address;
      vm_size_t size;
      vm_address_t dest_address;
   } Request;
#pragma pack()

   Request *req = (Request *)ARG1;

   PRINT("vm_copy(%s, %#llx, %lld, %#llx)",
         name_for_port(MACH_REMOTE),
         (ULong)req->source_address,
         (Long)req->size, (ULong)req->dest_address);

   MACH_ARG(vm_copy.src) = req->source_address;
   MACH_ARG(vm_copy.dst) = req->dest_address;
   MACH_ARG(vm_copy.size) = req->size;

   AFTER = POST_FN(vm_copy);
}

POST(vm_copy)
{
#pragma pack(4)
   typedef struct {
      mach_msg_header_t Head;
      NDR_record_t NDR;
      kern_return_t RetCode;
      mach_msg_trailer_t trailer;
   } Reply;
#pragma pack()

   Reply *reply = (Reply *)ARG1;

   if (!reply->RetCode) {
      if (MACH_REMOTE == vg_task_port) {
         // GrP fixme set dst's initialization equal to src's
         // and wipe any symbols or translations in dst
      }
   } else {
      PRINT("mig return %d", reply->RetCode);
   }
}


PRE(vm_map)
{
#pragma pack(4)
   typedef struct {
      mach_msg_header_t Head;
      /* start of the kernel processed data */
      mach_msg_body_t msgh_body;
      mach_msg_port_descriptor_t object;
      /* end of the kernel processed data */
      NDR_record_t NDR;
      vm_address_t address;
      vm_size_t size;
      vm_address_t mask;
      int flags;
      vm_offset_t offset;
      boolean_t copy;
      vm_prot_t cur_protection;
      vm_prot_t max_protection;
      vm_inherit_t inheritance;
   } Request;
#pragma pack()

   Request *req = (Request *)ARG1;

   // GrP fixme check these
   PRINT("vm_map(in %s, at %#llx, size %llu, from %s ...)",
         name_for_port(MACH_REMOTE),
         (ULong)req->address, (ULong)req->size,
         name_for_port(req->object.name));

   MACH_ARG(vm_map.size) = req->size;
   MACH_ARG(vm_map.copy) = req->copy;
   MACH_ARG(vm_map.protection) = (req->cur_protection & req->max_protection);

   AFTER = POST_FN(vm_map);
}

POST(vm_map)
{
#pragma pack(4)
   typedef struct {
      mach_msg_header_t Head;
      NDR_record_t NDR;
      kern_return_t RetCode;
      vm_address_t address;
      mach_msg_trailer_t trailer;
   } Reply;
#pragma pack()

   Reply *reply = (Reply *)ARG1;

   if (!reply->RetCode) {
      // GrP fixme check src and dest tasks
     PRINT("mapped at %#llx", (ULong)reply->address);
      // GrP fixme max prot
      ML_(notify_core_and_tool_of_mmap)(
            reply->address, VG_PGROUNDUP(MACH_ARG(vm_map.size)),
            MACH_ARG(vm_map.protection), VKI_MAP_SHARED, -1, 0);
      // GrP fixme VKI_MAP_PRIVATE if !copy?
   } else {
      PRINT("mig return %d", reply->RetCode);
   }
}


PRE(vm_remap)
{
#pragma pack(4)
   typedef struct {
      mach_msg_header_t Head;
      /* start of the kernel processed data */
      mach_msg_body_t msgh_body;
      mach_msg_port_descriptor_t src_task;
      /* end of the kernel processed data */
      NDR_record_t NDR;
      vm_address_t target_address;
      vm_size_t size;
      vm_address_t mask;
      boolean_t anywhere;
      vm_address_t src_address;
      boolean_t copy;
      vm_inherit_t inheritance;
   } Request;
#pragma pack()

   Request *req = (Request *)ARG1;

   // GrP fixme check src and dest tasks

   if (VG_(clo_trace_syscalls)) {
      mach_port_name_t source_task = req->src_task.name;
      if (source_task == mach_task_self()) {
         PRINT("vm_remap(mach_task_self(), "
               "to %#llx size %llu, from mach_task_self() at %#llx, ...)",
               (ULong)req->target_address,
               (ULong)req->size, (ULong)req->src_address);
      } else {
         PRINT("vm_remap(mach_task_self(), "
               "to %#llx size %llu, from task %u at %#llx, ...)",
               (ULong)req->target_address, (ULong)req->size,
               source_task, (ULong)req->src_address);
      }
   }

   // arg1 is task
   // vt->syscall_arg2 = req->target_address;
   MACH_ARG(vm_remap.size) = req->size;
   // vt->syscall_arg4 = req->copy;

   AFTER = POST_FN(vm_remap);
}

POST(vm_remap)
{
#pragma pack(4)
   typedef struct {
      mach_msg_header_t Head;
      NDR_record_t NDR;
      kern_return_t RetCode;
      vm_address_t target_address;
      vm_prot_t cur_protection;
      vm_prot_t max_protection;
      mach_msg_trailer_t trailer;
   } Reply;
#pragma pack()

   Reply *reply = (Reply *)ARG1;

   if (!reply->RetCode) {
      // GrP fixme check src and dest tasks
      UInt prot = reply->cur_protection & reply->max_protection;
      // GrP fixme max prot
      PRINT("mapped at %#llx", (ULong)reply->target_address);
      ML_(notify_core_and_tool_of_mmap)(
            reply->target_address, VG_PGROUNDUP(MACH_ARG(vm_remap.size)),
            prot, VKI_MAP_SHARED, -1, 0);
      // GrP fixme VKI_MAP_FIXED if !copy?
      // GrP fixme copy initialized bits from source to dest if source_task is also mach_task_self
   } else {
      PRINT("mig return %d", reply->RetCode);
   }
}


PRE(mach_make_memory_entry_64)
{
#pragma pack(4)
   typedef struct {
      mach_msg_header_t Head;
      /* start of the kernel processed data */
      mach_msg_body_t msgh_body;
      mach_msg_port_descriptor_t parent_entry;
      /* end of the kernel processed data */
      NDR_record_t NDR;
      memory_object_size_t size;
      memory_object_offset_t offset;
      vm_prot_t permission;
   } Request;
#pragma pack()

   Request *req = (Request *)ARG1;

   PRINT("mach_make_memory_entry_64(%s, %llu, %llu, %d, ..., %d)",
         name_for_port(MACH_REMOTE),
         req->size, req->offset, req->permission, req->parent_entry.type);

   AFTER = POST_FN(mach_make_memory_entry_64);
}

POST(mach_make_memory_entry_64)
{
#pragma pack(4)
   typedef struct {
      mach_msg_header_t Head;
      mach_msg_body_t msgh_body;
      mach_msg_port_descriptor_t object;
      NDR_record_t NDR;
      memory_object_size_t size;
   } Reply;
#pragma pack()

   Reply *reply = (Reply *)ARG1;

   if (reply->Head.msgh_bits & MACH_MSGH_BITS_COMPLEX) {
      assign_port_name(reply->object.name, "memory-%p");
      PRINT("%s", name_for_port(reply->object.name));
   }
}


PRE(vm_purgable_control)
{
#pragma pack(4)
   typedef struct {
      mach_msg_header_t Head;
      NDR_record_t NDR;
      vm_address_t address;
      vm_purgable_t control;
      int state;
   } Request;
#pragma pack()

   Request *req = (Request *)ARG1;

   PRINT("vm_purgable_control(%s, %#llx, %d, %d)",
         name_for_port(MACH_REMOTE),
         (ULong)req->address, req->control, req->state);

   // GrP fixme verify address?

   AFTER = POST_FN(vm_purgable_control);
}

POST(vm_purgable_control)
{
#pragma pack(4)
   typedef struct {
      mach_msg_header_t Head;
      NDR_record_t NDR;
      kern_return_t RetCode;
      int state;
   } Reply;
#pragma pack()

   Reply *reply = (Reply *)ARG1;

   if (!reply->RetCode) {
   } else {
      PRINT("mig return %d", reply->RetCode);
   }
}


PRE(mach_vm_purgable_control)
{
#pragma pack(4)
   typedef struct {
      mach_msg_header_t Head;
      NDR_record_t NDR;
      mach_vm_address_t address;
      vm_purgable_t control;
      int state;
   } Request;
#pragma pack()

   Request *req = (Request *)ARG1;

   PRINT("mach_vm_purgable_control(%s, %#llx, %d, %d)",
         name_for_port(MACH_REMOTE),
         (ULong)req->address, req->control, req->state);

   // GrP fixme verify address?

   AFTER = POST_FN(mach_vm_purgable_control);
}

POST(mach_vm_purgable_control)
{
#pragma pack(4)
   typedef struct {
      mach_msg_header_t Head;
      NDR_record_t NDR;
      kern_return_t RetCode;
      int state;
   } Reply;
#pragma pack()

   Reply *reply = (Reply *)ARG1;

   if (!reply->RetCode) {
   } else {
      PRINT("mig return %d", reply->RetCode);
   }
}


PRE(mach_vm_allocate)
{
#pragma pack(4)
   typedef struct {
      mach_msg_header_t Head;
      NDR_record_t NDR;
      mach_vm_address_t address;
      mach_vm_size_t size;
      int flags;
   } Request;
#pragma pack()

   Request *req = (Request *)ARG1;

   PRINT("mach_vm_allocate (%s, at %#llx, size %llu, flags %#x)",
         name_for_port(MACH_REMOTE),
         req->address, req->size, (UInt)req->flags);

   MACH_ARG(mach_vm_allocate.size) = req->size;
   MACH_ARG(mach_vm_allocate.flags) = req->flags;

   AFTER = POST_FN(mach_vm_allocate);
}

POST(mach_vm_allocate)
{
#pragma pack(4)
   typedef struct {
      mach_msg_header_t Head;
      NDR_record_t NDR;
      kern_return_t RetCode;
      mach_vm_address_t address;
      mach_msg_trailer_t trailer;
   } Reply;
#pragma pack()

   Reply *reply = (Reply *)ARG1;

   if (!reply->RetCode) {
      if (MACH_REMOTE == vg_task_port) {
         PRINT("allocated at %#llx", reply->address);
         // requesting 0 bytes returns address 0 with no error
         if (MACH_ARG(mach_vm_allocate.size)) {
            ML_(notify_core_and_tool_of_mmap)(
                  reply->address, MACH_ARG(mach_vm_allocate.size),
                  VKI_PROT_READ|VKI_PROT_WRITE, VKI_MAP_ANON, -1, 0);
         }
      } else {
         PRINT("allocated at %#llx in remote task %s", reply->address,
               name_for_port(MACH_REMOTE));
      }
   } else {
      PRINT("mig return %d", reply->RetCode);
   }
}


PRE(mach_vm_deallocate)
{
#pragma pack(4)
   typedef struct {
      mach_msg_header_t Head;
      NDR_record_t NDR;
      mach_vm_address_t address;
      mach_vm_size_t size;
   } Request;
#pragma pack()

   Request *req = (Request *)ARG1;

   PRINT("mach_vm_deallocate(%s, at %#llx, size %llu)",
         name_for_port(MACH_REMOTE),
         req->address, req->size);

   MACH_ARG(mach_vm_deallocate.address) = req->address;
   MACH_ARG(mach_vm_deallocate.size) = req->size;

   AFTER = POST_FN(mach_vm_deallocate);

   // Must block to prevent race (other thread allocates and
   // notifies after we deallocate but before we notify)
   *flags &= ~SfMayBlock;
}

POST(mach_vm_deallocate)
{
#pragma pack(4)
   typedef struct {
      mach_msg_header_t Head;
      NDR_record_t NDR;
      kern_return_t RetCode;
      mach_msg_trailer_t trailer;
   } Reply;
#pragma pack()

   Reply *reply = (Reply *)ARG1;

   if (!reply->RetCode) {
      if (MACH_REMOTE == vg_task_port) {
         if (MACH_ARG(mach_vm_deallocate.size)) {
            Addr start = VG_PGROUNDDN(MACH_ARG(mach_vm_deallocate.address));
            Addr end = VG_PGROUNDUP(MACH_ARG(mach_vm_deallocate.address) +
                                    MACH_ARG(mach_vm_deallocate.size));
            // Must have cleared SfMayBlock in PRE to prevent race
            ML_(notify_core_and_tool_of_munmap)(start, end - start);
         }
      }
   } else {
      PRINT("mig return %d", reply->RetCode);
   }
}


PRE(mach_vm_protect)
{
#pragma pack(4)
   typedef struct {
      mach_msg_header_t Head;
      NDR_record_t NDR;
      mach_vm_address_t address;
      mach_vm_size_t size;
      boolean_t set_maximum;
      vm_prot_t new_protection;
   } Request;
#pragma pack()

   Request *req = (Request *)ARG1;

   PRINT("mach_vm_protect(%s, at %#llx, size %llu, set_max %d, prot %d)",
         name_for_port(MACH_REMOTE), req->address, req->size,
         req->set_maximum, req->new_protection);

   MACH_ARG(mach_vm_protect.address) = req->address;
   MACH_ARG(mach_vm_protect.size) = req->size;
   MACH_ARG(mach_vm_protect.set_maximum) = req->set_maximum;
   MACH_ARG(mach_vm_protect.new_protection) = req->new_protection;

   AFTER = POST_FN(mach_vm_protect);
}

POST(mach_vm_protect)
{
#pragma pack(4)
   typedef struct {
      mach_msg_header_t Head;
      NDR_record_t NDR;
      kern_return_t RetCode;
      mach_msg_trailer_t trailer;
   } Reply;
#pragma pack()

   Reply *reply = (Reply *)ARG1;

   if (!reply->RetCode) {
      if (MACH_REMOTE == vg_task_port) {
         Addr start = VG_PGROUNDDN(MACH_ARG(mach_vm_protect.address));
         Addr end = VG_PGROUNDUP(MACH_ARG(mach_vm_protect.address) +
                                 MACH_ARG(mach_vm_protect.size));
         UInt prot = MACH_ARG(mach_vm_protect.new_protection);
         if (MACH_ARG(mach_vm_protect.set_maximum)) {
            // DDD: #warning GrP fixme mprotect max
            //VG_(mprotect_max_range)(start, end-start, prot);
         } else {
            ML_(notify_core_and_tool_of_mprotect)(start, end-start, prot);
         }
      }
   } else {
      PRINT("mig return %d", reply->RetCode);
   }
}


PRE(mach_vm_inherit)
{
#pragma pack(4)
   typedef struct {
      mach_msg_header_t Head;
      NDR_record_t NDR;
      mach_vm_address_t address;
      mach_vm_size_t size;
      vm_inherit_t new_inheritance;
   } Request;
#pragma pack()

   Request *req = (Request *)ARG1;

   PRINT("mach_vm_inherit(to %s, at %#llx, size %llu, value %u)",
         name_for_port(MACH_REMOTE),
         req->address, req->size, req->new_inheritance);

   AFTER = POST_FN(mach_vm_inherit);
}

POST(mach_vm_inherit)
{
#pragma pack(4)
   typedef struct {
      mach_msg_header_t Head;
      NDR_record_t NDR;
      kern_return_t RetCode;
      mach_msg_trailer_t trailer;
   } Reply;
#pragma pack()

   Reply *reply = (Reply *)ARG1;

   if (!reply->RetCode) {
      // no V-visible side effects
      // GrP fixme except maybe fork/exec
   } else {
      PRINT("mig return %d", reply->RetCode);
   }
}


PRE(mach_vm_copy)
{
#pragma pack(4)
   typedef struct {
      mach_msg_header_t Head;
      NDR_record_t NDR;
      mach_vm_address_t source_address;
      mach_vm_size_t size;
      mach_vm_address_t dest_address;
   } Request;
#pragma pack()

   Request *req = (Request *)ARG1;

   PRINT("mach_vm_copy(%s, %#llx, %llu, %#llx)",
         name_for_port(MACH_REMOTE),
         req->source_address, req->size, req->dest_address);

   // arg1 is task
   // vt->syscall_arg2 = req->source_address;
   // vt->syscall_arg3 = req->size;
   // vt->syscall_arg4 = req->dest_address;

   AFTER = POST_FN(mach_vm_copy);
}

POST(mach_vm_copy)
{
#pragma pack(4)
   typedef struct {
      mach_msg_header_t Head;
      NDR_record_t NDR;
      kern_return_t RetCode;
      mach_msg_trailer_t trailer;
   } Reply;
#pragma pack()

   Reply *reply = (Reply *)ARG1;

   if (!reply->RetCode) {
      if (MACH_REMOTE == vg_task_port) {
         // GrP fixme set dest's initialization equal to src's
         // BUT vm_copy allocates no memory
      }
   } else {
      PRINT("mig return %d", reply->RetCode);
   }
}

PRE(mach_vm_read_overwrite)
{
#pragma pack(4)
   typedef struct {
      mach_msg_header_t Head;
      NDR_record_t NDR;
      mach_vm_address_t address;
      mach_vm_size_t size;
      mach_vm_address_t data;
   } Request;
#pragma pack()

   Request *req = (Request *)ARG1;

   PRINT("mach_vm_read_overwrite(%s, %#llx, %llu, %#llx)",
         name_for_port(MACH_REMOTE),
         req->address, req->size, req->data);

   AFTER = POST_FN(mach_vm_read_overwrite);
}

POST(mach_vm_read_overwrite)
{
#pragma pack(4)
   typedef struct {
      mach_msg_header_t Head;
      NDR_record_t NDR;
      kern_return_t RetCode;
      mach_vm_size_t outsize;
   } Reply;
#pragma pack()

   Reply *reply = (Reply *)ARG1;

   if (!reply->RetCode) {
      if (MACH_REMOTE == vg_task_port) {
         // GrP fixme set dest's initialization equal to src's
         // BUT vm_copy allocates no memory
      }
   } else {
      PRINT("mig return %d", reply->RetCode);
   }
}

PRE(mach_vm_map)
{
#pragma pack(4)
   typedef struct {
      mach_msg_header_t Head;
      /* start of the kernel processed data */
      mach_msg_body_t msgh_body;
      mach_msg_port_descriptor_t object;
      /* end of the kernel processed data */
      NDR_record_t NDR;
      mach_vm_address_t address;
      mach_vm_size_t size;
      mach_vm_address_t mask;
      int flags;
      memory_object_offset_t offset;
      boolean_t copy;
      vm_prot_t cur_protection;
      vm_prot_t max_protection;
      vm_inherit_t inheritance;
   } Request;
#pragma pack()

   Request *req = (Request *)ARG1;

   // GrP fixme check these
   PRINT("mach_vm_map(in %s->%s at %#llx, size %llu, cur_prot:%x max_prot:%x ...)",
         name_for_port(req->Head.msgh_remote_port),
         name_for_port(req->object.name),
         req->address, req->size,
         (UInt)req->cur_protection,
         (UInt)req->max_protection);

   MACH_ARG(mach_vm_map.size) = req->size;
   MACH_ARG(mach_vm_map.copy) = req->copy;
   MACH_ARG(mach_vm_map.protection) =
      (req->cur_protection & req->max_protection);

   AFTER = POST_FN(mach_vm_map);
}

POST(mach_vm_map)
{
#pragma pack(4)
   typedef struct {
      mach_msg_header_t Head;
      NDR_record_t NDR;
      kern_return_t RetCode;
      mach_vm_address_t address;
      mach_msg_trailer_t trailer;
   } Reply;
#pragma pack()

   Reply *reply = (Reply *)ARG1;

   if (!reply->RetCode) {
      // GrP fixme check src and dest tasks
      PRINT("mapped at %#llx", reply->address);
#     if 0
      // GrP fixme max prot
      ML_(notify_core_and_tool_of_mmap)(
            reply->address, VG_PGROUNDUP(MACH_ARG(mach_vm_map.size)),
            MACH_ARG(mach_vm_map.protection), VKI_MAP_SHARED, -1, 0);
      // GrP fixme VKI_MAP_PRIVATE if !copy?
#     else
      ML_(sync_mappings)("after", "mach_vm_map", 0);
#     endif
   } else {
      PRINT("mig return %d", reply->RetCode);
   }
}


PRE(mach_vm_remap)
{
#pragma pack(4)
   typedef struct {
      mach_msg_header_t Head;
      /* start of the kernel processed data */
      mach_msg_body_t msgh_body;
      mach_msg_port_descriptor_t src_task;
      /* end of the kernel processed data */
      NDR_record_t NDR;
      mach_vm_address_t target_address;
      mach_vm_size_t size;
      mach_vm_offset_t mask;
      int flags;
      mach_vm_address_t src_address;
      boolean_t copy;
      vm_inherit_t inheritance;
   } Request;
#pragma pack()

   Request *req = (Request *)ARG1;

   // GrP fixme check these
   PRINT("mach_vm_remap(in %s, at %#llx, size %llu, from %s ...)",
         name_for_port(MACH_REMOTE),
         req->target_address, req->size,
         name_for_port(req->src_task.name));

   MACH_ARG(mach_vm_remap.size) = req->size;
   MACH_ARG(mach_vm_remap.copy) = req->copy;

   AFTER = POST_FN(mach_vm_remap);
}

POST(mach_vm_remap)
{
#pragma pack(4)
   typedef struct {
      mach_msg_header_t Head;
      NDR_record_t NDR;
      kern_return_t RetCode;
      mach_vm_address_t target_address;
      vm_prot_t cur_protection;
      vm_prot_t max_protection;
   } Reply;
#pragma pack()

   Reply *reply = (Reply *)ARG1;

   if (!reply->RetCode) {
      // GrP fixme check src and dest tasks
      PRINT("mapped at %#llx", reply->target_address);
      // GrP fixme max prot
      ML_(notify_core_and_tool_of_mmap)(
            reply->target_address, VG_PGROUNDUP(MACH_ARG(mach_vm_remap.size)),
            reply->cur_protection, VKI_MAP_SHARED, -1, 0);
      // GrP fixme VKI_MAP_PRIVATE if !copy?
   } else {
      PRINT("mig return %d", reply->RetCode);
   }
}


PRE(mach_vm_region_recurse)
{
#pragma pack(4)
   typedef struct {
      mach_msg_header_t Head;
      NDR_record_t NDR;
      mach_vm_address_t address;
      natural_t nesting_depth;
      mach_msg_type_number_t infoCnt;
   } Request;
#pragma pack()

   Request *req = (Request *)ARG1;

   PRINT("mach_vm_region_recurse(in %s, at %#llx, depth %u, count %u)",
         name_for_port(MACH_REMOTE),
         req->address, req->nesting_depth, req->infoCnt);

   AFTER = POST_FN(mach_vm_region_recurse);
}

POST(mach_vm_region_recurse)
{
#pragma pack(4)
   typedef struct {
      mach_msg_header_t Head;
      NDR_record_t NDR;
      kern_return_t RetCode;
      mach_vm_address_t address;
      mach_vm_size_t size;
      natural_t nesting_depth;
      mach_msg_type_number_t infoCnt;
      int info[19];
   } Reply;
#pragma pack()

   Reply *reply = (Reply *)ARG1;

   if (!reply->RetCode) {
       PRINT("got region at %#llx, size %llu, depth %u, count %u",
             reply->address, reply->size,
             reply->nesting_depth, reply->infoCnt);
       // GrP fixme mark info contents beyond infoCnt as bogus
   } else {
      PRINT("mig return %d", reply->RetCode);
   }
}


/* ---------------------------------------------------------------------
   mach_msg: messages to thread
   ------------------------------------------------------------------ */



POST(thread_terminate)
{
}


PRE(thread_terminate)
{
   mach_msg_header_t *mh = (mach_msg_header_t *)ARG1;
   Bool self_terminate = (mh->msgh_request_port == MACH_THREAD);

   PRINT("thread_terminate(%s)", name_for_port(mh->msgh_request_port));

   AFTER = POST_FN(thread_terminate);

   if (self_terminate) {
      // Terminating this thread.
      // Copied from sys_exit.
      ThreadState *tst = VG_(get_ThreadState)(tid);
      tst->exitreason = VgSrc_ExitThread;
      tst->os_state.exitcode = 0;  // GrP fixme anything better?
      // What we would like to do is:
      //   SET_STATUS_Success(0);
      // but that doesn't work, because this is a MACH-class syscall,
      // and SET_STATUS_Success creates a UNIX-class syscall result.
      // Hence we have to laboriously construct the full SysRes "by hand"
      // and use that to set the syscall return status.
#if defined(VGA_x86)
      SET_STATUS_from_SysRes(
         VG_(mk_SysRes_x86_darwin)(
            VG_DARWIN_SYSCALL_CLASS_MACH,
            False/*success*/, 0, 0
         )
      );
#elif defined(VGA_amd64)
       SET_STATUS_from_SysRes(
         VG_(mk_SysRes_amd64_darwin)(
            VG_DARWIN_SYSCALL_CLASS_MACH,
            False/*success*/, 0, 0
         )
      );
#elif defined(VGA_arm64)
       SET_STATUS_from_SysRes(
         VG_(mk_SysRes_arm64_darwin)(
            VG_DARWIN_SYSCALL_CLASS_MACH,
            False/*success*/, 0, 0
         )
      );
#else
#error unknown architecture
#endif
      *flags &= ~SfMayBlock;  // clear flag set by PRE(mach_msg)
   } else {
      // Terminating some other thread.
      // Do keep the scheduler lock while terminating any other thread.
      // Otherwise we might halt the other thread while it holds the lock,
      // which would deadlock the process.
      // GrP fixme good enough?
      // GrP fixme need to clean up other thread's valgrind data?
   }
}


POST(thread_create)
{
}


PRE(thread_create)
{
   PRINT("thread_create(mach_task_self(), ...)");

   AFTER = POST_FN(thread_create);

   // GrP fixme
   VG_(core_panic)("thread_create() unimplemented");
}


PRE(thread_create_running)
{
#pragma pack(4)
   typedef struct {
      mach_msg_header_t Head;
      NDR_record_t NDR;
      thread_state_flavor_t flavor;
      mach_msg_type_number_t new_stateCnt;
      natural_t new_state[144];
   } Request;
#pragma pack()

   Request *req;
   thread_state_t regs;
   ThreadState *new_thread;

   PRINT("thread_create_running(mach_task_self(), ...)");

   // The new thread will immediately begin execution,
   // so we need to hijack the register state here.

   req = (Request *)ARG1;
   regs = (thread_state_t)req->new_state;

   // Build virtual thread.
   new_thread = build_thread(regs, req->flavor, req->new_stateCnt);

   // Edit the thread state to send to the real kernel.
   hijack_thread_state(regs, req->flavor, req->new_stateCnt, new_thread);

   AFTER = POST_FN(thread_create_running);
}


POST(thread_create_running)
{
#pragma pack(4)
   typedef struct {
      mach_msg_header_t Head;
      /* start of the kernel processed data */
      mach_msg_body_t msgh_body;
      mach_msg_port_descriptor_t child_act;
      /* end of the kernel processed data */
   } Reply;
#pragma pack()

   Reply *reply = (Reply *)ARG1;

   assign_port_name(reply->child_act.name, "thread-%p");
   PRINT("%s", name_for_port(reply->child_act.name));
}


PRE(bsdthread_create)
{
   ThreadState *tst;

   PRINT("bsdthread_create( %#lx, %#lx, %#lx, %#lx, %#lx )",
         ARG1, ARG2, ARG3, ARG4, ARG5);
   PRE_REG_READ5(pthread_t,"bsdthread_create",
                 void *,"func", void *,"func_arg", void *,"stack",
                 pthread_t,"thread", unsigned int,"flags");

   // The kernel will call V's pthread_hijack() to launch the thread.
   // Here we allocate the thread state and pass it to pthread_hijack()
   // via the func_arg parameter.

   tst = VG_(get_ThreadState)(VG_(alloc_ThreadState)());
   allocstack(tst->tid);

   tst->os_state.func_arg = (Addr)ARG2;
   ARG2 = (Word)tst;

   // Create a semaphore that pthread_hijack will signal once it starts
   // POST(bsdthread_create) needs to wait for the new memory map to appear
   semaphore_create(mach_task_self(), &tst->os_state.child_go,
                    SYNC_POLICY_FIFO, 0);
   semaphore_create(mach_task_self(), &tst->os_state.child_done,
                    SYNC_POLICY_FIFO, 0);
}

POST(bsdthread_create)
{
   // Tell new thread's pthread_hijack to proceed, and wait for it to finish.
   // We hold V's lock on the child's behalf.
   // If we return before letting pthread_hijack do its thing, V thinks
   // the new pthread struct is still unmapped when we return to libc,
   // causing false errors.

   ThreadState *tst = (ThreadState *)ARG2;
   semaphore_signal(tst->os_state.child_go);
   semaphore_wait(tst->os_state.child_done);
   semaphore_destroy(mach_task_self(), tst->os_state.child_go);
   semaphore_destroy(mach_task_self(), tst->os_state.child_done);

   // GrP fixme semaphore destroy needed when thread creation fails
   // GrP fixme probably other cleanup too
   // GrP fixme spinlocks might be good enough?

   // DDD: I'm not at all sure this is the right spot for this.  It probably
   // should be in pthread_hijack instead, just before the call to
   // start_thread_NORETURN(), call_on_new_stack_0_1(), but we don't have the
   // parent tid value there...
   vg_assert(VG_(owns_BigLock_LL)(tid));
   VG_TRACK ( pre_thread_ll_create, tid, tst->tid );
}


PRE(bsdthread_terminate)
{
   ThreadState *tst;

   PRINT("bsdthread_terminate( %#lx, %lx, %s, %s )",
         ARG1, ARG2, name_for_port(ARG3), name_for_port(ARG4));
   PRE_REG_READ4(int,"bsdthread_terminate",
                 void *,"freeaddr", size_t,"freesize",
                 mach_port_t,"kport", mach_port_t,"joinsem");

   // Free memory and signal semaphore.
   // GrP fixme errors?
   if (ARG4) semaphore_signal((semaphore_t)ARG4);
   if (ARG1  &&  ARG2) {
       ML_(notify_core_and_tool_of_munmap)(ARG1, ARG2);
#      if DARWIN_VERS >= DARWIN_10_8
       /* JRS 2012 Aug 02: ugly hack: vm_deallocate disappeared from
          the mig output.  Work around it for the time being. */
       VG_(do_syscall2)(__NR_munmap, ARG1, ARG2);
#      else
       vm_deallocate(mach_task_self(), (vm_address_t)ARG1, (vm_size_t)ARG2);
#      endif
   }

   // Tell V to terminate the thread.
   // Copied from sys_exit.
   tst = VG_(get_ThreadState)(tid);
   tst->exitreason = VgSrc_ExitThread;
   tst->os_state.exitcode = 0;  // GrP fixme anything better?
   SET_STATUS_Success(0);
}


POST(thread_suspend)
{
}

PRE(thread_suspend)
{
   mach_msg_header_t *mh = (mach_msg_header_t *)ARG1;
   Bool self_suspend = (mh->msgh_request_port == MACH_THREAD);

   PRINT("thread_suspend(%s)", name_for_port(mh->msgh_request_port));

   AFTER = POST_FN(thread_suspend);

   if (self_suspend) {
       // Don't keep the scheduler lock while self-suspending.
       // Otherwise we might halt while still holding the lock,
       // which would deadlock the process.
       *flags |= SfMayBlock;
   } else {
       // Do keep the scheduler lock while suspending any other thread.
       // Otherwise we might halt the other thread while it holds the lock,
       // which would deadlock the process.
       *flags &= ~SfMayBlock;
   }
}


POST(thread_resume)
{
}

PRE(thread_resume)
{
   mach_msg_header_t *mh = (mach_msg_header_t *)ARG1;
   Bool self_resume = (mh->msgh_request_port == MACH_THREAD);

   PRINT("thread_resume(%s)", name_for_port(mh->msgh_request_port));

   AFTER = POST_FN(thread_resume);

   if (self_resume) {
       // This doesn't make much sense.  If we are resuming ourself, we can't
       // already be running.  So I don't see how we can ever get here.
       vg_assert(0);
   } else {
       // Resuming some other thread.  It might not yet come back to life
       // (if the suspend count is still above zero) so make sure we keep
       // holding the lock.
       *flags &= ~SfMayBlock;
   }
}


POST(thread_get_state)
{
#pragma pack(4)
   typedef struct {
      mach_msg_header_t Head;
      NDR_record_t NDR;
      kern_return_t RetCode;
      mach_msg_type_number_t old_stateCnt;
      natural_t old_state[144];
      mach_msg_trailer_t trailer;
   } Reply;
#pragma pack()

   Reply *reply = (Reply *)ARG1;
   // mach_port_t thread = MACH_ARG(thread_get_state.thread);
   thread_state_flavor_t flavor = MACH_ARG(thread_get_state.flavor);

   if (!reply->RetCode) {
      thread_state_from_vex((thread_state_t)reply->old_state,
                             flavor, reply->old_stateCnt,
                             &VG_(get_ThreadState)(tid)->arch.vex);
   } else {
      PRINT("mig return %d", reply->RetCode);
   }
}

PRE(thread_get_state)
{
#pragma pack(4)
   typedef struct {
      mach_msg_header_t Head;
      NDR_record_t NDR;
      thread_state_flavor_t flavor;
      mach_msg_type_number_t old_stateCnt;
   } Request;
#pragma pack()

   Request *req = (Request *)ARG1;
   // Bool self = (req->Head.msgh_request_port == MACH_THREAD);

   // GrP fixme   if (self) {
   PRINT("thread_get_state(%s, %d)",
         name_for_port(req->Head.msgh_request_port), req->flavor);
       /*} else {
       PRINT("thread_get_state(%#x, %d)",
             req->Head.msgh_request_port, req->flavor);
             }*/

   // Hack the thread state after making the real call.
   MACH_ARG(thread_get_state.thread) = req->Head.msgh_request_port;
   MACH_ARG(thread_get_state.flavor) = req->flavor;

   AFTER = POST_FN(thread_get_state);
}


PRE(thread_policy)
{
   mach_msg_header_t *mh = (mach_msg_header_t *)ARG1;
   // Bool self = (mh->msgh_request_port == MACH_THREAD);

   // GrP fixme   if (self) {
      PRINT("thread_policy(%s, ...)", name_for_port(mh->msgh_request_port));
      /*} else {
      PRINT("thread_policy(thread %#x, ...)", mh->msgh_request_port);
      }*/

   AFTER = POST_FN(thread_policy);
}

POST(thread_policy)
{
}


PRE(thread_policy_set)
{
   mach_msg_header_t *mh = (mach_msg_header_t *)ARG1;

   PRINT("thread_policy_set(%s, ...)", name_for_port(mh->msgh_request_port));

   AFTER = POST_FN(thread_policy_set);
}

POST(thread_policy_set)
{
}


PRE(thread_info)
{
   mach_msg_header_t *mh = (mach_msg_header_t *)ARG1;

   PRINT("thread_info(%s, ...)", name_for_port(mh->msgh_request_port));
   // GrP fixme does any thread info need to be hijacked?

   AFTER = POST_FN(thread_info);
}

POST(thread_info)
{
   // GrP fixme mark unused parts of thread_info_out as uninitialized?
}



/* ---------------------------------------------------------------------
   mach_msg: messages to bootstrap port
   ------------------------------------------------------------------ */


POST(bootstrap_register)
{
#pragma pack(4)
   typedef struct {
      mach_msg_header_t Head;
      NDR_record_t NDR;
      kern_return_t RetCode;
      mach_msg_trailer_t trailer;
   } Reply;
#pragma pack()

   Reply *reply = (Reply *)ARG1;

   if (reply->RetCode) PRINT("mig return %d", reply->RetCode);
}

PRE(bootstrap_register)
{
#pragma pack(4)
   typedef struct {
      mach_msg_header_t Head;
      /* start of the kernel processed data */
      mach_msg_body_t msgh_body;
      mach_msg_port_descriptor_t service_port;
      /* end of the kernel processed data */
      NDR_record_t NDR;
      name_t service_name;
   } Request;
#pragma pack()

   Request *req = (Request *)ARG1;

   PRINT("bootstrap_register(port %#x, \"%s\")",
         req->service_port.name, req->service_name);

   /* The required entry in the allocated_ports list (mapping) might
      not exist, due perhaps to broken syscall wrappers (mach__N etc).
      Create a minimal entry so that assign_port_name below doesn't
      cause an assertion. */
   if (!port_exists(req->service_port.name)) {
      port_create_vanilla(req->service_port.name);
   }

   assign_port_name(req->service_port.name, req->service_name);

   AFTER = POST_FN(bootstrap_register);
}


POST(bootstrap_look_up)
{
#pragma pack(4)
   typedef struct {
      mach_msg_header_t Head;
      /* start of the kernel processed data */
      mach_msg_body_t msgh_body;
      mach_msg_port_descriptor_t service_port;
      /* end of the kernel processed data */
      mach_msg_trailer_t trailer;
   } Reply;
#pragma pack()

   Reply *reply = (Reply *)ARG1;

   if ((reply->Head.msgh_bits & MACH_MSGH_BITS_COMPLEX)  &&
       reply->service_port.name)
   {
       assign_port_name(reply->service_port.name,
                        MACH_ARG(bootstrap_look_up.service_name));
       PRINT("%s", name_for_port(reply->service_port.name));
   } else {
       PRINT("not found");
   }
   VG_(free)(MACH_ARG(bootstrap_look_up.service_name));
}

PRE(bootstrap_look_up)
{
#pragma pack(4)
   typedef struct {
      mach_msg_header_t Head;
      NDR_record_t NDR;
      name_t service_name;
   } Request;
#pragma pack()

   Request *req = (Request *)ARG1;

   PRINT("bootstrap_look_up(\"%s\")", req->service_name);

   MACH_ARG(bootstrap_look_up.service_name) =
      VG_(strdup)("syswrap-darwin.bootstrap-name", req->service_name);

   AFTER = POST_FN(bootstrap_look_up);
}


/* ---------------------------------------------------------------------
   mach_msg: receiver-specific handlers
   ------------------------------------------------------------------ */


POST(mach_msg_receive)
{
   mach_msg_header_t *mh = (mach_msg_header_t *)ARG1;

   // GrP fixme don't know of anything interesting here currently
   // import_complex_message handles everything
   // PRINT("UNHANDLED reply %d", mh->msgh_id);

   // Assume the call may have mapped or unmapped memory
   ML_(sync_mappings)("after", "mach_msg_receive", mh->msgh_id);
}

PRE(mach_msg_receive)
{
   mach_msg_header_t *mh = (mach_msg_header_t *)ARG1;

   PRINT("mach_msg_receive(port %s)", name_for_port(mh->msgh_reply_port));

   AFTER = POST_FN(mach_msg_receive);

   // no message sent, only listening for a reply
   // assume message may block
   *flags |= SfMayBlock;
}


PRE(mach_msg_bootstrap)
{
   // message to bootstrap port

   mach_msg_header_t *mh = (mach_msg_header_t *)ARG1;

   switch (mh->msgh_id) {
   case 403:
      CALL_PRE(bootstrap_register);
      return;
   case 404:
      CALL_PRE(bootstrap_look_up);
      return;

   default:
      PRINT("UNHANDLED bootstrap message [id %d, to %s, reply %#x]\n",
            mh->msgh_id, name_for_port(mh->msgh_request_port),
            mh->msgh_reply_port);
      return;
   }
}


PRE(mach_msg_host)
{
   // message to host self - check for host-level kernel calls

   mach_msg_header_t *mh = (mach_msg_header_t *)ARG1;

   switch (mh->msgh_id) {
   case 200:
      CALL_PRE(host_info);
      return;
   case 202:
      CALL_PRE(host_page_size);
      return;
   case 205:
      CALL_PRE(host_get_io_master);
      return;
   case 206:
      CALL_PRE(host_get_clock_service);
      return;
   case 217:
      CALL_PRE(host_request_notification);
      return;
   case 222:
      CALL_PRE(host_create_mach_voucher);
      return;

   case 412:
      CALL_PRE(host_get_special_port);
      return;

   default:
      // unknown message to host self
      log_decaying("UNKNOWN host message [id %d, to %s, reply %#x]",
                   mh->msgh_id, name_for_port(mh->msgh_request_port),
                   mh->msgh_reply_port);
      return;
   }
}

// JRS 2011-Aug-25: these magic numbers (3201 etc) come from
// /usr/include/mach/mach_port.h et al (grep in /usr/include
// for them)
PRE(mach_msg_task)
{
   // message to a task port

   mach_msg_header_t *mh = (mach_msg_header_t *)ARG1;

   switch (mh->msgh_id) {
   case 3201:
      CALL_PRE(mach_port_type);
      return;
   case 3204:
      CALL_PRE(mach_port_allocate);
      return;
   case 3205:
      CALL_PRE(mach_port_destroy);
      return;
   case 3206:
      CALL_PRE(mach_port_deallocate);
      return;
   case 3207:
      CALL_PRE(mach_port_get_refs);
      return;
   case 3208:
      CALL_PRE(mach_port_mod_refs);
      return;
   case 3211:
      CALL_PRE(mach_port_get_set_status);
      return;
   case 3212:
      CALL_PRE(mach_port_move_member);
      return;
   case 3213:
      CALL_PRE(mach_port_request_notification);
      return;
   case 3214:
      CALL_PRE(mach_port_insert_right);
      return;
   case 3215:
      CALL_PRE(mach_port_extract_right);
      return;
   case 3217:
      CALL_PRE(mach_port_get_attributes);
      return;
   case 3218:
      CALL_PRE(mach_port_set_attributes);
      return;
   case 3226:
      CALL_PRE(mach_port_insert_member);
      return;
   case 3227:
      CALL_PRE(mach_port_extract_member);
      return;

   case 3229:
      CALL_PRE(mach_port_set_context);
      return;

   case 3402:
      CALL_PRE(task_threads);
      return;
   case 3403:
      CALL_PRE(mach_ports_register);
      return;
   case 3404:
      CALL_PRE(mach_ports_lookup);
      return;
   case 3405:
      CALL_PRE(task_info);
      return;
   case 3406:
      CALL_PRE(task_set_info);
      return;
   case 3407:
      CALL_PRE(task_suspend);
      return;
   case 3408:
      CALL_PRE(task_resume);
      return;
   case 3409:
      CALL_PRE(task_get_special_port);
      return;
   case 3410:
      CALL_PRE(task_set_special_port);
      return;
   case 3411:
      CALL_PRE(thread_create);
      return;
   case 3412:
      CALL_PRE(thread_create_running);
      return;

   case 3414:
      CALL_PRE(task_get_exception_ports);
      return;

   case 3418:
      CALL_PRE(semaphore_create);
      return;
   case 3419:
      CALL_PRE(semaphore_destroy);
      return;
   case 3420:
      CALL_PRE(task_policy_set);
      return;

#if DARWIN_VERS >= DARWIN_10_12
   case 3444:
      CALL_PRE(task_register_dyld_image_infos);
      return;

   case 3447:
      CALL_PRE(task_register_dyld_shared_cache_image_info);
      return;
#endif /* DARWIN_VERS >= DARWIN_10_12 */

   case 3801:
      CALL_PRE(vm_allocate);
      return;
   case 3802:
      CALL_PRE(vm_deallocate);
      return;
   case 3803:
      CALL_PRE(vm_protect);
      return;
   case 3804:
      CALL_PRE(vm_inherit);
      return;
   case 3805:
      CALL_PRE(vm_read);
      return;
   case 3808:
      CALL_PRE(vm_copy);
      return;
   case 3809:
      CALL_PRE(vm_read_overwrite);
      return;
   case 3812:
      CALL_PRE(vm_map);
      return;
   case 3814:
      CALL_PRE(vm_remap);
      return;
   case 3825:
      CALL_PRE(mach_make_memory_entry_64);
      return;
   case 3830:
      CALL_PRE(vm_purgable_control);
      return;

   case 4800:
      CALL_PRE(mach_vm_allocate);
      return;
   case 4801:
      CALL_PRE(mach_vm_deallocate);
      return;
   case 4802:
      CALL_PRE(mach_vm_protect);
      return;
   case 4803:
      CALL_PRE(mach_vm_inherit);
      return;
   case 4804:
      CALL_PRE(mach_vm_read);
      return;
   case 4807:
      CALL_PRE(mach_vm_copy);
      return;
   case 4808:
      CALL_PRE(mach_vm_read_overwrite);
      return;
   case 4811:
      CALL_PRE(mach_vm_map);
      return;
   case 4813:
      CALL_PRE(mach_vm_remap);
      return;
   case 4815:
      CALL_PRE(mach_vm_region_recurse);
      return;
   case 4817:
      CALL_PRE(mach_make_memory_entry_64);
      return;
   case 4818:
      CALL_PRE(mach_vm_purgable_control);
      return;

#if DARWIN_VERS >= DARWIN_10_15
   case 8000:
      CALL_PRE(task_restartable_ranges_register);
      return;
#endif

   default:
      // unknown message to task self
      log_decaying("UNKNOWN task message [id %d, to %s, reply %#x]",
                   mh->msgh_id, name_for_port(mh->msgh_remote_port),
                   mh->msgh_reply_port);
      return;
   }
}


PRE(mach_msg_thread)
{
   // message to local thread - check for thread-level kernel calls

   mach_msg_header_t *mh = (mach_msg_header_t *)ARG1;

   switch (mh->msgh_id) {
   case 3600:
      CALL_PRE(thread_terminate);
      return;
   case 3603:
      CALL_PRE(thread_get_state);
      return;
   case 3605:
      CALL_PRE(thread_suspend);
      return;
   case 3606:
      CALL_PRE(thread_resume);
      return;
   case 3612:
      CALL_PRE(thread_info);
      return;
   case 3616:
      CALL_PRE(thread_policy);
      return;
   case 3617:
      CALL_PRE(thread_policy_set);
      return;
   default:
      // unknown message to a thread
      VG_(printf)("UNKNOWN thread message [id %d, to %s, reply %#x]\n",
                  mh->msgh_id, name_for_port(mh->msgh_request_port),
                  mh->msgh_reply_port);
      return;
   }
}


static int is_thread_port(mach_port_t port)
{
   if (port == 0) return False;

   return VG_(lwpid_to_vgtid)(port) != VG_INVALID_THREADID;
}


static int is_task_port(mach_port_t port)
{
   if (port == 0) return False;

   if (port == vg_task_port) return True;

   return (0 == VG_(strncmp)("task-", name_for_port(port), 5));
}


/* ---------------------------------------------------------------------
   mach_msg: base handlers
   ------------------------------------------------------------------ */

PRE(mach_msg)
{
   mach_msg_header_t *mh = (mach_msg_header_t *)ARG1;
   mach_msg_option_t option = (mach_msg_option_t)ARG2;
  //  mach_msg_size_t send_size = (mach_msg_size_t)ARG3;
   mach_msg_size_t rcv_size = (mach_msg_size_t)ARG4;
   // mach_port_t rcv_name = (mach_port_t)ARG5;
   size_t complex_header_size = 0;

  //  PRINT("mach_msg"
  //    "(msg: %#lx, option:%#lx, send_size:%ld, rcv_size:%ld, rcv_name:%s, timeout:%ld, notify:%s)",
  //    ARG1, ARG2, ARG3, ARG4, name_for_port(ARG5), ARG6, name_for_port(ARG7));
   PRE_REG_READ7(long, "mach_msg",
                 mach_msg_header_t*,"msg", mach_msg_option_t,"option",
                 mach_msg_size_t,"send_size", mach_msg_size_t,"rcv_size",
                 mach_port_t,"rcv_name", mach_msg_timeout_t,"timeout",
                 mach_port_t,"notify");

   // Assume default POST handler until specified otherwise
   AFTER = NULL;

   // Assume call may block unless specified otherwise
   *flags |= SfMayBlock;

   if (option & MACH_SEND_MSG) {
      // Validate outgoing message header
      PRE_MEM_READ("mach_msg(msg.msgh_bits)",
                   (Addr)&mh->msgh_bits, sizeof(mh->msgh_bits));
      // msgh_size not required, use parameter instead
      PRE_MEM_READ("mach_msg(msg.msgh_remote_port)",
                   (Addr)&mh->msgh_remote_port, sizeof(mh->msgh_remote_port));
      PRE_MEM_READ("mach_msg(msg.msgh_local_port)",
                   (Addr)&mh->msgh_local_port, sizeof(mh->msgh_local_port));
      // msgh_reserved not required
      PRE_MEM_READ("mach_msg(msg.msgh_id)",
                   (Addr)&mh->msgh_id, sizeof(mh->msgh_id));

      if (mh->msgh_bits & MACH_MSGH_BITS_COMPLEX) {
         // Validate typed message data and handle memory map changes.
         complex_header_size = export_complex_message(tid, mh);
      }

      // GrP fixme handle sender-specified message trailer
      // (but is this only for too-secure processes?)
      // JRS 11 Nov 2014: this assertion is OK for <= 10.9 but fails on 10.10
#     if DARWIN_VERS >= DARWIN_10_10
      if (mh->msgh_bits & MACH_SEND_TRAILER) {
        log_decaying("UNKNOWN mach_msg unhandled MACH_SEND_TRAILER option");
      //   mach_msg_trailer_t* trailer = (mach_msg_trailer_t*)(ARG1 + send_size);

      //   PRE_FIELD_READ("mach_msg(trailer->msgh_trailer_type)", trailer->msgh_trailer_type);
      //   PRE_FIELD_READ("mach_msg(trailer->msgh_trailer_size)", trailer->msgh_trailer_size);
      //   PRE_MEM_READ("mach_msg(trailer)", (Addr)trailer, trailer->msgh_trailer_size);

      //   if (trailer->msgh_trailer_size > 0) {
      //     // Only one format is supported at the moment
      //     vg_assert(trailer->msgh_trailer_type == MACH_MSG_TRAILER_FORMAT_0);
      //   }

#if 0
        int trailer_type = GET_RCV_ELEMENTS(option);
        if (trailer->msgh_trailer_size == 0) {
          PRINT("mach_msg(EMPTY %d trailer)", trailer_type);
        } else {
          switch (trailer_type) {
            case MACH_RCV_TRAILER_NULL: {
              // vg_assert(trailer->msgh_trailer_size == sizeof(mach_msg_trailer_t));
              // Nothing more to check
              PRINT("mach_msg(trailer)");
              break;
            }

            case MACH_RCV_TRAILER_SEQNO: {
              // vg_assert(trailer->msgh_trailer_size == sizeof(mach_msg_seqno_trailer_t));
              mach_msg_seqno_trailer_t* real_trailer = (mach_msg_seqno_trailer_t*)trailer;
              PRINT("mach_msg(seqno_trailer) [seqno %d]", real_trailer->msgh_seqno);
              break;
            }

            case MACH_RCV_TRAILER_SENDER: {
              // vg_assert(trailer->msgh_trailer_size == sizeof(mach_msg_security_trailer_t));
              mach_msg_security_trailer_t* real_trailer = (mach_msg_security_trailer_t*)trailer;
              PRINT("mach_msg(security_trailer) [seqno %d, sender %#xd%xd]",
                real_trailer->msgh_seqno,
                real_trailer->msgh_sender.val[0], real_trailer->msgh_sender.val[1]);
              break;
            }

            case MACH_RCV_TRAILER_AUDIT: {
              // vg_assert(trailer->msgh_trailer_size == sizeof(mach_msg_audit_trailer_t));
              mach_msg_audit_trailer_t* real_trailer = (mach_msg_audit_trailer_t*)trailer;
              PRINT("mach_msg(audit_trailer) [seqno %d, sender %#x%x, audit %#x%x%x%x%x%x%x%x]",
                real_trailer->msgh_seqno,
                real_trailer->msgh_sender.val[0], real_trailer->msgh_sender.val[1],
                real_trailer->msgh_audit.val[0], real_trailer->msgh_audit.val[1],
                real_trailer->msgh_audit.val[2], real_trailer->msgh_audit.val[3],
                real_trailer->msgh_audit.val[4], real_trailer->msgh_audit.val[5],
                real_trailer->msgh_audit.val[6], real_trailer->msgh_audit.val[7]);
              break;
            }

            case MACH_RCV_TRAILER_CTX: {
              // vg_assert(trailer->msgh_trailer_size == sizeof(mach_msg_context_trailer_t));
              mach_msg_context_trailer_t* real_trailer = (mach_msg_context_trailer_t*)trailer;
              PRINT("mach_msg(context_trailer) [seqno %d, sender %#x%x, audit %#x%x%x%x%x%x%x%x, context: %llx]",
                real_trailer->msgh_seqno,
                real_trailer->msgh_sender.val[0], real_trailer->msgh_sender.val[1],
                real_trailer->msgh_audit.val[0], real_trailer->msgh_audit.val[1],
                real_trailer->msgh_audit.val[2], real_trailer->msgh_audit.val[3],
                real_trailer->msgh_audit.val[4], real_trailer->msgh_audit.val[5],
                real_trailer->msgh_audit.val[6], real_trailer->msgh_audit.val[7],
                real_trailer->msgh_context);
              break;
            }

            case MACH_RCV_TRAILER_AV: {
              // vg_assert(trailer->msgh_trailer_size == sizeof(mach_msg_mac_trailer_t));
              mach_msg_mac_trailer_t* real_trailer = (mach_msg_mac_trailer_t*)trailer;
              PRINT("mach_msg(av_trailer) [seqno %d, sender %#x%x, audit %#x%x%x%x%x%x%x%x, context: %llx, ad: %d, sender: %s]",
                real_trailer->msgh_seqno,
                real_trailer->msgh_sender.val[0], real_trailer->msgh_sender.val[1],
                real_trailer->msgh_audit.val[0], real_trailer->msgh_audit.val[1],
                real_trailer->msgh_audit.val[2], real_trailer->msgh_audit.val[3],
                real_trailer->msgh_audit.val[4], real_trailer->msgh_audit.val[5],
                real_trailer->msgh_audit.val[6], real_trailer->msgh_audit.val[7],
                real_trailer->msgh_context, real_trailer->msgh_ad,
                name_for_port(real_trailer->msgh_labels.sender));
              break;
            }

            case MACH_RCV_TRAILER_LABELS: {
              // vg_assert(trailer->msgh_trailer_size == sizeof(mach_msg_mac_trailer_t));
              mach_msg_mac_trailer_t* real_trailer = (mach_msg_mac_trailer_t*)trailer;
              PRINT("mach_msg(labels_trailer) [seqno %d, sender %#x%x, audit %#x%x%x%x%x%x%x%x, context: %llx, ad: %d, sender: %s]",
                real_trailer->msgh_seqno,
                real_trailer->msgh_sender.val[0], real_trailer->msgh_sender.val[1],
                real_trailer->msgh_audit.val[0], real_trailer->msgh_audit.val[1],
                real_trailer->msgh_audit.val[2], real_trailer->msgh_audit.val[3],
                real_trailer->msgh_audit.val[4], real_trailer->msgh_audit.val[5],
                real_trailer->msgh_audit.val[6], real_trailer->msgh_audit.val[7],
                real_trailer->msgh_context, real_trailer->msgh_ad,
                name_for_port(real_trailer->msgh_labels.sender));
              break;
            }

            default:
              log_decaying("UNKNOWN mach_msg_trailer_t [type %d]", trailer_type);
            }
          }
        }
#endif
      }
#     else
      vg_assert(! (mh->msgh_bits & MACH_SEND_TRAILER));
#     endif

      MACH_REMOTE = mh->msgh_remote_port;
      MACH_MSGH_ID = mh->msgh_id;
   }

   if (option & MACH_RCV_MSG) {
      // Pre-validate receive buffer
      PRE_MEM_WRITE("mach_msg(receive buffer)", (Addr)mh, rcv_size);
   }

   // Call a PRE handler. The PRE handler may set an AFTER handler.

   if (!(option & MACH_SEND_MSG)) {
      // no message sent, receive only
      CALL_PRE(mach_msg_receive);
      return;
   }
   else if (mh->msgh_request_port == vg_host_port) {
      // message sent to mach_host_self()
      CALL_PRE(mach_msg_host);
      return;
   }
   else if (is_task_port(mh->msgh_request_port)) {
      // message sent to a task
      CALL_PRE(mach_msg_task);
      return;
   }
   else if (mh->msgh_request_port == vg_bootstrap_port) {
      // message sent to bootstrap port
      CALL_PRE(mach_msg_bootstrap);
      return;
   }
   else if (is_thread_port(mh->msgh_request_port)) {
      // message sent to one of this process's threads
      CALL_PRE(mach_msg_thread);
      return;
   }
   else {
      // this is an attempt to optimize mapping sync
      // but there are always some cases hard to find
#if 0
      Bool do_mapping_update = False;
      // sorted by msgh_id, we suppose that msgh_id are different for each service,
      // which is obviously not true...
      switch (mh->msgh_id) {
         // com.apple.windowserver.active
         case 29008: // this one opens a port type 'a'

         // com.apple.windowserver.active 'a' port
         case 29000:
         case 29822:
         case 29820: // adds a vm mapping
         case 29809: // contains a ool mem
         case 29800: // opens a port type 'b'
         case 29873:
         case 29876: // adds a vm mapping

         // com.apple.windowserver.active 'b' port
         case 29624:
         case 29625:
         case 29506:
         case 29504:
         case 29509:
         case 29315:
         case 29236:
         case 29473:
         case 29268:
         case 29237: // contains a ool mem
         case 29360:
         case 29301:
         case 29287:
         case 29568:
         case 29570: // contains a ool mem
         case 29211:
         case 29569: // contains a ool mem
         case 29374:
         case 29246:
         case 29239:
         case 29272:
            if (mh->msgh_id == 29820 ||
               mh->msgh_id == 29876)
               do_mapping_update = True;

            PRINT("com.apple.windowserver.active service mach_msg [id %d, to %s, reply %#x]",
               mh->msgh_id, name_for_port(mh->msgh_request_port),
               mh->msgh_reply_port);
            break;

         // com.apple.FontServer
         case 13024:
            PRINT("com.apple.FontServerservice mach_msg [id %d, to %s, reply %#x]",
               mh->msgh_id, name_for_port(mh->msgh_request_port),
               mh->msgh_reply_port);
            break;

         // com.apple.system.notification_center
         case 78945698:
         case 78945701:
         case 78945695: // contains a ool mem
         case 78945694:
         case 78945700:
            if (mh->msgh_id == 78945695)
               do_mapping_update = False;
            PRINT("com.apple.system.notification_center mach_msg [id %d, to %s, reply %#x]",
               mh->msgh_id, name_for_port(mh->msgh_request_port),
               mh->msgh_reply_port);
            break;

         // com.apple.CoreServices.coreservicesd
         case 10000:
         case 10019:
         case 10002: // adds vm mappings
         case 10003: // adds vm mappings
         case 14007:
         case 13000:
         case 13001:
         case 13011:
         case 13016: // contains a ool mem
            if (mh->msgh_id == 10002||
                mh->msgh_id == 10003)
               do_mapping_update = True;
            PRINT("com.apple.CoreServices.coreservicesd mach_msg [id %d, to %s, reply %#x]",
               mh->msgh_id, name_for_port(mh->msgh_request_port),
               mh->msgh_reply_port);
            break;

         // com.apple.system.logger
         case 118:
            PRINT("com.apple.system.logger mach_msg [id %d, to %s, reply %#x]",
               mh->msgh_id, name_for_port(mh->msgh_request_port),
               mh->msgh_reply_port);
            break;

         // com.apple.coreservices.launchservicesd, and others
         case 1999646836: // might adds vm mapping
            if (mh->msgh_id == 1999646836)
               do_mapping_update = True;
            PRINT("om.apple.coreservices.launchservicesd mach_msg [id %d, to %s, reply %#x]",
               mh->msgh_id, name_for_port(mh->msgh_request_port),
               mh->msgh_reply_port);
            break;

         // com.apple.ocspd
         case 33012:
            PRINT("com.apple.ocspd mach_msg [id %d, to %s, reply %#x]",
               mh->msgh_id, name_for_port(mh->msgh_request_port),
               mh->msgh_reply_port);

         default:
            // arbitrary message to arbitrary port
            do_mapping_update = True;
            PRINT("UNHANDLED mach_msg [id %d, to %s, reply %#x]",
               mh->msgh_id, name_for_port(mh->msgh_request_port),
               mh->msgh_reply_port);
      }

      // this is an optimization, don't check mapping on known mach_msg
      if (do_mapping_update)
         AFTER = POST_FN(mach_msg_unhandled);
      else
         AFTER = POST_FN(mach_msg_unhandled_check);
#else
      AFTER = POST_FN(mach_msg_unhandled);
#endif

      // Assume the entire message body may be read.
      // GrP fixme generates false positives for unknown protocols
      /*
      PRE_MEM_READ("mach_msg(payload)",
                   (Addr)((char*)mh + sizeof(mach_msg_header_t) + complex_header_size),
                   send_size - sizeof(mach_msg_header_t) - complex_header_size);
      */
      (void) complex_header_size;
      return;
   }
}

POST(mach_msg)
{
   mach_msg_header_t *mh = (mach_msg_header_t *)ARG1;
   mach_msg_option_t option = (mach_msg_option_t)ARG2;

   if (option & MACH_RCV_MSG) {
      if (RES != 0) {
         // error during send or receive
         // GrP fixme need to clean up port rights?
      } else {
         mach_msg_trailer_t *mt =
             (mach_msg_trailer_t *)((Addr)mh + round_msg(mh->msgh_size));

         // Assume the entire received message and trailer is initialized
         // GrP fixme would being more specific catch any bugs?
         POST_MEM_WRITE((Addr)mh,
                        round_msg(mh->msgh_size) + mt->msgh_trailer_size);

         if (mh->msgh_bits & MACH_MSGH_BITS_COMPLEX) {
             // Update memory map for out-of-line message data
             import_complex_message(tid, mh);
         }
      }
   }

   // Call handler chosen by PRE(mach_msg)
   if (AFTER) {
      (*AFTER)(tid, arrghs, status);
   }
}

#if DARWIN_VERS >= DARWIN_13_00

#define MACH64_MSG_VECTOR 0x0000000100000000ull

typedef uint64_t mach_msg_option64_t;

typedef struct {
	/* a mach_msg_header_t* or mach_msg_aux_header_t* */
	mach_vm_address_t               msgv_data;
	/* if msgv_rcv_addr is non-zero, use it as rcv address instead */
	mach_vm_address_t               msgv_rcv_addr;
	mach_msg_size_t                 msgv_send_size;
	mach_msg_size_t                 msgv_rcv_size;
} mach_msg_vector_t;

PRE(mach_msg2)
{
#define MACH_MSG2_UNSHIFT_HIGH(x) ((x) >> 32)
#define MACH_MSG2_UNSHIFT_LOW(x) ((x) & 0xffffffff)

  UWord msgh_bits = MACH_MSG2_UNSHIFT_LOW(ARG3);
  UWord send_size = MACH_MSG2_UNSHIFT_HIGH(ARG3);
  Word msgh_remote_port = MACH_MSG2_UNSHIFT_LOW(ARG4);
  Word msgh_local_port = MACH_MSG2_UNSHIFT_HIGH(ARG4);
  Word msgh_voucher = MACH_MSG2_UNSHIFT_LOW(ARG5);
  UWord msgh_id = MACH_MSG2_UNSHIFT_HIGH(ARG5);
  UWord desc_count = MACH_MSG2_UNSHIFT_LOW(ARG6);
  Word rcv_name = MACH_MSG2_UNSHIFT_HIGH(ARG6);
  UWord rcv_size = MACH_MSG2_UNSHIFT_LOW(ARG7);
  UWord priority = MACH_MSG2_UNSHIFT_HIGH(ARG7);

#undef MACH_MSG2_UNSHIFT_HIGH
#undef MACH_MSG2_UNSHIFT_LOW

  mach_msg_header_t *mh = (mach_msg_header_t *)ARG1;
  mach_msg_option64_t options = (mach_msg_option64_t)ARG2;

  PRINT(
    "mach_msg2(%#lx "
    "{id: %d, bits: %#x, size: %u, voucher: %s, local: %s, remote: %s}, "
    "options %#llx, "
    "%#lx (msgh_bits %#lx | send_size %lu), %#lx (remote %s | local %s), "
    "%#lx (voucher %s | id %#lx), %#lx (desc_count %lu | rcv_name %s), "
    "%#lx (rcv_size %lu | priority %lu), timeout %lu) ",
    ARG1,
    mh->msgh_id, mh->msgh_bits, mh->msgh_size, name_for_port(mh->msgh_voucher_port), name_for_port(mh->msgh_local_port), name_for_port(mh->msgh_remote_port),
    options,
    ARG3, msgh_bits, send_size, ARG4, name_for_port(msgh_remote_port), name_for_port(msgh_local_port),
    ARG5, name_for_port(msgh_voucher), msgh_id, ARG6, desc_count, name_for_port(rcv_name),
    ARG7, rcv_size, priority, ARG8
  );
  PRE_REG_READ8(kern_return_t, "mach_msg2",
    void *, data,
    mach_msg_option64_t, options,
    uint64_t, msgh_bits_and_send_size,
    uint64_t, msgh_remote_and_local_port,
    uint64_t, msgh_voucher_and_id,
    uint64_t, desc_count_and_rcv_name,
    uint64_t, rcv_size_and_priority,
    uint64_t, timeout);
  SizeT size = sizeof(mach_msg_header_t);
  SizeT trailer_size = 0;
  if (options & MACH_SEND_MSG && msgh_bits & MACH_SEND_TRAILER) {
    trailer_size = REQUESTED_TRAILER_SIZE(options);
  }
// FIXME: loads of issues on macOS 13 and no computer to test on
// disabled for now
#if DARWIN_VERS != DARWIN_13_00
  if (options & MACH64_MSG_VECTOR) {
    mach_msg_vector_t *msgv = (mach_msg_vector_t *)mh;
    PRE_MEM_READ("mach_msg2(msgv)", (Addr)mh, sizeof(mach_msg_vector_t));
    if (options & MACH_SEND_MSG) {
      PRE_MEM_READ("mach_msg2(msgv->data)", (Addr)msgv->msgv_data, msgv->msgv_send_size);
    }
    if (options & MACH_RCV_MSG) {
      if (msgv->msgv_rcv_addr != 0) {
        PRE_MEM_WRITE("mach_msg2(msgv->rcv_addr)", (Addr)msgv->msgv_rcv_addr, msgv->msgv_rcv_size);
      } else {
        PRE_MEM_WRITE("mach_msg2(msgv->data)", (Addr)msgv->msgv_data, msgv->msgv_rcv_size);
      }
    }
  } else {
    if (send_size > size) {
      size = send_size;
    }
    if (options & MACH_SEND_MSG) {
      PRE_MEM_READ("mach_msg2(msg)", (Addr)mh, size + trailer_size);
    }
    if (rcv_size > size) {
      size = rcv_size;
    }
    if (options & MACH_RCV_MSG) {
      PRE_MEM_WRITE("mach_msg2(msg)", (Addr)mh, size);
    }
  }
#endif

  // Assume call may block unless specified otherwise
  *flags |= SfMayBlock;

  AFTER = NULL;

  if (options & MACH_SEND_MSG) {
    MACH_REMOTE = msgh_remote_port;
    MACH_MSGH_ID = msgh_id;
  }

  // Call a PRE handler. The PRE handler may set an AFTER handler.
  if (!(options & MACH_SEND_MSG)) {
    // no message sent, receive only
    CALL_PRE(mach_msg_receive);
    return;
  } else if (msgh_local_port == vg_host_port) {
    // message sent to mach_host_self()
    CALL_PRE(mach_msg_host);
    return;
  } else if (is_task_port(msgh_local_port)) {
    // message sent to a task
    CALL_PRE(mach_msg_task);
    return;
  } else if (msgh_local_port == vg_bootstrap_port) {
    // message sent to bootstrap port
    CALL_PRE(mach_msg_bootstrap);
    return;
  } else if (is_thread_port(msgh_local_port)) {
    // message sent to one of this process's threads
    CALL_PRE(mach_msg_thread);
    return;
  } else {
    AFTER = POST_FN(mach_msg_unhandled);
    return;
  }
}

POST(mach_msg2)
{
  // Call handler chosen by PRE(mach_msg2)
  if (AFTER) {
    (*AFTER)(tid, arrghs, status);
  }
}
#endif

POST(mach_msg_unhandled)
{
   mach_msg_header_t *mh = (mach_msg_header_t *)ARG1;
   ML_(sync_mappings)("after", "mach_msg_receive-UNHANDLED", mh->msgh_id);
}

POST(mach_msg_unhandled_check)
{
   if (ML_(sync_mappings)("after", "mach_msg_receive (unhandled_check)", 0))
      PRINT("mach_msg_unhandled_check tid:%u missed mapping change()", tid);
}


/* ---------------------------------------------------------------------
   other Mach traps
   ------------------------------------------------------------------ */

PRE(mach_reply_port)
{
   PRINT("mach_reply_port()");
}

POST(mach_reply_port)
{
   record_named_port(tid, RES, MACH_PORT_RIGHT_RECEIVE, "reply-%p");
   PRINT("reply port %s", name_for_port(RES));
}


PRE(mach_thread_self)
{
   PRINT("mach_thread_self()");
}

POST(mach_thread_self)
{
   record_named_port(tid, RES, MACH_PORT_RIGHT_SEND, "thread-%p");
   PRINT("thread %#lx", RES);
}


PRE(mach_host_self)
{
   PRINT("mach_host_self()");
}

POST(mach_host_self)
{
   vg_host_port = RES;
   record_named_port(tid, RES, MACH_PORT_RIGHT_SEND, "mach_host_self()");
   PRINT("host %#lx", RES);
}


PRE(mach_task_self)
{
   PRINT("mach_task_self()");
}

POST(mach_task_self)
{
   vg_task_port = RES;
   record_named_port(tid, RES, MACH_PORT_RIGHT_SEND, "mach_task_self()");
   PRINT("task %#lx", RES);
}


PRE(syscall_thread_switch)
{
   PRINT("syscall_thread_switch(%s, %ld, %ld)",
      name_for_port(ARG1), SARG2, SARG3);
   PRE_REG_READ3(long, "syscall_thread_switch",
                 mach_port_t,"thread", int,"option", natural_t,"timeout");

   *flags |= SfMayBlock;
}


PRE(semaphore_signal)
{
   PRINT("semaphore_signal(%s)", name_for_port(ARG1));
   PRE_REG_READ1(long, "semaphore_signal", semaphore_t,"semaphore");
}


PRE(semaphore_signal_all)
{
   PRINT("semaphore_signal_all(%s)", name_for_port(ARG1));
   PRE_REG_READ1(long, "semaphore_signal_all", semaphore_t,"semaphore");
}


PRE(semaphore_signal_thread)
{
   PRINT("semaphore_signal_thread(%s, %s)",
         name_for_port(ARG1), name_for_port(ARG2));
   PRE_REG_READ2(long, "semaphore_signal_thread",
                 semaphore_t,"semaphore", mach_port_t,"thread");
}


PRE(semaphore_wait)
{
   PRINT("semaphore_wait(%s)", name_for_port(ARG1));
   PRE_REG_READ1(long, "semaphore_signal", semaphore_t,"semaphore");

   *flags |= SfMayBlock;
}


PRE(semaphore_wait_signal)
{
   PRINT("semaphore_wait_signal(%s, %s)",
         name_for_port(ARG1), name_for_port(ARG2));
   PRE_REG_READ2(long, "semaphore_wait_signal",
                 semaphore_t,"wait_semaphore",
                 semaphore_t,"signal_semaphore");

   *flags |= SfMayBlock;
}


PRE(semaphore_timedwait)
{
   PRINT("semaphore_timedwait(%s, %g seconds)",
         name_for_port(ARG1), ARG2+ARG3/1000000000.0);
   PRE_REG_READ3(long, "semaphore_wait_signal",
                 semaphore_t,"semaphore",
                 int,"wait_time_hi",
                 int,"wait_time_lo");

   *flags |= SfMayBlock;
}


PRE(semaphore_timedwait_signal)
{
   PRINT("semaphore_wait_signal(wait %s, signal %s, %g seconds)",
         name_for_port(ARG1), name_for_port(ARG2), ARG3+ARG4/1000000000.0);
   PRE_REG_READ4(long, "semaphore_wait_signal",
                 semaphore_t,"wait_semaphore",
                 semaphore_t,"signal_semaphore",
                 int,"wait_time_hi",
                 int,"wait_time_lo");

   *flags |= SfMayBlock;
}


PRE(__semwait_signal)
{
   /* 10.5 args: int cond_sem, int mutex_sem,
                 int timeout, int relative,
                 time_t tv_sec, time_t tv_nsec */
   PRINT("__semwait_signal(wait %s, signal %s, %ld, %ld, %lds:%ldns)",
         name_for_port(ARG1), name_for_port(ARG2), SARG3, SARG4, SARG5, SARG6);
   PRE_REG_READ6(long, "__semwait_signal",
                 int,"cond_sem", int,"mutex_sem",
                 int,"timeout", int,"relative",
                 vki_time_t,"tv_sec", int,"tv_nsec");

   *flags |= SfMayBlock;
}
// GrP provided this alternative version for 10.6, but NjN
// reckons the 10.5 is is still correct for 10.6.  So, retaining
// Greg's version as a comment just in case we need it later.
//PRE(__old_semwait_signal)
//{
//   /* 10.5 args: int cond_sem, int mutex_sem,
//                 int timeout, int relative,
//                 const timespec *ts */
//   PRINT("__old_semwait_signal(wait %s, signal %s, %ld, %ld, %#lx)",
//         name_for_port(ARG1), name_for_port(ARG2), ARG3, ARG4, ARG5);
//   PRE_REG_READ5(int, "__old_semwait_signal",
//                 int,cond_sem, int,mutex_sem,
//                 int,timeout, int,relative,
//                 const struct vki_timespec *,ts);
//
//   if (ARG5) PRE_MEM_READ ("__old_semwait_signal(ts)",
//                           ARG5, sizeof(struct vki_timespec));
//
//   *flags |= SfMayBlock;
//}


PRE(task_name_for_pid)
{
   PRINT("task_name_for_pid(%s, %ld, %#lx)", name_for_port(ARG1), SARG2, ARG3);
   PRE_REG_READ3(long, "task_name_for_pid",
                 mach_port_t,"target",
                 vki_pid_t, "pid", mach_port_t *,"task");
   PRE_MEM_WRITE("task_name_for_pid(task)", ARG3, sizeof(mach_port_t));
}

POST(task_name_for_pid)
{
   mach_port_t task;

   POST_MEM_WRITE(ARG3, sizeof(mach_port_t));

   task = *(mach_port_t *)ARG3;
   record_named_port(tid, task, MACH_PORT_RIGHT_SEND, "task-name-%p");
   PRINT("task-name %#x", task);
}

PRE(task_for_pid)
{
   PRINT("task_for_pid(%s, %ld, %#lx)", name_for_port(ARG1), SARG2, ARG3);
   PRE_REG_READ3(long, "task_for_pid",
                 mach_port_t,"target",
                 vki_pid_t, "pid", mach_port_t *,"task");
   PRE_MEM_WRITE("task_for_pid(task)", ARG3, sizeof(mach_port_t));
}

POST(task_for_pid)
{
   mach_port_t task;

   POST_MEM_WRITE(ARG3, sizeof(mach_port_t));

   task = *(mach_port_t *)ARG3;
   record_named_port(tid, task, MACH_PORT_RIGHT_SEND, "task-%p");
   PRINT("task %#x", task);
}


PRE(pid_for_task)
{
   PRINT("pid_for_task(%s, %#lx)", name_for_port(ARG1), ARG2);
   PRE_REG_READ2(long, "task_for_pid", mach_port_t,"task", vki_pid_t *,"pid");
   PRE_MEM_WRITE("task_for_pid(pid)", ARG2, sizeof(vki_pid_t));
}

POST(pid_for_task)
{
   vki_pid_t pid;

   POST_MEM_WRITE(ARG2, sizeof(vki_pid_t));

   pid = *(vki_pid_t *)ARG2;
   PRINT("pid %d", pid);
}


PRE(mach_timebase_info)
{
   PRINT("mach_timebase_info(%#lx)", ARG1);
   PRE_REG_READ1(long, "mach_timebase_info", void *,"info");
   PRE_MEM_WRITE("mach_timebase_info(info)", ARG1, sizeof(struct vki_mach_timebase_info));
}

POST(mach_timebase_info)
{
   POST_MEM_WRITE(ARG1, sizeof(struct vki_mach_timebase_info));
}


PRE(mach_wait_until)
{
#if VG_WORDSIZE == 8
   PRINT("mach_wait_until(%lu)", ARG1);
   PRE_REG_READ1(long, "mach_wait_until",
                 unsigned long long,"deadline");
#else
   PRINT("mach_wait_until(%llu)", LOHI64(ARG1, ARG2));
   PRE_REG_READ2(long, "mach_wait_until",
                 int,"deadline_hi", int,"deadline_lo");
#endif
   *flags |= SfMayBlock;
}


PRE(mk_timer_create)
{
   PRINT("mk_timer_create()");
   PRE_REG_READ0(long, "mk_timer_create");
}

POST(mk_timer_create)
{
   record_named_port(tid, RES, MACH_PORT_RIGHT_SEND, "mk_timer-%p");
}


PRE(mk_timer_destroy)
{
   PRINT("mk_timer_destroy(%s)", name_for_port(ARG1));
   PRE_REG_READ1(long, "mk_timer_destroy", mach_port_t,"name");

   // Must block to prevent race (other thread allocates and
   // notifies after we deallocate but before we notify)
   *flags &= ~SfMayBlock;
}

POST(mk_timer_destroy)
{
   // Must have cleared SfMayBlock in PRE to prevent race
   record_port_destroy(ARG1);
}


PRE(mk_timer_arm)
{
#if VG_WORDSIZE == 8
   PRINT("mk_timer_arm(%s, %lu)", name_for_port(ARG1), ARG2);
   PRE_REG_READ2(long, "mk_timer_arm", mach_port_t,"name",
                 unsigned long,"expire_time");
#else
   PRINT("mk_timer_arm(%s, %llu)", name_for_port(ARG1), LOHI64(ARG2, ARG3));
   PRE_REG_READ3(long, "mk_timer_arm", mach_port_t,"name",
                 int,"expire_time_hi", int,"expire_time_lo");
#endif
}


PRE(mk_timer_cancel)
{
   PRINT("mk_timer_cancel(%s, %#lx)", name_for_port(ARG1), ARG2);
   PRE_REG_READ2(long, "mk_timer_cancel",
                 mach_port_t,"name", Addr,"result_time");
   if (ARG2) {
      PRE_MEM_WRITE("mk_timer_cancel(result_time)", ARG2,sizeof(vki_uint64_t));
   }
}

POST(mk_timer_cancel)
{
   if (ARG2) {
      POST_MEM_WRITE(ARG2, sizeof(vki_uint64_t));
   }
}


PRE(iokit_user_client_trap)
{
   PRINT("iokit_user_client_trap(%s, %ld, %lx, %lx, %lx, %lx, %lx, %lx)",
         name_for_port(ARG1), SARG2, ARG3, ARG4, ARG5, ARG6, ARG7, ARG8);
   PRE_REG_READ8(kern_return_t, "iokit_user_client_trap",
                 mach_port_t,connect, unsigned int,index,
                 uintptr_t,p1, uintptr_t,p2, uintptr_t,p3,
                 uintptr_t,p4, uintptr_t,p5, uintptr_t,p6);

   // can't do anything else with this in general
   // might be able to use connect+index to choose something sometimes
}

POST(iokit_user_client_trap)
{
   ML_(sync_mappings)("after", "iokit_user_client_trap", ARG2);
}


PRE(swtch)
{
   PRINT("swtch ( )");
   PRE_REG_READ0(long, "swtch");

   *flags |= SfMayBlock;
}


PRE(swtch_pri)
{
   PRINT("swtch_pri ( %ld )", SARG1);
   PRE_REG_READ1(long, "swtch_pri", int,"pri");

   *flags |= SfMayBlock;
}


PRE(FAKE_SIGRETURN)
{
   /* See comments on PRE(sys_rt_sigreturn) in syswrap-amd64-linux.c for
      an explanation of what follows. */
   /* This handles the fake signal-return system call created by
      sigframe-x86-darwin.c. */
   /* See also comments just below on PRE(sigreturn). */

   PRINT("FAKE_SIGRETURN ( )");

   vg_assert(VG_(is_valid_tid)(tid));
   vg_assert(tid >= 1 && tid < VG_N_THREADS);
   vg_assert(VG_(is_running_thread)(tid));

   /* Remove the signal frame from this thread's (guest) stack,
      in the process restoring the pre-signal guest state. */
   VG_(sigframe_destroy)(tid, True);

   /* Tell the driver not to update the guest state with the "result",
      and set a bogus result to keep it happy. */
   *flags |= SfNoWriteResult;
   SET_STATUS_Success(0);

   /* Check to see if any signals arose as a result of this. */
   *flags |= SfPollAfter;
}


PRE(sigreturn)
{
   /* This is the "real" sigreturn.  But because we construct all the
      signal frames ourselves (of course, in m_sigframe), this cannot
      happen as a result of normal signal delivery.  I think it
      happens only when doing siglongjmp, in which case Darwin's Libc
      appears to use it for two different purposes: to mess with the
      per-thread sigaltstack flags (as per arg 2), or to restore the
      thread's state from a ucontext* (as per arg 1). */

   PRINT("sigreturn ( uctx=%#lx, infostyle=%#lx )", ARG1, ARG2);

   vg_assert(VG_(is_valid_tid)(tid));
   vg_assert(tid >= 1 && tid < VG_N_THREADS);
   vg_assert(VG_(is_running_thread)(tid));

   if (ARG2 == VKI_UC_SET_ALT_STACK) {
      /* This is confusing .. the darwin kernel sources imply there is
         a per-thread on-altstack/not-on-altstack flag, which is set
         by this flag.  Just ignore it and claim success for the time
         being. */
      VG_(debugLog)(1, "syswrap-darwin",
                       "WARNING: Ignoring sigreturn( ..., "
                       "UC_SET_ALT_STACK );\n");
      SET_STATUS_Success(0);
      return;
   }
   if (ARG2 == VKI_UC_RESET_ALT_STACK) {
      /* Ditto */
      VG_(debugLog)(1, "syswrap-darwin",
                       "WARNING: Ignoring sigreturn( ..., "
                       "UC_RESET_ALT_STACK );\n");
      SET_STATUS_Success(0);
      return;
   }

   /* Otherwise claim this isn't supported.  (Could be
      catastrophic).

      What do we have to do if we do need to support it?

      1. Change the second argument of VG_(sigframe_destroy) from
         "Bool isRT" to "UInt sysno", so we can pass the syscall
         number, so it can distinguish this case from the
         __NR_DARWIN_FAKE_SIGRETURN case.

      2. In VG_(sigframe_destroy), look at sysno to distinguish the
         cases.  For __NR_DARWIN_FAKE_SIGRETURN, behave as at present.
         For this case, restore the thread's CPU state (or at least
         the integer regs) from the ucontext in ARG1 (and do all the
         other "signal-returns" stuff too).

      3. For (2), how do we know where the ucontext is?  One way is to
         temporarily copy ARG1 into this thread's guest_EBX (or any
         other int reg), and have VG_(sigframe_destroy) read
         guest_EBX.  Why is it ok to trash guest_EBX (or any other int
         reg)?  Because VG_(sigframe_destroy) is just about to
         overwrite all the regs anyway -- since the primary purpose of
         calling it is to restore the register state from the ucontext
         pointed to by ARG1.

      Hey, it's uggerly.  But at least it's documented.
   */
   /* But in the meantime ... */
   VG_(debugLog)(0, "syswrap-darwin",
                    "WARNING: Ignoring sigreturn( uctx=..., 0 );\n");
   VG_(debugLog)(0, "syswrap-darwin",
                    "WARNING: Thread/program/Valgrind "
                    "will likely segfault now.\n");
   VG_(debugLog)(0, "syswrap-darwin",
                    "WARNING: Please file a bug report at "
                    "http://www.valgrind.org.\n");
   SET_STATUS_Failure( VKI_ENOSYS );
}


/* ---------------------------------------------------------------------
   machine-dependent traps
   ------------------------------------------------------------------ */


#if defined(VGA_arm64)
PRE(thread_set_tsd_base)
{
  PRINT("thread_set_tsd_base ( %#lx )", ARG1);
  PRE_REG_READ1(void, "thread_set_tsd_base", struct pthread_t *, self);

  {
    ThreadState *tst = VG_(get_ThreadState)(tid);
    tst->os_state.pthread = ARG1;
    tst->arch.vex.guest_TPIDR_EL0 = ARG1;
    // SET_STATUS_Success(0x60);
    // see comments on x86 case just below
    SET_STATUS_from_SysRes(
        VG_(mk_SysRes_arm64_darwin)(
          VG_DARWIN_SYSNO_CLASS(__NR_thread_set_tsd_base),
          False, 0, ARG1
        )
    );
  }
}

#elif defined(VGA_x86) || defined(VGA_amd64)

#if defined(VGA_x86)
static VexGuestX86SegDescr* alloc_zeroed_x86_LDT ( void )
{
   Int nbytes = VEX_GUEST_X86_LDT_NENT * sizeof(VexGuestX86SegDescr);
   return VG_(calloc)("syswrap-darwin.ldt", nbytes, 1);
}
#endif

PRE(thread_fast_set_cthread_self)
{
   PRINT("thread_fast_set_cthread_self ( %#lx )", ARG1);
   PRE_REG_READ1(void, "thread_fast_set_cthread_self", struct pthread_t *, self);

#if defined(VGA_x86)
   // Point the USER_CTHREAD ldt entry (slot 6, reg 0x37) at this pthread
   {
      VexGuestX86SegDescr *ldt;
      ThreadState *tst = VG_(get_ThreadState)(tid);
      ldt = (VexGuestX86SegDescr *)tst->arch.vex.guest_LDT;
      if (!ldt) {
         ldt = alloc_zeroed_x86_LDT();
         tst->arch.vex.guest_LDT = (HWord)ldt;
      }
      VG_(memset)(&ldt[6], 0, sizeof(ldt[6]));
      ldt[6].LdtEnt.Bits.LimitLow = 1;
      ldt[6].LdtEnt.Bits.LimitHi = 0;
      ldt[6].LdtEnt.Bits.BaseLow = ARG1 & 0xffff;
      ldt[6].LdtEnt.Bits.BaseMid = (ARG1 >> 16) & 0xff;
      ldt[6].LdtEnt.Bits.BaseHi = (ARG1 >> 24) & 0xff;
      ldt[6].LdtEnt.Bits.Pres = 1; // ACC_P
      ldt[6].LdtEnt.Bits.Dpl = 3; // ACC_PL_U
      ldt[6].LdtEnt.Bits.Type = 0x12; // ACC_DATA_W
      ldt[6].LdtEnt.Bits.Granularity = 1;  // SZ_G
      ldt[6].LdtEnt.Bits.Default_Big = 1;  // SZ_32

      tst->os_state.pthread = ARG1;
      tst->arch.vex.guest_GS = 0x37;

      // What we would like to do is:
      //   SET_STATUS_Success(0x37);
      // but that doesn't work, because this is a MDEP-class syscall,
      // and SET_STATUS_Success creates a UNIX-class syscall result.
      // Hence we have to laboriously construct the full SysRes "by hand"
      // and use that to set the syscall return status.
      SET_STATUS_from_SysRes(
         VG_(mk_SysRes_x86_darwin)(
            VG_DARWIN_SYSNO_CLASS(__NR_thread_fast_set_cthread_self),
            False, 0, 0x37
         )
      );
   }

#elif defined(VGA_amd64)
   // GrP fixme bigger hack than x86
   {
      ThreadState *tst = VG_(get_ThreadState)(tid);
      tst->os_state.pthread = ARG1;
      tst->arch.vex.guest_GS_CONST = ARG1;
      // SET_STATUS_Success(0x60);
      // see comments on x86 case just above
      SET_STATUS_from_SysRes(
         VG_(mk_SysRes_amd64_darwin)(
            VG_DARWIN_SYSNO_CLASS(__NR_thread_fast_set_cthread_self),
            False, 0, 0x60
         )
      );
   }
#endif
}
#else
#error unknown architecture
#endif


/* ---------------------------------------------------------------------
   Added for OSX 10.6 (Snow Leopard)
   ------------------------------------------------------------------ */

#if DARWIN_VERS >= DARWIN_10_6

PRE(psynch_mutexwait)
{
   PRINT("psynch_mutexwait(BOGUS)");
   *flags |= SfMayBlock;
}
POST(psynch_mutexwait)
{
}

PRE(psynch_mutexdrop)
{
   PRINT("psynch_mutexdrop(BOGUS)");
   *flags |= SfMayBlock;
}
POST(psynch_mutexdrop)
{
}

PRE(psynch_cvbroad)
{
   PRINT("psynch_cvbroad(BOGUS)");
}
POST(psynch_cvbroad)
{
}

PRE(psynch_cvsignal)
{
   PRINT("psynch_cvsignal(BOGUS)");
}
POST(psynch_cvsignal)
{
}

PRE(psynch_cvwait)
{
   PRINT("psynch_cvwait(BOGUS)");
   *flags |= SfMayBlock;
}
POST(psynch_cvwait)
{
}

PRE(psynch_rw_rdlock)
{
   PRINT("psynch_rw_rdlock(BOGUS)");
   *flags |= SfMayBlock;
}
POST(psynch_rw_rdlock)
{
}

PRE(psynch_rw_wrlock)
{
   PRINT("psynch_rw_wrlock(BOGUS)");
   *flags |= SfMayBlock;
}
POST(psynch_rw_wrlock)
{
}

PRE(psynch_rw_unlock)
{
   PRINT("psynch_rw_unlock(BOGUS)");
}
POST(psynch_rw_unlock)
{
}

PRE(__thread_selfid)
{
   PRINT("__thread_selfid ()");
   PRE_REG_READ0(vki_uint64_t, "__thread_selfid");
}

PRE(fsgetpath)
{
#if VG_WORDSIZE == 4
   PRINT("fsgetpath(%#lx, %ld, %#lx {%u,%u}, %llu)",
         ARG1, ARG2, ARG3,
         ((unsigned int *)ARG3)[0], ((unsigned int *)ARG3)[1],
         LOHI64(ARG4, ARG5));
   PRE_REG_READ5(ssize_t, "fsgetpath",
                 void*,"buf", size_t,"bufsize",
                 fsid_t *,"fsid",
                 vki_uint32_t, "objid_low32", vki_uint32_t, "objid_high32");
#else
   PRINT("fsgetpath(%#lx, %ld, %#lx {%u,%u}, %lu)",
         ARG1, SARG2, ARG3,
         ((unsigned int *)ARG3)[0],
         ((unsigned int *)ARG3)[1], ARG4);
   PRE_REG_READ4(ssize_t, "fsgetpath",
                 void*,"buf", size_t,"bufsize",
                 fsid_t *,"fsid", uint64_t,"objid");
#endif
   PRE_MEM_READ("fsgetpath(fsid)", ARG3, sizeof(fsid_t));
   PRE_MEM_WRITE("fsgetpath(buf)", ARG1, ARG2);
}

POST(fsgetpath)
{
   POST_MEM_WRITE(ARG1, RES);
}

PRE(audit_session_self)
{
  PRINT("audit_session_self()");
}
POST(audit_session_self)
{
  record_named_port(tid, RES, MACH_PORT_RIGHT_SEND, "audit-session-%p");
  PRINT("audit-session %#lx", RES);
}

PRE(fgetattrlist)
{
   PRINT("fgetattrlist(%ld, %#lx, %#lx, %lu, %lu)",
         SARG1, ARG2, ARG3, ARG4, ARG5);
   PRE_REG_READ5(int, "fgetattrlist",
                 int,fd, struct vki_attrlist *,attrList,
                 void *,attrBuf, vki_size_t,attrBufSize, unsigned int,options);
   PRE_MEM_READ("fgetattrlist(attrList)", ARG2, sizeof(struct vki_attrlist));
   PRE_MEM_WRITE("fgetattrlist(attrBuf)", ARG3, ARG4);
}
POST(fgetattrlist)
{
   if (ARG4 > sizeof(vki_uint32_t)) {
      // attrBuf is uint32_t size followed by attr data
      vki_uint32_t *sizep = (vki_uint32_t *)ARG3;
      POST_MEM_WRITE(ARG3, sizeof(vki_uint32_t));
      if (ARG5 & FSOPT_REPORT_FULLSIZE) {
         // *sizep is bytes required for return value, including *sizep
      } else {
         // *sizep is actual bytes returned, including *sizep
      }
      scan_attrlist(tid, (struct vki_attrlist *)ARG2, sizep+1, MIN(*sizep, ARG4), &get1attr);
   }
}

#endif /* DARWIN_VERS >= DARWIN_10_6 */


/* ---------------------------------------------------------------------
   Added for OSX 10.7 (Lion)
   ------------------------------------------------------------------ */

#if DARWIN_VERS >= DARWIN_10_7

PRE(psynch_cvclrprepost)
{
   PRINT("psynch_cvclrprepost(BOGUS)");
   *flags |= SfMayBlock;
}
POST(psynch_cvclrprepost)
{
}

#endif /* DARWIN_VERS >= DARWIN_10_7 */


/* ---------------------------------------------------------------------
   Added for OSX 10.8 (Mountain Lion)
   ------------------------------------------------------------------ */

/* About munge tags, eg munge_wllww.

   Means the syscall takes 5 args.  For a 64 bit process each arg
   occupies one 64-bit value and so the mapping to ARGn macros is
   direct.  For a 32 bit process, this is more complex: 'w' denotes a
   32-bit word and 'l' a 64-bit word.  Hence the wllww denotation
   indicates that, in a 64 bit process, the args are: ARG1 ARG2 ARG3
   ARG4 ARG5, but in a 32 bit process they are: ARG1 ARG3:ARG2
   ARG5:ARG4 ARG6 ARG7.  And we have to laboriously reconstruct them
   in order to get sane values for the arguments in 32-bit
   processes. */

static void munge_wwl(UWord* a1, UWord* a2, ULong* a3,
                      UWord aRG1, UWord aRG2, UWord aRG3, UWord aRG4)
{
#  if defined(VGA_x86)
   *a1 = aRG1; *a2 = aRG2; *a3 = LOHI64(aRG3,aRG4);
#  else
   *a1 = aRG1; *a2 = aRG2; *a3 = aRG3;
#  endif
}

static void munge_wll(UWord* a1, ULong* a2, ULong* a3,
                      UWord aRG1, UWord aRG2, UWord aRG3,
                      UWord aRG4, UWord aRG5)
{
#  if defined(VGA_x86)
   *a1 = aRG1; *a2 = LOHI64(aRG2,aRG3); *a3 = LOHI64(aRG4,aRG5);
#  else
   *a1 = aRG1; *a2 = aRG2; *a3 = aRG3;
#  endif
}

static void munge_wlww(UWord* a1, ULong* a2, UWord* a3, UWord* a4,
                       UWord aRG1, UWord aRG2, UWord aRG3,
                       UWord aRG4, UWord aRG5)
{
#  if defined(VGA_x86)
   *a1 = aRG1; *a2 = LOHI64(aRG2,aRG3); *a3 = aRG4; *a4 = aRG5;
#  else
   *a1 = aRG1; *a2 = aRG2; *a3 = aRG3; *a4 = aRG4;
#  endif
}

static void munge_wwlw(UWord* a1, UWord* a2, ULong* a3, UWord* a4,
                       UWord aRG1, UWord aRG2, UWord aRG3,
                       UWord aRG4, UWord aRG5)
{
#  if defined(VGA_x86)
   *a1 = aRG1; *a2 = aRG2; *a3 = LOHI64(aRG3,aRG4); *a4 = aRG5;
#  else
   *a1 = aRG1; *a2 = aRG2; *a3 = aRG3; *a4 = aRG4;
#  endif
}

static void munge_wwwl(UWord* a1, UWord* a2, UWord* a3, ULong* a4,
                       UWord aRG1, UWord aRG2, UWord aRG3,
                       UWord aRG4, UWord aRG5)
{
#  if defined(VGA_x86)
   *a1 = aRG1; *a2 = aRG2; *a3 = aRG3; *a4 = LOHI64(aRG4,aRG5);
#  else
   *a1 = aRG1; *a2 = aRG2; *a3 = aRG3; *a4 = aRG4;
#  endif
}

static void munge_wllww(UWord* a1, ULong* a2, ULong* a3, UWord* a4, UWord* a5,
                        UWord aRG1, UWord aRG2, UWord aRG3,
                        UWord aRG4, UWord aRG5, UWord aRG6, UWord aRG7)
{
#  if defined(VGA_x86)
   *a1 = aRG1; *a2 = LOHI64(aRG2,aRG3); *a3 = LOHI64(aRG4,aRG5);
   *a4 = aRG6; *a5 = aRG7;
#  else
   *a1 = aRG1; *a2 = aRG2; *a3 = aRG3; *a4 = aRG4; *a5 = aRG5;
#  endif
}

static void munge_wwllww(UWord* a1, UWord* a2, ULong* a3,
                         ULong* a4, UWord* a5, UWord* a6,
                         UWord aRG1, UWord aRG2, UWord aRG3, UWord aRG4,
                         UWord aRG5, UWord aRG6, UWord aRG7, UWord aRG8)
{
#  if defined(VGA_x86)
   *a1 = aRG1; *a2 = aRG2;
   *a3 = LOHI64(aRG3,aRG4); *a4 = LOHI64(aRG5,aRG6);
   *a5 = aRG7; *a6 = aRG8;
#  else
   *a1 = aRG1; *a2 = aRG2; *a3 = aRG3; *a4 = aRG4; *a5 = aRG5; *a6 = aRG6;
#  endif
}

#if DARWIN_VERS >= DARWIN_10_8

PRE(kernelrpc_mach_vm_allocate_trap)
{
   UWord a1; UWord a2; ULong a3; UWord a4;
   munge_wwlw(&a1, &a2, &a3, &a4, ARG1, ARG2, ARG3, ARG4, ARG5);
   PRINT("kernelrpc_mach_vm_allocate_trap"
         "(target:%s, address:%p, size:%#llx, flags:%#lx)",
         name_for_port(a1), *(void**)a2, a3, a4);
   PRE_MEM_WRITE("kernelrpc_mach_vm_allocate_trap(address)",
                 a2, sizeof(void*));
}
POST(kernelrpc_mach_vm_allocate_trap)
{
   UWord a1; UWord a2; ULong a3; UWord a4;
   munge_wwlw(&a1, &a2, &a3, &a4, ARG1, ARG2, ARG3, ARG4, ARG5);
   PRINT("address:%p size:%#llx", *(void**)a2, a3);
   if (ML_(safe_to_deref)((void*)a2, sizeof(void*))) {
      POST_MEM_WRITE(a2, sizeof(void*));
   }
   if (a1 == mach_task_self()) {
#     if 1
      ML_(sync_mappings)("POST(kernelrpc_mach_vm_allocate_trap)", "??", 0);
#     else
      /* This is nearly right, but not always -- sometimes the mapping
         appears to be r--, for some reason.  Hence resync. */
      ML_(notify_core_and_tool_of_mmap)(
         *(UWord*)a2, a3,
         VKI_PROT_READ|VKI_PROT_WRITE, VKI_MAP_ANON, -1, 0);
#     endif
   }
}

PRE(kernelrpc_mach_vm_deallocate_trap)
{
   UWord a1; ULong a2; ULong a3;
   munge_wll(&a1, &a2, &a3, ARG1, ARG2, ARG3, ARG4, ARG5);
   PRINT("kernelrpc_mach_vm_deallocate_trap"
         "(target:%#lx, address:%#llx, size:%#llx)", a1, a2, a3);
}
POST(kernelrpc_mach_vm_deallocate_trap)
{
   UWord a1; ULong a2; ULong a3;
   munge_wll(&a1, &a2, &a3, ARG1, ARG2, ARG3, ARG4, ARG5);
   // kernelrpc_mach_vm_deallocate_trap could be call with
   // address ==0 && size == 0,
   // we shall not notify any unmap then
   if (a3)
      ML_(notify_core_and_tool_of_munmap)(a2, a3);
}

PRE(kernelrpc_mach_vm_protect_trap)
{
   UWord a1; ULong a2; ULong a3; UWord a4; UWord a5;
   munge_wllww(&a1, &a2, &a3, &a4, &a5,
               ARG1, ARG2, ARG3, ARG4, ARG5, ARG6, ARG7);
   PRINT("kernelrpc_mach_vm_protect_trap"
         "(task:%#lx, address:%#llx, size:%#llx,"
         " set_maximum:%#lx, new_prot:%#lx)", a1, a2, a3, a4, a5);
}
POST(kernelrpc_mach_vm_protect_trap)
{
   UWord a1; ULong a2; ULong a3; UWord a4; UWord a5;
   munge_wllww(&a1, &a2, &a3, &a4, &a5,
               ARG1, ARG2, ARG3, ARG4, ARG5, ARG6, ARG7);
   if (/*a4 set_maximum == 0 && */a1 == mach_task_self()) {
      ML_(notify_core_and_tool_of_mprotect)((Addr)a2, (SizeT)a3, (Int)a5);
      VG_(di_notify_vm_protect)((Addr)a2, (SizeT)a3, (UInt)a5);
   }
}

PRE(kernelrpc_mach_port_allocate_trap)
{
   // munge_www -- no need to call helper
   PRINT("kernelrpc_mach_port_allocate_trap(task:%#lx, mach_port_right_t:%#lx)",
         ARG1, ARG2);
   PRE_MEM_WRITE("kernelrpc_mach_port_allocate_trap(name)",
                 ARG3, sizeof(mach_port_name_t));
}
POST(kernelrpc_mach_port_allocate_trap)
{
   // munge_www -- no need to call helper
   POST_MEM_WRITE(ARG3, sizeof(mach_port_name_t));
   PRINT(", name:%#x", *(mach_port_name_t*)ARG3);
   record_unnamed_port(tid, *(mach_port_name_t *)ARG3, ARG2);
}

PRE(kernelrpc_mach_port_destroy_trap)
{
   // munge_ww -- no need to call helper
   PRINT("kernelrpc_mach_port_destroy_trap(task:%#lx, name:%#lx)", ARG1, ARG2);
   record_port_destroy(ARG2);
}

PRE(kernelrpc_mach_port_deallocate_trap)
{
   // munge_ww -- no need to call helper
   PRINT("kernelrpc_mach_port_deallocate_trap(task:%#lx, name:%#lx ) FIXME",
         ARG1, ARG2);
}
POST(kernelrpc_mach_port_deallocate_trap)
{
   // munge_ww -- no need to call helper
}

PRE(kernelrpc_mach_port_mod_refs_trap)
{
   // munge_wwww -- no need to call helper
   PRINT("kernelrpc_mach_port_mod_refs_trap"
         "(task:%#lx, name:%#lx, right:%#lx refs:%#lx) FIXME",
         ARG1, ARG2, ARG3, ARG4);
}

PRE(kernelrpc_mach_port_move_member_trap)
{
   // munge_www -- no need to call helper
   PRINT("kernelrpc_mach_port_move_member_trap"
         "(task:%#lx, name:%#lx, after:%#lx ) FIXME",
         ARG1, ARG2, ARG3);
}

PRE(kernelrpc_mach_port_insert_right_trap)
{
   //munge_wwww -- no need to call helper
   PRINT("kernelrpc_mach_port_insert_right_trap(FIXME)"
         "(%lx,%lx,%lx,%lx)", ARG1, ARG2, ARG3, ARG4);
}

PRE(kernelrpc_mach_port_insert_member_trap)
{
   // munge_www -- no need to call helper
   PRINT("kernelrpc_mach_port_insert_member_trap(FIXME)"
         "(%lx,%lx,%lx)", ARG1, ARG2, ARG3);
}

PRE(kernelrpc_mach_port_extract_member_trap)
{
   // munge_www -- no need to call helper
   PRINT("kernelrpc_mach_port_extract_member_trap(FIXME)"
         "(%lx,%lx,%lx)", ARG1, ARG2, ARG3);
}

PRE(iopolicysys)
{
   // munge_???
   PRINT("iopolicysys(FIXME)(%#lx, %#lx, %#lx)", ARG1, ARG2, ARG3);
   /* mem effects unknown */
}
POST(iopolicysys)
{
   // munge_???
}

PRE(process_policy)
{
   // munge_???
   PRINT("process_policy(FIXME)("
         "scope:%#lx, action:%#lx, policy:%#lx, policy_subtype:%#lx,"
         " attr:%lx, target_pid:%lx, target_threadid:%lx)",
         ARG1, ARG2, ARG3, ARG4, ARG5, ARG6, ARG7);
   /* mem effects unknown */
}
POST(process_policy)
{
   // munge_???
}

PRE(csops_audittoken)
{
  PRINT("csops_audittoken(%ld, %#lx, %#lx, %lu, %#lx)", SARG1, ARG2, ARG3, ARG4, ARG5);
  PRE_REG_READ5(int, "csops_audittoken",
    vki_pid_t, pid, uint32_t, ops,
    void *, useraddr, vki_size_t, usersize, void *, uaudittoken);

  if (ARG5 == 0) {
    SET_STATUS_Failure( VKI_EINVAL );
    return;
  }

  PRE_MEM_WRITE( "csops_audittoken(useraddr)", ARG3, ARG4 );

  // If the pid is ours, don't mark the program as KILL or HARD
  // Maybe we should keep track of this for later calls to STATUS
  if (!ARG1 || VG_(getpid)() == ARG1) {
    switch (ARG2) {
    case VKI_CS_OPS_MARKINVALID:
    case VKI_CS_OPS_MARKHARD:
    case VKI_CS_OPS_MARKKILL:
        SET_STATUS_Success(0);
    }
  }
}

POST(csops_audittoken)
{
   POST_MEM_WRITE( ARG3, ARG4 );
}

#endif /* DARWIN_VERS >= DARWIN_10_8 */


/* ---------------------------------------------------------------------
   Added for OSX 10.9 (Mavericks)
   ------------------------------------------------------------------ */

#if DARWIN_VERS >= DARWIN_10_9

PRE(kernelrpc_mach_vm_map_trap)
{
   UWord a1; UWord a2; ULong a3; ULong a4; UWord a5; UWord a6;
   munge_wwllww(&a1, &a2, &a3, &a4, &a5, &a6,
                ARG1, ARG2, ARG3, ARG4, ARG5, ARG6, ARG7, ARG8);
   PRINT("kernelrpc_mach_vm_map_trap"
         "(target:%#lx, address:%p, size:%#llx,"
         " mask:%#llx, flags:%#lx, cur_prot:%#lx)",
         a1, *(void**)a2, a3, a4, a5, a6);
   PRE_MEM_WRITE("kernelrpc_mach_vm_map_trap(address)", a2, sizeof(void*));
}
POST(kernelrpc_mach_vm_map_trap)
{
   UWord a1; UWord a2; ULong a3; ULong a4; UWord a5; UWord a6;
   munge_wwllww(&a1, &a2, &a3, &a4, &a5, &a6,
                ARG1, ARG2, ARG3, ARG4, ARG5, ARG6, ARG7, ARG8);
   PRINT("-> address:%p", *(void**)a2);
   if (ML_(safe_to_deref)((void*)a2, sizeof(void*))) {
      POST_MEM_WRITE(a2, sizeof(void*));
   }
   ML_(notify_core_and_tool_of_mmap)(
      *(mach_vm_address_t*)a2, a3,
      VKI_PROT_READ|VKI_PROT_WRITE, VKI_MAP_ANON, -1, 0);
   // ML_(sync_mappings)("after", "kernelrpc_mach_vm_map_trap", 0);
}

PRE(kernelrpc_mach_port_construct_trap)
{
   UWord a1; UWord a2; ULong a3; UWord a4;
   munge_wwlw(&a1, &a2, &a3, &a4, ARG1, ARG2, ARG3, ARG4, ARG5);
   mach_port_options_t* options = (mach_port_options_t*) a2;
   PRINT("kernelrpc_mach_port_construct_trap"
         "(target: %s, options: %#lx {flags: %#x, mpl_ql: %#x}, context: %llx, name: %p)",
         name_for_port(a1), a2, options->flags, options->mpl.mpl_qlimit, a3, *(mach_port_name_t**)a4);
   PRE_MEM_READ("kernelrpc_mach_port_construct_trap(options)", a2,
                sizeof(mach_port_options_t));
   PRE_MEM_WRITE("kernelrpc_mach_port_construct_trap(name)", a4,
                 sizeof(mach_port_name_t*));
}
POST(kernelrpc_mach_port_construct_trap)
{
   UWord a1; UWord a2; ULong a3; UWord a4;
   munge_wwlw(&a1, &a2, &a3, &a4, ARG1, ARG2, ARG3, ARG4, ARG5);
   PRINT("-> name:%p", *(mach_port_name_t**)a4);
   if (ML_(safe_to_deref)((mach_port_name_t*)a4, sizeof(mach_port_name_t*))) {
      POST_MEM_WRITE(a4, sizeof(mach_port_name_t*));
   }
}

PRE(kernelrpc_mach_port_destruct_trap)
{
   UWord a1; UWord a2; UWord a3; ULong a4;
   munge_wwwl(&a1, &a2, &a3, &a4, ARG1, ARG2, ARG3, ARG4, ARG5);
   PRINT("kernelrpc_mach_port_destruct_trap(FIXME)"
         "(%lx,%lx,%lx,%llx)", a1, a2, a3, a4);
}

PRE(kernelrpc_mach_port_guard_trap)
{
   UWord a1; UWord a2; ULong a3; UWord a4;
   munge_wwlw(&a1, &a2, &a3, &a4, ARG1, ARG2, ARG3, ARG4, ARG5);
   PRINT("kernelrpc_mach_port_guard_trap(FIXME)"
         "(%lx,%lx,%llx,%lx)", a1, a2, a3, a4);
}

PRE(kernelrpc_mach_port_unguard_trap)
{
   // munge_wwl
   UWord a1; UWord a2; ULong a3;
   munge_wwl(&a1, &a2, &a3, ARG1, ARG2, ARG3, ARG4);
   PRINT("kernelrpc_mach_port_unguard_trap(FIXME)"
         "(%lx,%lx,%llx)", a1, a2, a3);
}

#endif /* DARWIN_VERS >= DARWIN_10_9 */


/* ---------------------------------------------------------------------
   Added for OSX 10.10 (Yosemite)
   ------------------------------------------------------------------ */

#if DARWIN_VERS >= DARWIN_10_10

PRE(necp_match_policy)
{
   // int necp_match_policy(uint8_t *parameters, size_t parameters_size,
   //                       struct necp_aggregate_result *returned_result)
   PRINT("necp_match_policy(FIXME)(%lx,%lu, %lx)", ARG1, ARG2, ARG3);
   PRE_REG_READ3(int, "necp_match_policy", uint8_t*, parameters,
                 size_t, parameters_size, struct necp_aggregate_result*,
                 returned_result);
   PRE_MEM_READ("necp_match_policy(returned_result)", ARG1, ARG2);
}
POST(necp_match_policy)
{
   POST_MEM_WRITE(ARG3, sizeof(struct vki_necp_aggregate_result));
}

PRE(sysctlbyname)
{
   UWord name    = ARG1;
   UWord namelen = ARG2;
   UWord oldp    = ARG3;
   UWord oldlenp = ARG4;
   UWord newp    = ARG5;
   UWord newlen  = ARG6;  // FIXME: or newlenp ??

   PRINT( "sysctlbyname ( %#lx,%lu, %#lx,%#lx, %#lx,%lu )",
          name, namelen, oldp, oldlenp, newp, newlen );

   PRE_REG_READ6(int, "sysctlbyname", char*, name, size_t, namelen,
                 void*, oldp, vki_size_t *, oldlenp,
                 void*, newp, vki_size_t *, newlenp);  //  <---<<

   // reads name[0..namelen-1]
   PRE_MEM_READ("sysctlbyname(name)", name, namelen);

   if (VG_(clo_trace_syscalls)) {
      UInt i;
      const HChar* t_name = (const HChar*)name;
      VG_(printf)(" name: ");
      for (i = 0; i < namelen; i++) {
         VG_(printf)("%c", t_name[i]);
      }
      VG_(printf)(" ");
   }

   Bool is_kern_dot_userstack
      = False;

   common_PRE_sysctl( /*IMPLICIT ARGS*/tid,status,flags,/*!IMPLICIT_ARGS*/
                      is_kern_dot_userstack, oldp, oldlenp, newp, newlen );
}
POST(sysctlbyname)
{
   UWord oldp    = ARG3;
   UWord oldlenp = ARG4;

   if (SUCCESS || ERR == VKI_ENOMEM) {
      // sysctl can write truncated data and return VKI_ENOMEM
      if (oldlenp) {
         POST_MEM_WRITE(oldlenp, sizeof(size_t));
      }
      if (oldp && oldlenp) {
         POST_MEM_WRITE(oldp, *(size_t*)oldlenp);
      }
   }
}

PRE(getattrlistbulk)
{
   // int getattrlistbulk(int dirfd, struct attrlist *alist,
   //                     void *attributeBuffer, size_t bufferSize,
   //                     uint64_t options);
   // Presumably the last arg is value-pair in the 32 bit case.
   PRINT("getattrlistbulk(FIXME)(%ld, %lx, %lx,%lu, %lu)",
         SARG1, ARG2, ARG3, ARG4, ARG5);
   PRE_REG_READ5(int, "getattrlistbulk", int, dirfd, void*, list,
                 void*, attributeBuffer, size_t, bufferSize,
                 uint32_t, options_lo32);
   PRE_MEM_READ("getattrlistbulk(alist)", ARG2, sizeof(struct vki_attrlist));
   PRE_MEM_WRITE("getattrlistbulk(attributeBuffer)", ARG3, ARG4);
}
POST(getattrlistbulk)
{
   // FIXME: this isn't right.  It seems as if what is returned is a
   // set of variable-length records -- see complication in
   // POST(getattrlist).  For now, just paint the entire result buffer
   // as defined.  Sigh.
   vg_assert(SUCCESS);
   if (ARG3 && /* "at least one output element was written" */RES > 0)
      POST_MEM_WRITE(ARG3, ARG4);
}

PRE(faccessat)
{
    Int fd = ARG1;
    PRINT("faccessat(fd:%d, path:%#lx(%s), amode:%#lx, flag:%#lx)",
          fd, ARG2, ARG2 ? (HChar*)ARG2 : "null", ARG3, ARG4);
    PRE_REG_READ4(int, "faccessat",
                  int, fd, user_addr_t, path, int, amode, int, flag);
    ML_(fd_at_check_allowed)(SARG1, (const HChar*)ARG2, "faccessat", tid, status);
    PRE_MEM_RASCIIZ( "faccessat(path)", ARG2 );
}

PRE(fstatat64)
{
    Int fd = ARG1;
    PRINT("fstatat64(fd:%d, path:%#lx(%s), ub:%#lx, flag:%#lx)",
          fd, ARG2, ARG2 ? (HChar*)ARG2 : "null", ARG3, ARG4);
    PRE_REG_READ4(int, "fstatat64",
                  int, fd, user_addr_t, path, user_addr_t, ub, int, flag);
    ML_(fd_at_check_allowed)(SARG1, (const HChar*)ARG2, "fstatat64", tid, status);
    PRE_MEM_RASCIIZ( "fstatat64(path)", ARG2 );
    PRE_MEM_WRITE( "fstatat64(ub)", ARG3, sizeof(struct vki_stat64) );
}
POST(fstatat64)
{
    POST_MEM_WRITE( ARG3, sizeof(struct vki_stat64) );
}

PRE(unlinkat)
{
    PRINT("unlinkat ( %ld, %#lx(%s), %#lx )",
          SARG1, ARG2, (HChar*)ARG2, ARG3);
    PRE_REG_READ3(long, "unlinkat",
                  int, fd, const char *, path, int, flag);
    PRE_MEM_RASCIIZ( "unlinkat(path)", ARG2 );
}

PRE(readlinkat)
{
    PRINT("readlinkat ( %ld, %#lx(%s), %#lx, %ld )",
          SARG1, ARG2, (HChar*)ARG2, ARG3, SARG4);
    PRE_REG_READ4(long, "readlinkat",
                  int, dfd, const char *, path, char *, buf, int, bufsiz);
    ML_(fd_at_check_allowed)(SARG1, (const HChar*)ARG2, "readlinkat", tid, status);
    PRE_MEM_RASCIIZ( "readlinkat(path)", ARG2 );
    PRE_MEM_WRITE( "readlinkat(buf)", ARG3,ARG4 );

    /*
     * Linux needs to jump through hoops to check for accesses to things liks
     * /proc/PID/self
     * Darwin does not have proc so no need here
     */
}

POST(readlinkat)
{
   POST_MEM_WRITE( ARG3, RES );
}

PRE(bsdthread_ctl)
{
   // int bsdthread_ctl(user_addr_t cmd, user_addr_t arg1,
   //                   user_addr_t arg2, user_addr_t arg3)
   PRINT("bsdthread_ctl(FIXME)(%lx,%lx,%lx,%lx)", ARG1, ARG2, ARG3, ARG4);
   PRE_REG_READ4(int, "bsdthreadctl",
                 void*, cmd, void*, arg1, void*, arg2, void*, arg3);
}

// syscalls.master says
// int csrctl(uint32_t op, user_addr_t useraddr, user_addr_t usersize) NO_SYSCALL_STUB;
// but https://github.com/search?q=repo%3Aapple-open-source%2Fmacos%20__csrctl&type=code says
// int __csrctl(csr_op_t op, void *buffer, size_t size);
PRE(csrctl)
{
   switch (ARG1) {
   case VKI_CSR_CHECK:
     PRINT("csrctl(op:CSR_CHECK, useraddr:%#lx, usersize:%#lx)", ARG2, ARG3);
     PRE_REG_READ3(int, "csrctl",
                   uint32_t, op, void*, useraddr, size_t, usersize);
     PRE_MEM_READ( "csrctl(useraddr)", ARG2, ARG3 );
     break;

   case VKI_CSR_GET_ACTIVE_CONFIG:
      PRINT("csrctl(op:CSR_GET_ACTIVE_CONFIG, useraddr:%#lx, usersize:%#lx)", ARG2, ARG3);
      PRE_REG_READ3(int, "csrctl",
                    uint32_t, op, void*, useraddr, size_t, usersize);
      PRE_MEM_WRITE( "csrctl(useraddr)", ARG2, ARG3 );
      break;

   default:
      PRINT("csrctl(op:%ld [??], useraddr:%#lx, usersize:%#lx)", SARG1, ARG2, ARG3);
      log_decaying("UNKNOWN csrctl %ld!", SARG1);
      break;
   }
}
POST(csrctl)
{
   vg_assert(SUCCESS);
   switch (ARG1) {
   case VKI_CSR_GET_ACTIVE_CONFIG:
      POST_MEM_WRITE( ARG2, ARG3 );
      break;

   default:
      break;
   }
}

PRE(guarded_open_dprotected_np)
{
    PRINT("guarded_open_dprotected_np("
        "path:%#lx(%s), guard:%#lx, guardflags:%#lx, flags:%#lx, "
        "dpclass:%#lx, dpflags: %#lx) FIXME",
        ARG1, (HChar*)ARG1, ARG2, ARG3, ARG4, ARG5, ARG6);
}

PRE(guarded_write_np)
{
    PRINT("guarded_write_np(fd:%ld, guard:%#lx, cbuf:%#lx, nbyte:%llu) FIXME",
        SARG1, ARG2, ARG3, (ULong)ARG4);
}

PRE(guarded_pwrite_np)
{
    PRINT("guarded_pwrite_np(fd:%ld, guard:%#lx, buf:%#lx, nbyte:%llu, offset:%lld) FIXME",
        SARG1, ARG2, ARG3, (ULong)ARG4, (Long)ARG5);
}

PRE(guarded_writev_np)
{
    PRINT("guarded_writev_np(fd:%ld, guard:%#lx, iovp:%#lx, iovcnt:%llu) FIXME",
        SARG1, ARG2, ARG3, (ULong)ARG4);
}

PRE(openat)
{
   if (ARG3 & VKI_O_CREAT) {
      // 4-arg version
      PRINT("openat ( %ld, %#" FMT_REGWORD "x(%s), %ld, %ld )",
            SARG1, ARG2, (HChar*)(Addr)ARG2, SARG3, SARG4);
      PRE_REG_READ4(long, "openat",
                    int, dfd, const char *, filename, int, flags, int, mode);
   } else {
     // 3-arg version
     PRINT("openat ( %ld, %#" FMT_REGWORD "x(%s), %ld )",
           SARG1, ARG2, (HChar*)(Addr)ARG2, SARG3);
     PRE_REG_READ3(long, "openat",
                   int, dfd, const char *, filename, int, flags);
   }
   PRE_MEM_RASCIIZ( "openat(filename)", ARG2 );

   /* For absolute filenames, dfd is ignored.  If dfd is AT_FDCWD,
      filename is relative to cwd.  When comparing dfd against AT_FDCWD,
      be sure only to compare the bottom 32 bits. */
   ML_(fd_at_check_allowed)(SARG1, (const HChar*)ARG2, "openat", tid, status);

   /* Otherwise handle normally */
   *flags |= SfMayBlock;
}

POST(openat)
{
   vg_assert(SUCCESS);
   POST_newFd_RES;
   if (!ML_(fd_allowed)(RES, "openat", tid, True)) {
      VG_(close)(RES);
      SET_STATUS_Failure( VKI_EMFILE );
   } else {
      if (VG_(clo_track_fds))
         ML_(record_fd_open_with_given_name)(tid, RES, (HChar*)(Addr)ARG2);
   }
}

PRE(mkdirat)
{
   PRINT("mkdirat ( %" FMT_REGWORD "u, %#" FMT_REGWORD "x(%s), %" FMT_REGWORD "u )", ARG1,ARG2,(char*)ARG2,ARG3);
   PRE_REG_READ3(int, "mkdirat",
                 int, fd, const char *, path, unsigned int, mode);
   ML_(fd_at_check_allowed)(SARG1, (const HChar*)ARG2, "mkdirat", tid, status);
   PRE_MEM_RASCIIZ( "mkdirat(path)", ARG2 );
   *flags |= SfMayBlock;
}

#endif /* DARWIN_VERS >= DARWIN_10_10 */


/* ---------------------------------------------------------------------
   Added for OSX 10.11 (El Capitan)
   ------------------------------------------------------------------ */

#if DARWIN_VERS >= DARWIN_10_11

PRE(kdebug_trace_string)
{
  PRINT("kdebug_trace_string(%#lx (%s), %#lx, %s)", ARG1, kdebug_debugid(ARG1), ARG2, (HChar*)(Addr)ARG3);
  if (ARG3 != 0) {
    PRE_MEM_RASCIIZ("kdebug_trace_string(string)", ARG3);
  }
  SET_STATUS_Success(0);
}

PRE(kevent_qos)
{
   PRINT("kevent_qos( %ld, %#lx, %ld, %#lx, %ld, %#lx, %ld, %ld )",
         SARG1, ARG2, SARG3, ARG4, SARG5, ARG6, SARG7, SARG8);
   PRE_REG_READ8(int,"kevent_qos",
                 int,kq,
                 const struct vki_kevent_qos_s *,changelist,
                 int,nchanges,
                 struct vki_kevent_qos_s *,eventlist,
                 int,nevents,
                 void*,data_out,
                 size_t*,data_available,
                 unsigned int,flags);

   if (ARG3) PRE_MEM_READ ("kevent_qos(changelist)",
                           ARG2, ARG3 * sizeof(struct vki_kevent_qos_s));
   if (ARG5) PRE_MEM_WRITE("kevent_qos(eventlist)",
                           ARG4, ARG5 * sizeof(struct vki_kevent_qos_s));
   if (ARG7) PRE_MEM_WRITE("kevent_qos(data_out)",
                           ARG6, ARG7 * sizeof(void*));

   *flags |= SfMayBlock;
}

POST(kevent_qos)
{
   PRINT("kevent_qos ret %ld dst %#lx (%zu)", (Word)RES, ARG4, sizeof(struct vki_kevent_qos_s));
   if (RES > 0) {
      ML_(sync_mappings)("after", "kevent_qos", 0);
      POST_MEM_WRITE(ARG4, RES * sizeof(struct vki_kevent_qos_s));
   }
}


PRE(pselect)
{
   *flags |= SfMayBlock;
   PRINT("pselect ( %ld, %#lx, %#lx, %#lx, %#lx, %#lx )", SARG1, ARG2, ARG3,
         ARG4, ARG5, ARG6);
   PRE_REG_READ5(long, "pselect",
                 int, n, vki_fd_set *, readfds, vki_fd_set *, writefds,
                 vki_fd_set *, exceptfds, struct vki_timeval *, timeout);
   // XXX: this possibly understates how much memory is read.
   if (ARG2 != 0)
      PRE_MEM_READ( "pselect(readfds)",
		     ARG2, ARG1/8 /* __FD_SETSIZE/8 */ );
   if (ARG3 != 0)
      PRE_MEM_READ( "pselect(writefds)",
		     ARG3, ARG1/8 /* __FD_SETSIZE/8 */ );
   if (ARG4 != 0)
      PRE_MEM_READ( "pselect(exceptfds)",
		     ARG4, ARG1/8 /* __FD_SETSIZE/8 */ );
   if (ARG5 != 0)
      PRE_timeval_READ( "pselect(timeout)", ARG5 );
   if (ARG6 != 0)
      PRE_MEM_READ( "pselect(sigmask)", ARG6, sizeof(vki_sigset_t) );
}

#endif /* DARWIN_VERS >= DARWIN_10_11 */


/* ---------------------------------------------------------------------
 Added for macOS 10.12 (Sierra)
 ------------------------------------------------------------------ */

#if DARWIN_VERS >= DARWIN_10_12

PRE(getentropy)
{
    PRINT("getentropy(buffer:%#lx, size:%ld)", ARG1, SARG2);
    PRE_REG_READ2(int, "getentropy",
                  void*, buffer, size_t, size);
    PRE_MEM_WRITE( "getentropy(buffer)", ARG1, ARG2 );
}
POST(getentropy)
{
    vg_assert(SUCCESS);
    POST_MEM_WRITE( ARG1, ARG2 );
}

PRE(necp_open)
{
   PRINT("necp_open(%#lx)", ARG1);
   PRE_REG_READ1(int, "necp_open", int, flags);
}

PRE(necp_client_action)
{
   PRINT("necp_client_action(%lu, %#lx, %#lx, %lu, %#lx, %lu)",
     ARG1, ARG2, ARG3, ARG4, ARG5, ARG6);
   PRE_REG_READ6(int, "necp_client_action",
     int, necp_fd, uint32_t, action,
     unsigned char*, client_id, size_t, client_id_len,
     uint8_t*, buffer, size_t, buffer_size);

   switch (ARG2 /* request */) {
   case VKI_NECP_CLIENT_ACTION_ADD:
      if (ARG4 != sizeof(uuid_t) || ARG6 == 0 || ARG6 > VKI_NECP_MAX_CLIENT_PARAMETERS_SIZE) {
          SET_STATUS_Failure( VKI_EINVAL );
      }
      PRE_MEM_WRITE( "necp_client_action(ADD, client_id)", ARG3, ARG4);
      PRE_MEM_READ( "necp_client_action(ADD, buffer)", ARG5, ARG6);
      break;
   case VKI_NECP_CLIENT_ACTION_CLAIM:
      if (ARG4 != sizeof(uuid_t)) {
          SET_STATUS_Failure( VKI_EINVAL );
      }
      PRE_MEM_READ( "necp_client_action(CLAIM, client_id)", ARG3, ARG4);
      break;
   case VKI_NECP_CLIENT_ACTION_REMOVE:
      if (ARG4 != sizeof(uuid_t) || (ARG5 != 0 && ARG6 != VKI_IFNET_STATS_PER_FLOW_SIZE)) {
          SET_STATUS_Failure( VKI_EINVAL );
      }
      PRE_MEM_READ( "necp_client_action(REMOVE, client_id)", ARG3, ARG4);
      PRE_MEM_READ( "necp_client_action(REMOVE, buffer)", ARG5, ARG6);
      break;
   case VKI_NECP_CLIENT_ACTION_COPY_PARAMETERS:
      if ((ARG3 != 0 && ARG4 != sizeof(uuid_t)) || ARG6 == 0) {
          SET_STATUS_Failure( VKI_EINVAL );
      }
      if (ARG3 != 0) {
        PRE_MEM_READ( "necp_client_action(COPY_PARAMETERS, client_id)", ARG3, ARG4);
      }
      PRE_MEM_READ( "necp_client_action(COPY_PARAMETERS, buffer)", ARG5, ARG6);
      break;
   case VKI_NECP_CLIENT_ACTION_COPY_RESULT:
      if ((ARG3 != 0 && ARG4 != sizeof(uuid_t)) || ARG6 == 0) {
          SET_STATUS_Failure( VKI_EINVAL );
      }
      if (ARG3 != 0) {
        PRE_MEM_READ( "necp_client_action(COPY_RESULT, client_id)", ARG3, ARG4);
      }
      PRE_MEM_READ( "necp_client_action(COPY_RESULT, buffer)", ARG5, ARG6);
      break;
   case VKI_NECP_CLIENT_ACTION_COPY_UPDATED_RESULT:
      if ((ARG3 != 0 && ARG4 != sizeof(uuid_t)) || ARG6 == 0) {
          SET_STATUS_Failure( VKI_EINVAL );
      }
      if (ARG3 != 0) {
        PRE_MEM_READ( "necp_client_action(COPY_UPDATED_RESULT, client_id)", ARG3, ARG4);
      }
      PRE_MEM_READ( "necp_client_action(COPY_UPDATED_RESULT, buffer)", ARG5, ARG6);
      break;
   case VKI_NECP_CLIENT_ACTION_COPY_LIST:
      if (ARG6 < sizeof(u_int32_t)) {
          SET_STATUS_Failure( VKI_EINVAL );
      }
      PRE_MEM_READ( "necp_client_action(COPY_LIST, buffer)", ARG5, ARG6);
      break;
   case VKI_NECP_CLIENT_ACTION_AGENT:
      if (ARG4 != sizeof(uuid_t) || ARG6 == 0) {
          SET_STATUS_Failure( VKI_EINVAL );
      }
      PRE_MEM_READ( "necp_client_action(AGENT, client_id)", ARG3, ARG4);
      PRE_MEM_READ( "necp_client_action(AGENT, buffer)", ARG5, ARG6);
      break;
   case VKI_NECP_CLIENT_ACTION_COPY_AGENT:
      if (ARG4 != sizeof(uuid_t) || ARG6 == 0) {
          SET_STATUS_Failure( VKI_EINVAL );
      }
      PRE_MEM_READ( "necp_client_action(COPY_AGENT, client_id)", ARG3, ARG4);
      PRE_MEM_READ( "necp_client_action(COPY_AGENT, buffer)", ARG5, ARG6);
      PRE_MEM_WRITE( "necp_client_action(COPY_AGENT, buffer)", ARG5, ARG6);
      break;
   case VKI_NECP_CLIENT_ACTION_AGENT_USE:
      if (ARG4 != sizeof(uuid_t) || ARG6 != sizeof(struct vki_necp_agent_use_parameters)) {
          SET_STATUS_Failure( VKI_EINVAL );
      }
      PRE_MEM_READ( "necp_client_action(AGENT_USE, client_id)", ARG3, ARG4);
      PRE_MEM_READ( "necp_client_action(AGENT_USE, buffer)", ARG5, ARG6);
      PRE_MEM_WRITE( "necp_client_action(AGENT_USE, buffer)", ARG5, ARG6);
      break;
   case VKI_NECP_CLIENT_ACTION_COPY_INTERFACE:
      if (ARG4 != sizeof(u_int32_t) || ARG6 < sizeof(struct vki_necp_interface_details_legacy)) {
          SET_STATUS_Failure( VKI_EINVAL );
      }
      PRE_MEM_READ( "necp_client_action(COPY_INTERFACE, client_id)", ARG3, ARG4);
      PRE_MEM_WRITE( "necp_client_action(COPY_INTERFACE, buffer)", ARG5, ARG6);
      break;
   case VKI_NECP_CLIENT_ACTION_COPY_ROUTE_STATISTICS:
      if (ARG4 != sizeof(uuid_t) || ARG6 < VKI_NECP_STAT_COUNTS_SIZE) {
          SET_STATUS_Failure( VKI_EINVAL );
      }
      PRE_MEM_READ( "necp_client_action(COPY_ROUTE_STATISTICS, client_id)", ARG3, ARG4);
      PRE_MEM_WRITE( "necp_client_action(COPY_ROUTE_STATISTICS, buffer)", ARG5, ARG6);
      break;
   case VKI_NECP_CLIENT_ACTION_UPDATE_CACHE:
      if (ARG4 != sizeof(uuid_t) || ARG6 != sizeof(struct vki_necp_cache_buffer)) {
          SET_STATUS_Failure( VKI_EINVAL );
      }
      PRE_MEM_READ( "necp_client_action(UPDATE_CACHE, client_id)", ARG3, ARG4);
      PRE_MEM_READ( "necp_client_action(UPDATE_CACHE, buffer)", ARG5, ARG6);
      break;
   case VKI_NECP_CLIENT_ACTION_COPY_CLIENT_UPDATE:
      if (ARG4 != sizeof(uuid_t) || ARG6 == 0) {
          SET_STATUS_Failure( VKI_EINVAL );
      }
      PRE_MEM_WRITE( "necp_client_action(COPY_CLIENT_UPDATE, client_id)", ARG3, ARG4);
      PRE_MEM_WRITE( "necp_client_action(COPY_CLIENT_UPDATE, buffer)", ARG5, ARG6);
      break;
   case VKI_NECP_CLIENT_ACTION_SIGN:
      if (ARG4 < sizeof(struct vki_necp_client_signable) || ARG6 != VKI_NECP_CLIENT_ACTION_SIGN_TAG_LENGTH) {
          SET_STATUS_Failure( VKI_EINVAL );
      }
      PRE_MEM_READ( "necp_client_action(SIGN, client_id)", ARG3, ARG4);
      PRE_MEM_WRITE( "necp_client_action(SIGN, buffer)", ARG5, ARG6);
      break;
#if DARWIN_VERS >= DARWIN_14_00
   case VKI_NECP_CLIENT_ACTION_ADD_FLOW:
      if (ARG4 != sizeof(uuid_t) || ARG6 != sizeof(struct vki_necp_client_add_flow)) {
          SET_STATUS_Failure( VKI_EINVAL );
      }
      PRE_MEM_READ( "necp_client_action(ADD_FLOW, client_id)", ARG3, ARG4);
      PRE_MEM_WRITE( "necp_client_action(ADD_FLOW, buffer)", ARG5, ARG6);
   case VKI_NECP_CLIENT_ACTION_REMOVE_FLOW:
      if (ARG4 == 0 || ARG6 != sizeof(struct vki_ifnet_stats_per_flow)) {
          SET_STATUS_Failure( VKI_EINVAL );
      }
      PRE_MEM_READ( "necp_client_action(REMOVE_FLOW, client_id)", ARG3, ARG4);
      PRE_MEM_READ( "necp_client_action(REMOVE_FLOW, buffer)", ARG5, ARG6);
      break;
#endif
   default:
      VG_(printf)("UNKNOWN necp_client_action action %ld\n", SARG2);
      break;
   }
}

static const HChar *ulop_name(int op)
{
   switch (op) {
      case VKI_UL_UNFAIR_LOCK:          return "UL_UNFAIR_LOCK";
      case VKI_UL_COMPARE_AND_WAIT:     return "UL_COMPARE_AND_WAIT";
      default: return "??";
   }
}

PRE(ulock_wake)
{
	 uint ul_opcode = ARG1 & VKI_UL_OPCODE_MASK;
	 uint ul_flags = ARG1 & VKI_UL_FLAGS_MASK;
   switch (ul_opcode) {
   case VKI_UL_UNFAIR_LOCK:
   case VKI_UL_COMPARE_AND_WAIT: {
     const char* name = ulop_name(ul_opcode);
     if (ul_flags & VKI_ULF_WAKE_THREAD) {
       PRINT("ulock_wake(operation:%s (flags: %#x), addr:%#lx, wake_value:%s)",
             name, ul_flags, ARG2, name_for_port(ARG3));
     } else {
       PRINT("ulock_wake(operation:%s (flags: %#x), addr:%#lx, wake_value:%ld /*unused*/)",
             name, ul_flags, ARG2, SARG3);
     }
    PRE_REG_READ3(int, "ulock_wake",
                  uint32_t, operation, void*, addr, uint64_t, wake_value);
     break;
}

   default:
      PRINT("ulock_wake(operation:%ld (opcode: %u [??], flags: %#x), addr:%#lx, wake_value:%ld)", SARG1, ul_opcode, ul_flags, ARG2, SARG3);
      log_decaying("UNKNOWN ulock_wake %ld (opcode: %u [??], flags: %#x)!", SARG1, ul_opcode, ul_flags);
      break;
   }
}

PRE(ulock_wait)
{
    uint ul_opcode = ARG1 & VKI_UL_OPCODE_MASK;
    uint ul_flags = ARG1 & VKI_UL_FLAGS_MASK;

    switch (ul_opcode) {
    case VKI_UL_UNFAIR_LOCK:
    case VKI_UL_COMPARE_AND_WAIT: {
      const char* name = ulop_name(ul_opcode);
      PRINT("ulock_wait(operation:%s (flags: %#x), addr:%#lx, value:%ld, timeout:%ld)",
            name, ul_flags, ARG2, SARG3, SARG4);
      PRE_REG_READ4(int, "ulock_wait",
                    uint32_t, operation, void*, addr, uint64_t, value, uint32_t, timeout);
      PRE_MEM_READ("ulock_wait(addr)", ARG2, 4 );
      break;
    }

    default:
      PRINT("ulock_wait(operation:%ld (opcode: %u [??], flags: %#x), addr:%#lx, value:%ld, timeout:%ld)", SARG1, ul_opcode, ul_flags, ARG2, SARG3, SARG4);
      log_decaying("UNKNOWN ulock_wait %ld (opcode: %u [??], flags: %#x)!", SARG1, ul_opcode, ul_flags);
      break;
    }

    *flags |= SfMayBlock;
}

PRE(terminate_with_payload)
{
    PRINT("terminate_with_payload"
          "(pid: %ld, reason_namespace:%ld, reason_code:%ld, payload:%#lx, payload_size:%ld, reason_string:%s, reason_flags:%#x)",
          SARG1, SARG2, SARG3, ARG4, SARG5, (char*)ARG6, (uint)ARG7);
    PRE_REG_READ7(int, "terminate_with_payload", int, pid,
                  uint32_t, reason_namespace, uint64_t, reason_code, void*, payload,
                  uint32_t, payload_size, const char*, reason_string, uint64_t, reason_flags);
    PRE_MEM_READ("abort_with_payload(payload)", ARG4, ARG5);
    PRE_MEM_RASCIIZ("abort_with_payload(reason_string)", ARG6);
}

PRE(abort_with_payload)
{
    PRINT("abort_with_payload"
          "(reason_namespace:%ld, reason_code:%ld, payload:%#lx, payload_size:%ld, reason_string:%s, reason_flags:%#x)",
          SARG1, SARG2, ARG3, SARG4, (char*)ARG5, (uint)ARG6);
    PRE_REG_READ6(uint32_t, "abort_with_payload",
                  uint32_t, reason_namespace, uint64_t, reason_code, void*, payload,
                  uint32_t, payload_size, const char*, reason_string, uint64_t, reason_flags);
    PRE_MEM_READ("abort_with_payload(payload)", ARG3, ARG4);
    PRE_MEM_RASCIIZ("abort_with_payload(reason_string)", ARG5);
}

PRE(host_create_mach_voucher_trap)
{
    // munge_wwww -- no need to call helper
    PRINT("host_create_mach_voucher_trap"
        "(host:%s, recipes:%#lx, recipes_size:%ld, voucher:%#lx)",
        name_for_port(ARG1), ARG2, SARG3, ARG4);
    PRE_MEM_READ( "host_create_mach_voucher_trap(recipes)", ARG2, ARG3 );
    PRE_MEM_WRITE( "host_create_mach_voucher_trap(voucher)", ARG4, sizeof(mach_port_name_t) );
}
POST(host_create_mach_voucher_trap)
{
  vg_assert(SUCCESS);
  POST_MEM_WRITE( ARG4, sizeof(mach_port_name_t) );
}

PRE(task_register_dyld_image_infos)
{
//#pragma pack(4)
//    typedef struct {
//       mach_msg_header_t Head;
//       /* start of the kernel processed data */
//       mach_msg_body_t msgh_body;
//       mach_msg_ool_descriptor_t dyld_images;
//       /* end of the kernel processed data */
//       NDR_record_t NDR;
//       mach_msg_type_number_t dyld_imagesCnt;
//    } Request;
//#pragma pack()

    // Request *req = (Request *)ARG1;

    PRINT("task_register_dyld_image_infos(%s)", name_for_port(MACH_REMOTE));

    AFTER = POST_FN(task_register_dyld_image_infos);
}

POST(task_register_dyld_image_infos)
{
#pragma pack(4)
    typedef struct {
       mach_msg_header_t Head;
       NDR_record_t NDR;
       kern_return_t RetCode;
    } Reply;
#pragma pack()

    Reply *reply = (Reply *)ARG1;
    if (!reply->RetCode) {
    } else {
        PRINT("mig return %d", reply->RetCode);
    }
}

PRE(task_register_dyld_shared_cache_image_info)
{
//#pragma pack(4)
//    typedef struct {
//       mach_msg_header_t Head;
//       NDR_record_t NDR;
//       dyld_kernel_image_info_t dyld_cache_image;
//       boolean_t no_cache;
//       boolean_t private_cache;
//    } Request;
//#pragma pack()

    // Request *req = (Request *)ARG1;

    PRINT("task_register_dyld_shared_cache_image_info(%s)",
        name_for_port(MACH_REMOTE));

    AFTER = POST_FN(task_register_dyld_shared_cache_image_info);
}

POST(task_register_dyld_shared_cache_image_info)
{
#pragma pack(4)
    typedef struct {
       mach_msg_header_t Head;
       NDR_record_t NDR;
       kern_return_t RetCode;
    } Reply;
#pragma pack()

    Reply *reply = (Reply *)ARG1;
    if (!reply->RetCode) {
    } else {
        PRINT("mig return %d", reply->RetCode);
    }
}

PRE(mach_generate_activity_id)
{
    // munge_www -- no need to call helper
    PRINT("mach_generate_activity_id"
        "(target:%s, count:%ld)",
        name_for_port(ARG1), SARG2);
    PRE_REG_READ3(long, "mach_generate_activity_id",
                  mach_port_name_t, target, int, count, uint64_t *, activity_id);
    if (ARG2 <= 0 || ARG2 > MACH_ACTIVITY_ID_COUNT_MAX) {
       SET_STATUS_Failure( VKI_EINVAL );
    }
    if (ML_(safe_to_deref)( (void*)ARG3, sizeof(vki_uint64_t*) )) {
       PRE_MEM_WRITE( "mach_generate_activity_id(activity_id)", ARG3, sizeof(vki_uint64_t) );
    } else {
       SET_STATUS_Failure( VKI_EFAULT );
    }
}

POST(mach_generate_activity_id)
{
    if (ML_(safe_to_deref)( (void*)ARG3, sizeof(vki_uint64_t*) )) {
       POST_MEM_WRITE( ARG3, sizeof(vki_uint64_t) );
       PRINT("-> activity_id:%#llx", *(uint64_t*)ARG3);
    }
}

#endif /* DARWIN_VERS >= DARWIN_10_12 */

/* ---------------------------------------------------------------------
 Added for macOS 10.13 (High Sierra)
 ------------------------------------------------------------------ */

#if DARWIN_VERS >= DARWIN_10_13

PRE(openat_nocancel)
{
   if (ARG3 & VKI_O_CREAT) {
      // 4-arg version
      PRINT("openat_nocancel ( %ld, %#" FMT_REGWORD "x(%s), %ld, %ld )",
            SARG1, ARG2, (HChar*)(Addr)ARG2, SARG3, SARG4);
      PRE_REG_READ4(long, "openat_nocancel",
                    int, dfd, const char *, filename, int, flags, int, mode);
   } else {
     // 3-arg version
     PRINT("openat_nocancel ( %ld, %#" FMT_REGWORD "x(%s), %ld )",
           SARG1, ARG2, (HChar*)(Addr)ARG2, SARG3);
     PRE_REG_READ3(long, "openat_nocancel",
                   int, dfd, const char *, filename, int, flags);
   }
   PRE_MEM_RASCIIZ( "openat_nocancel(filename)", ARG2 );

   /* For absolute filenames, dfd is ignored.  If dfd is AT_FDCWD,
      filename is relative to cwd.  When comparing dfd against AT_FDCWD,
      be sure only to compare the bottom 32 bits. */
   ML_(fd_at_check_allowed)(SARG1, (const HChar*)ARG2, "openat_nocancel", tid, status);

   /* Otherwise handle normally */
   *flags |= SfMayBlock;
}

POST(openat_nocancel)
{
   vg_assert(SUCCESS);
   POST_newFd_RES;
   if (!ML_(fd_allowed)(RES, "openat_nocancel", tid, True)) {
      VG_(close)(RES);
      SET_STATUS_Failure( VKI_EMFILE );
   } else {
      if (VG_(clo_track_fds))
         ML_(record_fd_open_with_given_name)(tid, RES, (HChar*)(Addr)ARG2);
   }
}

PRE(kevent_id)
{
  PRINT("kevent_id(id:%ld, changelist:%#lx, nchanges:%ld, eventlist:%#lx, nevents:%ld, data_out:%#lx, data_available:%ld, flags:%lx)",
        SARG1, ARG2, SARG3, ARG4, SARG5, ARG6, SARG7, ARG8);
  PRE_REG_READ8(int,"kevent_id",
                uint64_t,id,
                const struct vki_kevent_qos_s *,changelist,
                int,nchanges,
                struct vki_kevent_qos_s *,eventlist,
                int,nevents,
                void*,data_out,
                size_t*,data_available,
                unsigned int,flags);

  if (ARG3) PRE_MEM_READ ("kevent_id(changelist)",
                          ARG2, ARG3 * sizeof(struct vki_kevent_qos_s));
  if (ARG5) PRE_MEM_WRITE("kevent_id(eventlist)",
                          ARG4, ARG5 * sizeof(struct vki_kevent_qos_s));
  if (ARG7) PRE_MEM_WRITE ("kevent_id(data_out)",
                          ARG6, ARG7 * sizeof(void*));

  *flags |= SfMayBlock;
}

POST(kevent_id)
{
   PRINT("kevent_id ret %ld dst %#lx (%zu)", (Word)RES, ARG4, sizeof(struct vki_kevent_qos_s));
   if (RES > 0) {
      POST_MEM_WRITE(ARG4, RES * sizeof(struct vki_kevent_qos_s));
   }
}

PRE(thread_get_special_reply_port)
{
   PRINT("thread_get_special_reply_port()");
}

POST(thread_get_special_reply_port)
{
   record_named_port(tid, RES, MACH_PORT_RIGHT_RECEIVE, "special-reply-%p");
   PRINT("special reply port %s", name_for_port(RES));
}
#endif /* DARWIN_VERS >= DARWIN_10_13 */


/* ---------------------------------------------------------------------
 Added for macOS 10.14 (Mojave)
 ------------------------------------------------------------------ */

#if DARWIN_VERS >= DARWIN_10_14
PRE(kernelrpc_mach_port_get_attributes_trap)
{
  PRINT("kernelrpc_mach_port_get_attributes_trap( %s, %s, %ld, %#lx, %#lx )",
        name_for_port(ARG1), name_for_port(ARG2), SARG3, ARG4, ARG5);
  PRE_REG_READ5(kern_return_t, "kernelrpc_mach_port_get_attributes_trap",
                mach_port_name_t, target, mach_port_name_t, name, mach_port_flavor_t, flavor,
	              mach_port_info_t, port_info_out, mach_msg_type_number_t*, port_info_outCnt);
  PRE_MEM_READ( "kernelrpc_mach_port_get_attributes_trap(port_info_outCnt)", ARG5, sizeof(mach_msg_type_number_t));
  PRE_MEM_WRITE( "kernelrpc_mach_port_get_attributes_trap(port_info_outCnt)", ARG5, sizeof(mach_msg_type_number_t));
  mach_msg_type_number_t count = *(mach_msg_type_number_t*)ARG5;
  if (count > 0) {
    PRE_MEM_WRITE( "kernelrpc_mach_port_get_attributes_trap(port_info_out)", ARG4, count * sizeof(integer_t));
  }
}
#endif /* DARWIN_VERS >= DARWIN_10_14 */


/* ---------------------------------------------------------------------
 Added for macOS 10.15 (Catalina)
 ------------------------------------------------------------------ */

#if DARWIN_VERS >= DARWIN_10_15

PRE(task_restartable_ranges_register)
{
   PRINT("task_restartable_ranges_register(%s, %#lx, %ld)", name_for_port(ARG1), ARG2, SARG3);
}

POST(task_restartable_ranges_register)
{
#pragma pack(4)
   typedef struct {
      mach_msg_header_t Head;
      NDR_record_t NDR;
      kern_return_t RetCode;
   } Reply;
#pragma pack()

   Reply *reply = (Reply *)ARG1;

   if (!reply->RetCode) {
   } else {
      PRINT("mig return %d", reply->RetCode);
   }
}

PRE(kernelrpc_mach_port_request_notification_trap)
{
  PRINT("kernelrpc_mach_port_request_notification_trap(%s, %s, %ld, %ld, %s, %ld, %#lx)",
         name_for_port(ARG1), name_for_port(ARG2), SARG3, SARG4, name_for_port(ARG5), SARG6, ARG7);
  PRE_REG_READ7(kern_return_t, "kernelrpc_mach_port_request_notification_trap",
    ipc_space_t, task, mach_port_name_t, name, mach_msg_id_t, msgid,
	  mach_port_mscount_t, sync, mach_port_name_t, notify, mach_msg_type_name_t, notifyPoly,
	  mach_port_name_t*, previous);
  if (ARG7 != 0) {
    PRE_MEM_WRITE("kernelrpc_mach_port_request_notification_trap(previous)", ARG7, sizeof(mach_port_name_t));
  }
}

POST(kernelrpc_mach_port_request_notification_trap)
{
  if (RES == 0 && ARG7 != 0) {
    POST_MEM_WRITE(ARG7, sizeof(mach_port_name_t));
    PRINT("-> previous:%s", name_for_port(*(mach_port_name_t*)ARG7));
  }
}

PRE(kernelrpc_mach_port_type_trap)
{
  PRINT("kernelrpc_mach_port_type_trap(%s, %s, %#lx)",
         name_for_port(ARG1), name_for_port(ARG2), ARG3);
  PRE_REG_READ3(kern_return_t, "kernelrpc_mach_port_type_trap",
    ipc_space_t, task, mach_port_name_t, name, mach_port_type_t*, ptype);
  if (ARG3 != 0) {
    PRE_MEM_WRITE("kernelrpc_mach_port_type_trap(ptype)", ARG3, sizeof(mach_port_type_t));
  }
}

POST(kernelrpc_mach_port_type_trap)
{
  if (RES == 0 && ARG3 != 0) {
    POST_MEM_WRITE(ARG3, sizeof(mach_port_type_t));
    PRINT("-> ptype:%#x", *(mach_port_type_t*)ARG3);
  }
}

#endif /* DARWIN_VERS >= DARWIN_10_15 */


/* ---------------------------------------------------------------------
 Added for macOS 11.0 (Big Sur)
 ------------------------------------------------------------------ */

#if DARWIN_VERS >= DARWIN_11_00

#define DYLD_VM_END_MWL (-1ull)

PRE(shared_region_check_np)
{
  // Special value used by dyld to forbid further uses of map_with_linking_np on macOS 13+
  Bool special_call = DARWIN_VERS >= DARWIN_13_00 && ARG1 == DYLD_VM_END_MWL;

  if (special_call) {
    PRINT("shared_region_check_np(disable_map_with_linking)");
  } else {
  PRINT("shared_region_check_np(%#lx)", ARG1);
  }
  PRE_REG_READ1(kern_return_t, "shared_region_check_np", uint64_t*, start_address);

  if (!special_call) {
  PRE_MEM_WRITE("shared_region_check_np(start_address)", ARG1, sizeof(uint64_t));
}
}

POST(shared_region_check_np)
{
  Bool special_call = DARWIN_VERS >= DARWIN_13_00 && ARG1 == DYLD_VM_END_MWL;

  if (special_call) {
    return;
  }

  if (RES == 0) {
    POST_MEM_WRITE(ARG1, sizeof(uint64_t));
    PRINT("shared dyld cache %#llx", *((uint64_t*) ARG1));
  }
}

PRE(shared_region_map_and_slide_np)
{
  PRINT("shared_region_map_and_slide_np(%ld, %lu, %#lx, %lu, %#lx, %lu)", SARG1, ARG2, ARG3, ARG4, ARG5, ARG6);
  PRE_REG_READ6(kern_return_t, "shared_region_map_and_slide_np",
    int, fd, uint32_t, count, const struct shared_file_mapping_np*, mappings,
    uint32_t, slide, uint64_t*, slide_start, uint32_t, slide_size);
}

PRE(task_read_for_pid)
{
  PRINT("task_read_for_pid(%s, %ld, %#lx)", name_for_port(ARG1), SARG2, ARG3);
  PRE_REG_READ3(kern_return_t, "task_read_for_pid", mach_port_name_t, target_tport, int, pid, mach_port_name_t*, t);

  if (ARG3 != 0) {
    PRE_MEM_WRITE("task_read_for_pid(t)", ARG3, sizeof(mach_port_name_t));
  }
}

POST(task_read_for_pid)
{
  if (RES == 0 && ARG3 != 0) {
    POST_MEM_WRITE(ARG3, sizeof(mach_port_name_t));
    PRINT("-> t:%s", name_for_port(*(mach_port_name_t*)ARG3));
  }
}

PRE(ulock_wait2)
{
  PRINT("ulock_wait2(%ld, %#lx, %ld, %#lx, %ld)",
        SARG1, ARG2, SARG3, ARG4, SARG5);
  PRE_REG_READ5(int, "ulock_wait2",
                uint32_t, operation, void*, addr, uint64_t, value,
                uint32_t, timeout, uint64_t, value2);
  Int value_size = 4;
  if (ARG1 == VKI_UL_COMPARE_AND_WAIT64
      || ARG1 == VKI_UL_COMPARE_AND_WAIT64_SHARED
      || ARG1 == VKI_UL_COMPARE_AND_WAIT_SHARED) {
    value_size = 8;
  }
  if (ARG2 != 0) {
    PRE_MEM_READ("ulock_wait2(addr)", ARG2, value_size);
    *flags |= SfMayBlock;
  } else {
    SET_STATUS_Failure( VKI_EINVAL );
  }
}

#if defined(VGA_arm64)
PRE(sys_crossarch_trap)
{
  PRINT("sys_crossarch_trap(%lu)", ARG1);
  PRE_REG_READ1(kern_return_t, "sys_crossarch_trap", uint32_t, name);
}

PRE(objc_bp_assist_cfg_np)
{
  PRINT("objc_bp_assist_cfg_np(%#lx, %#lx)", ARG1, ARG2);
}
#endif

#endif /* DARWIN_VERS >= DARWIN_11_00 */


/* ---------------------------------------------------------------------
 Added for macOS 12.0 (Monterey)
 ------------------------------------------------------------------ */

#if DARWIN_VERS >= DARWIN_12_00

#endif /* DARWIN_VERS >= DARWIN_12_00 */


/* ---------------------------------------------------------------------
 Added for macOS 13.0 (Ventura)
 ------------------------------------------------------------------ */

#if DARWIN_VERS >= DARWIN_13_00

struct mwl_region {
	int                  mwlr_fd;
	vm_prot_t            mwlr_protections;
	uint64_t             mwlr_file_offset;
	mach_vm_address_t    mwlr_address;
	mach_vm_size_t       mwlr_size;
};

struct mwl_info_hdr {
	uint32_t        mwli_version;
	uint16_t        mwli_page_size;
	uint16_t        mwli_pointer_format;
	uint32_t        mwli_binds_offset;
	uint32_t        mwli_binds_count;
	uint32_t        mwli_chains_offset;
	uint32_t        mwli_chains_size;
	uint64_t        mwli_slide;
	uint64_t        mwli_image_address;
};

#define MWL_MAX_REGION_COUNT 5  /* data, const, data auth, auth const, objc const */

PRE(map_with_linking_np)
{
  PRINT("map_with_linking_np(%#lx, %lu, %#lx, %lu)", ARG1, ARG2, ARG3, ARG4);
  PRE_REG_READ4(long, "map_with_linking_np",
    void*, regions, uint32_t, region_count,
    void*, link_info, uint32_t, link_info_size);
  if (ARG2 == 0 || ARG2 > MWL_MAX_REGION_COUNT)
  if (ARG1) {
    PRE_MEM_READ( "map_with_linking_np(regions)", ARG1, sizeof(struct mwl_region) * ARG2 );
  }
  if (ARG3) {
    PRE_MEM_READ( "map_with_linking_np(link_info)", ARG3, ARG4 );
  }
}

#endif /* DARWIN_VERS >= DARWIN_13_00 */


/* ---------------------------------------------------------------------
 Added for macOS 14.0 (Sonoma)
 ------------------------------------------------------------------ */

#if DARWIN_VERS >= DARWIN_14_00

PRE(kernelrpc_mach_vm_purgable_control_trap)
{
   UWord a1; ULong a2; UWord a3; UWord a4;
   munge_wlww(&a1, &a2, &a3, &a4, ARG1, ARG2, ARG3, ARG4, ARG5);
   PRINT("kernelrpc_mach_vm_purgable_control_trap"
         "(target:%s, address:%#llx, control:%ld, state:%#lx)",
         name_for_port(a1), a2, (Word)a3, a4);
   PRE_REG_READ4(kern_return_t, "kernelrpc_mach_vm_purgable_control_trap",
                 mach_port_name_t, target, mach_vm_offset_t, address,
                 vm_purgable_t, control, int*/*really user_addr_t*/, state);
   PRE_MEM_READ("kernelrpc_mach_vm_purgable_control_trap(state)", a4, sizeof(int));
   PRE_MEM_WRITE("kernelrpc_mach_vm_purgable_control_trap(state)", a4, sizeof(int));
}

POST(kernelrpc_mach_vm_purgable_control_trap)
{
   UWord a1; ULong a2; UWord a3; UWord a4;
   munge_wlww(&a1, &a2, &a3, &a4, ARG1, ARG2, ARG3, ARG4, ARG5);
   if (RES == 0) {
      POST_MEM_WRITE(a4, sizeof(uint));
      PRINT("-> state: %#x", *(uint*)a4);
   }
}

#endif /* DARWIN_VERS >= DARWIN_14_00 */


/* ---------------------------------------------------------------------
 Added for macOS 15.0 (Sequoia)
 ------------------------------------------------------------------ */

#if DARWIN_VERS >= DARWIN_15_00

PRE(kdebug_trace64)
{
  PRINT("kdebug_trace64(%#lx (%s), %#lx, %#lx, %#lx, %#lx)",
         ARG1, kdebug_debugid(ARG1), ARG2, ARG3, ARG4, ARG5);
  SET_STATUS_Success(0);
}

#endif /* DARWIN_VERS >= DARWIN_15_00 */


/* ---------------------------------------------------------------------
 Added for arm64 (macOS 11 and onwards)
 ------------------------------------------------------------------ */

#if defined(VGA_arm64)

PRE(syscall)
{
  PRINT("syscall(%ld, %#lx, %#lx, %#lx, %#lx, %#lx, %#lx, %#lx) = ",
        SARG1, ARG2, ARG3, ARG4, ARG5, ARG6, ARG7, ARG8);
  const SyscallTableEntry* sys = ML_(get_darwin_syscall_entry)(VG_DARWIN_SYSCALL_CONSTRUCT_UNIX(ARG1));
  if (sys) {
    // shift the arguments
    RegWord tmp = ARG1;
    ARG1 = ARG2;
    ARG2 = ARG3;
    ARG3 = ARG4;
    ARG4 = ARG5;
    ARG5 = ARG6;
    ARG6 = ARG7;
    ARG7 = ARG8;
    ARG8 = tmp;
    sys->before(tid, layout, arrghs, status, flags);
  } else {
    SET_STATUS_Failure( VKI_ENOSYS );
  }
}

POST(syscall)
{
  const SyscallTableEntry* sys = ML_(get_darwin_syscall_entry)(VG_DARWIN_SYSCALL_CONSTRUCT_UNIX(ARG8));
  if (sys && sys->after) {
    sys->after(tid, arrghs, status);
  }
}

#endif /* defined(VGA_arm64) */


/* ---------------------------------------------------------------------
   syscall tables
   ------------------------------------------------------------------ */

/* Add a Darwin-specific, arch-independent wrapper to a syscall table. */

#define MACX_(sysno, name) \
           WRAPPER_ENTRY_X_(darwin, VG_DARWIN_SYSNO_INDEX(sysno), name)

#define MACXY(sysno, name) \
           WRAPPER_ENTRY_XY(darwin, VG_DARWIN_SYSNO_INDEX(sysno), name)

#define _____(sysno) GENX_(sysno, sys_ni_syscall)  /* UNIX style only */

/*
     _____ : unsupported by the kernel (sys_ni_syscall) (UNIX-style only)
             unfortunately misused for Mach too, causing assertion failures
  // _____ : unimplemented in valgrind
     GEN   : handlers are in syswrap-generic.c
     MAC   : handlers are in this file
        X_ : PRE handler only
        XY : PRE and POST handlers
*/
const SyscallTableEntry ML_(syscall_table)[] = {
#if defined(VGA_arm64)
   MACX_(__NR_syscall,     syscall),
#else
// _____(__NR_syscall),   // 0
#endif
   MACX_(__NR_exit,        exit),
   GENX_(__NR_fork,        sys_fork),
   GENXY(__NR_read,        sys_read),
   GENX_(__NR_write,       sys_write),
   GENXY(__NR_open,        sys_open),
   GENX_(__NR_close,       sys_close),
   GENXY(__NR_wait4,       sys_wait4),
   _____(VG_DARWIN_SYSCALL_CONSTRUCT_UNIX(8)),     // old creat
   GENX_(__NR_link,        sys_link),
   GENX_(__NR_unlink,      sys_unlink),
   _____(VG_DARWIN_SYSCALL_CONSTRUCT_UNIX(11)),    // old execv
   GENX_(__NR_chdir,       sys_chdir),
   GENX_(__NR_fchdir,      sys_fchdir),
   GENX_(__NR_mknod,       sys_mknod),
   GENX_(__NR_chmod,       sys_chmod),
   GENX_(__NR_chown,       sys_chown),
   _____(VG_DARWIN_SYSCALL_CONSTRUCT_UNIX(17)),    // old break
   MACXY(__NR_getfsstat,   getfsstat),
   _____(VG_DARWIN_SYSCALL_CONSTRUCT_UNIX(19)),    // old lseek
   GENX_(__NR_getpid,      sys_getpid),     // 20
   _____(VG_DARWIN_SYSCALL_CONSTRUCT_UNIX(21)),    // old mount
   _____(VG_DARWIN_SYSCALL_CONSTRUCT_UNIX(22)),    // old umount
   GENX_(__NR_setuid,      sys_setuid),
   GENX_(__NR_getuid,      sys_getuid),
   GENX_(__NR_geteuid,     sys_geteuid),
   MACX_(__NR_ptrace,      ptrace),
   MACXY(__NR_recvmsg,     recvmsg),
   MACX_(__NR_sendmsg,     sendmsg),
   MACXY(__NR_recvfrom,    recvfrom),
   MACXY(__NR_accept,      accept),
   MACXY(__NR_getpeername, getpeername),
   MACXY(__NR_getsockname, getsockname),
   GENX_(__NR_access,      sys_access),
   MACX_(__NR_chflags,     chflags),
   MACX_(__NR_fchflags,    fchflags),
   GENX_(__NR_sync,        sys_sync),
   GENX_(__NR_kill,        sys_kill),
#if defined(VGA_arm64)
   MACX_(__NR_sys_crossarch_trap, sys_crossarch_trap),
#else
   _____(VG_DARWIN_SYSCALL_CONSTRUCT_UNIX(38)),    // old stat
#endif
   GENX_(__NR_getppid,     sys_getppid),
   _____(VG_DARWIN_SYSCALL_CONSTRUCT_UNIX(40)),    // old lstat
   GENXY(__NR_dup,         sys_dup),
   MACXY(__NR_pipe,        pipe),
   GENX_(__NR_getegid,     sys_getegid),
#if DARWIN_VERS >= DARWIN_10_7
   _____(VG_DARWIN_SYSCALL_CONSTRUCT_UNIX(44)),    // old profil
#else
// _____(__NR_profil),
#endif
   _____(VG_DARWIN_SYSCALL_CONSTRUCT_UNIX(45)),    // old ktrace
   MACXY(__NR_sigaction,   sigaction),
   GENX_(__NR_getgid,      sys_getgid),
   MACXY(__NR_sigprocmask, sigprocmask),
   MACXY(__NR_getlogin,    getlogin),
// _____(__NR_setlogin),
// _____(__NR_acct),
   MACXY(__NR_sigpending,  sigpending),
   GENXY(__NR_sigaltstack, sys_sigaltstack),
   MACXY(__NR_ioctl,       ioctl),
// _____(__NR_reboot),
// _____(__NR_revoke),
   GENX_(__NR_symlink,     sys_symlink),   // 57
   GENX_(__NR_readlink,    sys_readlink),
   GENX_(__NR_execve,      sys_execve),
   GENX_(__NR_umask,       sys_umask),     // 60
   GENX_(__NR_chroot,      sys_chroot),
   _____(VG_DARWIN_SYSCALL_CONSTRUCT_UNIX(62)),    // old fstat
   _____(VG_DARWIN_SYSCALL_CONSTRUCT_UNIX(63)),    // used internally, reserved
   _____(VG_DARWIN_SYSCALL_CONSTRUCT_UNIX(64)),    // old getpagesize
   GENX_(__NR_msync,       sys_msync),
   GENX_(__NR_vfork,       sys_fork),              // (We treat vfork as fork.)
   _____(VG_DARWIN_SYSCALL_CONSTRUCT_UNIX(67)),    // old vread
   _____(VG_DARWIN_SYSCALL_CONSTRUCT_UNIX(68)),    // old vwrite
   _____(VG_DARWIN_SYSCALL_CONSTRUCT_UNIX(69)),    // old sbrk
   _____(VG_DARWIN_SYSCALL_CONSTRUCT_UNIX(70)),    // old sstk
   _____(VG_DARWIN_SYSCALL_CONSTRUCT_UNIX(71)),    // old mmap
   _____(VG_DARWIN_SYSCALL_CONSTRUCT_UNIX(72)),    // old vadvise
   GENXY(__NR_munmap,      sys_munmap),
   GENXY(__NR_mprotect,    sys_mprotect),
   GENX_(__NR_madvise,     sys_madvise),
   _____(VG_DARWIN_SYSCALL_CONSTRUCT_UNIX(76)),    // old vhangup
   _____(VG_DARWIN_SYSCALL_CONSTRUCT_UNIX(77)),    // old vlimit
   GENXY(__NR_mincore,     sys_mincore),
   GENXY(__NR_getgroups,   sys_getgroups),
// _____(__NR_setgroups),   // 80
   GENX_(__NR_getpgrp,     sys_getpgrp),
   GENX_(__NR_setpgid,     sys_setpgid),
<<<<<<< HEAD
   GENXY(__NR_setitimer,   sys_setitimer),
=======
   GENXY(__NR_setitimer,   sys_setitimer), 
>>>>>>> 7b21f122
   _____(VG_DARWIN_SYSCALL_CONSTRUCT_UNIX(84)),    // old wait
// _____(__NR_swapon),
   GENXY(__NR_getitimer,   sys_getitimer),
   _____(VG_DARWIN_SYSCALL_CONSTRUCT_UNIX(87)),    // old gethostname
   _____(VG_DARWIN_SYSCALL_CONSTRUCT_UNIX(88)),    // old sethostname
   MACXY(__NR_getdtablesize, getdtablesize),
   GENXY(__NR_dup2,        sys_dup2),
   _____(VG_DARWIN_SYSCALL_CONSTRUCT_UNIX(91)),    // old getdopt
   MACXY(__NR_fcntl,       fcntl),
   GENX_(__NR_select,      sys_select),
   _____(VG_DARWIN_SYSCALL_CONSTRUCT_UNIX(94)),    // old setdopt
   GENX_(__NR_fsync,       sys_fsync),
   GENX_(__NR_setpriority, sys_setpriority),
   MACXY(__NR_socket,      socket),
   MACX_(__NR_connect,     connect),
   _____(VG_DARWIN_SYSCALL_CONSTRUCT_UNIX(99)),    // old accept
   GENX_(__NR_getpriority, sys_getpriority),   // 100
   _____(VG_DARWIN_SYSCALL_CONSTRUCT_UNIX(101)),   // old send
   _____(VG_DARWIN_SYSCALL_CONSTRUCT_UNIX(102)),   // old recv
   _____(VG_DARWIN_SYSCALL_CONSTRUCT_UNIX(103)),   // old sigreturn
   MACX_(__NR_bind,        bind),
   MACX_(__NR_setsockopt,  setsockopt),
   MACX_(__NR_listen,      listen),
   _____(VG_DARWIN_SYSCALL_CONSTRUCT_UNIX(107)),   // old vtimes
   _____(VG_DARWIN_SYSCALL_CONSTRUCT_UNIX(108)),   // old sigvec
   _____(VG_DARWIN_SYSCALL_CONSTRUCT_UNIX(109)),   // old sigblock
   _____(VG_DARWIN_SYSCALL_CONSTRUCT_UNIX(110)),   // old sigsetmask
   MACX_(__NR_sigsuspend,  sigsuspend),            // old sigsuspend
   _____(VG_DARWIN_SYSCALL_CONSTRUCT_UNIX(112)),   // old sigstack
   _____(VG_DARWIN_SYSCALL_CONSTRUCT_UNIX(113)),   // old recvmsg
   _____(VG_DARWIN_SYSCALL_CONSTRUCT_UNIX(114)),   // old sendmsg
   _____(VG_DARWIN_SYSCALL_CONSTRUCT_UNIX(115)),   // old vtrace
   GENXY(__NR_gettimeofday, sys_gettimeofday),
   GENXY(__NR_getrusage,   sys_getrusage),
   MACXY(__NR_getsockopt,  getsockopt),
   _____(VG_DARWIN_SYSCALL_CONSTRUCT_UNIX(119)),   // old resuba
   GENXY(__NR_readv,       sys_readv),        // 120
   GENX_(__NR_writev,      sys_writev),
// _____(__NR_settimeofday),
   GENX_(__NR_fchown,      sys_fchown),
   GENX_(__NR_fchmod,      sys_fchmod),
   _____(VG_DARWIN_SYSCALL_CONSTRUCT_UNIX(125)),   // old recvfrom
// _____(__NR_setreuid),
// _____(__NR_setregid),
   GENX_(__NR_rename,      sys_rename),
   _____(VG_DARWIN_SYSCALL_CONSTRUCT_UNIX(129)),   // old truncate
   _____(VG_DARWIN_SYSCALL_CONSTRUCT_UNIX(130)),   // old ftruncate
   GENX_(__NR_flock,       sys_flock),
   MACXY(__NR_mkfifo,      mkfifo),
   MACX_(__NR_sendto,      sendto),
   MACX_(__NR_shutdown,    shutdown),
   MACXY(__NR_socketpair,  socketpair),
   GENX_(__NR_mkdir,       sys_mkdir),
   GENX_(__NR_rmdir,       sys_rmdir),
   GENX_(__NR_utimes,      sys_utimes),
   MACX_(__NR_futimes,     futimes),
// _____(__NR_adjtime),     // 140
   _____(VG_DARWIN_SYSCALL_CONSTRUCT_UNIX(141)),   // old getpeername
   MACXY(__NR_gethostuuid, gethostuuid),
   _____(VG_DARWIN_SYSCALL_CONSTRUCT_UNIX(143)),   // old sethostid
   _____(VG_DARWIN_SYSCALL_CONSTRUCT_UNIX(144)),   // old getrlimit
   _____(VG_DARWIN_SYSCALL_CONSTRUCT_UNIX(145)),   // old setrlimit
   _____(VG_DARWIN_SYSCALL_CONSTRUCT_UNIX(146)),   // old killpg
   GENX_(__NR_setsid,      sys_setsid),
   _____(VG_DARWIN_SYSCALL_CONSTRUCT_UNIX(148)),   // old setquota
   _____(VG_DARWIN_SYSCALL_CONSTRUCT_UNIX(149)),   // old qquota
<<<<<<< HEAD
   _____(VG_DARWIN_SYSCALL_CONSTRUCT_UNIX(150)),   // old getsockname
// _____(__NR_getpgid),
// _____(__NR_setprivexec),
   GENXY(__NR_pread,       sys_pread64),
   GENX_(__NR_pwrite,      sys_pwrite64),
// _____(__NR_nfssvc),
=======
   _____(VG_DARWIN_SYSCALL_CONSTRUCT_UNIX(150)),   // old getsockname 
   GENX_(__NR_getpgid,     sys_getpgid),
// _____(__NR_setprivexec), 
   GENXY(__NR_pread,       sys_pread64), 
   GENX_(__NR_pwrite,      sys_pwrite64), 
// _____(__NR_nfssvc), 
>>>>>>> 7b21f122
   _____(VG_DARWIN_SYSCALL_CONSTRUCT_UNIX(156)),   // old getdirentries
   GENXY(__NR_statfs,      sys_statfs),
   GENXY(__NR_fstatfs,     sys_fstatfs),
// _____(__NR_unmount),
   _____(VG_DARWIN_SYSCALL_CONSTRUCT_UNIX(160)),   // old async_daemon
// _____(__NR_getfh),
   _____(VG_DARWIN_SYSCALL_CONSTRUCT_UNIX(162)),   // old getdomainname
   _____(VG_DARWIN_SYSCALL_CONSTRUCT_UNIX(163)),   // old setdomainname
   _____(VG_DARWIN_SYSCALL_CONSTRUCT_UNIX(164)),   // ???
// _____(__NR_quotactl),
   _____(VG_DARWIN_SYSCALL_CONSTRUCT_UNIX(166)),   // old exportfs
   MACX_(__NR_mount,       mount),
   _____(VG_DARWIN_SYSCALL_CONSTRUCT_UNIX(168)),   // old ustat
   MACXY(__NR_csops,       csops),                 // code-signing ops
#if DARWIN_VERS >= DARWIN_10_8
   MACXY(__NR_csops_audittoken, csops_audittoken), // 170
#else
   _____(VG_DARWIN_SYSCALL_CONSTRUCT_UNIX(170)),   // old table
#endif
   _____(VG_DARWIN_SYSCALL_CONSTRUCT_UNIX(171)),   // old wait3
   _____(VG_DARWIN_SYSCALL_CONSTRUCT_UNIX(172)),   // old rpause
// _____(__NR_waitid),
   _____(VG_DARWIN_SYSCALL_CONSTRUCT_UNIX(174)),   // old getdents
   _____(VG_DARWIN_SYSCALL_CONSTRUCT_UNIX(175)),   // old gc_control
// _____(__NR_add_profil),
   _____(VG_DARWIN_SYSCALL_CONSTRUCT_UNIX(177)),   // ???
#if DARWIN_VERS >= DARWIN_10_11
   MACX_(__NR_kdebug_trace_string, kdebug_trace_string), // 178
#else
   _____(VG_DARWIN_SYSCALL_CONSTRUCT_UNIX(178)),   // ???
#endif
#if DARWIN_VERS >= DARWIN_15_00
   MACX_(__NR_kdebug_trace64, kdebug_trace64), // 179
#else
   _____(VG_DARWIN_SYSCALL_CONSTRUCT_UNIX(179)),   // ???
#endif
   MACX_(__NR_kdebug_trace, kdebug_trace),     // 180
   GENX_(__NR_setgid,      sys_setgid),
   MACX_(__NR_setegid,     setegid),
   MACX_(__NR_seteuid,     seteuid),
   MACX_(__NR_sigreturn,   sigreturn),
// _____(__NR_chud),
   _____(VG_DARWIN_SYSCALL_CONSTRUCT_UNIX(186)),   // ???
#if DARWIN_VERS >= DARWIN_10_6
// _____(__NR_fdatasync),
#else
   _____(VG_DARWIN_SYSCALL_CONSTRUCT_UNIX(187)),   // ???
#endif
   GENXY(__NR_stat,        sys_newstat),
   GENXY(__NR_fstat,       sys_newfstat),
   GENXY(__NR_lstat,       sys_newlstat),
   MACX_(__NR_pathconf,    pathconf),
   MACX_(__NR_fpathconf,   fpathconf),
   _____(VG_DARWIN_SYSCALL_CONSTRUCT_UNIX(193)),   // ???
   GENXY(__NR_getrlimit,   sys_getrlimit),
   GENX_(__NR_setrlimit,   sys_setrlimit),
   MACXY(__NR_getdirentries, getdirentries),
   MACXY(__NR_mmap,        mmap),
   _____(VG_DARWIN_SYSCALL_CONSTRUCT_UNIX(198)),   // __syscall
   MACX_(__NR_lseek,       lseek),
   GENX_(__NR_truncate,    sys_truncate64),   // 200
   GENX_(__NR_ftruncate,   sys_ftruncate64),
   MACXY(__NR___sysctl,    __sysctl),
   GENX_(__NR_mlock,       sys_mlock),
   GENX_(__NR_munlock,     sys_munlock),
// _____(__NR_undelete),
// _____(__NR_ATsocket),
// _____(__NR_ATgetmsg),
// _____(__NR_ATputmsg),
// _____(__NR_ATPsndreq),
// _____(__NR_ATPsndrsp),
// _____(__NR_ATPgetreq),
// _____(__NR_ATPgetrsp),
   _____(VG_DARWIN_SYSCALL_CONSTRUCT_UNIX(213)),   // Reserved for AppleTalk
#if DARWIN_VERS >= DARWIN_10_6
   _____(VG_DARWIN_SYSCALL_CONSTRUCT_UNIX(214)),   // old kqueue_from_portset_np
   _____(VG_DARWIN_SYSCALL_CONSTRUCT_UNIX(215)),   // old kqueue_portset_np
#else
// _____(__NR_kqueue_from_portset_np),
// _____(__NR_kqueue_portset_np),
#endif
// _____(__NR_mkcomplex),
// _____(__NR_statv),
// _____(__NR_lstatv),
// _____(__NR_fstatv),
   MACXY(__NR_getattrlist, getattrlist),   // 220
   MACX_(__NR_setattrlist, setattrlist),
   MACXY(__NR_getdirentriesattr, getdirentriesattr),
   MACX_(__NR_exchangedata,      exchangedata),
   _____(VG_DARWIN_SYSCALL_CONSTRUCT_UNIX(224)),   // checkuseraccess
// _____(__NR_searchfs),
   GENX_(__NR_delete,      sys_unlink),
// _____(__NR_copyfile),
#if DARWIN_VERS >= DARWIN_10_6
   MACX_(__NR_fgetattrlist, fgetattrlist), // 228
// _____(__NR_fsetattrlist),
#else
   _____(VG_DARWIN_SYSCALL_CONSTRUCT_UNIX(228)),   // ??
   _____(VG_DARWIN_SYSCALL_CONSTRUCT_UNIX(229)),   // ??
#endif
   GENXY(__NR_poll,        sys_poll),
   MACX_(__NR_watchevent,  watchevent),
   MACXY(__NR_waitevent,   waitevent),
   MACX_(__NR_modwatch,    modwatch),
   MACXY(__NR_getxattr,    getxattr),
   MACXY(__NR_fgetxattr,   fgetxattr),
   MACX_(__NR_setxattr,    setxattr),
   MACX_(__NR_fsetxattr,   fsetxattr),
   MACX_(__NR_removexattr, removexattr),
   MACX_(__NR_fremovexattr, fremovexattr),
   MACXY(__NR_listxattr,   listxattr),    // 240
   MACXY(__NR_flistxattr,  flistxattr),
   MACXY(__NR_fsctl,       fsctl),
   MACX_(__NR_initgroups,  initgroups),
   MACXY(__NR_posix_spawn, posix_spawn),
#if DARWIN_VERS >= DARWIN_10_6
// _____(__NR_ffsctl),
#else
   _____(VG_DARWIN_SYSCALL_CONSTRUCT_UNIX(245)),   // ???
#endif
   _____(VG_DARWIN_SYSCALL_CONSTRUCT_UNIX(246)),   // ???
// _____(__NR_nfsclnt),
// _____(__NR_fhopen),
   _____(VG_DARWIN_SYSCALL_CONSTRUCT_UNIX(249)),   // ???
// _____(__NR_minherit),
// _____(__NR_semsys),
// _____(__NR_msgsys),
// _____(__NR_shmsys),
   MACXY(__NR_semctl,      semctl),
   MACX_(__NR_semget,      semget),
   MACX_(__NR_semop,       semop),
   _____(VG_DARWIN_SYSCALL_CONSTRUCT_UNIX(257)),   // ???
// _____(__NR_msgctl),
// _____(__NR_msgget),
// _____(__NR_msgsnd),   // 260
// _____(__NR_msgrcv),
   MACXY(__NR_shmat,       shmat),
   MACXY(__NR_shmctl,      shmctl),
   MACXY(__NR_shmdt,       shmdt),
   MACX_(__NR_shmget,      shmget),
   MACXY(__NR_shm_open,    shm_open),
   MACXY(__NR_shm_unlink,  shm_unlink),
   MACX_(__NR_sem_open,    sem_open),
   MACX_(__NR_sem_close,   sem_close),
   MACX_(__NR_sem_unlink,  sem_unlink),
   MACX_(__NR_sem_wait,    sem_wait),
   MACX_(__NR_sem_trywait, sem_trywait),
   MACX_(__NR_sem_post,    sem_post),
   // 274 seems to have been repurposed for 10.10.  Was sem_getvalue,
   //     has become sysctlbyname.  See below.
   MACXY(__NR_sem_init,    sem_init),
   MACX_(__NR_sem_destroy, sem_destroy),
   MACX_(__NR_open_extended,  open_extended),    // 277
// _____(__NR_umask_extended),
   MACXY(__NR_stat_extended,  stat_extended),
   MACXY(__NR_lstat_extended, lstat_extended),   // 280
   MACXY(__NR_fstat_extended, fstat_extended),
   MACX_(__NR_chmod_extended, chmod_extended),
   MACX_(__NR_fchmod_extended,fchmod_extended),
   MACXY(__NR_access_extended,access_extended),
   MACX_(__NR_settid,         settid),
#if DARWIN_VERS >= DARWIN_10_8
   MACX_(__NR_gettid, gettid),  // 286
#endif
// _____(__NR_setsgroups),
// _____(__NR_getsgroups),
// _____(__NR_setwgroups),
// _____(__NR_getwgroups),
// _____(__NR_mkfifo_extended),
// _____(__NR_mkdir_extended),
// _____(__NR_identitysvc),
#if DARWIN_VERS >= DARWIN_11_00
   MACXY(__NR_shared_region_check_np, shared_region_check_np), // 294
#endif
// _____(__NR_shared_region_map_np),
#if DARWIN_VERS >= DARWIN_10_6
// _____(__NR_vm_pressure_monitor),
// _____(__NR_psynch_rw_longrdlock),
// _____(__NR_psynch_rw_yieldwrlock),
// _____(__NR_psynch_rw_downgrade),
// _____(__NR_psynch_rw_upgrade),
   MACXY(__NR_psynch_mutexwait, psynch_mutexwait), // 301
   MACXY(__NR_psynch_mutexdrop, psynch_mutexdrop), // 302
   MACXY(__NR_psynch_cvbroad,   psynch_cvbroad),   // 303
   MACXY(__NR_psynch_cvsignal,  psynch_cvsignal),  // 304
   MACXY(__NR_psynch_cvwait,    psynch_cvwait),    // 305
   MACXY(__NR_psynch_rw_rdlock, psynch_rw_rdlock), // 306
   MACXY(__NR_psynch_rw_wrlock, psynch_rw_wrlock), // 307
   MACXY(__NR_psynch_rw_unlock, psynch_rw_unlock), // 308
// _____(__NR_psynch_rw_unlock2),
#else
   _____(VG_DARWIN_SYSCALL_CONSTRUCT_UNIX(296)),   // old load_shared_file
   _____(VG_DARWIN_SYSCALL_CONSTRUCT_UNIX(297)),   // old reset_shared_file
   _____(VG_DARWIN_SYSCALL_CONSTRUCT_UNIX(298)),   // old new_system_shared_regions
   _____(VG_DARWIN_SYSCALL_CONSTRUCT_UNIX(299)),   // old shared_region_map_file_np
   _____(VG_DARWIN_SYSCALL_CONSTRUCT_UNIX(300)),   // old shared_region_make_private_np
// _____(__NR___pthread_mutex_destroy),
// _____(__NR___pthread_mutex_init),
// _____(__NR___pthread_mutex_lock),
// _____(__NR___pthread_mutex_trylock),
// _____(__NR___pthread_mutex_unlock),
// _____(__NR___pthread_cond_init),
// _____(__NR___pthread_cond_destroy),
// _____(__NR___pthread_cond_broadcast),
// _____(__NR___pthread_cond_signal),
#endif
// _____(__NR_getsid),
// _____(__NR_settid_with_pid),
#if DARWIN_VERS >= DARWIN_10_7
   MACXY(__NR_psynch_cvclrprepost, psynch_cvclrprepost), // 312
#else
   _____(VG_DARWIN_SYSCALL_CONSTRUCT_UNIX(308)),   // old __pthread_cond_timedwait
#endif
// _____(__NR_aio_fsync),
   MACX_(__NR_aio_return,     aio_return),
   MACX_(__NR_aio_suspend,    aio_suspend),
// _____(__NR_aio_cancel),
   MACX_(__NR_aio_error,      aio_error),
   MACXY(__NR_aio_read,       aio_read),
   MACX_(__NR_aio_write,      aio_write),
// _____(__NR_lio_listio),   // 320
   _____(VG_DARWIN_SYSCALL_CONSTRUCT_UNIX(321)),   // ???

#if DARWIN_VERS >= DARWIN_10_8
   MACXY(__NR_iopolicysys, iopolicysys),
   MACXY(__NR_process_policy, process_policy),
#else
   _____(VG_DARWIN_SYSCALL_CONSTRUCT_UNIX(322)),   // ???
   _____(VG_DARWIN_SYSCALL_CONSTRUCT_UNIX(323)),   // ???
#endif
// _____(__NR_mlockall),
// _____(__NR_munlockall),
   _____(VG_DARWIN_SYSCALL_CONSTRUCT_UNIX(326)),   // ???
   MACX_(__NR_issetugid,               issetugid),
   MACX_(__NR___pthread_kill,          __pthread_kill),
   MACX_(__NR___pthread_sigmask,       __pthread_sigmask),
   MACXY(__NR___sigwait,               __sigwait),  // 330
   MACX_(__NR___disable_threadsignal,  __disable_threadsignal),
   MACX_(__NR___pthread_markcancel,    __pthread_markcancel),
   MACX_(__NR___pthread_canceled,      __pthread_canceled),
   MACX_(__NR___semwait_signal,        __semwait_signal),
   _____(VG_DARWIN_SYSCALL_CONSTRUCT_UNIX(335)),   // old utrace
   MACXY(__NR_proc_info,               proc_info),  // 336
   MACXY(__NR_sendfile,    sendfile),
   MACXY(__NR_stat64,      stat64),
   MACXY(__NR_fstat64,     fstat64),
   MACXY(__NR_lstat64,     lstat64),    // 340
   MACXY(__NR_stat64_extended,  stat64_extended),
   MACXY(__NR_lstat64_extended, lstat64_extended),
   MACXY(__NR_fstat64_extended, fstat64_extended),
   MACXY(__NR_getdirentries64, getdirentries64),
   MACXY(__NR_statfs64,    statfs64),
   MACXY(__NR_fstatfs64,   fstatfs64),
   MACXY(__NR_getfsstat64, getfsstat64),
   MACX_(__NR___pthread_chdir,  __pthread_chdir),
   MACX_(__NR___pthread_fchdir, __pthread_fchdir),
// _____(__NR_audit),
   MACXY(__NR_auditon,     auditon),
   _____(VG_DARWIN_SYSCALL_CONSTRUCT_UNIX(352)),   // ???
// _____(__NR_getauid),
// _____(__NR_setauid),
// _____(__NR_getaudit),
// _____(__NR_setaudit),
   MACXY(__NR_getaudit_addr, getaudit_addr),
// _____(__NR_setaudit_addr),
// _____(__NR_auditctl),
   MACXY(__NR_bsdthread_create,     bsdthread_create),   // 360
   MACX_(__NR_bsdthread_terminate,  bsdthread_terminate),
   MACXY(__NR_kqueue,      kqueue),
   MACXY(__NR_kevent,      kevent),
   GENX_(__NR_lchown,      sys_lchown),
// _____(__NR_stack_snapshot),
   MACX_(__NR_bsdthread_register, bsdthread_register),
   MACX_(__NR_workq_open,  workq_open),
   MACXY(__NR_workq_ops,   workq_ops),
#if DARWIN_VERS >= DARWIN_10_6
   MACXY(__NR_kevent64,      kevent64),
#else
   _____(VG_DARWIN_SYSCALL_CONSTRUCT_UNIX(369)),   // ???
#endif
   _____(VG_DARWIN_SYSCALL_CONSTRUCT_UNIX(370)),   // old semwait_signal
   _____(VG_DARWIN_SYSCALL_CONSTRUCT_UNIX(371)),   // old semwait_signal_nocancel
#if DARWIN_VERS >= DARWIN_10_6
   MACX_(__NR___thread_selfid, __thread_selfid),
#else
   _____(VG_DARWIN_SYSCALL_CONSTRUCT_UNIX(372)),   // ???
#endif
   _____(VG_DARWIN_SYSCALL_CONSTRUCT_UNIX(373)),   // ???
#if DARWIN_VERS < DARWIN_10_11
   _____(VG_DARWIN_SYSCALL_CONSTRUCT_UNIX(374)),   // ???
#endif
#if DARWIN_VERS < DARWIN_10_13
   _____(VG_DARWIN_SYSCALL_CONSTRUCT_UNIX(375)),   // ???
#endif
   _____(VG_DARWIN_SYSCALL_CONSTRUCT_UNIX(376)),   // ???
   _____(VG_DARWIN_SYSCALL_CONSTRUCT_UNIX(377)),   // ???
   _____(VG_DARWIN_SYSCALL_CONSTRUCT_UNIX(378)),   // ???
   _____(VG_DARWIN_SYSCALL_CONSTRUCT_UNIX(379)),   // ???
// _____(__NR___mac_execve),   // 380
   MACX_(__NR___mac_syscall, __mac_syscall),
// _____(__NR___mac_get_file),
// _____(__NR___mac_set_file),
// _____(__NR___mac_get_link),
// _____(__NR___mac_set_link),
// _____(__NR___mac_get_proc),
// _____(__NR___mac_set_proc),
// _____(__NR___mac_get_fd),
// _____(__NR___mac_set_fd),
// _____(__NR___mac_get_pid),
// _____(__NR___mac_get_lcid),
// _____(__NR___mac_get_lctx),
// _____(__NR___mac_set_lctx),
// _____(__NR_setlcid),
// _____(__NR_getlcid),
   // GrP fixme need any special nocancel handling?
   GENXY(__NR_read_nocancel,     sys_read),
   GENX_(__NR_write_nocancel,    sys_write),
   GENXY(__NR_open_nocancel,     sys_open),
   GENX_(__NR_close_nocancel,    sys_close),
   GENXY(__NR_wait4_nocancel,    sys_wait4),   // 400
   MACXY(__NR_recvmsg_nocancel,  recvmsg),
   MACX_(__NR_sendmsg_nocancel,  sendmsg),
   MACXY(__NR_recvfrom_nocancel, recvfrom),
   MACXY(__NR_accept_nocancel,   accept),
   GENX_(__NR_msync_nocancel,    sys_msync),
   MACXY(__NR_fcntl_nocancel,    fcntl),
   GENX_(__NR_select_nocancel,   sys_select),
   GENX_(__NR_fsync_nocancel,    sys_fsync),
   MACX_(__NR_connect_nocancel,  connect),
   MACX_(__NR_sigsuspend_nocancel, sigsuspend),
   GENXY(__NR_readv_nocancel,    sys_readv),
   GENX_(__NR_writev_nocancel,   sys_writev),
   MACX_(__NR_sendto_nocancel,   sendto),
   GENXY(__NR_pread_nocancel,    sys_pread64),
   GENX_(__NR_pwrite_nocancel,   sys_pwrite64),
// _____(__NR_waitid_nocancel),
   GENXY(__NR_poll_nocancel,     sys_poll),
// _____(__NR_msgsnd_nocancel),
// _____(__NR_msgrcv_nocancel),
   MACX_(__NR_sem_wait_nocancel, sem_wait), // 420
// _____(__NR_aio_suspend_nocancel),
// _____(__NR___sigwait_nocancel),
   MACX_(__NR___semwait_signal_nocancel, __semwait_signal),
// _____(__NR___mac_mount),
// _____(__NR___mac_get_mount),
// _____(__NR___mac_getfsstat),
#if DARWIN_VERS >= DARWIN_10_6
   MACXY(__NR_fsgetpath, fsgetpath),
   MACXY(__NR_audit_session_self, audit_session_self),
// _____(__NR_audit_session_join),
#endif
#if DARWIN_VERS >= DARWIN_10_9
    MACX_(__NR_fileport_makeport, fileport_makeport),
// _____(__NR_fileport_makefd),                         // 431
// _____(__NR_audit_session_port),                      // 432
// _____(__NR_pid_suspend),                             // 433
// _____(__NR_pid_resume),                              // 434
   _____(VG_DARWIN_SYSCALL_CONSTRUCT_UNIX(435)),        // ???
   _____(VG_DARWIN_SYSCALL_CONSTRUCT_UNIX(436)),        // ???
   _____(VG_DARWIN_SYSCALL_CONSTRUCT_UNIX(437)),        // ???
#if DARWIN_VERS >= DARWIN_11_00
    MACX_(__NR_shared_region_map_and_slide_np, shared_region_map_and_slide_np), // 438
#endif
// _____(__NR_kas_info),                                // 439
// _____(__NR_memorystatus_control),                    // 440
    MACX_(__NR_guarded_open_np, guarded_open_np),
    MACX_(__NR_guarded_close_np, guarded_close_np),
    MACX_(__NR_guarded_kqueue_np, guarded_kqueue_np),
    MACX_(__NR_change_fdguard_np, change_fdguard_np),
    MACX_(__NR_connectx, connectx),
    MACX_(__NR_disconnectx, disconnectx),
#endif
#if DARWIN_VERS >= DARWIN_10_10
   MACXY(__NR_sysctlbyname,        sysctlbyname),       // 274
   MACXY(__NR_necp_match_policy,   necp_match_policy),  // 460
   MACXY(__NR_getattrlistbulk,     getattrlistbulk),    // 461
   MACXY(__NR_openat,              openat),             // 463
#if DARWIN_VERS >= DARWIN_10_13
   MACXY(__NR_openat_nocancel,     openat_nocancel),    // 464
#endif
   MACX_(__NR_faccessat,           faccessat),          // 466
   MACXY(__NR_fstatat64,           fstatat64),          // 470
   MACX_(__NR_unlinkat,            unlinkat),           // 472
   MACXY(__NR_readlinkat,          readlinkat),         // 473
   MACX_(__NR_mkdirat,             mkdirat),            // 475
   MACX_(__NR_bsdthread_ctl,       bsdthread_ctl),      // 478
   MACXY(__NR_csrctl,              csrctl),             // 483
   MACX_(__NR_guarded_open_dprotected_np, guarded_open_dprotected_np),  // 484
   MACX_(__NR_guarded_write_np, guarded_write_np),      // 485
   MACX_(__NR_guarded_pwrite_np, guarded_pwrite_np),    // 486
   MACX_(__NR_guarded_writev_np, guarded_writev_np),    // 487
// _____(__NR___mremap_encrypted),                      // 489
#endif
#if DARWIN_VERS >= DARWIN_10_11
// _____(__NR_kdebug_trace_string),                     // 178
   MACXY(__NR_kevent_qos, kevent_qos),                  // 374
   MACX_(__NR_pselect, pselect),                        // 394
// _____(__NR_netagent_trigger),                        // 490
// _____(__NR_stack_snapshot_with_config),              // 491
// _____(__NR_microstackshot),                          // 492
// _____(__NR_grab_pgo_data),                           // 493
// _____(__NR_persona),                                 // 494
   _____(VG_DARWIN_SYSCALL_CONSTRUCT_UNIX(495)),        // ???
   _____(VG_DARWIN_SYSCALL_CONSTRUCT_UNIX(496)),        // ???
   _____(VG_DARWIN_SYSCALL_CONSTRUCT_UNIX(497)),        // ???
   _____(VG_DARWIN_SYSCALL_CONSTRUCT_UNIX(498)),        // ???
// _____(__NR_work_interval_ctl),                       // 499
#endif
#if DARWIN_VERS >= DARWIN_10_12
// _____(__NR_kdebug_typefilter),                       // 177
// _____(__NR_clonefileat),                             // 462
// _____(__NR_renameatx_np),                            // 488
   MACXY(__NR_getentropy, getentropy),                  // 500
   MACX_(__NR_necp_open, necp_open),                    // 501
   MACX_(__NR_necp_client_action, necp_client_action),  // 502
   _____(VG_DARWIN_SYSCALL_CONSTRUCT_UNIX(503)),        // ???
   _____(VG_DARWIN_SYSCALL_CONSTRUCT_UNIX(504)),        // ???
   _____(VG_DARWIN_SYSCALL_CONSTRUCT_UNIX(505)),        // ???
   _____(VG_DARWIN_SYSCALL_CONSTRUCT_UNIX(506)),        // ???
   _____(VG_DARWIN_SYSCALL_CONSTRUCT_UNIX(507)),        // ???
   _____(VG_DARWIN_SYSCALL_CONSTRUCT_UNIX(508)),        // ???
   _____(VG_DARWIN_SYSCALL_CONSTRUCT_UNIX(509)),        // ???
   _____(VG_DARWIN_SYSCALL_CONSTRUCT_UNIX(510)),        // ???
   _____(VG_DARWIN_SYSCALL_CONSTRUCT_UNIX(511)),        // ???
   _____(VG_DARWIN_SYSCALL_CONSTRUCT_UNIX(512)),        // ???
   _____(VG_DARWIN_SYSCALL_CONSTRUCT_UNIX(513)),        // ???
   _____(VG_DARWIN_SYSCALL_CONSTRUCT_UNIX(514)),        // ???
   MACX_(__NR_ulock_wait, ulock_wait),                  // 515
   MACX_(__NR_ulock_wake, ulock_wake),                  // 516
// _____(__NR_fclonefileat),                            // 517
// _____(__NR_fs_snapshot),                             // 518
   _____(VG_DARWIN_SYSCALL_CONSTRUCT_UNIX(519)),        // ???
   MACX_(__NR_terminate_with_payload, terminate_with_payload), // 520
   MACX_(__NR_abort_with_payload, abort_with_payload),  // 521
#endif
#if DARWIN_VERS >= DARWIN_10_13
// _____(__NR_thread_selfcounts),                       // 186
  MACXY(__NR_kevent_id, kevent_id),                     // 375
// _____(__NR_necp_session_open),                       // 522
// _____(__NR_necp_session_action),                     // 523
// _____(__NR_setattrlistat),                           // 524
// _____(__NR_net_qos_guideline),                       // 525
// _____(__NR_fmount),                                  // 526
// _____(__NR_ntp_adjtime),                             // 527
// _____(__NR_ntp_gettime),                             // 528
// _____(__NR_os_fault_with_payload),                   // 529
#endif
#if DARWIN_VERS >= DARWIN_10_14
// _____(__NR_kqueue_workloop_ctl),                     // 530
// _____(__NR___mach_bridge_remote_time),               // 531
#endif
#if DARWIN_VERS >= DARWIN_10_15
// _____(__NR_coalition_ledger),                        // 532
// _____(__NR_log_data),                                // 533
// _____(__NR_memorystatus_available_memory),           // 534
#endif
#if DARWIN_VERS >= DARWIN_11_00
#if defined(VGP_arm64_darwin)
   MACX_(__NR_objc_bp_assist_cfg_np, objc_bp_assist_cfg_np), // 535
#endif
// _____(__NR_shared_region_map_and_slide_2_np),        // 536
// _____(__NR_pivot_root),                              // 537
// _____(__NR_task_inspect_for_pid),                    // 538
   MACXY(__NR_task_read_for_pid, task_read_for_pid),    // 539
// _____(__NR_sys_preadv),                              // 540
// _____(__NR_sys_pwritev),                             // 541
// _____(__NR_sys_preadv_nocancel),                     // 542
// _____(__NR_sys_pwritev_nocancel),                    // 543
   MACX_(__NR_ulock_wait2, ulock_wait2),                // 544
// _____(__NR_proc_info_extended_id),                   // 545
#endif
#if DARWIN_VERS >= DARWIN_12_00
// _____(__NR_tracker_action),                          // 546
// _____(__NR_debug_syscall_reject),                    // 547
#endif
#if DARWIN_VERS >= DARWIN_13_00
// _____(__NR_sys_debug_syscall_reject_config),         // 548
// _____(__NR_graftdmg),                                // 549
   MACX_(__NR_map_with_linking_np, map_with_linking_np), // 550
// _____(__NR_freadlink),                               // 551
// _____(__NR_sys_record_system_event),                 // 552
// _____(__NR_mkfifoat),                                // 553
// _____(__NR_mknodat),                                 // 554
// _____(__NR_ungraftdmg),                              // 555
#endif
#if DARWIN_VERS >= DARWIN_15_00
// _____(__NR_sys_coalition_policy_set),                // 556
// _____(__NR_sys_coalition_policy_get),                // 557
#endif
// _____(__NR_MAXSYSCALL)
   MACX_(__NR_DARWIN_FAKE_SIGRETURN, FAKE_SIGRETURN)
};


// Mach traps use negative syscall numbers.
// Use ML_(mach_trap_table)[-mach_trap_number] .
// cf xnu sources osfmk/kern/syscall_sw.c

const SyscallTableEntry ML_(mach_trap_table)[] = {
   _____(VG_DARWIN_SYSCALL_CONSTRUCT_MACH(0)),
   _____(VG_DARWIN_SYSCALL_CONSTRUCT_MACH(1)),
   _____(VG_DARWIN_SYSCALL_CONSTRUCT_MACH(2)),
   _____(VG_DARWIN_SYSCALL_CONSTRUCT_MACH(3)),
   _____(VG_DARWIN_SYSCALL_CONSTRUCT_MACH(4)),
   _____(VG_DARWIN_SYSCALL_CONSTRUCT_MACH(5)),
   _____(VG_DARWIN_SYSCALL_CONSTRUCT_MACH(6)),
   _____(VG_DARWIN_SYSCALL_CONSTRUCT_MACH(7)),
   _____(VG_DARWIN_SYSCALL_CONSTRUCT_MACH(8)),
   _____(VG_DARWIN_SYSCALL_CONSTRUCT_MACH(9)),

#  if DARWIN_VERS >= DARWIN_10_8
   MACXY(VG_DARWIN_SYSCALL_CONSTRUCT_MACH(10), kernelrpc_mach_vm_allocate_trap),
#  else
   _____(VG_DARWIN_SYSCALL_CONSTRUCT_MACH(10)),
#  endif

#  if DARWIN_VERS >= DARWIN_14_00
   MACXY(VG_DARWIN_SYSCALL_CONSTRUCT_MACH(11), kernelrpc_mach_vm_purgable_control_trap),
#  else
   _____(VG_DARWIN_SYSCALL_CONSTRUCT_MACH(11)),
#  endif

#  if DARWIN_VERS >= DARWIN_10_8
   MACXY(VG_DARWIN_SYSCALL_CONSTRUCT_MACH(12), kernelrpc_mach_vm_deallocate_trap),
#  else
   _____(VG_DARWIN_SYSCALL_CONSTRUCT_MACH(12)),
#  endif

   _____(VG_DARWIN_SYSCALL_CONSTRUCT_MACH(13)),

#  if DARWIN_VERS >= DARWIN_10_8
   MACXY(VG_DARWIN_SYSCALL_CONSTRUCT_MACH(14), kernelrpc_mach_vm_protect_trap),
#  endif

#  if DARWIN_VERS >= DARWIN_10_9
   MACXY(VG_DARWIN_SYSCALL_CONSTRUCT_MACH(15), kernelrpc_mach_vm_map_trap),
#  endif

#  if DARWIN_VERS < DARWIN_10_8
   _____(VG_DARWIN_SYSCALL_CONSTRUCT_MACH(14)),
   _____(VG_DARWIN_SYSCALL_CONSTRUCT_MACH(15)),
#  endif

#  if DARWIN_VERS >= DARWIN_10_8
   MACXY(VG_DARWIN_SYSCALL_CONSTRUCT_MACH(16), kernelrpc_mach_port_allocate_trap),
   MACX_(VG_DARWIN_SYSCALL_CONSTRUCT_MACH(17), kernelrpc_mach_port_destroy_trap),
   MACX_(VG_DARWIN_SYSCALL_CONSTRUCT_MACH(18), kernelrpc_mach_port_deallocate_trap),
   MACX_(VG_DARWIN_SYSCALL_CONSTRUCT_MACH(19), kernelrpc_mach_port_mod_refs_trap),
   MACX_(VG_DARWIN_SYSCALL_CONSTRUCT_MACH(20), kernelrpc_mach_port_move_member_trap),
   MACX_(VG_DARWIN_SYSCALL_CONSTRUCT_MACH(21), kernelrpc_mach_port_insert_right_trap),
   MACX_(VG_DARWIN_SYSCALL_CONSTRUCT_MACH(22), kernelrpc_mach_port_insert_member_trap),
   MACX_(VG_DARWIN_SYSCALL_CONSTRUCT_MACH(23), kernelrpc_mach_port_extract_member_trap),
#  else
   _____(VG_DARWIN_SYSCALL_CONSTRUCT_MACH(16)),
   _____(VG_DARWIN_SYSCALL_CONSTRUCT_MACH(17)),
   _____(VG_DARWIN_SYSCALL_CONSTRUCT_MACH(18)),
   _____(VG_DARWIN_SYSCALL_CONSTRUCT_MACH(19)),
   _____(VG_DARWIN_SYSCALL_CONSTRUCT_MACH(20)),
   _____(VG_DARWIN_SYSCALL_CONSTRUCT_MACH(21)),
   _____(VG_DARWIN_SYSCALL_CONSTRUCT_MACH(22)),
   _____(VG_DARWIN_SYSCALL_CONSTRUCT_MACH(23)),
#  endif

#  if DARWIN_VERS >= DARWIN_10_9
   MACXY(VG_DARWIN_SYSCALL_CONSTRUCT_MACH(24), kernelrpc_mach_port_construct_trap),
   MACX_(VG_DARWIN_SYSCALL_CONSTRUCT_MACH(25), kernelrpc_mach_port_destruct_trap),
#  else
   _____(VG_DARWIN_SYSCALL_CONSTRUCT_MACH(24)),
   _____(VG_DARWIN_SYSCALL_CONSTRUCT_MACH(25)),
#  endif

   MACXY(__NR_mach_reply_port, mach_reply_port),
   MACXY(__NR_thread_self_trap, mach_thread_self),
   MACXY(__NR_task_self_trap, mach_task_self),
   MACXY(__NR_host_self_trap, mach_host_self),
   _____(VG_DARWIN_SYSCALL_CONSTRUCT_MACH(30)),
   MACXY(__NR_mach_msg_trap, mach_msg),
// _____(__NR_mach_msg_overwrite_trap),
   MACX_(__NR_semaphore_signal_trap, semaphore_signal),
   MACX_(__NR_semaphore_signal_all_trap, semaphore_signal_all),
   MACX_(__NR_semaphore_signal_thread_trap, semaphore_signal_thread),
   MACX_(__NR_semaphore_wait_trap, semaphore_wait),
   MACX_(__NR_semaphore_wait_signal_trap, semaphore_wait_signal),
   MACX_(__NR_semaphore_timedwait_trap, semaphore_timedwait),
   MACX_(__NR_semaphore_timedwait_signal_trap, semaphore_timedwait_signal),

#  if DARWIN_VERS >= DARWIN_10_14
   MACX_(__NR_kernelrpc_mach_port_get_attributes_trap, kernelrpc_mach_port_get_attributes_trap),
#  else
   _____(VG_DARWIN_SYSCALL_CONSTRUCT_MACH(40)),    // -40
#  endif

#  if DARWIN_VERS >= DARWIN_10_9
   MACX_(__NR_kernelrpc_mach_port_guard_trap, kernelrpc_mach_port_guard_trap),
   MACX_(__NR_kernelrpc_mach_port_unguard_trap, kernelrpc_mach_port_unguard_trap),
#  else
   _____(VG_DARWIN_SYSCALL_CONSTRUCT_MACH(41)),
   _____(VG_DARWIN_SYSCALL_CONSTRUCT_MACH(42)),
#  endif

#  if DARWIN_VERS >= DARWIN_10_12
   MACXY(__NR_mach_generate_activity_id, mach_generate_activity_id),
#  elif DARWIN_VERS >= DARWIN_10_10
   _____(VG_DARWIN_SYSCALL_CONSTRUCT_MACH(43)),
#  elif defined(VGA_x86) || DARWIN_VERS == DARWIN_10_9
// _____(__NR_map_fd),
#  else
   _____(VG_DARWIN_SYSCALL_CONSTRUCT_MACH(43)),
#  endif

   MACXY(__NR_task_name_for_pid, task_name_for_pid),
   MACXY(__NR_task_for_pid, task_for_pid),
   MACXY(__NR_pid_for_task, pid_for_task),
#if DARWIN_VERS >= DARWIN_13_00
   MACXY(__NR_mach_msg2_trap, mach_msg2),
#else
   _____(VG_DARWIN_SYSCALL_CONSTRUCT_MACH(47)),
#endif
#if defined(VGA_x86)
// _____(__NR_macx_swapon),
// _____(__NR_macx_swapoff),
#else
   _____(VG_DARWIN_SYSCALL_CONSTRUCT_MACH(48)),
   _____(VG_DARWIN_SYSCALL_CONSTRUCT_MACH(49)),
#endif
#if DARWIN_VERS >= DARWIN_10_13
   MACXY(__NR_thread_get_special_reply_port, thread_get_special_reply_port),
#else
   _____(VG_DARWIN_SYSCALL_CONSTRUCT_MACH(50)),
#endif /* DARWIN_VERS >= DARWIN_10_13 */
#if defined(VGA_x86)
// _____(__NR_macx_triggers),
// _____(__NR_macx_backing_store_suspend),
// _____(__NR_macx_backing_store_recovery),
#else
   _____(VG_DARWIN_SYSCALL_CONSTRUCT_MACH(51)),
   _____(VG_DARWIN_SYSCALL_CONSTRUCT_MACH(52)),
   _____(VG_DARWIN_SYSCALL_CONSTRUCT_MACH(53)),
#endif
   _____(VG_DARWIN_SYSCALL_CONSTRUCT_MACH(54)),
   _____(VG_DARWIN_SYSCALL_CONSTRUCT_MACH(55)),
   _____(VG_DARWIN_SYSCALL_CONSTRUCT_MACH(56)),
   _____(VG_DARWIN_SYSCALL_CONSTRUCT_MACH(57)),
   _____(VG_DARWIN_SYSCALL_CONSTRUCT_MACH(58)),
   MACX_(__NR_swtch_pri, swtch_pri),
   MACX_(__NR_swtch, swtch),   // -60
   MACX_(__NR_syscall_thread_switch, syscall_thread_switch),
// _____(__NR_clock_sleep_trap),
   _____(VG_DARWIN_SYSCALL_CONSTRUCT_MACH(63)),
   _____(VG_DARWIN_SYSCALL_CONSTRUCT_MACH(64)),
   _____(VG_DARWIN_SYSCALL_CONSTRUCT_MACH(65)),
   _____(VG_DARWIN_SYSCALL_CONSTRUCT_MACH(66)),
   _____(VG_DARWIN_SYSCALL_CONSTRUCT_MACH(67)),
   _____(VG_DARWIN_SYSCALL_CONSTRUCT_MACH(68)),
   _____(VG_DARWIN_SYSCALL_CONSTRUCT_MACH(69)),
#if DARWIN_VERS >= DARWIN_10_12
   MACXY(__NR_host_create_mach_voucher_trap, host_create_mach_voucher_trap),
#else
   _____(VG_DARWIN_SYSCALL_CONSTRUCT_MACH(70)),
#endif
   _____(VG_DARWIN_SYSCALL_CONSTRUCT_MACH(71)),
   _____(VG_DARWIN_SYSCALL_CONSTRUCT_MACH(72)),
   _____(VG_DARWIN_SYSCALL_CONSTRUCT_MACH(73)),
   _____(VG_DARWIN_SYSCALL_CONSTRUCT_MACH(74)),
   _____(VG_DARWIN_SYSCALL_CONSTRUCT_MACH(75)),
#if DARWIN_VERS >= DARWIN_10_15
   MACXY(__NR_kernelrpc_mach_port_type_trap, kernelrpc_mach_port_type_trap),
   MACXY(__NR_kernelrpc_mach_port_request_notification_trap, kernelrpc_mach_port_request_notification_trap),
#else
   _____(VG_DARWIN_SYSCALL_CONSTRUCT_MACH(76)),
   _____(VG_DARWIN_SYSCALL_CONSTRUCT_MACH(77)),
#endif
   _____(VG_DARWIN_SYSCALL_CONSTRUCT_MACH(78)),
   _____(VG_DARWIN_SYSCALL_CONSTRUCT_MACH(79)),
   _____(VG_DARWIN_SYSCALL_CONSTRUCT_MACH(80)),   // -80
   _____(VG_DARWIN_SYSCALL_CONSTRUCT_MACH(81)),
   _____(VG_DARWIN_SYSCALL_CONSTRUCT_MACH(82)),
   _____(VG_DARWIN_SYSCALL_CONSTRUCT_MACH(83)),
   _____(VG_DARWIN_SYSCALL_CONSTRUCT_MACH(84)),
   _____(VG_DARWIN_SYSCALL_CONSTRUCT_MACH(85)),
   _____(VG_DARWIN_SYSCALL_CONSTRUCT_MACH(86)),
   _____(VG_DARWIN_SYSCALL_CONSTRUCT_MACH(87)),
   _____(VG_DARWIN_SYSCALL_CONSTRUCT_MACH(88)),
   MACXY(__NR_mach_timebase_info, mach_timebase_info),
   MACX_(__NR_mach_wait_until, mach_wait_until),
   MACXY(__NR_mk_timer_create, mk_timer_create),
   MACXY(__NR_mk_timer_destroy, mk_timer_destroy),
   MACX_(__NR_mk_timer_arm, mk_timer_arm),
   MACXY(__NR_mk_timer_cancel, mk_timer_cancel),
   _____(VG_DARWIN_SYSCALL_CONSTRUCT_MACH(95)),
   _____(VG_DARWIN_SYSCALL_CONSTRUCT_MACH(96)),
   _____(VG_DARWIN_SYSCALL_CONSTRUCT_MACH(97)),
   _____(VG_DARWIN_SYSCALL_CONSTRUCT_MACH(98)),
   _____(VG_DARWIN_SYSCALL_CONSTRUCT_MACH(99)),
   MACXY(__NR_iokit_user_client_trap, iokit_user_client_trap), // -100
};


// Machine-dependent traps have wacky syscall numbers, and use the Mach trap
// calling convention instead of the syscall convention.
// Use ML_(mdep_trap_table)[syscallno - ML_(mdep_trap_base)] .

const SyscallTableEntry ML_(mdep_trap_table)[] = {
#if defined(VGA_x86)
   MACX_(__NR_thread_fast_set_cthread_self, thread_fast_set_cthread_self),
#elif defined(VGA_amd64)
   MACX_(__NR_thread_fast_set_cthread_self, thread_fast_set_cthread_self),
#elif defined(VGA_arm64)
   MACX_(__NR_thread_set_tsd_base, thread_set_tsd_base),
#else
#error unknown architecture
#endif
};

const SyscallTableEntry* ML_(get_darwin_syscall_entry) ( UInt sysno )
{
   const UInt syscall_table_size =
              sizeof(ML_(syscall_table)) / sizeof(ML_(syscall_table)[0]);

   const UInt mach_trap_table_size =
              sizeof(ML_(mach_trap_table)) / sizeof(ML_(mach_trap_table)[0]);

   const UInt mdep_trap_table_size =
              sizeof(ML_(mdep_trap_table)) / sizeof(ML_(mdep_trap_table)[0]);

   const SyscallTableEntry *table;
   Int size;

   switch (VG_DARWIN_SYSNO_CLASS(sysno)) {
   case VG_DARWIN_SYSCALL_CLASS_UNIX:
      table = ML_(syscall_table);
      size = syscall_table_size;
      break;
   case VG_DARWIN_SYSCALL_CLASS_MACH:
      table = ML_(mach_trap_table);
      size = mach_trap_table_size;
      break;
   case VG_DARWIN_SYSCALL_CLASS_MDEP:
      table = ML_(mdep_trap_table);
      size = mdep_trap_table_size;
      break;
   default:
      vg_assert2(0, "invalid syscall class: %d (syscall: %d / %#x)\n", VG_DARWIN_SYSNO_CLASS(sysno), VG_DARWIN_SYSNO_INDEX(sysno), sysno);
      break;
   }

   sysno = VG_DARWIN_SYSNO_INDEX(sysno);
   if (sysno < size) {
      const SyscallTableEntry *sys = &table[sysno];
      if (!sys->before)
         return NULL; /* no entry */
      return sys;
   }

   /* Can't find a wrapper. */
   return NULL;
}

#endif // defined(VGO_darwin)

/*--------------------------------------------------------------------*/
/*--- end                                                          ---*/
/*--------------------------------------------------------------------*/<|MERGE_RESOLUTION|>--- conflicted
+++ resolved
@@ -11777,11 +11777,7 @@
 // _____(__NR_setgroups),   // 80
    GENX_(__NR_getpgrp,     sys_getpgrp),
    GENX_(__NR_setpgid,     sys_setpgid),
-<<<<<<< HEAD
-   GENXY(__NR_setitimer,   sys_setitimer),
-=======
    GENXY(__NR_setitimer,   sys_setitimer), 
->>>>>>> 7b21f122
    _____(VG_DARWIN_SYSCALL_CONSTRUCT_UNIX(84)),    // old wait
 // _____(__NR_swapon),
    GENXY(__NR_getitimer,   sys_getitimer),
@@ -11848,21 +11844,12 @@
    GENX_(__NR_setsid,      sys_setsid),
    _____(VG_DARWIN_SYSCALL_CONSTRUCT_UNIX(148)),   // old setquota
    _____(VG_DARWIN_SYSCALL_CONSTRUCT_UNIX(149)),   // old qquota
-<<<<<<< HEAD
-   _____(VG_DARWIN_SYSCALL_CONSTRUCT_UNIX(150)),   // old getsockname
-// _____(__NR_getpgid),
-// _____(__NR_setprivexec),
-   GENXY(__NR_pread,       sys_pread64),
-   GENX_(__NR_pwrite,      sys_pwrite64),
-// _____(__NR_nfssvc),
-=======
    _____(VG_DARWIN_SYSCALL_CONSTRUCT_UNIX(150)),   // old getsockname 
    GENX_(__NR_getpgid,     sys_getpgid),
 // _____(__NR_setprivexec), 
    GENXY(__NR_pread,       sys_pread64), 
    GENX_(__NR_pwrite,      sys_pwrite64), 
 // _____(__NR_nfssvc), 
->>>>>>> 7b21f122
    _____(VG_DARWIN_SYSCALL_CONSTRUCT_UNIX(156)),   // old getdirentries
    GENXY(__NR_statfs,      sys_statfs),
    GENXY(__NR_fstatfs,     sys_fstatfs),
