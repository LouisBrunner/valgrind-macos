--- conflicted
+++ resolved
@@ -121,95 +121,51 @@
     AC_MSG_ERROR([Valgrind relies on a C compiler supporting C99])
 fi
 
-<<<<<<< HEAD
-# macOS: Detect the Xcode SDK path and inject it in different tools
-AM_COND_IF([VGCONF_OS_IS_DARWIN],
-[
-  AC_ARG_WITH([darwin-platform],
-  [  --with-darwin-platform=PLAT  Specify which Darwin platform we are compiling for (macOS, iOS, etc)],
-  [
-      # TODO: some kind of case-insensitive check?
-      if test "x$withval" == "xmacOS"; then
-        darwin_platform="macosx"
-      elif test "x$withval" == "xmacos"; then
-        darwin_platform="macosx"
-      elif test "x$withval" == "xiOS"; then
-        darwin_platform="iphoneos"
-      elif test "x$withval" == "xios"; then
-        darwin_platform="iphoneos"
-      else
-        darwin_platform="$withval"
-      fi
-  ],
-  [
-      darwin_platform="macosx"
-  ])
-
-  AC_ARG_WITH([darwin-version],
-  [  --with-darwin-version=VERS Specify which version of Darwin you are targetting (useful for cross-compilation, depends on the darwin-platform)],
-  [
-      darwin_version="$withval"
-  ],
-  [
-      darwin_version=""
-  ])
-
-  AC_ARG_VAR([DEVELOPER_DIR],[Overrides the active developer directory (used in gcc, xcrun, etc)])
-  AC_CHECK_PROG([XCRUN], [xcrun], [yes], [no])
-
-  AC_MSG_CHECKING([for Xcode SDK])
-  AC_ARG_WITH([xcode-path],
-  [  --with-xcode-path=PATH      Specify path for Xcode SDK],
-  [
-      # Set defaults in case `xcrun` fails
-      xcodedir="$withval"
-      xcodedir_inc="$xcodedir/usr/include"
-      xcodedir_lib="$xcodedir/usr/lib"
-      # Defining DEVELOPER_DIR will override which version of gcc, xcrun, etc is being used
-      export DEVELOPER_DIR="$xcodedir"
-  ],
-  [
-      # Use system defaults, in case `xcrun` fails
-      xcodedir="active developer directory"
-      xcodedir_inc="/usr/include"
-      xcodedir_lib="/usr/lib"
-  ])
-
-  darwin_sdk="$darwin_platform$darwin_version"
-  if test "x$XCRUN" != "xno"; then
-    if test "x$darwin_version" != "x"; then
-        if test x`xcrun --sdk $darwin_sdk --show-sdk-version` != x$darwin_version; then
-            AC_MSG_ERROR([Couldn't find SDK for $darwin_sdk version $darwin_version (check 'xcodebuild -showsdks' for available ones)])
-        fi
-    fi
-
-    xcrundir=`xcrun --sdk $darwin_sdk --show-sdk-path`
-    if test ! -z "$xcrundir"; then
-        xcodedir="$xcrundir"
-        xcodedir_inc="$xcodedir/usr/include"
-        xcodedir_lib="$xcodedir/usr/lib"
-    fi
-  else
-    AC_MSG_WARN([Couldn't find xcrun, most Xcode-related autodetection will be disabled and the build might fail])
-  fi
-  AC_MSG_RESULT([$xcodedir])
-])
-=======
 AC_CANONICAL_HOST
 
 # macOS: Detect the Xcode SDK path and inject it in different tools
 case $host_os in
     *darwin*)
+      AC_ARG_WITH([darwin-platform],
+      [  --with-darwin-platform=PLAT  Specify which Darwin platform we are compiling for (macOS, iOS, etc)],
+      [
+          # TODO: some kind of case-insensitive check?
+          if test "x$withval" == "xmacOS"; then
+            darwin_platform="macosx"
+          elif test "x$withval" == "xmacos"; then
+            darwin_platform="macosx"
+          elif test "x$withval" == "xiOS"; then
+            darwin_platform="iphoneos"
+          elif test "x$withval" == "xios"; then
+            darwin_platform="iphoneos"
+          else
+            darwin_platform="$withval"
+          fi
+      ],
+      [
+          darwin_platform="macosx"
+      ])
+
+      AC_ARG_WITH([darwin-version],
+      [  --with-darwin-version=VERS Specify which version of Darwin you are targetting (useful for cross-compilation, depends on the darwin-platform)],
+      [
+          darwin_version="$withval"
+      ],
+      [
+          darwin_version=""
+      ])
+
       AC_ARG_VAR([DEVELOPER_DIR],[Overrides the active developer directory (used in gcc, xcrun, etc)])
       AC_CHECK_PROG([XCRUN], [xcrun], [yes], [no])
 
-      AC_MSG_CHECKING([for Xcode SDK and includes])
+      AC_MSG_CHECKING([for Xcode SDK])
       AC_ARG_WITH([xcode-path],
       [  --with-xcode-path=PATH      Specify path for Xcode SDK],
       [
           # Set defaults in case `xcrun` fails
           xcodedir="$withval"
           xcodedir_inc="$xcodedir/usr/include"
+          xcodedir_lib="$xcodedir/usr/lib"
           # Defining DEVELOPER_DIR will override which version of gcc, xcrun, etc is being used
           export DEVELOPER_DIR="$xcodedir"
       ],
@@ -217,21 +173,29 @@
           # Use system defaults, in case `xcrun` fails
           xcodedir="active developer directory"
           xcodedir_inc="/usr/include"
+          xcodedir_lib="/usr/lib"
       ])
 
+      darwin_sdk="$darwin_platform$darwin_version"
       if test "x$XCRUN" != "xno"; then
-        xcrundir=`xcrun --sdk macosx --show-sdk-path`
+        if test "x$darwin_version" != "x"; then
+            if test x`xcrun --sdk $darwin_sdk --show-sdk-version` != x$darwin_version; then
+                AC_MSG_ERROR([Couldn't find SDK for $darwin_sdk version $darwin_version (check 'xcodebuild -showsdks' for available ones)])
+            fi
+        fi
+
+        xcrundir=`xcrun --sdk $darwin_sdk --show-sdk-path`
         if test ! -z "$xcrundir"; then
             xcodedir="$xcrundir"
             xcodedir_inc="$xcodedir/usr/include"
+            xcodedir_lib="$xcodedir/usr/lib"
         fi
       else
         AC_MSG_WARN([Couldn't find xcrun, most Xcode-related autodetection will be disabled and the build might fail])
       fi
-      AC_MSG_RESULT([$xcodedir (includes: $xcodedir_inc)])
+      AC_MSG_RESULT([$xcodedir])
     ;;
 esac
->>>>>>> af81aade
 
 # We don't want gcc < 3.0
 AC_MSG_CHECKING([for a supported version of gcc])
