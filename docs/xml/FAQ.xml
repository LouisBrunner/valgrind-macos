<?xml version="1.0"?> <!-- -*- sgml -*- -->
<!DOCTYPE book PUBLIC "-//OASIS//DTD DocBook XML V4.5//EN"
  "http://www.oasis-open.org/docbook/xml/4.5/docbookx.dtd"
[ <!ENTITY % vg-entities SYSTEM "vg-entities.xml"> %vg-entities; ]>


<book id="FAQ" xreflabel="Valgrind FAQ">

<bookinfo>
  <title>Valgrind FAQ</title>
  <releaseinfo>&rel-type; &rel-version; &rel-date;</releaseinfo>
  <copyright>
    <year>&vg-lifespan;</year>
    <holder><ulink url="&vg-devs-url;">Valgrind Developers</ulink></holder>
  </copyright>
  <legalnotice id="faq-legal">
    <para>Email: <ulink url="mailto:&vg-vemail;">&vg-vemail;</ulink></para>
  </legalnotice>
</bookinfo>


<article id="faq">
<title>Valgrind Frequently Asked Questions</title>


<!-- FAQ starts here -->
<qandaset>


<!-- Background -->
<qandadiv id="faq.background" xreflabel="Background">
<title>Background</title>

<qandaentry id="faq.pronounce">
 <question id="q-pronounce">
  <para>How do you pronounce "Valgrind"?</para>
 </question>
 <answer id="a-pronounce">
  <para>The "Val" as in the word "value".  The "grind" is pronounced
  with a short 'i' -- ie. "grinned" (rhymes with "tinned") rather than
  "grined" (rhymes with "find").</para> <para>Don't feel bad: almost
  everyone gets it wrong at first.</para>
 </answer>
</qandaentry>

<qandaentry id="faq.whence">
 <question id="q-whence">
  <para>Where does the name "Valgrind" come from?</para>
 </question>
 <answer id="a-whence">

  <para>From Nordic mythology.  Originally (before release) the project
  was named Heimdall, after the watchman of the Nordic gods.  He could
  "see a hundred miles by day or night, hear the grass growing, see the
  wool growing on a sheep's back", etc.  This would have been a great
  name, but it was already taken by a security package "Heimdal".</para>

  <para>Keeping with the Nordic theme, Valgrind was chosen.  Valgrind is
  the name of the main entrance to Valhalla (the Hall of the Chosen
  Slain in Asgard).  Over this entrance there resides a wolf and over it
  there is the head of a boar and on it perches a huge eagle, whose eyes
  can see to the far regions of the nine worlds.  Only those judged
  worthy by the guardians are allowed to pass through Valgrind.  All
  others are refused entrance.</para>

  <para>It's not short for "value grinder", although that's not a bad
  guess.</para>
  </answer>
 </qandaentry>

</qandadiv>



<!-- Compiling, Installing and Configuring -->
<qandadiv id="faq.installing" xreflabel="Compiling, installing and configuring">
<title>Compiling, installing and configuring</title>

<qandaentry id="faq.make_dies">
 <question id="q-make_dies">
  <para>When building Valgrind, 'make' dies partway with
  an assertion failure, something like this:</para>
<screen>
% make: expand.c:489: allocated_variable_append: 
        Assertion 'current_variable_set_list->next != 0' failed.
</screen>
 </question>
 <answer id="a-make_dies">
  <para>It's probably a bug in 'make'.  Some, but not all, instances of
  version 3.79.1 have this bug, see
  <ulink url="http://www.mail-archive.com/bug-make@gnu.org/msg01658.html">this</ulink>.
  Try upgrading to a more recent version of 'make'.  Alternatively, we have
  heard that unsetting the CFLAGS environment variable avoids the
  problem.</para>
 </answer>
</qandaentry>

<qandaentry id="faq.glibc_devel">
 <question id="q-glibc_devel">
  <para>When building Valgrind, 'make' fails with this:</para>
<screen>
/usr/bin/ld: cannot find -lc
collect2: ld returned 1 exit status
</screen>
 </question>
 <answer id="a-glibc_devel">
  <para>You need to install the glibc-static-devel package.</para>
 </answer>
</qandaentry>

</qandadiv>


<!-- Valgrind aborts unexpectedly -->
<qandadiv id="faq.abort" xreflabel="Valgrind aborts unexpectedly">
<title>Valgrind aborts unexpectedly</title>

<qandaentry id="faq.exit_errors">
  <question id="q-exit_errors">
    <para>Programs run OK on Valgrind, but at exit produce a bunch of
    errors involving <literal>__libc_freeres</literal> and then die
    with a segmentation fault.</para>
  </question>
  <answer id="a-exit_errors">
    <para>When the program exits, Valgrind runs the procedure
    <function>__libc_freeres</function> in glibc.  This is a hook for
    memory debuggers, so they can ask glibc to free up any memory it has
    used.  Doing that is needed to ensure that Valgrind doesn't
    incorrectly report space leaks in glibc.</para>

    <para>The problem is that running <literal>__libc_freeres</literal> in
    older glibc versions causes this crash.</para>

    <para>Workaround for 1.1.X and later versions of Valgrind: use the
    <option>--run-libc-freeres=no</option> option.  You may then get space
    leak reports for glibc allocations (please don't report these to
    the glibc people, since they are not real leaks), but at least the
    program runs.</para>
  </answer>
</qandaentry>

<qandaentry id="faq.bugdeath">
  <question id="q-bugdeath">
    <para>My (buggy) program dies like this:</para>
<screen>valgrind: m_mallocfree.c:248 (get_bszB_as_is): Assertion 'bszB_lo == bszB_hi' failed.</screen>
    <para>or like this:</para>
<screen>valgrind: m_mallocfree.c:442 (mk_inuse_bszB): Assertion 'bszB != 0' failed.</screen>
    <para>or otherwise aborts or crashes in m_mallocfree.c.</para>

  </question>
  <answer id="a-bugdeath">
    <para>If Memcheck (the memory checker) shows any invalid reads,
    invalid writes or invalid frees in your program, the above may
    happen.  Reason is that your program may trash Valgrind's low-level
    memory manager, which then dies with the above assertion, or
    something similar.  The cure is to fix your program so that it
    doesn't do any illegal memory accesses.  The above failure will
    hopefully go away after that.</para>
  </answer>
</qandaentry>

<qandaentry id="faq.msgdeath">
  <question id="q-msgdeath">
    <para>My program dies, printing a message like this along the
    way:</para>
<screen>vex x86->IR: unhandled instruction bytes: 0x66 0xF 0x2E 0x5</screen>
  </question>
  <answer id="a-msgdeath">
    <para>One possibility is that your program has a bug and erroneously
    jumps to a non-code address, in which case you'll get a SIGILL signal.
    Memcheck may issue a warning just before this happens, but it might not
    if the jump happens to land in addressable memory.</para>

    <para>Another possibility is that Valgrind does not handle the
    instruction.  If you are using an older Valgrind, a newer version might
    handle the instruction.  However, all instruction sets have some
    obscure, rarely used instructions.  Also, on amd64 there are an almost
    limitless number of combinations of redundant instruction prefixes, many
    of them undocumented but accepted by CPUs.  So Valgrind will still have
    decoding failures from time to time.  If this happens, please file a bug
    report.</para>
  </answer>
</qandaentry>

<qandaentry id="faq.java">
  <question id="q-java">
    <para>I tried running a Java program (or another program that uses a
    just-in-time compiler) under Valgrind but something went wrong.
    Does Valgrind handle such programs?</para>
  </question>
  <answer id="a-java">
    <para>Valgrind can handle dynamically generated code, so long as
    none of the generated code is later overwritten by other generated
    code.  If this happens, though, things will go wrong as Valgrind
    will continue running its translations of the old code (this is true
    on x86 and amd64, on PowerPC there are explicit cache flush
    instructions which Valgrind detects and honours).
    You should try running with
    <option>--smc-check=all</option> in this case.  Valgrind will run
    much more slowly, but should detect the use of the out-of-date
    code.</para>

    <para>Alternatively, if you have the source code to the JIT compiler
    you can insert calls to the
    <computeroutput>VALGRIND_DISCARD_TRANSLATIONS</computeroutput>
    client request to mark out-of-date code, saving you from using
    <option>--smc-check=all</option>.</para>

    <para>Apart from this, in theory Valgrind can run any Java program
    just fine, even those that use JNI and are partially implemented in
    other languages like C and C++.  In practice, Java implementations
    tend to do nasty things that most programs do not, and Valgrind
    sometimes falls over these corner cases.</para>

    <para>If your Java programs do not run under Valgrind, even with
    <option>--smc-check=all</option>, please file a bug report and
    hopefully we'll be able to fix the problem.</para>
  </answer>
</qandaentry>

</qandadiv>


<!-- Valgrind behaves unexpectedly -->
<qandadiv id="faq.unexpected" xreflabel="Valgrind behaves unexpectedly">
<title>Valgrind behaves unexpectedly</title>

<qandaentry id="faq.reports">
  <question id="q-reports">
    <para>My program uses the C++ STL and string classes.  Valgrind
    reports 'still reachable' memory leaks involving these classes at
    the exit of the program, but there should be none.</para>
  </question>
  <answer id="a-reports">
    <para>First of all: relax, it's probably not a bug, but a feature.
    Many implementations of the C++ standard libraries use their own
    memory pool allocators.  Memory for quite a number of destructed
    objects is not immediately freed and given back to the OS, but kept
    in the pool(s) for later re-use.  The fact that the pools are not
    freed at the exit of the program cause Valgrind to report this
    memory as still reachable.  The behaviour not to free pools at the
    exit could be called a bug of the library though.</para>

    <para>Using GCC, you can force the STL to use malloc and to free
    memory as soon as possible by globally disabling memory caching.
    Beware!  Doing so will probably slow down your program, sometimes
    drastically.</para>
    <itemizedlist>
      <listitem>
        <para>With GCC 2.91, 2.95, 3.0 and 3.1, compile all source using
        the STL with <literal>-D__USE_MALLOC</literal>. Beware!  This was
        removed from GCC starting with version 3.3.</para>
      </listitem>
      <listitem>
        <para>With GCC 3.2.2 and later, you should export the
        environment variable <literal>GLIBCPP_FORCE_NEW</literal> before
        running your program.</para>
      </listitem>
      <listitem>
        <para>With GCC 3.4 and later, that variable has changed name to
        <literal>GLIBCXX_FORCE_NEW</literal>.</para>
      </listitem>
    </itemizedlist>

    <para>There are other ways to disable memory pooling: using the
    <literal>malloc_alloc</literal> template with your objects (not
    portable, but should work for GCC) or even writing your own memory
    allocators. But all this goes beyond the scope of this FAQ.  Start
    by reading 
    <ulink 
    url="http://gcc.gnu.org/onlinedocs/libstdc++/faq/index.html#4_4_leak">
         http://gcc.gnu.org/onlinedocs/libstdc++/faq/index.html#4_4_leak</ulink>
    if you absolutely want to do that. But beware: 
    allocators belong to the more messy parts of the STL and
    people went to great lengths to make the STL portable across
    platforms. Chances are good that your solution will work on your
    platform, but not on others.</para>
 </answer>
</qandaentry>


<qandaentry id="faq.unhelpful">
  <question id="q-unhelpful">
    <para>The stack traces given by Memcheck (or another tool) aren't
    helpful.  How can I improve them?</para>
  </question>
  <answer id="a-unhelpful">
    <para>If they're not long enough, use <option>--num-callers</option>
    to make them longer.</para>

    <para>If they're not detailed enough, make sure you are compiling
    with <option>-g</option> to add debug information.  And don't strip
    symbol tables (programs should be unstripped unless you run 'strip'
    on them; some libraries ship stripped).</para>

    <para>Also, for leak reports involving shared objects, if the shared object
    is unloaded before the program terminates, Valgrind will discard the debug
    information and the error message will be full of <literal>???</literal>
    entries.  If you use the option <option>--keep-debuginfo=yes</option>, then
    Valgrind will keep the debug information in order to show the stack traces,
    at the price of increased memory.  An alternate workaround is to avoid
    calling <function>dlclose</function> on these shared objects.</para>

    <para>Also, <option>-fomit-frame-pointer</option> and
    <option>-fstack-check</option> can make stack traces worse.</para>

  <para>Some example sub-traces:</para>

   <itemizedlist>
     <listitem>
       <para>With debug information and unstripped (best):</para>
<programlisting>
Invalid write of size 1
   at 0x80483BF: really (malloc1.c:20)
   by 0x8048370: main (malloc1.c:9)
</programlisting>
     </listitem>

     <listitem>
       <para>With no debug information, unstripped:</para>
<programlisting>
Invalid write of size 1
   at 0x80483BF: really (in /auto/homes/njn25/grind/head5/a.out)
   by 0x8048370: main (in /auto/homes/njn25/grind/head5/a.out)
</programlisting>
     </listitem>

     <listitem>
       <para>With no debug information, stripped:</para>
<programlisting>
Invalid write of size 1
   at 0x80483BF: (within /auto/homes/njn25/grind/head5/a.out)
   by 0x8048370: (within /auto/homes/njn25/grind/head5/a.out)
   by 0x42015703: __libc_start_main (in /lib/tls/libc-2.3.2.so)
   by 0x80482CC: (within /auto/homes/njn25/grind/head5/a.out)
</programlisting>
     </listitem>

     <listitem>
       <para>With debug information and -fomit-frame-pointer:</para>
<programlisting>
Invalid write of size 1
   at 0x80483C4: really (malloc1.c:20)
   by 0x42015703: __libc_start_main (in /lib/tls/libc-2.3.2.so)
   by 0x80482CC: ??? (start.S:81)
</programlisting>
     </listitem>

     <listitem>
      <para>A leak error message involving an unloaded shared object:</para>
<programlisting>
84 bytes in 1 blocks are possibly lost in loss record 488 of 713
   at 0x1B9036DA: operator new(unsigned) (vg_replace_malloc.c:132)
   by 0x1DB63EEB: ???
   by 0x1DB4B800: ???
   by 0x1D65E007: ???
   by 0x8049EE6: main (main.cpp:24)
</programlisting>
     </listitem>
   </itemizedlist>

 </answer>
</qandaentry>

<qandaentry id="faq.aliases">
  <question id="q-aliases">
    <para>The stack traces given by Memcheck (or another tool) seem to
    have the wrong function name in them.  What's happening?</para>
  </question>
  <answer id="a-aliases">
    <para>Occasionally Valgrind stack traces get the wrong function
    names.  This is caused by glibc using aliases to effectively give
    one function two names.  Most of the time Valgrind chooses a
    suitable name, but very occasionally it gets it wrong.  Examples we know
    of are printing <function>bcmp</function> instead of
    <function>memcmp</function>, <function>index</function> instead of
    <function>strchr</function>, and <function>rindex</function> instead of
    <function>strrchr</function>.</para>
  </answer>
</qandaentry>


<qandaentry id="faq.crashes">
  <question id="q-crashes">
    <para>My program crashes normally, but doesn't under Valgrind, or vice
    versa.  What's happening?</para>
  </question>
  <answer id="a-crashes">
    <para>When a program runs under Valgrind, its environment is slightly
    different to when it runs natively.  For example, the memory layout is
    different, and the way that threads are scheduled is different.</para>
    
    <para>Most of the time this doesn't make any difference, but it can,
    particularly if your program is buggy.  For example, if your program
    crashes because it erroneously accesses memory that is unaddressable,
    it's possible that this memory will not be unaddressable when run under
    Valgrind.  Alternatively, if your program has data races, these may not
    manifest under Valgrind.</para>

    <para>There isn't anything you can do to change this, it's just the
    nature of the way Valgrind works that it cannot exactly replicate a
    native execution environment.  In the case where your program crashes
    due to a memory error when run natively but not when run under Valgrind,
    in most cases Memcheck should identify the bad memory operation.</para>
  </answer>
</qandaentry>



<qandaentry id="faq.hiddenbug">
  <question id="q-hiddenbug">
    <para> Memcheck doesn't report any errors and I know my program has
    errors.</para>
  </question>
  <answer id="a-hiddenbug">
    <para>There are two possible causes of this.</para>

    <para>First, by default, Valgrind only traces the top-level process.
    So if your program spawns children, they won't be traced by Valgrind
    by default.  Also, if your program is started by a shell script,
    Perl script, or something similar, Valgrind will trace the shell, or
    the Perl interpreter, or equivalent.</para>

    <para>To trace child processes, use the
    <option>--trace-children=yes</option> option.</para>

    <para>If you are tracing large trees of processes, it can be less
    disruptive to have the output sent over the network.  Give Valgrind
    the option <option>--log-socket=127.0.0.1:12345</option> (if you want
    logging output sent to port <literal>12345</literal> on
    <literal>localhost</literal>).  You can use the valgrind-listener
    program to listen on that port:</para>
<programlisting>
valgrind-listener 12345
</programlisting>

    <para>Obviously you have to start the listener process first.  See
    the manual for more details.</para>

    <para>Second, if your program is statically linked, most Valgrind
    tools will only work well if they are able to replace certain
    functions, such as <function>malloc</function>, with their own
    versions.  By default, statically linked <function>malloc
    functions</function> are not replaced. A key indicator of this is
    if Memcheck says:
<programlisting>
All heap blocks were freed -- no leaks are possible
</programlisting>
    when you know your program calls <function>malloc</function>.  The
    workaround is to use the option 
    <option>--soname-synonyms=somalloc=NONE</option>
    or to avoid statically linking your program.</para>

    <para>There will also be no replacement if you use an alternative 
    <function>malloc library</function> such as tcmalloc, jemalloc,
    ...  In such a case, the
    option <option>--soname-synonyms=somalloc=zzzz</option> (where
    zzzz is the soname of the alternative malloc library) will allow
    Valgrind to replace the functions.</para>
  </answer>
</qandaentry>


<qandaentry id="faq.overruns">
  <question id="q-overruns">
    <para>Why doesn't Memcheck find the array overruns in this
    program?</para>
<programlisting>
int static[5];

int main(void)
{
  int stack[5];

  static[5] = 0;
  stack [5] = 0;
          
  return 0;
}
</programlisting>
  </question>
  <answer id="a-overruns">
    <para>Unfortunately, Memcheck doesn't do bounds checking on global
    or stack arrays.  We'd like to, but it's just not possible to do in
    a reasonable way that fits with how Memcheck works.  Sorry.</para>
  </answer>
</qandaentry>

<qandaentry id="faq.mismatches">
  <question id="q-mismatches">
    <para>Why does Memcheck report many
      &quot;Mismatched free() / delete / delete []&quot; errors when
      my code is correct?</para>
  </question>
  <answer id="a-mismatches">
    <para>There are two possible causes of this.</para>

    <para>First, check if you are using an optimized build of Google
      tcmalloc (part of Google perftools). This library uses a single
      alias for free/scalar delete/array delete as an unmeasurable
      micro-optimization. There is simply no way for Memcheck to tell
      which of these was originally used. There are a few possible
      workarounds.
      <itemizedlist>
        <listitem>
          <para>Build tcmalloc with &quot;CPPFLAGS=-DTCMALLOC_NO_ALIASES&quot;
            (best).</para>
        </listitem>
        <listitem>
          <para>Use a debug build of tcmalloc (debug builds turn off the alias
            micro-optimization).</para>
        </listitem>
        <listitem>
          <para>Do not link with tcmalloc for the builds that you use for
<<<<<<< HEAD
            Memecheck testing.</para>
        </listitem>
      </itemizedlist>
    </para>

    <para>Second, if you are replacing operator new or operator delete
      make sure that the compiler does not perform optimizations such as
      inlining on calls to these functions. Such optimizations can
      prevent Memcheck from correctly identifying the allocator or
      deallocator that is being used.</para>

    <para>The following two code snippets show how you can do this with
      GCC and LLVM (clang).</para>

<programlisting>
  // GCC
  void operator delete(void*) noexcept __attribute__((__externally_visible__));
</programlisting>

<programlisting>
=======
            Memcheck testing.</para>
        </listitem>
      </itemizedlist>
    </para>

    <para>Second, if you are replacing operator new or operator delete
      make sure that the compiler does not perform optimizations such as
      inlining on calls to these functions. Such optimizations can
      prevent Memcheck from correctly identifying the allocator or
      deallocator that is being used.</para>

    <para>The following two code snippets show how you can do this with
      GCC and LLVM (clang).</para>

<programlisting>
  // GCC
  void operator delete(void*) noexcept __attribute__((__externally_visible__));
</programlisting>

<programlisting>
>>>>>>> 69bc6d7c
  // LLVM (clang)
  __attribute__((__visibility__(&quot;default&quot;))) void operator delete(void*) noexcept;
</programlisting>

    <para>If all else fails, you might have to use &quot;--show-mismatched-frees=no&quot;
    </para>
  </answer>
</qandaentry>

</qandadiv>

<!-- Miscellaneous -->
<qandadiv id="faq.misc" xreflabel="Miscellaneous">
<title>Miscellaneous</title>

<qandaentry id="faq.writesupp">
  <question id="q-writesupp">
    <para>I tried writing a suppression but it didn't work.  Can you
    write my suppression for me?</para>
  </question>
  <answer id="a-writesupp">
    <para>Yes!  Use the <option>--gen-suppressions=yes</option> feature
    to spit out suppressions automatically for you.  You can then edit
    them if you like, eg.  combining similar automatically generated
    suppressions using wildcards like <literal>'*'</literal>.</para>

    <para>If you really want to write suppressions by hand, read the
    manual carefully.  Note particularly that C++ function names must be
    mangled (that is, not demangled).</para>
  </answer>
</qandaentry>


<qandaentry id="faq.deflost">
  <question id="q-deflost">
    <para>With Memcheck's memory leak detector, what's the
    difference between "definitely lost", "indirectly lost", "possibly
    lost", "still reachable", and "suppressed"?</para>
  </question>
  <answer id="a-deflost">
    <para>The details are in the Memcheck section of the user manual.</para>

    <para>In short:</para>
    <itemizedlist>
      <listitem>
        <para>"definitely lost" means your program is leaking memory --
        fix those leaks!</para>
      </listitem>
      <listitem>
        <para>"indirectly lost" means your program is leaking memory in
        a pointer-based structure.  (E.g. if the root node of a binary tree
        is "definitely lost", all the children will be "indirectly lost".) 
        If you fix the "definitely lost" leaks, the "indirectly lost" leaks
        should go away.
        </para>
      </listitem>
      <listitem>
        <para>"possibly lost" means your program is leaking
        memory, unless you're doing unusual things with pointers that could
        cause them to point into the middle of an allocated block;  see the
        user manual for some possible causes.  Use
        <option>--show-possibly-lost=no</option> if you don't want to see
        these reports.</para>
      </listitem>
      <listitem>
        <para>"still reachable" means your program is probably ok -- it
        didn't free some memory it could have.  This is quite common and
        often reasonable.  Don't use
        <option>--show-reachable=yes</option> if you don't want to see
        these reports.</para>
      </listitem>
      <listitem>
        <para>"suppressed" means that a leak error has been suppressed.
        There are some suppressions in the default suppression files.
        You can ignore suppressed errors.</para>
      </listitem>
    </itemizedlist>
  </answer>
</qandaentry>

<qandaentry id="faq.undeferrors">
  <question id="q-undeferrors">
    <para>Memcheck's uninitialised value errors are hard to track down,
    because they are often reported some time after they are caused.  Could 
    Memcheck record a trail of operations to better link the cause to the
    effect?  Or maybe just eagerly report any copies of uninitialised
    memory values?</para>
  </question>
  <answer id="a-undeferrors">
    <para>Prior to version 3.4.0, the answer was "we don't know how to do it
    without huge performance penalties".  As of 3.4.0, try using the
    <option>--track-origins=yes</option> option.  It will run slower than
    usual, but will give you extra information about the origin of
    uninitialised values.</para>

    <para>Or if you want to do it the old fashioned way, you can use the
    client request
    <computeroutput>VALGRIND_CHECK_VALUE_IS_DEFINED</computeroutput> to help
    track these errors down -- work backwards from the point where the
    uninitialised error occurs, checking suspect values until you find the
    cause.  This requires editing, compiling and re-running your program
    multiple times, which is a pain, but still easier than debugging the
    problem without Memcheck's help.</para>

    <para>As for eager reporting of copies of uninitialised memory values,
    this has been suggested multiple times.  Unfortunately, almost all
    programs legitimately copy uninitialised memory values around (because
    compilers pad structs to preserve alignment) and eager checking leads to
    hundreds of false positives.  Therefore Memcheck does not support eager
    checking at this time.</para>
  </answer>
</qandaentry>

<qandaentry id="faq.pcre2_qt">
  <question id="q-pcre2_qt">
    <para>I'm developing a Qt application and I get huge numbers of "Conditional jump"
    errors. Is there anything that I can do about it?</para>
  </question>
  <answer id="a-pcre2_qt">
    <para>Yes, there is a workaround. Here is an example error:</para>
<programlisting>
Conditional jump or move depends on uninitialised value(s)
   at 0x1051C39B: ???
   by 0x12657AA7: ???
</programlisting>
    <para>Qt Regular Expressions are built on the pcre2 library.
    pcre2 uses JITting which means that the errors cannot be suppressed
    (no function name). However, Qt provides a mechanism to turn off
    the use of JITting. To do so, use the following environment variable:
    <computeroutput>export QT_ENABLE_REGEXP_JIT=0</computeroutput></para>
  </answer>
</qandaentry>


<qandaentry id="faq.attach">
  <question id="q-attach">
    <para>Is it possible to attach Valgrind to a program that is already
    running?</para>
  </question>
  <answer id="a-attach">
    <para>No.  The environment that Valgrind provides for running programs
    is significantly different to that for normal programs, e.g. due to
    different layout of memory.  Therefore Valgrind has to have full control
    from the very start.</para>

    <para>It is possible to achieve something like this by running your
    program without any instrumentation (which involves a slow-down of about
    5x, less than that of most tools), and then adding instrumentation once
    you get to a point of interest.  Support for this must be provided by
    the tool, however, and Callgrind is the only tool that currently has
    such support.  See the instructions on the
    <computeroutput>callgrind_control</computeroutput> program for details.
    </para>
  </answer>
</qandaentry>


</qandadiv>



<!-- Further Assistance -->
<qandadiv id="faq.help" xreflabel="How To Get Further Assistance">
<title>How To Get Further Assistance</title>

<!-- WARNING: this file should not xref other parts of the docs, because it
is built standalone as FAQ.txt.  That's why we link to, for example, the
online copy of the manual. -->

<qandaentry id="e-help">
  <question id="q-help"><para>Where can I get more help?</para></question>
  <answer id="a-help">
  <para>Read the appropriate section(s) of the 
  <ulink url="&vg-docs-url;">Valgrind Documentation</ulink>.</para>

  <para><ulink url="http://search.gmane.org">Search</ulink> the 
  <ulink url="http://news.gmane.org/gmane.comp.debugging.valgrind">valgrind-users</ulink> mailing list archives, using the group name 
  <computeroutput>gmane.comp.debugging.valgrind</computeroutput>.</para>

  <para>If you think an answer in this FAQ is incomplete or inaccurate, please
  e-mail <ulink url="mailto:&vg-vemail;">&vg-vemail;</ulink>.</para>

  <para>If you have tried all of these things and are still
  stuck, you can try mailing the
  <ulink url="&vg-lists-url;">valgrind-users mailing list</ulink>. 
  Note that an email has a better change of being answered usefully if it is
  clearly written.  Also remember that, despite the fact that most of the
  community are very helpful and responsive to emailed questions, you are
  probably requesting help from unpaid volunteers, so you have no guarantee
  of receiving an answer.</para>
</answer>

</qandaentry>
</qandadiv>


<!-- FAQ ends here -->
</qandaset>



<!-- template 
<qandadiv id="faq.installing" xreflabel="Installing">
<title>Installing</title>

<qandaentry id="faq.problem">
 <question id="q-problem">
  <para></para>
 </question>
 <answer id="a-problem">
  <para></para>
 </answer>
</qandaentry>

</qandadiv>
-->

</article>

</book><|MERGE_RESOLUTION|>--- conflicted
+++ resolved
@@ -81,7 +81,7 @@
   <para>When building Valgrind, 'make' dies partway with
   an assertion failure, something like this:</para>
 <screen>
-% make: expand.c:489: allocated_variable_append: 
+% make: expand.c:489: allocated_variable_append:
         Assertion 'current_variable_set_list->next != 0' failed.
 </screen>
  </question>
@@ -266,11 +266,11 @@
     <literal>malloc_alloc</literal> template with your objects (not
     portable, but should work for GCC) or even writing your own memory
     allocators. But all this goes beyond the scope of this FAQ.  Start
-    by reading 
-    <ulink 
+    by reading
+    <ulink
     url="http://gcc.gnu.org/onlinedocs/libstdc++/faq/index.html#4_4_leak">
          http://gcc.gnu.org/onlinedocs/libstdc++/faq/index.html#4_4_leak</ulink>
-    if you absolutely want to do that. But beware: 
+    if you absolutely want to do that. But beware:
     allocators belong to the more messy parts of the STL and
     people went to great lengths to make the STL portable across
     platforms. Chances are good that your solution will work on your
@@ -389,7 +389,7 @@
     <para>When a program runs under Valgrind, its environment is slightly
     different to when it runs natively.  For example, the memory layout is
     different, and the way that threads are scheduled is different.</para>
-    
+
     <para>Most of the time this doesn't make any difference, but it can,
     particularly if your program is buggy.  For example, if your program
     crashes because it erroneously accesses memory that is unaddressable,
@@ -447,11 +447,11 @@
 All heap blocks were freed -- no leaks are possible
 </programlisting>
     when you know your program calls <function>malloc</function>.  The
-    workaround is to use the option 
+    workaround is to use the option
     <option>--soname-synonyms=somalloc=NONE</option>
     or to avoid statically linking your program.</para>
 
-    <para>There will also be no replacement if you use an alternative 
+    <para>There will also be no replacement if you use an alternative
     <function>malloc library</function> such as tcmalloc, jemalloc,
     ...  In such a case, the
     option <option>--soname-synonyms=somalloc=zzzz</option> (where
@@ -474,7 +474,7 @@
 
   static[5] = 0;
   stack [5] = 0;
-          
+
   return 0;
 }
 </programlisting>
@@ -512,8 +512,7 @@
         </listitem>
         <listitem>
           <para>Do not link with tcmalloc for the builds that you use for
-<<<<<<< HEAD
-            Memecheck testing.</para>
+            Memcheck testing.</para>
         </listitem>
       </itemizedlist>
     </para>
@@ -533,28 +532,6 @@
 </programlisting>
 
 <programlisting>
-=======
-            Memcheck testing.</para>
-        </listitem>
-      </itemizedlist>
-    </para>
-
-    <para>Second, if you are replacing operator new or operator delete
-      make sure that the compiler does not perform optimizations such as
-      inlining on calls to these functions. Such optimizations can
-      prevent Memcheck from correctly identifying the allocator or
-      deallocator that is being used.</para>
-
-    <para>The following two code snippets show how you can do this with
-      GCC and LLVM (clang).</para>
-
-<programlisting>
-  // GCC
-  void operator delete(void*) noexcept __attribute__((__externally_visible__));
-</programlisting>
-
-<programlisting>
->>>>>>> 69bc6d7c
   // LLVM (clang)
   __attribute__((__visibility__(&quot;default&quot;))) void operator delete(void*) noexcept;
 </programlisting>
@@ -606,7 +583,7 @@
       <listitem>
         <para>"indirectly lost" means your program is leaking memory in
         a pointer-based structure.  (E.g. if the root node of a binary tree
-        is "definitely lost", all the children will be "indirectly lost".) 
+        is "definitely lost", all the children will be "indirectly lost".)
         If you fix the "definitely lost" leaks, the "indirectly lost" leaks
         should go away.
         </para>
@@ -638,7 +615,7 @@
 <qandaentry id="faq.undeferrors">
   <question id="q-undeferrors">
     <para>Memcheck's uninitialised value errors are hard to track down,
-    because they are often reported some time after they are caused.  Could 
+    because they are often reported some time after they are caused.  Could
     Memcheck record a trail of operations to better link the cause to the
     effect?  Or maybe just eagerly report any copies of uninitialised
     memory values?</para>
@@ -727,11 +704,11 @@
 <qandaentry id="e-help">
   <question id="q-help"><para>Where can I get more help?</para></question>
   <answer id="a-help">
-  <para>Read the appropriate section(s) of the 
+  <para>Read the appropriate section(s) of the
   <ulink url="&vg-docs-url;">Valgrind Documentation</ulink>.</para>
 
-  <para><ulink url="http://search.gmane.org">Search</ulink> the 
-  <ulink url="http://news.gmane.org/gmane.comp.debugging.valgrind">valgrind-users</ulink> mailing list archives, using the group name 
+  <para><ulink url="http://search.gmane.org">Search</ulink> the
+  <ulink url="http://news.gmane.org/gmane.comp.debugging.valgrind">valgrind-users</ulink> mailing list archives, using the group name
   <computeroutput>gmane.comp.debugging.valgrind</computeroutput>.</para>
 
   <para>If you think an answer in this FAQ is incomplete or inaccurate, please
@@ -739,7 +716,7 @@
 
   <para>If you have tried all of these things and are still
   stuck, you can try mailing the
-  <ulink url="&vg-lists-url;">valgrind-users mailing list</ulink>. 
+  <ulink url="&vg-lists-url;">valgrind-users mailing list</ulink>.
   Note that an email has a better change of being answered usefully if it is
   clearly written.  Also remember that, despite the fact that most of the
   community are very helpful and responsive to emailed questions, you are
@@ -756,7 +733,7 @@
 
 
 
-<!-- template 
+<!-- template
 <qandadiv id="faq.installing" xreflabel="Installing">
 <title>Installing</title>
 
