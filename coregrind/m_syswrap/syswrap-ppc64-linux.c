--- conflicted
+++ resolved
@@ -363,7 +363,7 @@
 
 void VG_(cleanup_thread) ( ThreadArchState* arch )
 {
-}  
+}
 
 /* ---------------------------------------------------------------------
    PRE/POST wrappers for ppc64/Linux-specific syscalls
@@ -399,7 +399,7 @@
                  unsigned long, prot,  unsigned long, flags,
                  unsigned long, fd,    unsigned long, offset);
 
-   r = ML_(generic_PRE_sys_mmap)( tid, ARG1, ARG2, ARG3, ARG4, ARG5, 
+   r = ML_(generic_PRE_sys_mmap)( tid, ARG1, ARG2, ARG3, ARG4, ARG5,
                                        (Off64T)ARG6 );
    SET_STATUS_from_SysRes(r);
 }
@@ -407,7 +407,7 @@
 //zz PRE(sys_mmap2)
 //zz {
 //zz    SysRes r;
-//zz 
+//zz
 //zz    // Exactly like old_mmap() except:
 //zz    //  - the file offset is specified in 4K units rather than bytes,
 //zz    //    so that it can be used for files bigger than 2^32 bytes.
@@ -417,12 +417,12 @@
 //zz                  unsigned long, start, unsigned long, length,
 //zz                  unsigned long, prot,  unsigned long, flags,
 //zz                  unsigned long, fd,    unsigned long, offset);
-//zz 
-//zz    r = ML_(generic_PRE_sys_mmap)( tid, ARG1, ARG2, ARG3, ARG4, ARG5, 
+//zz
+//zz    r = ML_(generic_PRE_sys_mmap)( tid, ARG1, ARG2, ARG3, ARG4, ARG5,
 //zz                                        4096 * (Off64T)ARG6 );
 //zz    SET_STATUS_from_SysRes(r);
 //zz }
-//zz 
+//zz
 //zz // XXX: lstat64/fstat64/stat64 are generic, but not necessarily
 //zz // applicable to every architecture -- I think only to 32-bit archs.
 //zz // We're going to need something like linux/core_os32.h for such
@@ -434,12 +434,12 @@
 //zz    PRE_MEM_RASCIIZ( "stat64(file_name)", ARG1 );
 //zz    PRE_MEM_WRITE( "stat64(buf)", ARG2, sizeof(struct vki_stat64) );
 //zz }
-//zz 
+//zz
 //zz POST(sys_stat64)
 //zz {
 //zz    POST_MEM_WRITE( ARG2, sizeof(struct vki_stat64) );
 //zz }
-//zz 
+//zz
 //zz PRE(sys_lstat64)
 //zz {
 //zz    PRINT("sys_lstat64 ( %p(%s), %p )",ARG1,ARG1,ARG2);
@@ -447,7 +447,7 @@
 //zz    PRE_MEM_RASCIIZ( "lstat64(file_name)", ARG1 );
 //zz    PRE_MEM_WRITE( "lstat64(buf)", ARG2, sizeof(struct vki_stat64) );
 //zz }
-//zz 
+//zz
 //zz POST(sys_lstat64)
 //zz {
 //zz    vg_assert(SUCCESS);
@@ -455,14 +455,14 @@
 //zz       POST_MEM_WRITE( ARG2, sizeof(struct vki_stat64) );
 //zz    }
 //zz }
-//zz 
+//zz
 //zz PRE(sys_fstat64)
 //zz {
 //zz   PRINT("sys_fstat64 ( %d, %p )",ARG1,ARG2);
 //zz   PRE_REG_READ2(long, "fstat64", unsigned long, fd, struct stat64 *, buf);
 //zz   PRE_MEM_WRITE( "fstat64(buf)", ARG2, sizeof(struct vki_stat64) );
 //zz }
-//zz 
+//zz
 //zz POST(sys_fstat64)
 //zz {
 //zz   POST_MEM_WRITE( ARG2, sizeof(struct vki_stat64) );
@@ -588,7 +588,7 @@
    ------------------------------------------------------------------ */
 
 /* Add an ppc64-linux specific wrapper to a syscall table. */
-#define PLAX_(sysno, name)    WRAPPER_ENTRY_X_(ppc64_linux, sysno, name) 
+#define PLAX_(sysno, name)    WRAPPER_ENTRY_X_(ppc64_linux, sysno, name)
 #define PLAXY(sysno, name)    WRAPPER_ENTRY_XY(ppc64_linux, sysno, name)
 
 // This table maps from __NR_xxx syscall numbers (from
@@ -713,7 +713,7 @@
    GENX_(__NR_truncate,          sys_truncate),           //  92
    GENX_(__NR_ftruncate,         sys_ftruncate),          //  93
    GENX_(__NR_fchmod,            sys_fchmod),             //  94
-   
+
    GENX_(__NR_fchown,            sys_fchown),             //  95
    GENX_(__NR_getpriority,       sys_getpriority),        //  96
    GENX_(__NR_setpriority,       sys_setpriority),        //  97
@@ -1040,13 +1040,10 @@
 
    LINXY (__NR_epoll_pwait2,     sys_epoll_pwait2),      // 441
 
-<<<<<<< HEAD
-=======
    LINXY(__NR_landlock_create_ruleset, sys_landlock_create_ruleset), // 444
    LINX_(__NR_landlock_add_rule,       sys_landlock_add_rule),       // 445
    LINX_(__NR_landlock_restrict_self,  sys_landlock_restrict_self),  // 446
 
->>>>>>> 69bc6d7c
    LINX_ (__NR_fchmodat2,        sys_fchmodat2),         // 452
 };
 
