
/*--------------------------------------------------------------------*/
/*--- FreeBSD-specific kernel interface.             vki-freebsd.h ---*/
/*--------------------------------------------------------------------*/

/*
   This file is part of Valgrind, a dynamic binary instrumentation
   framework.

   Copyright (C) 2000-2005 Julian Seward
      jseward@acm.org
   Copyright (C) 2018-2021 Paul Floyd
      pjfloyd@wanadoo.fr

   This program is free software; you can redistribute it and/or
   modify it under the terms of the GNU General Public License as
   published by the Free Software Foundation; either version 2 of the
   License, or (at your option) any later version.

   This program is distributed in the hope that it will be useful, but
   WITHOUT ANY WARRANTY; without even the implied warranty of
   MERCHANTABILITY or FITNESS FOR A PARTICULAR PURPOSE.  See the GNU
   General Public License for more details.

   You should have received a copy of the GNU General Public License
   along with this program; if not, see <http://www.gnu.org/licenses/>.

   The GNU General Public License is contained in the file COPYING.
*/

/* This file defines types and constants for the kernel interface, and to
   make that clear everything is prefixed VKI_/vki_.

   All code is copied verbatim from kernel source files, except that:
   - VKI_/vki_ prefixes are added
   - some extra explanatory comments are included;  they are all within
     "[[ ]]"
   - for some types, we only care about the size;  for a few of them (big
     ones that are painful to fully drag in here), a VKI_SIZEOF_* constant
     is used.

   The files the code is taken from is indicated.
*/

#ifndef VKI_FREEBSD_H
#define VKI_FREEBSD_H

//----------------------------------------------------------------------
// Arch-specific POSIX types
//----------------------------------------------------------------------

#if defined(VGA_x86)
#  include "vki-machine-types-x86-freebsd.h"
#elif defined(VGA_amd64)
#  include "vki-machine-types-amd64-freebsd.h"
#elif defined(VGA_arm64)
#  include "vki-machine-types-arm64-freebsd.h"
#else
#  error Unknown platform
#endif

#include <sys/fcntl.h> // O_RDONLY
#include <sys/param.h> // MAXPATHLEN


//----------------------------------------------------------------------
// From sys/select.h
//----------------------------------------------------------------------

typedef unsigned long __vki_fd_mask;

#undef __VKI_NFDBITS
#define __VKI_NFDBITS   (8 * sizeof(__vki_fd_mask))

#undef __VKI_FD_SETSIZE
#define __VKI_FD_SETSIZE   1024U

#undef __VKI_FDSET_LONGS
#define __VKI_FDSET_LONGS  (__VKI_FD_SETSIZE/__VKI_NFDBITS)

#undef __VKI_FDELT
#define  __VKI_FDELT(d) ((d) / __VKI_NFDBITS)

#undef __VKI_FDMASK
#define  __VKI_FDMASK(d)   (1UL << ((d) % __VKI_NFDBITS))

typedef struct {
   unsigned long fds_bits [__VKI_FDSET_LONGS];
} __vki_fd_set;

//----------------------------------------------------------------------
// sys/_types.h
//----------------------------------------------------------------------
/* MD QQQ 32 on 64 */
typedef  long     __vki_key_t;
typedef  long     __vki_suseconds_t;
typedef  struct __timer *__vki_timer_t;
typedef  struct __mq *__vki_mqd_t;

/* MI */
typedef  vki_uint32_t   __vki_blksize_t;
typedef  vki_int64_t __vki_blkcnt_t;
typedef  vki_int32_t __vki_clockid_t;
typedef  vki_int32_t __vki_ct_rune_t;
typedef  vki_uint32_t   __vki_fflags_t;
typedef  vki_uint64_t   __vki_fsblkcnt_t;
typedef  vki_uint64_t   __vki_fsfilcnt_t;
typedef  vki_uint32_t   __vki_gid_t;
typedef  vki_int64_t __vki_id_t;
typedef  vki_uint64_t   __vki_ino_t;
typedef  vki_int32_t __vki_lwpid_t;
typedef  vki_uint16_t   __vki_mode_t;
typedef  vki_uint64_t   __vki_nlink_t;
typedef  vki_int64_t __vki_off_t;
typedef  vki_int32_t __vki_pid_t;
typedef  vki_int64_t __vki_rlim_t;
typedef  vki_uint8_t __vki_sa_family_t;
typedef  vki_uint32_t   __vki_socklen_t;
typedef  vki_uint32_t   __vki_uid_t;
typedef  vki_int32_t __vki_useconds_t;
typedef  __vki_ct_rune_t   __vki_rune_t;
typedef  __vki_ct_rune_t   __vki_wchar_t;
typedef  __vki_ct_rune_t   __vki_wint_t;
typedef  vki_uint64_t   __vki_dev_t;
typedef  vki_uint32_t   __vki_fixpt_t;


//----------------------------------------------------------------------
// From sys/types.h
//----------------------------------------------------------------------

typedef	unsigned char	vki_u_char;
typedef	unsigned short	vki_u_short;
typedef	unsigned int	vki_u_int;
typedef	unsigned long	vki_u_long;

typedef  vki_uint8_t    vki_u_int8_t;
typedef  vki_uint16_t      vki_u_int16_t;
typedef  vki_uint32_t      vki_u_int32_t;
typedef  vki_uint64_t      vki_u_int64_t;

typedef  vki_uint64_t      vki_u_quad_t;
typedef  vki_int64_t    vki_quad_t;
typedef  __vki_caddr_t     vki_caddr_t;
typedef __const __vki_caddr_t vki_c_caddr_t;
typedef __volatile __vki_caddr_t vki_v_caddr_t;

typedef __vki_blksize_t    vki_blksize_t;
typedef __vki_blkcnt_t     vki_blkcnt_t;
typedef __vki_clock_t      vki_clock_t;
typedef __vki_clockid_t    vki_clockid_t;
typedef __vki_dev_t     vki_dev_t;
typedef __vki_fflags_t     vki_fflags_t;
typedef __vki_fixpt_t      vki_fixpt_t;
typedef __vki_fsblkcnt_t   vki_fsblkcnt_t;
typedef __vki_fsfilcnt_t   vki_fsfilcnt_t;
typedef __vki_gid_t     vki_gid_t;
typedef vki_uint32_t    vki_in_addr_t;
typedef vki_uint16_t    vki_in_port_t;
typedef __vki_id_t      vki_id_t;
typedef __vki_ino_t     vki_ino_t;
typedef __vki_key_t     vki_key_t;
typedef __vki_lwpid_t      vki_lwpid_t;
typedef __vki_mode_t    vki_mode_t;
typedef __vki_nlink_t      vki_nlink_t;
typedef __vki_off_t     vki_off_t;
typedef __vki_pid_t     vki_pid_t;
typedef __vki_register_t   vki_register_t;
typedef __vki_rlim_t    vki_rlim_t;
typedef __vki_segsz_t      vki_segsz_t;
typedef __vki_size_t    vki_size_t;
typedef __vki_ssize_t      vki_ssize_t;
typedef __vki_suseconds_t  vki_suseconds_t;
typedef __vki_time_t    vki_time_t;
typedef __vki_timer_t      vki_timer_t;
typedef __vki_mqd_t     vki_mqd_t;
typedef __vki_u_register_t vki_u_register_t;
typedef __vki_uid_t     vki_uid_t;
typedef __vki_useconds_t   vki_useconds_t;
typedef int             vki_cpuwhich_t;
typedef int             vki_cpulevel_t;
typedef int             vki_cpusetid_t;


typedef __vki_vm_offset_t  vki_vm_offset_t;
typedef __vki_vm_ooffset_t vki_vm_ooffset_t;
typedef __vki_vm_paddr_t   vki_vm_paddr_t;
typedef __vki_vm_pindex_t  vki_vm_pindex_t;
typedef __vki_vm_size_t    vki_vm_size_t;

//----------------------------------------------------------------------
// sys/select.h
//----------------------------------------------------------------------

typedef __vki_fd_set    vki_fd_set;

//----------------------------------------------------------------------
// Now the rest of the arch-specific stuff
//----------------------------------------------------------------------

#if defined(VGA_x86)
#  include "vki-x86-freebsd.h"
#elif defined(VGA_amd64)
#  include "vki-amd64-freebsd.h"
#elif defined(VGA_arm64)
#  include "vki-arm64-freebsd.h"
#else
#  error Unknown platform
#endif

//----------------------------------------------------------------------
// freebsd version hacks
//----------------------------------------------------------------------
#ifndef ELFMAG
#define ELFMAG "\177ELF"   /* magic string */
#endif
#ifndef SELFMAG
#define SELFMAG   4     /* magic string size */
#endif

// see http://bugs.freebsd.org/bugzilla/show_bug.cgi?id=239669
#if !defined(ELF_NOTE_GNU)
#define ELF_NOTE_GNU "GNU"
#endif


#define VKI_ELF_NOTE_ROUNDSIZE 4


//----------------------------------------------------------------------
// From sys/syslimits.h
//----------------------------------------------------------------------

#define VKI_PATH_MAX       1024


//----------------------------------------------------------------------
// From sys/timespec.h
//----------------------------------------------------------------------

struct vki_timespec {
   vki_time_t  tv_sec;     /* seconds */
   long     tv_nsec; /* nanoseconds */
};

struct  vki_itimerspec {
   struct  vki_timespec it_interval;    /* timer period */
   struct  vki_timespec it_value;       /* timer expiration */
};

//----------------------------------------------------------------------
// From sys/_time.h
//----------------------------------------------------------------------

struct vki_timeval {
   vki_time_t  tv_sec;     /* seconds */
   vki_suseconds_t   tv_usec; /* microseconds */
};

//----------------------------------------------------------------------
// From sys/time.h
//----------------------------------------------------------------------

#define VKI_CLOCK_REALTIME            0
#define VKI_CLOCK_MONOTONIC           1
#define VKI_CLOCK_PROCESS_CPUTIME_ID  2
#define VKI_CLOCK_THREAD_CPUTIME_ID   3

struct vki_timezone {
   int   tz_minuteswest;   /* minutes west of Greenwich */
   int   tz_dsttime; /* type of dst correction */
};

struct   vki_itimerval {
   struct   vki_timeval it_interval;   /* timer interval */
   struct   vki_timeval it_value;   /* current value */
};

//----------------------------------------------------------------------
// From sys/timex.h
//----------------------------------------------------------------------

struct vki_ntptimeval {
   struct vki_timespec time;
   long maxerror;
   long esterror;
   long tai;
   int time_state;
};

struct vki_timex {
   unsigned int modes;  /* mode selector */
   long offset;      /* time offset (usec) */
   long freq;     /* frequency offset (scaled ppm) */
   long maxerror;    /* maximum error (usec) */
   long esterror;    /* estimated error (usec) */
   int status;    /* clock command/status */
   long constant;    /* pll time constant */
   long precision;      /* clock precision (usec) (read only) */
   long tolerance;      /* clock frequency tolerance (ppm)
             * (read only)
             */
   long ppsfreq;           /* pps frequency (scaled ppm) (ro) */
   long jitter;            /* pps jitter (us) (ro) */
   int shift;              /* interval duration (s) (shift) (ro) */
   long stabil;            /* pps stability (scaled ppm) (ro) */
   long jitcnt;            /* jitter limit exceeded (ro) */
   long calcnt;            /* calibration intervals (ro) */
   long errcnt;            /* calibration errors (ro) */
   long stbcnt;            /* stability limit exceeded (ro) */
};

#define MOD_OFFSET      0x0001   /* time offset */
#define MOD_FREQUENCY      0x0002   /* frequency offset */
#define MOD_MAXERROR    0x0004   /* maximum time error */
#define MOD_ESTERROR    0x0008   /* estimated time error */
#define MOD_STATUS      0x0010   /* clock status */
#define MOD_TIMECONST      0x0020   /* pll time constant */
#define MOD_PPSMAX      0x0040
#define MOD_TAI         0x0080
#define MOD_MICRO    0x1000
#define MOD_NANO     0x2000
#define MOD_CLKB     0x4000
#define MOD_CLKA     0x8000

//----------------------------------------------------------------------
// From sys/times.h
//----------------------------------------------------------------------

struct vki_tms {
   vki_clock_t tms_utime;
   vki_clock_t tms_stime;
   vki_clock_t tms_cutime;
   vki_clock_t tms_cstime;
};

//----------------------------------------------------------------------
// From sys/stat.h
//----------------------------------------------------------------------

/* QQQ 4.x stat layout */
struct vki_freebsd11_stat {
   vki_uint32_t   st_dev;
   vki_uint32_t   st_ino;
   vki_mode_t  st_mode;
   vki_uint16_t st_nlink;
   vki_uid_t   st_uid;
   vki_gid_t   st_gid;
   vki_uint32_t   st_rdev;
#if 0
   struct vki_timespec  st_atimespec;
   struct vki_timespec  st_mtimespec;
   struct vki_timespec  st_ctimespec;
#else
   vki_time_t  st_atime;
   long     st_atime_nsec;
   vki_time_t  st_mtime;
   long     st_mtime_nsec;
   vki_time_t  st_ctime;
   long     st_ctime_nsec;
#endif
   vki_off_t   st_size;
   vki_blkcnt_t   st_blocks;
   vki_blksize_t  st_blksize;
   vki_fflags_t   st_flags;
   vki_uint32_t   st_gen;
   vki_int32_t st_lspare;
   struct vki_timespec  st_birthtimespec;
unsigned int :
   (8 / 2) * (16 - (int)sizeof(struct vki_timespec));
unsigned int :
   (8 / 2) * (16 - (int)sizeof(struct vki_timespec));
};

#if defined(VGP_x86_freebsd)
#define  VKI_STAT_TIME_T_EXT  1
#endif

/*
 * FreeBSD 12 has two versions of the stat struct
 * freebsd11_stat, which is the same as vki_stat above
 * and just stat, which is the same as vki_stat below
 * Since vki_stat is used by other OSes, it's best not to
 * use the same naming
 */

struct vki_stat {
   vki_dev_t     st_dev;
   vki_ino_t     st_ino;
   vki_nlink_t   st_nlink;
   vki_mode_t   st_mode;
   vki_int16_t st_padding0;
   vki_uid_t    st_uid;
   vki_gid_t    st_gid;
   vki_int32_t st_padding1;
   vki_dev_t     st_rdev;
#ifdef   VKI_STAT_TIME_T_EXT
   vki_int32_t st_atim_ext;
#endif
   //struct   vki_timespec st_atim;
   vki_time_t st_atime;
   long    st_atime_nsec;
#ifdef   VKI_STAT_TIME_T_EXT
   vki_int32_t st_mtim_ext;
#endif
   //struct   vki_timespec st_mtim;
   vki_time_t st_mtime;
   long    st_mtime_nsec;
#ifdef   VKI_STAT_TIME_T_EXT
   vki_int32_t st_ctim_ext;
#endif
   //struct   vki_timespec st_ctim;
   vki_time_t st_ctime;
   long    st_ctime_nsec;
#ifdef   VKI_STAT_TIME_T_EXT
   vki_int32_t st_btim_ext;
#endif
   //struct   vki_timespec st_birthtim;
   vki_time_t st_btime;
   long    st_btime_nsec;
   vki_off_t    st_size;
   vki_blkcnt_t st_blocks;
   vki_blksize_t st_blksize;
   vki_fflags_t  st_flags;
   vki_uint64_t st_gen;
   vki_uint64_t st_spare[10];
};


//----------------------------------------------------------------------
// From sys/sched.h
//----------------------------------------------------------------------

struct vki_sched_param {
   int sched_priority;
};

//----------------------------------------------------------------------
// From sys/signal.h
//----------------------------------------------------------------------

#define  VKI_SIG_BLOCK  1  /*  block specified signal set */
#define  VKI_SIG_UNBLOCK   2  /*  unblock specified signal set */
#define  VKI_SIG_SETMASK   3  /*  set specified signal set */

#define  VKI_SIG_DFL ((__vki_sighandler_t)0)
#define  VKI_SIG_IGN ((__vki_sighandler_t)1)
#define  VKI_SIG_ERR ((__vki_sighandler_t)-1)

typedef void __vki_signalfn_t(int);
typedef __vki_signalfn_t *__vki_sighandler_t;

#define  VKI_SIGHUP     1
#define  VKI_SIGINT     2
#define  VKI_SIGQUIT    3
#define  VKI_SIGILL     4
#define  VKI_SIGTRAP    5
#define  VKI_SIGABRT    6
#define  VKI_SIGEMT     7
#define  VKI_SIGFPE     8
#define  VKI_SIGKILL    9
#define  VKI_SIGBUS     10
#define  VKI_SIGSEGV    11
#define  VKI_SIGSYS     12
#define  VKI_SIGPIPE    13
#define  VKI_SIGALRM    14
#define  VKI_SIGTERM    15
#define  VKI_SIGURG     16
#define  VKI_SIGSTOP    17
#define  VKI_SIGTSTP    18
#define  VKI_SIGCONT    19
#define  VKI_SIGCHLD    20
#define  VKI_SIGTTIN    21
#define  VKI_SIGTTOU    22
#define  VKI_SIGIO      23
#define  VKI_SIGXCPU    24
#define  VKI_SIGXFSZ    25
#define  VKI_SIGVTALRM  26
#define  VKI_SIGPROF    27
#define  VKI_SIGWINCH   28
#define  VKI_SIGINFO    29
#define  VKI_SIGUSR1    30
#define  VKI_SIGUSR2    31
#define  VKI_SIGTHR     32
#define  VKI_SIGLIBRT   33

#define  VKI_SIGRTMIN      65
#define  VKI_SIGRTMAX      126

#define  VKI_SA_ONSTACK    0x0001
#define  VKI_SA_RESTART    0x0002
#define  VKI_SA_RESETHAND  0x0004
#define  VKI_SA_NOCLDSTOP  0x0008
#define  VKI_SA_NODEFER    0x0010
#define  VKI_SA_NOCLDWAIT  0x0020
#define  VKI_SA_SIGINFO    0x0040
#define VKI_SA_RESTORER         0 /* FreeBSD doesn't have this */

#define  VKI_SS_ONSTACK    0x0001
#define  VKI_SS_DISABLE    0x0004

#define  VKI_SA_ONESHOT    VKI_SA_RESETHAND
#define  VKI_SA_NOMASK     VKI_SA_NODEFER

struct vki_sigaction {
   __vki_sighandler_t ksa_handler;
   int      sa_flags;
   vki_sigset_t   sa_mask;
};

typedef struct vki_sigaltstack {
   void     *ss_sp;
   vki_size_t  ss_size;
   int      ss_flags;
} vki_stack_t;

typedef union vki_sigval {
   int sival_int;
   void *sival_ptr;
} vki_sigval_t;

typedef struct vki_siginfo {
   int si_signo;
   int si_errno;
   int si_code;
   vki_pid_t si_pid;
   vki_uid_t si_uid;
   int si_status;
   void *si_addr;
   vki_sigval_t si_value;
// 666: not valid. switch to above def
#ifdef si_band
#undef si_band
#endif
   long si_band;
   int __spare__[7];
} vki_siginfo_t;

/*
 * si_code values
 */
#define VKI_SI_USER  0x10001     /* sent by kill, sigsend, raise */
#define VKI_SI_QUEUE 0x10002
#define VKI_SI_TIMER 0x10003
#define VKI_SI_ASYNCIO  0x10004
#define VKI_SI_MESGQ 0x10005
#define VKI_SI_KERNEL   0x10006
#define VKI_SI_LWP      0x10007
/*
 * SIGILL si_codes
 */
#define VKI_ILL_ILLOPC  1  /* illegal opcode */
#define VKI_ILL_ILLOPN  2  /* illegal operand */
#define VKI_ILL_ILLADR  3  /* illegal addressing mode */
#define VKI_ILL_ILLTRP  4  /* illegal trap */
#define VKI_ILL_PRVOPC  5  /* privileged opcode */
#define VKI_ILL_PRVREG  6  /* privileged register */
#define VKI_ILL_COPROC  7  /* coprocessor error */
#define VKI_ILL_BADSTK  8  /* internal stack error */

/*
 * SIGFPE si_codes
 */
#define VKI_FPE_INTOVF  1  /* integer overflow */
#define VKI_FPE_INTDIV  2  /* integer divide by zero */
#define VKI_FPE_FLTDIV  3  /* floating point divide by zero */
#define VKI_FPE_FLTOVF  4  /* floating point overflow */
#define VKI_FPE_FLTUND  5  /* floating point underflow */
#define VKI_FPE_FLTRES  6  /* floating point inexact result */
#define VKI_FPE_FLTINV  7  /* floating point invalid operation */
#define VKI_FPE_FLTSUB  8  /* subscript out of range */

/*
 * SIGSEGV si_codes
 */
#define VKI_SEGV_MAPERR 1  /* address not mapped to object */
#define VKI_SEGV_ACCERR 2  /* invalid permissions for mapped object */
/* XXX i386 and amd64 specific */
#define  VKI_SEGV_PAGE_FAULT  12

/*
 * SIGBUS si_codes
 */
#define VKI_BUS_ADRALN  1  /* invalid address alignment */
#define VKI_BUS_ADRERR  2  /* non-existant physical address */
#define VKI_BUS_OBJERR  3  /* object specific hardware error */
#define VKI_BUS_OOMERR  100   /* Non-standard: No memory.  */

/*
 * SIGTRAP si_codes
 */
#define VKI_TRAP_BRKPT  1  /* process breakpoint */
#define VKI_TRAP_TRACE  2  /* process trace trap */
#define VKI_TRAP_DTRACE 3   /* DTrace induced trap.                 */
#define VKI_TRAP_CAP    4   /* Capabilities protective trap.        */

/*
 * SIGCHLD si_codes
 */
#define VKI_CLD_EXITED    1  /* child has exited */
#define VKI_CLD_KILLED    2  /* child was killed */
#define VKI_CLD_DUMPED    3  /* child terminated abnormally */
#define VKI_CLD_TRAPPED   4  /* traced child has trapped */
#define VKI_CLD_STOPPED   5  /* child has stopped */
#define VKI_CLD_CONTINUED 6  /* stopped child has continued */

#if 0 /* freebsd-6 */
typedef struct vki_sigevent {
   int sigev_notify;
   int sigev_signo;
   vki_sigval_t sigev_value;
   union {
      int _threadid;

      struct {
         void (*_function)(vki_sigval_t);
         void *_attribute; /* really pthread_attr_t */
      } _sigev_thread;
      long __spare__[8];
   } _sigev_un;
} vki_sigevent_t;
#endif

struct vki_sigevent {
   int     sigev_notify;           /* Notification type */
   union {
      int   __sigev_signo;  /* Signal number */
      int   __sigev_notify_kqueue;
   } __sigev_u;
   vki_sigval_t sigev_value;       /* Signal value */
};
#if 0
#define sigev_signo             __sigev_u.__sigev_signo
#define sigev_notify_kqueue     __sigev_u.__sigev_notify_kqueue
#endif

//----------------------------------------------------------------------
// From sys/_iovec.h
//----------------------------------------------------------------------

struct vki_iovec {
   void *iov_base;
   __vki_size_t iov_len;
};

//----------------------------------------------------------------------
// From sys/socket.h
//----------------------------------------------------------------------

typedef __vki_sa_family_t  vki_sa_family_t;
typedef __vki_socklen_t    vki_socklen_t;

struct vki_sockaddr {
   vki_uint8_t sa_len;
   vki_sa_family_t   sa_family;  /* address family, AF_xxx  */
   char     sa_data[14];   /* 14 bytes of protocol address  */
};

struct vki_msghdr {
   void  *  msg_name;   /* Socket name       */
   vki_socklen_t  msg_namelen;   /* Length of name    */
   struct vki_iovec *   msg_iov; /* Data blocks       */
   int      msg_iovlen; /* Number of blocks     */
   void  *  msg_control;   /* Per protocol magic (eg BSD file descriptor passing) */
   vki_socklen_t  msg_controllen;   /* Length of cmsg list */
   int      msg_flags;
};

struct vki_cmsghdr {
   vki_socklen_t  cmsg_len;   /* data byte count, including hdr */
   int    cmsg_level; /* originating protocol */
   int    cmsg_type;  /* protocol-specific type */
};

#define __VKI_CMSG_NXTHDR(ctl, len, cmsg) __vki_cmsg_nxthdr((ctl),(len),(cmsg))
#define VKI_CMSG_NXTHDR(mhdr, cmsg) vki_cmsg_nxthdr((mhdr), (cmsg))

#define VKI_CMSG_ALIGN(len) ( ((len)+sizeof(long)-1) & ~(sizeof(long)-1) )

#define VKI_CMSG_DATA(cmsg)   ((void *)((char *)(cmsg) + VKI_CMSG_ALIGN(sizeof(struct vki_cmsghdr))))

#define __VKI_CMSG_FIRSTHDR(ctl,len) ((len) >= sizeof(struct vki_cmsghdr) ? \
              (struct vki_cmsghdr *)(ctl) : \
              (struct vki_cmsghdr *)NULL)
#define VKI_CMSG_FIRSTHDR(msg)   __VKI_CMSG_FIRSTHDR((msg)->msg_control, (msg)->msg_controllen)

// [[Urgh, this is revolting...]
// QQQ check
static __inline struct vki_cmsghdr * __vki_cmsg_nxthdr(void *__ctl, vki_socklen_t __size,
      struct vki_cmsghdr *__cmsg)
{
   struct vki_cmsghdr * __ptr;

   __ptr = (struct vki_cmsghdr*)(((unsigned char *) __cmsg) +  VKI_CMSG_ALIGN(__cmsg->cmsg_len));
   if ((unsigned long)((char*)(__ptr+1) - (char *) __ctl) > __size)
      return (struct vki_cmsghdr *)0;

   return __ptr;
}

static __inline struct vki_cmsghdr * vki_cmsg_nxthdr (struct vki_msghdr *__msg, struct vki_cmsghdr *__cmsg)
{
   return __vki_cmsg_nxthdr(__msg->msg_control, __msg->msg_controllen, __cmsg);
}

#define  VKI_SCM_RIGHTS 0x01     /* rw: access rights (array of int) */

#define VKI_AF_UNIX  1  /* Unix domain sockets     */
#define VKI_AF_INET  2  /* Internet IP Protocol    */
#define VKI_AF_INET6 28 /* IP version 6         */

#define VKI_MSG_NOSIGNAL   0x20000  /* Do not generate SIGPIPE */

#define VKI_SOL_SOCKET  0xffff

#define VKI_SO_TYPE  0x1008

#define VKI_SOCK_STREAM 1

#include <netinet/tcp.h> // TCP_NODELAY

#define VKI_TCP_NODELAY  TCP_NODELAY

#include <netinet/in.h> // IPPROTO_TCP

#define VKI_IPPROTO_TCP  IPPROTO_TCP

struct vki_sf_hdtr {
   struct iovec *headers;
   int hdr_cnt;
   struct iovec *trailers;
   int trl_cnt;
};


//----------------------------------------------------------------------
// From netinet/in.h
//----------------------------------------------------------------------

struct vki_in_addr {
   vki_in_addr_t  s_addr;
};

/* Structure describing an Internet (IP) socket address. */
#define __VKI_SOCK_SIZE__  16 /* sizeof(struct sockaddr) */
struct vki_sockaddr_in {
   vki_uint8_t     sin_len;
   vki_sa_family_t sin_family; /* Address family    */
   vki_in_port_t      sin_port;   /* Port number       */
   struct vki_in_addr sin_addr;   /* Internet address     */
   char         sin_zero[8];
};

//----------------------------------------------------------------------
// From netinet6/in6.h
//----------------------------------------------------------------------

struct vki_in6_addr {
   union {
      vki_uint8_t u6_addr8[16];
      vki_uint16_t   u6_addr16[8];
      vki_uint32_t   u6_addr32[4];
   } vki_in6_u;
#define vki_s6_addr     vki_in6_u.u6_addr8
#define vki_s6_addr16      vki_in6_u.u6_addr16
#define vki_s6_addr32      vki_in6_u.u6_addr32
};

struct vki_sockaddr_in6 {
   vki_uint8_t    sin6_len;
   vki_sa_family_t      sin6_family;    /* AF_INET6 */
   vki_uint16_t      sin6_port;      /* Transport layer port # */
   vki_uint32_t      sin6_flowinfo;  /* IPv6 flow information */
   struct vki_in6_addr  sin6_addr;      /* IPv6 address */
   vki_uint32_t      sin6_scope_id;  /* scope id (new in RFC2553) */
};

//----------------------------------------------------------------------
// From netinet/sctp_uio.h
//----------------------------------------------------------------------
#define VKI_SCTP_ALIGN_RESV_PAD 92

typedef vki_uint32_t vki_sctp_assoc_t;

struct vki_sctp_sndrcvinfo {
   vki_uint16_t sinfo_stream;
   vki_uint16_t sinfo_ssn;
   vki_uint16_t sinfo_flags;
   vki_uint32_t sinfo_ppid;
   vki_uint32_t sinfo_context;
   vki_uint32_t sinfo_timetolive;
   vki_uint32_t sinfo_tsn;
   vki_uint32_t sinfo_cumtsn;
   vki_sctp_assoc_t sinfo_assoc_id;
   vki_uint16_t sinfo_keynumber;
   vki_uint16_t sinfo_keynumber_valid;
   vki_uint8_t __reserve_pad[VKI_SCTP_ALIGN_RESV_PAD];
};

//----------------------------------------------------------------------
// From sys/un.h
//----------------------------------------------------------------------

#define VKI_UNIX_PATH_MAX  104   /* QQQ overridden by sun_len */

struct vki_sockaddr_un {
   unsigned char sun_len;
   vki_sa_family_t sun_family;   /* AF_UNIX */
   char sun_path[VKI_UNIX_PATH_MAX];   /* pathname */
};

//----------------------------------------------------------------------
// From aio.h
//----------------------------------------------------------------------

struct vki___aiocb_private {
   long    status;
   long    error;
   void    *kernelinfo;
};

typedef struct vki_aiocb {
   int     aio_fildes;
   vki_off_t   aio_offset;
   volatile void *aio_buf;
   vki_size_t  aio_nbytes;
   int     __spare__[2];
   void    *__spare2__;
   int     aio_lio_opcode;
   int     aio_reqprio;
   struct  vki___aiocb_private _aiocb_private;
   struct  vki_sigevent aio_sigevent;
} aiocb_t;

#define VKI_LIO_NOP                 0x0
#define VKI_LIO_WRITE               0x1
#define VKI_LIO_READ                0x2

#define VKI_LIO_NOWAIT              0x0
#define VKI_LIO_WAIT                0x1


#define VKI_LIO_NOWAIT 0x0

//----------------------------------------------------------------------
// From sys/mount.h
//----------------------------------------------------------------------

typedef struct vki_fsid {
   vki_int32_t val[2];
} vki_fsid_t;
#define VKI_OMFSNAMELEN 16
#define VKI_OMNAMELEN   (88 - 2 * sizeof(long))
#define VKI_MFSNAMELEN  16
#define VKI_FREEBSD11_MNAMELEN   88

struct vki_freebsd11_statfs {
   vki_uint32_t f_version;
   vki_uint32_t f_type;
   vki_uint64_t f_flags;
   vki_uint64_t f_bsize;
   vki_uint64_t f_iosize;
   vki_uint64_t f_blocks;
   vki_uint64_t f_bfree;
   vki_int64_t  f_bavail;
   vki_uint64_t f_files;
   vki_int64_t  f_ffree;
   vki_uint64_t f_syncwrites;
   vki_uint64_t f_asyncwrites;
   vki_uint64_t f_syncreads;
   vki_uint64_t f_asyncreads;
   vki_uint64_t f_spare[10];
   vki_uint32_t f_namemax;
   vki_uid_t     f_owner;
   vki_fsid_t    f_fsid;
   char      f_charspare[80];
   char      f_fstypename[VKI_OMFSNAMELEN];
   char      f_mntfromname[VKI_FREEBSD11_MNAMELEN];
   char      f_mntonname[VKI_FREEBSD11_MNAMELEN];
};


#define MAXFIDSZ        16

struct vki_fid {
   vki_uint16_t    fid_len;
   vki_uint16_t    fid_reserved;
   char            fid_data[MAXFIDSZ];
};

struct vki_fhandle {
   vki_fsid_t  fh_fsid;
   struct vki_fid fh_fid;
};


#define VKI_MNAMELEN        1024
struct vki_statfs {
   vki_uint32_t f_version;
   vki_uint32_t f_type;
   vki_uint64_t f_flags;
   vki_uint64_t f_bsize;
   vki_uint64_t f_iosize;
   vki_uint64_t f_blocks;
   vki_uint64_t f_bfree;
   vki_int64_t  f_bavail;
   vki_uint64_t f_files;
   vki_int64_t  f_ffree;
   vki_uint64_t f_syncwrites;
   vki_uint64_t f_asyncwrites;
   vki_uint64_t f_syncreads;
   vki_uint64_t f_asyncreads;
   vki_uint64_t f_spare[10];
   vki_uint32_t f_namemax;
   vki_uid_t     f_owner;
   vki_fsid_t    f_fsid;
   char      f_charspare[80];
   char      f_fstypename[VKI_MFSNAMELEN];
   char      f_mntfromname[VKI_MNAMELEN];
   char      f_mntonname[VKI_MNAMELEN];
};

typedef struct vki_fhandle  vki_fhandle_t;

//----------------------------------------------------------------------
// From sys/ttycom.h
//----------------------------------------------------------------------

struct vki_winsize {
   unsigned short ws_row;
   unsigned short ws_col;
   unsigned short ws_xpixel;
   unsigned short ws_ypixel;
};


//----------------------------------------------------------------------
// From sys/termios.h
//----------------------------------------------------------------------

typedef unsigned int    vki_tcflag_t;
typedef unsigned char   vki_cc_t;
typedef unsigned int    vki_speed_t;

#define VKI_NCCS 20
struct vki_termios {
   vki_tcflag_t c_iflag;      /* input mode flags */
   vki_tcflag_t c_oflag;      /* output mode flags */
   vki_tcflag_t c_cflag;      /* control mode flags */
   vki_tcflag_t c_lflag;      /* local mode flags */
   vki_cc_t c_cc[VKI_NCCS];   /* control characters */
   vki_speed_t c_ispeed;
   vki_speed_t c_ospeed;
};

//----------------------------------------------------------------------
// From sys/ioccom.h
//----------------------------------------------------------------------

/* QQQ keep linux's naming, but use our layout */

/*
 * We actually have a 16 bit "base" ioctl, which may or may not be decoded
 * into number/group
 */
#define _VKI_IOC_BASEBITS  16U
#define _VKI_IOC_NRBITS    8U  /* "num" on freebsd */
#define _VKI_IOC_TYPEBITS  8U  /* "group" on freebsd */

#define _VKI_IOC_SIZEBITS  13U
#define _VKI_IOC_DIRBITS   3U

#define _VKI_IOC_BASEMASK  ((1ul << _VKI_IOC_BASEBITS)-1)
#define _VKI_IOC_NRMASK    ((1ul << _VKI_IOC_NRBITS)-1)
#define _VKI_IOC_TYPEMASK  ((1ul << _VKI_IOC_TYPEBITS)-1)
#define _VKI_IOC_SIZEMASK  ((1ul << _VKI_IOC_SIZEBITS)-1)
#define _VKI_IOC_DIRMASK   ((1ul << _VKI_IOC_DIRBITS)-1)

#define _VKI_IOC_BASESHIFT   0U
#define _VKI_IOC_NRSHIFT   0U
#define _VKI_IOC_TYPESHIFT (_VKI_IOC_NRSHIFT+_VKI_IOC_NRBITS)
#define _VKI_IOC_SIZESHIFT (_VKI_IOC_TYPESHIFT+_VKI_IOC_TYPEBITS)
#define _VKI_IOC_DIRSHIFT  (_VKI_IOC_SIZESHIFT+_VKI_IOC_SIZEBITS)

#define _VKI_IOC_NONE   1U /* "void" on freebsd, as a specific mode */
#define _VKI_IOC_READ   2U /* "out", copyout in reversed linux terminology */
#define _VKI_IOC_WRITE  4U /* "in", copyin in reversed linux terminology */
#define _VKI_IOC_RDWR   6U /* "inout", copyin and copyout */

#define _VKI_IOC(dir,type,nr,size) \
   (((dir)  << _VKI_IOC_DIRSHIFT) | \
    ((type) << _VKI_IOC_TYPESHIFT) | \
    ((nr)   << _VKI_IOC_NRSHIFT) | \
    ((size) << _VKI_IOC_SIZESHIFT))

/* provoke compile error for invalid uses of size argument */
extern unsigned int __vki_invalid_size_argument_for_IOC;
#define _VKI_IOC_TYPECHECK(t) \
   ((sizeof(t) == sizeof(t[1]) && \
     sizeof(t) < (1 << _VKI_IOC_SIZEBITS)) ? \
     sizeof(t) : __vki_invalid_size_argument_for_IOC)

/* used to create numbers */
#define _VKI_IO(type,nr)   _VKI_IOC(_VKI_IOC_NONE,(type),(nr),0)
#define _VKI_IOR(type,nr,size)   _VKI_IOC(_VKI_IOC_READ,(type),(nr),(_VKI_IOC_TYPECHECK(size)))
#define _VKI_IOW(type,nr,size)   _VKI_IOC(_VKI_IOC_WRITE,(type),(nr),(_VKI_IOC_TYPECHECK(size)))
#define _VKI_IOWR(type,nr,size)  _VKI_IOC(_VKI_IOC_READ|_VKI_IOC_WRITE,(type),(nr),(_VKI_IOC_TYPECHECK(size)))

/* used to decode ioctl numbers.. */
#define _VKI_IOC_DIR(nr)   (((nr) >> _VKI_IOC_DIRSHIFT) & _VKI_IOC_DIRMASK)
#define _VKI_IOC_TYPE(nr)  (((nr) >> _VKI_IOC_TYPESHIFT) & _VKI_IOC_TYPEMASK)
#define _VKI_IOC_NR(nr)    (((nr) >> _VKI_IOC_NRSHIFT) & _VKI_IOC_NRMASK)
#define _VKI_IOC_SIZE(nr)  (((nr) >> _VKI_IOC_SIZESHIFT) & _VKI_IOC_SIZEMASK)
#define _VKI_IOC_BASE(nr)  (((nr) >> _VKI_IOC_BASESHIFT) & _VKI_IOC_BASEMASK)

//----------------------------------------------------------------------
// From sys/random.h
//----------------------------------------------------------------------

#define VKI_GRND_NONBLOCK 0x1U

//----------------------------------------------------------------------
// From sys/termios.h
//----------------------------------------------------------------------

#define VKI_TIOCFLUSH  _VKI_IOW('t', 16, int);
#define VKI_TIOCGETA   _VKI_IOR('t', 19, struct vki_termios)  /* get termios */
#define VKI_TIOCSETA   _VKI_IOR('t', 20, struct vki_termios)  /* set termios */
#define VKI_TIOCSETAW  _VKI_IOR('t', 21, struct vki_termios)  /* drain,set */
#define VKI_TIOCSETAF  _VKI_IOR('t', 22, struct vki_termios)  /* flush,set */

#define _VKI_TIOCPTMASTER  _VKI_IO('t', 28)    /* pts master validation */

#define VKI_TIOCSWINSZ  _VKI_IOW('t', 103, struct vki_winsize)  /* set window size */
#define VKI_TIOCGWINSZ  _VKI_IOR('t', 104, struct vki_winsize)  /* get window size */

#define VKI_TIOCMGET _VKI_IOR('t', 106, int) /* get all modem bits */
#define VKI_TIOCMBIC _VKI_IOW('t', 107, int) /* bic modem bits */
#define VKI_TIOCMBIS _VKI_IOW('t', 108, int) /* bis modem bits */
#define VKI_TIOCMSET _VKI_IOW('t', 109, int) /* set all modem bits */
#define  VKI_TIOCSTART  _VKI_IO('t', 110)    /* start output, like ^Q */
#define  VKI_TIOCSTOP   _VKI_IO('t', 111)    /* stop output, like ^S */
#define  VKI_TIOCPKT    _VKI_IOW('t', 112, int) /* pty: set/clear packet mode */

#define  VKI_TIOCSPGRP  _VKI_IOW('t', 118, int)    /* set pgrp */
#define  VKI_TIOCGPGRP  _VKI_IOR('t', 119, int)    /* get pgrp */
#define  VKI_TIOCCBRK   _VKI_IO('t', 122)
#define  VKI_TIOCSBRK   _VKI_IO('t', 123)


//----------------------------------------------------------------------
// From sys/filio.h
//----------------------------------------------------------------------

#define VKI_FIOCLEX  _VKI_IO('f', 1)      /* close on exec */
#define VKI_FIONCLEX _VKI_IO('f', 2)      /* no close on exec */
#define VKI_FIONREAD _VKI_IOR('f', 127, int)
#define VKI_FIONBIO  _VKI_IOW('f', 126, int)
#define VKI_FIOASYNC _VKI_IOW('f', 125, int)
#define VKI_FIOSETOWN   _VKI_IOW('f', 124, int)
#define VKI_FIOGETOWN   _VKI_IOW('f', 123, int)
struct vki_fiodgname_arg {
   int     len;
   void    *buf;
};
#define VKI_FIODGNAME   _VKI_IOW('f', 120, struct vki_fiodgname_arg) /* get dev. name */

//----------------------------------------------------------------------
// From net/bpf.h
//----------------------------------------------------------------------

struct vki_bpf_program {
   vki_u_int bf_len;
   struct vki_bpf_insn *bf_insns;
};

typedef vki_u_int32_t vki_bpf_u_int32;

struct vki_bpf_insn {
   u_short         code;
   u_char          jt;
   u_char          jf;
   vki_bpf_u_int32     k;
};


#define VKI_BIOCSETF _VKI_IOW('B', 103, struct vki_bpf_program)

//----------------------------------------------------------------------
// From net/if.h
//----------------------------------------------------------------------
#define  VKI_IFNAMSIZ   16

struct vki_ifmediareq {
   char    ifm_name[VKI_IFNAMSIZ];
   int     ifm_current;
   int     ifm_mask;
   int     ifm_status;
   int     ifm_active;
   int     ifm_count;
   int     *ifm_ulist;
};

#define VKI_IFSTATMAX       800             /* 10 lines of text */
struct vki_ifstat {
   char    ifs_name[VKI_IFNAMSIZ];     /* if name, e.g. "en0" */
   char    ascii[VKI_IFSTATMAX + 1];
};

struct vki_ifreq_buffer {
   vki_size_t  length;
   void    *buffer;
};

struct vki_ifreq_nv_req {
   vki_u_int   buf_length;     /* Total size of buffer,
                        u_int for ABI struct ifreq */
   vki_u_int   length;         /* Length of the filled part */
   void    *buffer;        /* Buffer itself, containing packed nv */
};

struct vki_ifreq {
   char    ifr_name[VKI_IFNAMSIZ];             /* if name, e.g. "en0" */
   union {
      struct  vki_sockaddr ifru_addr;
      struct  vki_sockaddr ifru_dstaddr;
      struct  vki_sockaddr ifru_broadaddr;
      struct  vki_ifreq_buffer ifru_buffer;
      short   ifru_flags[2];
      short   ifru_index;
      int     ifru_jid;
      int     ifru_metric;
      int     ifru_mtu;
      int     ifru_phys;
      int     ifru_media;
      __vki_caddr_t ifru_data;
      int     ifru_cap[2];
      vki_u_int   ifru_fib;
      vki_u_char  ifru_vlan_pcp;
      struct  vki_ifreq_nv_req ifru_nv;
   } ifr_ifru;
};

struct vki_ifconf {
   int     ifc_len;                /* size of associated buffer */
   union {
      __vki_caddr_t ifcu_buf;
      struct  vki_ifreq *ifcu_req;
   } ifc_ifcu;
};

#define VKI_SIOCGIFSTATUS _VKI_IOWR('i', 59, struct vki_ifstat)
//----------------------------------------------------------------------
// From sys/sockio.h
//----------------------------------------------------------------------
#define	VKI_SIOCGIFCONF	_VKI_IOWR('i', 36, struct vki_ifconf)	/* get ifnet list */
#define VKI_SIOCGIFMEDIA  _VKI_IOWR('i', 56, struct vki_ifmediareq)

//----------------------------------------------------------------------
// From sys/poll.h
//----------------------------------------------------------------------

#define VKI_POLLIN      0x0001

struct vki_pollfd {
   int fd;
   short events;
   short revents;
};

//----------------------------------------------------------------------
// From sys/event.h
//----------------------------------------------------------------------
struct vki_kevent_freebsd11 {
   vki_uintptr_t  ident;
   vki_int16_t    filter;
   vki_uint16_t   flags;
   vki_uint32_t   fflags;
   vki_intptr_t   data;
   void           *udata;
};

struct vki_kevent {
   vki_uintptr_t  ident;
   vki_int16_t    filter;
   vki_uint16_t   flags;
   vki_uint32_t   fflags;
   vki_int64_t    data;
   void           *udata;
   vki_uint64_t   ext[4];
};


// QQQ sort

//----------------------------------------------------------------------
// From sys/resource.h
//----------------------------------------------------------------------

#define VKI_RUSAGE_SELF     0
#define VKI_RUSAGE_CHILDREN -1
#define VKI_RUSAGE_THREAD   1

struct   vki_rusage {
   struct vki_timeval ru_utime;  /* user time used */
   struct vki_timeval ru_stime;  /* system time used */
   long  ru_maxrss;     /* maximum resident set size */
   long  ru_ixrss;      /* integral shared memory size */
   long  ru_idrss;      /* integral unshared data size */
   long  ru_isrss;      /* integral unshared stack size */
   long  ru_minflt;     /* page reclaims */
   long  ru_majflt;     /* page faults */
   long  ru_nswap;      /* swaps */
   long  ru_inblock;    /* block input operations */
   long  ru_oublock;    /* block output operations */
   long  ru_msgsnd;     /* messages sent */
   long  ru_msgrcv;     /* messages received */
   long  ru_nsignals;      /* signals received */
   long  ru_nvcsw;      /* voluntary context switches */
   long  ru_nivcsw;     /* involuntary " */
};

struct vki_rlimit {
   vki_rlim_t  rlim_cur;
   vki_rlim_t  rlim_max;
};

#define VKI_RLIMIT_DATA    2  /* max data size */
#define VKI_RLIMIT_STACK   3  /* max stack size */
#define VKI_RLIMIT_CORE    4  /* max core file size */
#define VKI_RLIMIT_NOFILE  8  /* max number of open files */

#define VKI_GETRLIMITUSAGE_EUID 0x0001

struct vki___wrusage {
   struct vki_rusage   wru_self;
   struct vki_rusage   wru_children;
};


//----------------------------------------------------------------------
// From sys/procfs.h
//----------------------------------------------------------------------

#define VKI_PRSTATUS_VERSION  1
struct vki_elf_prstatus {
   int      pr_version; /* version of struct - PRSTATUS_VERSION */
   vki_size_t  pr_statussz;
   vki_size_t  pr_gregsetsz;
   vki_size_t  pr_fpregsetsz;
   int      pr_osreldate;
   int      pr_cursig;  /* Current signal */
   vki_pid_t   pr_pid;
   vki_elf_gregset_t pr_reg;  /* GP registers */
};

#define VKI_ELF_PRARGSZ (80)  /* Number of chars for args */
#define VKI_MAXCOMLEN   (16)

#define  VKI_PRPSINFO_VERSION 1
struct vki_elf_prpsinfo {
   int   pr_version; /* version of struct - PRPSINFO_VERSION */
   vki_size_t  pr_psinfosz;
   char  pr_fname[VKI_MAXCOMLEN+1];    /* filename of executable */
   char  pr_psargs[VKI_ELF_PRARGSZ];   /* initial part of arg list */
};

//----------------------------------------------------------------------
// From posix4/mqueue.h
//----------------------------------------------------------------------

struct vki_mq_attr {
   long  mq_flags;   /* message queue flags        */
   long  mq_maxmsg;  /* maximum number of messages    */
   long  mq_msgsize; /* maximum message size       */
   long  mq_curmsgs; /* number of messages currently queued */
};

//----------------------------------------------------------------------
// From sys/ucontext.h
//----------------------------------------------------------------------

#define  VKI_UCF_SWAPPED   1

struct vki_ucontext {
   vki_sigset_t         uc_sigmask;
   struct vki_mcontext  uc_mcontext;
   struct vki_ucontext* uc_link;
   vki_stack_t          uc_stack;
   int                  uc_flags;
   unsigned int         __spare__[4];
};

//----------------------------------------------------------------------
// From sys/utsname.h
//----------------------------------------------------------------------

#define VKI_SYS_NMLN        32

struct vki_utsname {
   char    sysname[VKI_SYS_NMLN];      /* Name of this OS. */
   char    nodename[VKI_SYS_NMLN];     /* Name of this network node. */
   char    release[VKI_SYS_NMLN];      /* Release level. */
   char    version[VKI_SYS_NMLN];      /* Version level. */
   char    machine[VKI_SYS_NMLN];      /* Hardware type. */
};

#define VKI_IPC_CREAT  00001000   /* create if key is nonexistent */
#define VKI_IPC_EXCL   00002000   /* fail if key exists */
#define VKI_IPC_NOWAIT 00004000   /* return error on wait */

#define VKI_IPC_RMID 0     /* remove resource */
#define VKI_IPC_SET  1     /* set ipc_perm options */
#define VKI_IPC_STAT 2     /* get ipc_perm options */
#define VKI_IPC_INFO 3     /* only used by Linux compatibilty shm_ctl */

//----------------------------------------------------------------------
// From sys/ipc.h
//----------------------------------------------------------------------

struct vki_ipc_perm_old {
   unsigned short cuid;
   unsigned short cgid;
   unsigned short uid;
   unsigned short gid;
   unsigned short mode;
   unsigned short seq;
   vki_key_t   key;
};

struct vki_ipc_perm {
   vki_uid_t   cuid;
   vki_gid_t   cgid;
   vki_uid_t   uid;
   vki_gid_t   gid;
   vki_mode_t  mode;
   unsigned short seq;
   vki_key_t   key;
};

//----------------------------------------------------------------------
// From sys/sem.h
//----------------------------------------------------------------------

#define VKI_GETALL  6       /* get all semval's */
#define VKI_SETVAL  8       /* set semval */
#define VKI_SETALL  9       /* set all semval's */
#define VKI_SEM_STAT 10
#define VKI_SEM_INFO 11

struct vki_semid_ds_old {
   struct vki_ipc_perm_old sem_perm;
   struct sem      *__sem_base;
   unsigned short  sem_nsems;
   vki_time_t      sem_otime;
   long            sem_pad1;
   vki_time_t      sem_ctime;
   long            sem_pad2;
   long            sem_pad3[4];
};


/* Obsolete, used only for backwards compatibility and libc5 compiles */
struct vki_semid_ds {
   struct vki_ipc_perm  sem_perm;      /* permissions .. see ipc.h */
   // [[Use void* to avoid excess header copying]]
   void/*struct sem  */*sem_base;      /* ptr to first semaphore in array */
   unsigned short    sem_nsems;     /* no. of semaphores in array */
   vki_time_t     sem_otime;     /* last semop time */
   vki_time_t     sem_ctime;     /* last change time */
};

struct vki_sembuf {
   vki_uint16_t   sem_num; /* semaphore index in array */
   vki_int16_t sem_op;     /* semaphore operation */
   vki_int16_t sem_flg; /* operation flags */
};

union vki_semun {
   int val;       /* value for SETVAL */
   struct vki_semid_ds *buf;  /* buffer for IPC_STAT & IPC_SET */
   vki_uint16_t *array; /* array for GETALL & SETALL */
};


//----------------------------------------------------------------------
// From sys/errno.h
//----------------------------------------------------------------------

#define VKI_ERESTART -1
#define VKI_EPERM           1               /* Operation not permitted */
#define VKI_ENOENT          2               /* No such file or directory */
#define VKI_ESRCH           3               /* No such process */
#define VKI_EINTR           4               /* Interrupted system call */
#define VKI_EIO             5               /* Input/output error */
#define VKI_ENXIO           6               /* Device not configured */
#define VKI_E2BIG           7               /* Argument list too long */
#define VKI_ENOEXEC         8               /* Exec format error */
#define VKI_EBADF           9               /* Bad file descriptor */
#define VKI_ECHILD          10              /* No child processes */
#define VKI_EDEADLK         11              /* Resource deadlock avoided */
#define VKI_ENOMEM          12              /* Cannot allocate memory */
#define VKI_EACCES          13              /* Permission denied */
#define VKI_EFAULT          14              /* Bad address */
#define VKI_ENOTBLK         15              /* Block device required */
#define VKI_EBUSY           16              /* Device busy */
#define VKI_EEXIST          17              /* File exists */
#define VKI_EXDEV           18              /* Cross-device link */
#define VKI_ENODEV          19              /* Operation not supported by device */
#define VKI_ENOTDIR         20              /* Not a directory */
#define VKI_EISDIR          21              /* Is a directory */
#define VKI_EINVAL          22              /* Invalid argument */
#define VKI_ENFILE          23              /* Too many open files in system */
#define VKI_EMFILE          24              /* Too many open files */
#define VKI_ENOTTY          25              /* Inappropriate ioctl for device */
#define VKI_ETXTBSY         26              /* Text file busy */
#define VKI_EFBIG           27              /* File too large */
#define VKI_ENOSPC          28              /* No space left on device */
#define VKI_ESPIPE          29              /* Illegal seek */
#define VKI_EROFS           30              /* Read-only filesystem */
#define VKI_EMLINK          31              /* Too many links */
#define VKI_EPIPE           32              /* Broken pipe */
#define VKI_EDOM            33              /* Numerical argument out of domain */
#define VKI_ERANGE          34              /* Result too large */
#define VKI_EAGAIN          35              /* Resource temporarily unavailable */
#define VKI_EWOULDBLOCK     VKI_EAGAIN          /* Operation would block */
#define VKI_EINPROGRESS     36              /* Operation now in progress */
#define VKI_EALREADY        37              /* Operation already in progress */
#define VKI_ENOTSOCK        38              /* Socket operation on non-socket */
#define VKI_EDESTADDRREQ    39              /* Destination address required */
#define VKI_EMSGSIZE        40              /* Message too long */
#define VKI_EPROTOTYPE      41              /* Protocol wrong type for socket */
#define VKI_ENOPROTOOPT     42              /* Protocol not available */
#define VKI_EPROTONOSUPPORT 43              /* Protocol not supported */
#define VKI_ESOCKTNOSUPPORT 44              /* Socket type not supported */
#define VKI_EOPNOTSUPP      45              /* Operation not supported */
#define VKI_ENOTSUP         VKI_EOPNOTSUPP      /* Operation not supported */
#define VKI_EPFNOSUPPORT    46              /* Protocol family not supported */
#define VKI_EAFNOSUPPORT    47              /* Address family not supported by protocol family */
#define VKI_EADDRINUSE      48              /* Address already in use */
#define VKI_EADDRNOTAVAIL   49
#define VKI_ENETDOWN        50              /* Network is down */
#define VKI_ENETUNREACH     51              /* Network is unreachable */
#define VKI_ENETRESET       52              /* Network dropped connection on reset */
#define VKI_ECONNABORTED    53              /* Software caused connection abort */
#define VKI_ECONNRESET      54              /* Connection reset by peer */
#define VKI_ENOBUFS         55              /* No buffer space available */
#define VKI_EISCONN         56              /* Socket is already connected */
#define VKI_ENOTCONN        57              /* Socket is not connected */
#define VKI_ESHUTDOWN       58              /* Can't send after socket shutdown */
#define VKI_ETOOMANYREFS    59              /* Too many references: can't splice */
#define VKI_ETIMEDOUT       60              /* Operation timed out */
#define VKI_ECONNREFUSED    61              /* Connection refused */
#define VKI_ELOOP           62              /* Too many levels of symbolic links */
#define VKI_ENAMETOOLONG    63              /* File name too long */
#define VKI_EHOSTDOWN       64              /* Host is down */
#define VKI_EHOSTUNREACH    65              /* No route to host */
#define VKI_ENOTEMPTY       66              /* Directory not empty */
#define VKI_EPROCLIM        67              /* Too many processes */
#define VKI_EUSERS          68              /* Too many users */
#define VKI_EDQUOT          69              /* Disc quota exceeded */
#define VKI_ESTALE          70              /* Stale NFS file handle */
#define VKI_EREMOTE         71              /* Too many levels of remote in path */
#define VKI_EBADRPC         72              /* RPC struct is bad */
#define VKI_ERPCMISMATCH    73              /* RPC version wrong */
#define VKI_EPROGUNAVAIL    74              /* RPC prog. not avail */
#define VKI_EPROGMISMATCH   75              /* Program version wrong */
#define VKI_EPROCUNAVAIL    76              /* Bad procedure for program */
#define VKI_ENOLCK          77              /* No locks available */
#define VKI_ENOSYS          78              /* Function not implemented */
#define VKI_EFTYPE          79              /* Inappropriate file type or format */
#define VKI_EAUTH           80              /* Authentication error */
#define VKI_ENEEDAUTH       81              /* Need authenticator */
#define VKI_EIDRM           82              /* Identifier removed */
#define VKI_ENOMSG          83              /* No message of desired type */
#define VKI_EOVERFLOW       84              /* Value too large to be stored in data type */
#define VKI_ECANCELED       85              /* Operation canceled */
#define VKI_EILSEQ          86              /* Illegal byte sequence */
#define VKI_ENOATTR         87              /* Attribute not found */
#define VKI_EDOOFUS         88              /* Programming error */
#define VKI_EBADMSG         89              /* Bad message */
#define VKI_EMULTIHOP       90              /* Multihop attempted */
#define VKI_ENOLINK         91              /* Link has been severed */
#define VKI_EPROTO          92              /* Protocol error */
#define VKI_ENOTCAPABLE     93              /* Capabilities insufficient */
#define VKI_ECAPMODE        94              /* Not permitted in capability mode */

//----------------------------------------------------------------------
// From sys/wait.h
//----------------------------------------------------------------------

#define VKI_WNOHANG  0x00000001

typedef enum vki_idtype {
   VKI_P_PID,
   VKI_P_PPID,
   VKI_P_PGID,
   VKI_P_SID,
   VKI_P_CID,
   VKI_P_UID,
   VKI_P_GID,
   VKI_P_ALL,
   VKI_P_LWPID,
   VKI_P_TASKID,
   VKI_P_PROJID,
   VLI_P_POOLID,
   VKI_P_JAILID,
   VKI_P_CTID,
   VKI_P_CPUID,
   VKI_P_PSETID
} vki_idtype_t;

//----------------------------------------------------------------------
// From sys/mman.h
//----------------------------------------------------------------------

#define VKI_PROT_NONE   0x00     /* No page permissions */
#define VKI_PROT_READ   0x01     /* page can be read */
#define VKI_PROT_WRITE  0x02     /* page can be written */
#define VKI_PROT_EXEC   0x04     /* page can be executed */

#define VKI_MAP_SHARED  0x01     /* Share changes */
#define VKI_MAP_PRIVATE 0x02     /* Changes are private */
#define VKI_MAP_FIXED   0x10     /* Interpret addr exactly */
#define VKI_MAP_NORESERVE  0x0040      /* don't check for reservations */
#define VKI_MAP_STACK  0x400
#define VKI_MAP_ANON 0x1000   /* don't use a file */
#define VKI_MAP_ANONYMOUS VKI_MAP_ANON

#define VKI_MAP_ALIGNED(n)   ((n) << VKI_MAP_ALIGNMENT_SHIFT)
#define VKI_MAP_ALIGNMENT_SHIFT     24
#define VKI_MAP_ALIGNMENT_MASK      VKI_MAP_ALIGNED(0xff)
#define VKI_MAP_ALIGNED_SUPER       VKI_MAP_ALIGNED(1) /* align on a superpage */



//----------------------------------------------------------------------
// From sys/stat.h
//----------------------------------------------------------------------

#define VKI_S_IFMT  00170000

#define VKI_S_IFWHT  0160000
#define VKI_S_IFSOCK 0140000
#define VKI_S_IFLNK  0120000
#define VKI_S_IFREG  0100000
#define VKI_S_IFBLK  0060000
#define VKI_S_IFDIR  0040000
#define VKI_S_IFCHR  0020000
#define VKI_S_IFIFO  0010000
#define VKI_S_ISUID  0004000
#define VKI_S_ISGID  0002000
#define VKI_S_ISTXT  0001000

#define VKI_S_ISLNK(m)  (((m) & VKI_S_IFMT) == VKI_S_IFLNK)
#define VKI_S_ISREG(m)  (((m) & VKI_S_IFMT) == VKI_S_IFREG)
#define VKI_S_ISDIR(m)  (((m) & VKI_S_IFMT) == VKI_S_IFDIR)
#define VKI_S_ISCHR(m)  (((m) & VKI_S_IFMT) == VKI_S_IFCHR)
#define VKI_S_ISBLK(m)  (((m) & VKI_S_IFMT) == VKI_S_IFBLK)
#define VKI_S_ISFIFO(m) (((m) & VKI_S_IFMT) == VKI_S_IFIFO)
#define VKI_S_ISSOCK(m) (((m) & VKI_S_IFMT) == VKI_S_IFSOCK)
#define VKI_S_ISWHT(m)  (((m) & VKI_S_IFMT) == VKI_S_IFWHT)

#define VKI_S_IRWXU 00700
#define VKI_S_IRUSR 00400
#define VKI_S_IWUSR 00200
#define VKI_S_IXUSR 00100

#define VKI_S_IRWXG 00070
#define VKI_S_IRGRP 00040
#define VKI_S_IWGRP 00020
#define VKI_S_IXGRP 00010

#define VKI_S_IRWXO 00007
#define VKI_S_IROTH 00004
#define VKI_S_IWOTH 00002
#define VKI_S_IXOTH 00001


//----------------------------------------------------------------------
// From sys/dirent.h
//----------------------------------------------------------------------

struct vki_dirent {
   vki_uint32_t   d_fileno;
   vki_uint16_t   d_reclen;
   vki_uint8_t d_type;
   vki_uint8_t d_namelen;
   char     vki_d_name[256]; /* We must not include limits.h! */
};

//----------------------------------------------------------------------
// From sys/fcntl.h
//----------------------------------------------------------------------

#define VKI_O_RDONLY   O_RDONLY
#define VKI_O_WRONLY   O_WRONLY
#define VKI_O_RDWR     O_RDWR

#define VKI_FREAD FREAD
#define VKI_WRITE WRITE

#define VKI_O_NONBLOCK    O_NONBLOCK
#define VKI_O_APPEND   O_APPEND
#define VKI_O_CREAT    O_CREAT
#define VKI_O_TRUNC    O_TRUNC
#define VKI_O_EXCL     O_EXCL
#define VKI_O_DIRECTORY	O_DIRECTORY
#define VKI_O_EXEC      O_EXEC
#define VKI_O_SEARCH	O_EXEC

#define VKI_AT_FDCWD            AT_FDCWD
#define VKI_AT_SYMLINK_NOFOLLOW 0x0200


#define VKI_F_DUPFD     0  /* dup */
#define VKI_F_GETFD     1  /* get close_on_exec */
#define VKI_F_SETFD     2  /* set/clear close_on_exec */
#define VKI_F_GETFL     3  /* get file->f_flags */
#define VKI_F_SETFL     4  /* set file->f_flags */
#define VKI_F_SETOWN    5  /*  for sockets. */
#define VKI_F_GETOWN    6  /*  for sockets. */
#define VKI_F_OGETLK    7  /* get record locking information */
#define VKI_F_OSETLK    8  /* set record locking information */
#define VKI_F_OSETLKW   9  /* F_SETLK; wait if blocked */
#define VKI_F_DUP2FD    10 /* duplicate file descriptor to arg */
#define VKI_F_GETLK     11 /* get record locking information */
#define VKI_F_SETLK     12 /* set record locking information */
#define VKI_F_SETLKW    13 /* F_SETLK; wait if blocked */
#define VKI_F_SETLK_REMOTE 14 /* debugging support for remote locks */
#define VKI_F_READAHEAD    15 /* read ahead */
#define VKI_F_RDAHEAD      16 /* Darwin compatible read ahead */
#define VKI_F_DUPFD_CLOEXEC  17 /* dup close_on_exec */
#define VKI_F_DUP2FD_CLOEXEC 18 /* Like F_DUP2FD, but FD_CLOEXEC is set */
#define VKI_F_ADD_SEALS    19 /* apply seals to underlying file */
#define VKI_F_GET_SEALS    20 /* get seals to underlying file */
#define VKI_F_ISUNIONSTACK 21 /* kludge for libc (part of a union stack?) */
/* FreeBSD 13.1 and later */
#define VKI_F_KINFO        22 /* Return kinfo_file for this fd */

/* for F_[GET|SET]FL */
#define VKI_FD_CLOEXEC  1  /* actually anything with low bit set goes */

/* for F_[ADD|GET]_SEALS */
#define VKI_F_SEAL_SEAL    0x0001
#define VKI_F_SEAL_SHRINK  0x0002
#define VKI_F_SEAL_GROW    0x0004
#define VKI_F_SEAL_WRITE   0x0008

struct vki_spacectl_range {
   vki_off_t   r_offset;
   vki_off_t   r_len;
};


//----------------------------------------------------------------------
// From sys/unistd.h
//----------------------------------------------------------------------

#define VKI_SEEK_SET              0
#define VKI_SEEK_CUR              1
#define VKI_SEEK_END              2

#define VKI_F_OK  0       /* test for existence of file */
#define VKI_X_OK  0x01    /* test for execute or search permission */
#define VKI_W_OK  0x02    /* test for write permission */
#define VKI_R_OK  0x04    /* test for read permission */

#define VKI_RFSPAWN         (1U<<31U)

/* kcmp() options. */
#define VKI_KCMP_FILE       100
#define VKI_KCMP_FILEOBJ    101
#define VKI_KCMP_FILES      102
#define VKI_KCMP_SIGHAND    103
#define VKI_KCMP_VM         104

#define VKI_CLOSE_RANGE_CLOEXEC     (1<<2)

//----------------------------------------------------------------------
// From sys/msg.h
//----------------------------------------------------------------------

#if 0 /* not in freebsd */
#define VKI_MSGSND              11
#define VKI_MSGRCV              12
#define VKI_MSGGET              13
#define VKI_MSGCTL              14
#endif

typedef unsigned long vki_msglen_t;
typedef unsigned long vki_msgqnum_t;

struct vki_msqid_ds_old {
   struct vki_ipc_perm_old msg_perm;
   struct vki_msg *msg_first;
   struct vki_msg *msg_last;
   vki_msglen_t msg_cbytes;
   vki_msgqnum_t msg_qnum;
   vki_msglen_t msg_qbytes;
   vki_pid_t   msg_lspid;
   vki_pid_t   msg_lrpid;
   vki_time_t  msg_stime;
   vki_uint32_t   msg_pad1;
   vki_time_t  msg_rtime;
   vki_uint32_t   msg_pad2;
   vki_time_t  msg_ctime;
   vki_uint32_t   msg_pad3;
   vki_uint32_t   msg_pad4[4];
};

struct vki_msqid_ds {
   struct vki_ipc_perm msg_perm;
   struct vki_msg *msg_first;
   struct vki_msg *msg_last;
   vki_msglen_t msg_cbytes;
   vki_msgqnum_t msg_qnum;
   vki_msglen_t msg_qbytes;
   vki_pid_t   msg_lspid;
   vki_pid_t   msg_lrpid;
   vki_time_t  msg_stime;
   vki_time_t  msg_rtime;
   vki_time_t  msg_ctime;
};


struct vki_msgbuf {
   long mtype;         /* type of message */
   char mtext[1];      /* message text */
};


//----------------------------------------------------------------------
// From sys/shm.h
//----------------------------------------------------------------------

struct vki_shmid_ds_old {
   struct vki_ipc_perm_old shm_perm;   /* operation perms */
   int         shm_segsz;  /* size of segment (bytes) */
   vki_pid_t      shm_lpid;   /* pid of last operator */
   vki_pid_t      shm_cpid;   /* pid of creator */
   short       shm_nattch; /* no. of current attaches */
   vki_time_t     shm_atime;  /* last attach time */
   vki_time_t     shm_dtime;  /* last detach time */
   vki_time_t     shm_ctime;  /* last change time */
   void        *shm_internal; /* sysv stupidity */
};


struct vki_shmid_ds {
   struct vki_ipc_perm  shm_perm;   /* operation perms */
   vki_size_t     shm_segsz;  /* size of segment (bytes) */
   vki_pid_t      shm_lpid;   /* pid of last operator */
   vki_pid_t      shm_cpid;   /* pid of creator */
   int         shm_nattch; /* no. of current attaches */
   vki_time_t     shm_atime;  /* last attach time */
   vki_time_t     shm_dtime;  /* last detach time */
   vki_time_t     shm_ctime;  /* last change time */
};

#define VKI_SHMLBA  VKI_PAGE_SIZE
#define VKI_SHM_RDONLY  010000  /* read-only access */
#define  VKI_SHM_ANON   (1UL)

#if 0 /* not in freebsd abi */
#define VKI_SHMAT               21
#define VKI_SHMDT               22
#define VKI_SHMGET              23
#define VKI_SHMCTL              24
#endif

//----------------------------------------------------------------------
// From sys/ptrace.h
//----------------------------------------------------------------------

#define VKI_PTRACE_TRACEME         0
#define VKI_PTRACE_READ_I     1
#define VKI_PTRACE_READ_D     2
/* 3 - read user struct */
#define VKI_PTRACE_WRITE_I    4
#define VKI_PTRACE_WRITE_D    5
/* 6 - write user struct */
#define VKI_PTRACE_CONTINUE      7
#define VKI_PTRACE_KILL       8
#define VKI_PTRACE_STEP       9
#define VKI_PTRACE_ATTACH     10
#define VKI_PTRACE_DETACH     11
#define VKI_PTRACE_IO         12
#define VKI_PTRACE_LWPINFO    13
#define VKI_PTRACE_GETNUMLWPS    14
#define VKI_PTRACE_GETLWPLIST    15
#define VKI_PTRACE_CLEARSTEP     16
#define VKI_PTRACE_SETSTEP    17
#define VKI_PTRACE_SUSPEND    18
#define VKI_PTRACE_RESUME     19
#define VKI_PTRACE_TO_SCE     20
#define VKI_PTRACE_TO_SCX     21
#define VKI_PTRACE_SYSCALL    22
/* md */
#define VKI_PTRACE_GETREGS    33
#define VKI_PTRACE_SETREGS    34
#define VKI_PTRACE_GETFPREGS     35
#define VKI_PTRACE_SETFPREGS     36
#define VKI_PTRACE_GETDBREGS     37
#define VKI_PTRACE_SETDBREGS     38

#define  VKI_PTRACE_VM_TIMESTAMP    40
#define  VKI_PTRACE_VM_ENTRY        41

#define VKI_PTRACE_FIRSTMACH     64

struct vki_ptrace_io_desc {
   int      piod_op;
   void *      piod_offs;
   void *      piod_addr;
   vki_size_t  piod_len;
};
#define VKI_PIOD_READ_D    1
#define VKI_PIOD_WRITE_D   2
#define VKI_PIOD_READ_I    3
#define VKI_PIOD_WRITE_I   4

struct vki_ptrace_lwpinfo {
   vki_lwpid_t pl_lwpid;
   int      pl_event;
#define  VKI_PL_EVENT_NONE 0
#define  VKI_PL_EVENT_SIGNAL  1
   int      pl_flags;
#define VKI_FLAG_SA     0x01
#define  VKI_FLAG_BOUND    0x02
   vki_sigset_t pl_sigmask;
   vki_sigset_t pl_siglist;
};

struct vki_ptrace_vm_entry {
   int      pve_entry;  /* Entry number used for iteration. */
   int      pve_timestamp; /* Generation number of VM map. */
   unsigned long  pve_start;  /* Start VA of range. */
   unsigned long  pve_end; /* End VA of range (incl). */
   unsigned long  pve_offset; /* Offset in backing object. */
   unsigned int   pve_prot;   /* Protection of memory range. */
   unsigned int   pve_pathlen;   /* Size of path. */
   long     pve_fileid; /* File ID. */
   vki_uint32_t   pve_fsid;   /* File system ID. */
   char     *pve_path;  /* Path name of object. */
};

#endif // __VKI_FREEBSD_H

//----------------------------------------------------------------------
// From x86/sysarch.h
//----------------------------------------------------------------------

// @todo PJF missing VKI_I386_VM86 VKI_I386_SET_PKRU VKI_I386_CLEAR_PKRU VKI_AMD64_SET_PKRU VKI_AMD64_CLEAR_PKRU
#define VKI_I386_GET_FSBASE     7
#define VKI_I386_SET_FSBASE     8
#define VKI_I386_GET_GSBASE     9
#define VKI_I386_SET_GSBASE     10
#define VKI_I386_GET_XFPUSTATE  11

#define VKI_AMD64_GET_FSBASE    128
#define VKI_AMD64_SET_FSBASE    129
#define VKI_AMD64_GET_GSBASE    130
#define VKI_AMD64_SET_GSBASE    131
#define VKI_AMD64_GET_XFPUSTATE  132

//----------------------------------------------------------------------
// From sys/module.h
//----------------------------------------------------------------------

#define VKI_MAXMODNAME 32

typedef union vki_modspecific {
   vki_int32_t intval;
   vki_uint32_t   u_intval;
#if defined(VGP_x86_freebsd)
   vki_int32_t longval;
   vki_uint32_t   u_longval;
#elif defined(VGP_amd64_freebsd) || defined(VGP_arm64_freebsd)
   vki_int64_t longval;
   vki_uint64_t   u_longval;
#else
#error Unknown platform
#endif
} vki_modspecific_t;

struct vki_module_stat {
   int   version;
   char  name[VKI_MAXMODNAME];
   int   refs;
   int   id;
   vki_modspecific_t data;
};

//----------------------------------------------------------------------
// From sys/rtprio.h
//----------------------------------------------------------------------

struct vki_rtprio {
   vki_uint16_t   type;
   vki_uint16_t   prio;
};

#define VKI_RTP_LOOKUP  0
#define VKI_RTP_SET  1

//----------------------------------------------------------------------
// From sys/umtx.h
//----------------------------------------------------------------------

struct vki_umtx {
   unsigned long  u_owner;
};

struct vki_umutex {
   vki_lwpid_t m_owner;
   vki_uint32_t   m_flags;
   vki_uint32_t   m_ceilings[2];
   vki_uint32_t   m_spare[4];
};

struct vki_ucond {
   vki_uint32_t   c_has_waiters;
   vki_uint32_t   c_flags;
   vki_uint32_t   c_spare[2];
};

struct vki_urwlock {
   vki_uint32_t   rw_state;
   vki_uint32_t   rw_flags;
   vki_uint32_t   rw_blocked_readers;
   vki_uint32_t   rw_blocked_writers;
   vki_uint32_t   rw_spare[4];
};

struct vki_usem {
   vki_uint32_t   has_waiters;
   vki_uint32_t   count;
   vki_uint32_t   flags;
};

struct vki_umtx_time {
   struct vki_timespec  timeout;
   vki_uint32_t      flags;
   vki_uint32_t      clockid;
};

struct vki_usem2 {
   vki_uint32_t    count;
   vki_uint32_t  flags;
};

struct vki_umtx_robust_lists_params {
   vki_uintptr_t robust_list_offset;
   vki_uintptr_t robust_priv_list_offset;
   vki_uintptr_t robust_inact_offset;
};

#define VKI_UMTX_OP_LOCK     0
#define VKI_UMTX_OP_UNLOCK      1
#define VKI_UMTX_OP_WAIT     2
#define VKI_UMTX_OP_WAKE     3
#define VKI_UMTX_OP_MUTEX_TRYLOCK  4
#define VKI_UMTX_OP_MUTEX_LOCK     5
#define VKI_UMTX_OP_MUTEX_UNLOCK   6
#define VKI_UMTX_OP_SET_CEILING    7
#define VKI_UMTX_OP_CV_WAIT     8
#define VKI_UMTX_OP_CV_SIGNAL      9
#define VKI_UMTX_OP_CV_BROADCAST   10
#define VKI_UMTX_OP_WAIT_UINT      11
#define VKI_UMTX_OP_RW_RDLOCK      12
#define VKI_UMTX_OP_RW_WRLOCK      13
#define VKI_UMTX_OP_RW_UNLOCK      14
#define VKI_UMTX_OP_WAIT_UINT_PRIVATE 15
#define VKI_UMTX_OP_WAKE_PRIVATE   16
#define VKI_UMTX_OP_MUTEX_WAIT     17
#define VKI_UMTX_OP_MUTEX_WAKE     18 /* deprecated */
#define VKI_UMTX_OP_SEM_WAIT    19
#define VKI_UMTX_OP_SEM_WAKE    20
#define VKI_UMTX_OP_NWAKE_PRIVATE  21
#define VKI_UMTX_OP_MUTEX_WAKE2    22
#define VKI_UMTX_OP_SEM2_WAIT       23
#define VKI_UMTX_OP_SEM2_WAKE       24
#define VKI_UMTX_OP_SHM             25
#define VKI_UMTX_OP_ROBUST_LISTS    26
<<<<<<< HEAD

#define VKI_UMTX_SHM_CREAT          0x0001

#if (FREEBSD_VERS >= FREEBSD_13_3)
=======
>>>>>>> 69bc6d7c
#define VKI_UMTX_OP_GET_MIN_TIMEOUT 27
#define VKI_UMTX_OP_SET_MIN_TIMEOUT 28

#define VKI_UMTX_SHM_CREAT          0x0001

//----------------------------------------------------------------------
// From sys/acl.h
//----------------------------------------------------------------------

struct vki_acl_entry {
   int      ae_tag;
   vki_uid_t   ae_uid;
   vki_mode_t  ae_perm;
};

#define VKI_ACL_MAX_ENTRIES 32
struct vki_acl {
   int      acl_cnt;
   struct vki_acl_entry acl_entry[VKI_ACL_MAX_ENTRIES];
};


//----------------------------------------------------------------------
// From sys/uuid.h
//----------------------------------------------------------------------

struct vki_uuid {
   vki_uint32_t   time_low;
   vki_uint16_t   time_mid;
   vki_uint16_t   time_hi_and_version;
   vki_uint8_t clock_seq_hi_and_reserved;
   vki_uint8_t clock_seq_low;
   vki_uint8_t node[6];
};

//----------------------------------------------------------------------
// sys/_sockaddr_storage.h
//----------------------------------------------------------------------

#define VKI__SS_MAXSIZE     128U
#define VKI__SS_ALIGNSIZE   (sizeof(__int64_t))
#define VKI__SS_PAD1SIZE    (VKI__SS_ALIGNSIZE - sizeof(unsigned char) - \
                            sizeof(vki_sa_family_t))
#define VKI__SS_PAD2SIZE    (VKI__SS_MAXSIZE - sizeof(unsigned char) - \
                            sizeof(vki_sa_family_t) - VKI__SS_PAD1SIZE - VKI__SS_ALIGNSIZE)

struct vki_sockaddr_storage {
        unsigned char   vki_ss_len;         /* address length */
        vki_sa_family_t     vki_ss_family;      /* address family */
        char            vki___ss_pad1[VKI__SS_PAD1SIZE];
        __int64_t       vki___ss_align;     /* force desired struct alignment */
        char            vki___ss_pad2VKI_[VKI__SS_PAD2SIZE];
};

//----------------------------------------------------------------------
// From sys/captrights.h
//----------------------------------------------------------------------

#define VKI_CAP_RIGHTS_VERSION_00   0
#define VKI_CAP_RIGHTS_VERSION      VKI_CAP_RIGHTS_VERSION_00

struct vki_cap_rights {
        vki_uint64_t        cki_cr_rights[VKI_CAP_RIGHTS_VERSION + 2];
};

typedef struct vki_cap_rights       vki_cap_rights_t;


//----------------------------------------------------------------------
// From sys/user.h
//----------------------------------------------------------------------

#define VKI_KVME_TYPE_NONE          0
#define VKI_KVME_TYPE_DEFAULT       1
#define VKI_KVME_TYPE_VNODE         2
#define VKI_KVME_TYPE_SWAP          3
#define VKI_KVME_TYPE_DEVICE        4
#define VKI_KVME_TYPE_PHYS          5
#define VKI_KVME_TYPE_DEAD          6
#define VKI_KVME_TYPE_MGTDEVICE     8
#define VKI_KVME_TYPE_GUARD         9
#define VKI_KVME_TYPE_UNKNOWN       255

#define VKI_KVME_PROT_READ          0x00000001
#define VKI_KVME_PROT_WRITE         0x00000002
#define VKI_KVME_PROT_EXEC          0x00000004

#define VKI_KVME_FLAG_COW           0x00000001
#define VKI_KVME_FLAG_NEEDS_COPY    0x00000002
#define VKI_KVME_FLAG_NOCOREDUMP    0x00000004
#define VKI_KVME_FLAG_SUPER         0x00000008
#define VKI_KVME_FLAG_GROWS_UP      0x00000010
#define VKI_KVME_FLAG_GROWS_DOWN    0x00000020
#define VKI_KVME_FLAG_USER_WIRED    0x00000040

struct vki_kinfo_vmentry {
   int   kve_structsize;
   int   kve_type;
   ULong kve_start;
   ULong kve_end;
   ULong   kve_offset;
   ULong   kve_fileid;
   UInt    kve_vn_fsid_freebsd11;
   int   kve_flags;
   int   kve_resident;
   int   kve_private_resident;
   int   kve_protection;
   int   kve_ref_count;
   int   kve_shadow_count;
   int      kve_vn_type;
   ULong kve_vn_size;
   UInt kve_vn_rdev_freebsd11;
   UShort kve_vn_mode;
   UShort kve_status;
   ULong kve_vn_fsid;
   ULong kve_vn_rdev;
   int      _kve_ispare[8];
   char  kve_path[VKI_PATH_MAX];
};

#define	VKI_KINFO_FILE_SIZE	1392

struct vki_kinfo_file {
   int		vki_kf_structsize;		/* Variable size of record. */
   int		vki_kf_type;		/* Descriptor type. */
   int		vki_kf_fd;			/* Array index. */
   int		vki_kf_ref_count;		/* Reference count. */
   int		vki_kf_flags;		/* Flags. */
   int		vki_kf_pad0;		/* Round to 64 bit alignment. */
   Off64T   vki_kf_offset;		/* Seek location. */
   union {
      struct {
         /* API compatiblity with FreeBSD < 12. */
         int		vki_kf_vnode_type;
         int		vki_kf_sock_domain;
         int		vki_kf_sock_type;
         int		kf_sock_protocol;
         struct vki_sockaddr_storage vki_kf_sa_local;
         struct vki_sockaddr_storage	vki_kf_sa_peer;
      };
      union {
         struct {
            /* Sendq size */
            vki_uint32_t	vki_kf_sock_sendq;
            /* Socket domain. */
            int		vki_kf_sock_domain0;
            /* Socket type. */
            int		vki_kf_sock_type0;
            /* Socket protocol. */
            int		vki_kf_sock_protocol0;
            /* Socket address. */
            struct vki_sockaddr_storage vki_kf_sa_local;
            /* Peer address. */
            struct vki_sockaddr_storage	vki_kf_sa_peer;
            /* Address of so_pcb. */
            vki_uint64_t	vki_kf_sock_pcb;
            /* Address of inp_ppcb. */
            vki_uint64_t	vki_kf_sock_inpcb;
            /* Address of unp_conn. */
            vki_uint64_t	vki_kf_sock_unpconn;
            /* Send buffer state. */
            vki_uint16_t	vki_kf_sock_snd_sb_state;
            /* Receive buffer state. */
            vki_uint16_t	vki_kf_sock_rcv_sb_state;
            /* Recvq size. */
            vki_uint32_t	vki_kf_sock_recvq;
         } vki_kf_sock;
         struct {
            /* Vnode type. */
            int		vki_kf_file_type;
            /* Space for future use */
            int		vki_kf_spareint[3];
            vki_uint64_t	vki_kf_spareint64[30];
            /* Vnode filesystem id. */
            vki_uint64_t	vki_kf_file_fsid;
            /* File device. */
            vki_uint64_t	vki_kf_file_rdev;
            /* Global file id. */
            vki_uint64_t	vki_kf_file_fileid;
            /* File size. */
            vki_uint64_t	vki_kf_file_size;
            /* Vnode filesystem id, FreeBSD 11 compat. */
            vki_uint32_t	vki_kf_file_fsid_freebsd11;
            /* File device, FreeBSD 11 compat. */
            vki_uint32_t	kf_file_rdev_freebsd11;
            /* File mode. */
            vki_uint16_t	vki_kf_file_mode;
            /* Round to 64 bit alignment. */
            vki_uint16_t	vki_kf_file_pad0;
            vki_uint32_t	kf_file_pad1;
         } kf_file;
         struct {
            vki_uint32_t	vki_kf_spareint[4];
            vki_uint64_t	vki_kf_spareint64[32];
            vki_uint32_t	vki_kf_sem_value;
            vki_uint16_t	vki_kf_sem_mode;
         } kf_sem;
         struct {
            vki_uint32_t	vki_kf_spareint[4];
            vki_uint64_t	vki_kf_spareint64[32];
            vki_uint64_t	vki_kf_pipe_addr;
            vki_uint64_t	vki_kf_pipe_peer;
            vki_uint32_t	vki_kf_pipe_buffer_cnt;
            /* Round to 64 bit alignment. */
            vki_uint32_t	vki_kf_pipe_pad0[3];
         } kf_pipe;
         struct {
            vki_uint32_t	vki_kf_spareint[4];
            vki_uint64_t	vki_kf_spareint64[32];
            vki_uint32_t	vki_kf_pts_dev_freebsd11;
            vki_uint32_t	vki_kf_pts_pad0;
            vki_uint64_t	vki_kf_pts_dev;
            /* Round to 64 bit alignment. */
            vki_uint32_t	vki_kf_pts_pad1[4];
         } kf_pts;
         struct {
            vki_uint32_t	vki_kf_spareint[4];
            vki_uint64_t	vki_kf_spareint64[32];
            vki_pid_t		vki_kf_pid;
         } vki_kf_proc;
         struct {
            vki_uint64_t	vki_kf_eventfd_value;
            vki_uint32_t	vki_kf_eventfd_flags;
         } vki_kf_eventfd;
      } vki_kf_un;
   };
   vki_uint16_t	vki_kf_status;		/* Status flags. */
   vki_uint16_t	vki_kf_pad1;		/* Round to 32 bit alignment. */
   int		vki__kf_ispare0;		/* Space for more stuff. */
   vki_cap_rights_t	vki_kf_cap_rights;		/* Capability rights. */
   vki_uint64_t	vki__kf_cap_spare;		/* Space for future cap_rights_t. */
   /* Truncated before copyout in sysctl */
   char		vki_kf_path[VKI_PATH_MAX];	/* Path to file, if any. */
};

//----------------------------------------------------------------------
// From sys/kenv.h
//----------------------------------------------------------------------
#define VKI_KENV_GET    0
#define VKI_KENV_SET    1
#define VKI_KENV_UNSET     2
#define VKI_KENV_DUMP      3

//----------------------------------------------------------------------
// From sys/sysctl.h (and related)
//----------------------------------------------------------------------

#include <sys/sysctl.h>

#define VKI_CTL_KERN         CTL_KERN
#define VKI_CTL_HW           CTL_HW
#define VKI_KERN_PROC        KERN_PROC
#define VKI_KERN_PROC_VMMAP  KERN_PROC_VMMAP
#define VKI_KERN_PROC_FILEDESC KERN_PROC_FILEDESC
#define VKI_HW_MACHINE       HW_MACHINE

//----------------------------------------------------------------------
// From sys/thr.h
//----------------------------------------------------------------------

struct vki_thr_param {
   void  (*start_func)(void *);
   void  *arg;
   char  *stack_base;
   vki_size_t  stack_size;
   char  *tls_base;
   vki_size_t  tls_size;
   long  *child_tid;
   long  *parent_tid;
   int   flags;
   struct vki_rtprio *rtp;
   void  *spare[3];
};

//----------------------------------------------------------------------
// From sys/linker.h
//----------------------------------------------------------------------

struct vki_kld_file_stat {
   int         version;        /* set to sizeof(struct kld_file_stat) */
   char        name[MAXPATHLEN];
   int         refs;
   int         id;
   vki_caddr_t     address;        /* load address */
   vki_size_t      size;           /* size in bytes */
   char        pathname[MAXPATHLEN];
};


struct vki_kld_sym_lookup {
   int         version;        /* set to sizeof(struct kld_sym_lookup) */
   char        *symname;       /* Symbol name we are looking up */
   unsigned long symvalue;
   vki_size_t  symsize;
};

#if !defined(VKI_INIT_ARCH_ELF_STATE)
/* This structure is used to preserve architecture specific data during
   the loading of an ELF file, throughout the checking of architecture
   specific ELF headers & through to the point where the ELF load is
   known to be proceeding. This implementation is a dummy for
   architectures which require no specific state. */
struct vki_arch_elf_state {
};

#  define VKI_INIT_ARCH_ELF_STATE { }

#endif

//----------------------------------------------------------------------
// From ufs/ufs/quota.h
//----------------------------------------------------------------------

#define VKI_Q_QUOTAON       0x0100
#define VKI_Q_QUOTAOFF      0x0200
#define VKI_Q_GETQUOTA32    0x0300
#define VKI_Q_SETQUOTA32    0x0400
#define VKI_Q_SETUSE32      0x0500
#define VKI_Q_SYNC          0x0600
#define VKI_Q_GETQUOTA      0x0700
#define VKI_Q_SETQUOTA      0x0800
#define VKI_Q_SETUSE        0x0900
#define VKI_Q_GETQUOTASIZE  0x0A00

//----------------------------------------------------------------------
// From sys/_bitset.h
//----------------------------------------------------------------------

#define  VKI_BITSET_BITS      (sizeof(long) * 8)

#define  vki__howmany(x, y)   (((x) + ((y) - 1)) / (y))

#define  vki__bitset_words(_s)   (vki__howmany(_s, VKI_BITSET_BITS))

#define  VKI_BITSET_DEFINE(t, _s)                  \
struct t {                       \
        long    __bits[vki__bitset_words((_s))];            \
}

//----------------------------------------------------------------------
// From sys/_domainset.h
//----------------------------------------------------------------------

#define  VKI_DOMAINSET_MAXSIZE   256

#ifndef  VKI_DOMAINSET_SETSIZE
#define  VKI_DOMAINSET_SETSIZE   VKI_DOMAINSET_MAXSIZE
#endif

VKI_BITSET_DEFINE(vki_domainset, VKI_DOMAINSET_SETSIZE);

typedef struct vki_domainset vki_domainset_t;

//----------------------------------------------------------------------
// From sys/procctl.h
//----------------------------------------------------------------------

#define VKI_PROC_SPROTECT           1
#define VKI_PROC_REAP_ACQUIRE       2
#define VKI_PROC_REAP_RELEASE       3
#define VKI_PROC_REAP_STATUS        4
#define VKI_PROC_REAP_GETPIDS       5
#define VKI_PROC_REAP_KILL          6
#define VKI_PROC_TRACE_CTL          7
#define VKI_PROC_TRACE_STATUS       8
#define VKI_PROC_TRAPCAP_CTL        9
#define VKI_PROC_TRAPCAP_STATUS     10
#define VKI_PROC_PDEATHSIG_CTL      11
#define VKI_PROC_PDEATHSIG_STATUS   12
#define VKI_PROC_ASLR_CTL           13
#define VKI_PROC_ASLR_STATUS        14
#define VKI_PROC_STACKGAP_CTL       17
#define VKI_PROC_STACKGAP_STATUS    18
#define VKI_PROC_NO_NEW_PRIVS_CTL   19
#define VKI_PROC_NO_NEW_PRIVS_STATUS 20
#define VKI_PROC_WXMAP_CTL          21
#define VKI_PROC_WXMAP_STATUS       22

struct vki_procctl_reaper_status {
   vki_u_int   rs_flags;
   vki_u_int   rs_children;
   vki_u_int   rs_descendants;
   vki_pid_t   rs_reaper;
   vki_pid_t   rs_pid;
   vki_u_int   rs_pad0[15];
};

struct vki_procctl_reaper_pidinfo;

struct vki_procctl_reaper_pids {
   vki_u_int   rp_count;
   vki_u_int   rp_pad0[15];
   struct vki_procctl_reaper_pidinfo *rp_pids;
};

struct vki_procctl_reaper_kill {
   int     rk_sig;
   vki_u_int   rk_flags;
   vki_pid_t   rk_subtree;
   vki_u_int   rk_killed;
   vki_pid_t   rk_fpid;
   vki_u_int   rk_pad0[15];
};

//----------------------------------------------------------------------
// From sys/jail.h
//----------------------------------------------------------------------

struct vki_jail {
   uint32_t        version;
   char            *path;
   char            *hostname;
   char            *jailname;
   uint32_t        ip4s;
   uint32_t        ip6s;
   struct in_addr  *ip4;
   struct in6_addr *ip6;
};

//----------------------------------------------------------------------
// From sys/exec.h
//----------------------------------------------------------------------

struct vki_ps_strings {
   char** ps_argvstr;
   unsigned int ps_nargvstr;

   char** ps_envstr;
   unsigned int ps_nenvstr;
};

//----------------------------------------------------------------------
// From sys/elf_common.h
//----------------------------------------------------------------------

#define VKI_AT_NULL 0
#define VKI_AT_IGNORE 1
#define VKI_AT_EXECFD 2
#define VKI_AT_PHDR 3
#define VKI_AT_PHENT 4
#define VKI_AT_PHNUM 5
#define VKI_AT_PAGESZ 6
#define VKI_AT_BASE 7
#define VKI_AT_FLAGS 8
#define VKI_AT_ENTRY 9
#define VKI_AT_NOTELF 10
#define VKI_AT_UID 11
#define VKI_AT_EUID 12
#define VKI_AT_GID 13
#define VKI_AT_EGID 14
#define VKI_AT_EXECPATH 15
#define VKI_AT_CANARY 16
#define VKI_AT_CANARYLEN 17
#define VKI_AT_OSRELDATE 18
#define VKI_AT_NCPUS	19
#define VKI_AT_PAGESIZES 20
#define VKI_AT_PAGESIZESLEN 21
#define VKI_AT_TIMEKEEP 22
#define VKI_AT_STACKPROT 23
#define VKI_AT_EHDRFLAGS 24
#define VKI_AT_HWCAP 25
#define VKI_AT_HWCAP2 26
/* added in FreeBSD 13 */
#define VKI_AT_BSDFLAGS 27
#define VKI_AT_ARGC 28
#define VKI_AT_ARGV 29
#define VKI_AT_ENVC 30
#define VKI_AT_ENVV 31
#define VKI_AT_PS_STRINGS 32
/* added in FreeBSD 13.1 */
#define VKI_AT_FXRNG	33
#define VKI_AT_KPRELOAD	34
/* added in FreeBSD 14 */
#define VKI_AT_USRSTACKBASE 35
#define VKI_AT_USRSTACKLIM 36

/* AT_COUNT depends on the FreeBSD version, not currently used */


#define VKI_NT_FREEBSD_ABI_TAG 1
#define VKI_NT_FREEBSD_FEATURE_CTL 4
#define VKI_NT_FREEBSD_FCTL_STKGAP_DISABLE 0x00000004
#define VKI_NT_FREEBSD_FCTL_WXNEEDED 0x00000008


/*
 * PJF this is a bit messy
 *
 * mode_t is uint16_t
 * No problem on x86/amd64
 * On arm64 there are syscalls that take mode_t but that doesn't
 * work with memcheck validation - arm64 doesn't have any 16bit
 * registers.
 *
 * I can't just change mode_t to be 32bit. that will mess up
 * the 'stat' structures in this file.
 *
 * Instead I'll just do what the compiler does, and promote
 * it to 32bits.
 *
 * In the kernel, the syscall interface just pushes all
 * possible syscall args onto the stack and then
 * memcpy's them into an array of register sized args.
 * There's a struct defined for each syscall's arguments
 * that uses padding to type pun the values back to
 * the type passed in from userland. The structs are
 * generated from the syscall table.
 *
 * vki_mode_t is only used in syswrap files so there shouldn't
 * be any other side effects.
 */

#if defined(VGP_arm64_freebsd)
#define vki_mode_t vki_int32_t
#endif

//----------------------------------------------------------------------
// From sys/pciio.h
//----------------------------------------------------------------------

typedef unsigned long vki_u_long;
typedef unsigned int vki_u_int;
#define VKI_PCI_MAXNAMELEN  16

typedef enum {
   VKI_PCI_GETCONF_LAST_DEVICE,
   VKI_PCI_GETCONF_LIST_CHANGED,
   VKI_PCI_GETCONF_MORE_DEVS,
   VKI_PCI_GETCONF_ERROR
} vki_pci_getconf_status;

typedef enum {
   VKI_PCI_GETCONF_NO_MATCH            = 0x0000,
   VKI_PCI_GETCONF_MATCH_DOMAIN        = 0x0001,
   VKI_PCI_GETCONF_MATCH_BUS           = 0x0002,
   VKI_PCI_GETCONF_MATCH_DEV           = 0x0004,
   VKI_PCI_GETCONF_MATCH_FUNC          = 0x0008,
   VKI_PCI_GETCONF_MATCH_NAME          = 0x0010,
   VKI_PCI_GETCONF_MATCH_UNIT          = 0x0020,
   VKI_PCI_GETCONF_MATCH_VENDOR        = 0x0040,
   VKI_PCI_GETCONF_MATCH_DEVICE        = 0x0080,
   VKI_PCI_GETCONF_MATCH_CLASS         = 0x0100
} vki_pci_getconf_flags;

struct vki_pcisel {
   vki_uint32_t   pc_domain;      /* domain number */
   vki_uint8_t    pc_bus;         /* bus number */
   vki_uint8_t    pc_dev;         /* device on this bus */
   vki_uint8_t    pc_func;        /* function on this device */
};

struct vki_pci_conf {
   struct vki_pcisel   pc_sel;         /* domain+bus+slot+function */
   vki_uint8_t    pc_hdr;         /* PCI header type */
   vki_uint16_t   pc_subvendor;   /* card vendor ID */
   vki_uint16_t   pc_subdevice;   /* card device ID, assigned by
                                           card vendor */
   vki_uint16_t   pc_vendor;      /* chip vendor ID */
   vki_uint16_t   pc_device;      /* chip device ID, assigned by
                                           chip vendor */
   vki_uint8_t    pc_class;       /* chip PCI class */
   vki_uint8_t    pc_subclass;    /* chip PCI subclass */
   vki_uint8_t    pc_progif;      /* chip PCI programming interface */
   vki_uint8_t    pc_revid;       /* chip revision ID */
   char        pd_name[VKI_PCI_MAXNAMELEN + 1];  /* device name */
   vki_u_long     pd_unit;        /* device unit number */
};

struct vki_pci_match_conf {
   struct vki_pcisel       pc_sel;         /* domain+bus+slot+function */
   char                pd_name[VKI_PCI_MAXNAMELEN + 1];  /* device name */
   vki_u_long             pd_unit;        /* Unit number */
   vki_uint16_t           pc_vendor;      /* PCI Vendor ID */
   vki_uint16_t           pc_device;      /* PCI Device ID */
   vki_uint8_t            pc_class;       /* PCI class */
   vki_pci_getconf_flags   flags;          /* Matching expression */
};

struct vki_pci_conf_io {
   vki_uint32_t           pat_buf_len;    /* pattern buffer length */
   vki_uint32_t           num_patterns;   /* number of patterns */
   struct vki_pci_match_conf   *patterns;      /* pattern buffer */
   vki_uint32_t           match_buf_len;  /* match buffer length */
   vki_uint32_t           num_matches;    /* number of matches returned */
   struct vki_pci_conf     *matches;       /* match buffer */
   vki_uint32_t           offset;         /* offset into device list */
   vki_uint32_t           generation;     /* device list generation */
   vki_pci_getconf_status  status;         /* request status */
};

#define VKI_PCIOCGETCONF    _VKI_IOWR('p', 5, struct vki_pci_conf_io)

//----------------------------------------------------------------------
// From cam/cam.h
//----------------------------------------------------------------------

#define VKI_CAM_MAX_CDBLEN 16

typedef unsigned int vki_path_id_t;
typedef unsigned int vki_target_id_t;
typedef unsigned int vki_lun_id_t;

typedef struct {
   vki_uint32_t priority;
   vki_uint32_t generation;
   int       index;
} vki_cam_pinfo;


//----------------------------------------------------------------------
// From sys/ata.h
//----------------------------------------------------------------------

struct vki_ata_params {
   /*000*/ vki_u_int16_t   config;         /* configuration info */
   /*001*/ vki_u_int16_t   cylinders;              /* # of cylinders */
   /*002*/ vki_u_int16_t   specconf;               /* specific configuration */
   /*003*/ vki_u_int16_t   heads;                  /* # heads */
   vki_u_int16_t   obsolete4;
   vki_u_int16_t   obsolete5;
   /*006*/ vki_u_int16_t   sectors;                /* # sectors/track */
   /*007*/ vki_u_int16_t   vendor7[3];
   /*010*/ vki_u_int8_t    serial[20];             /* serial number */
   /*020*/ vki_u_int16_t   retired20;
   vki_u_int16_t   retired21;
   vki_u_int16_t   obsolete22;
   /*023*/ vki_u_int8_t    revision[8];            /* firmware revision */
   /*027*/ vki_u_int8_t    model[40];              /* model name */
   /*047*/ vki_u_int16_t   sectors_intr;           /* sectors per interrupt */
   /*048*/ vki_u_int16_t   usedmovsd;              /* double word read/write? */
   /*049*/ vki_u_int16_t   capabilities1;
   /*050*/ vki_u_int16_t   capabilities2;
   /*051*/ vki_u_int16_t   retired_piomode;        /* PIO modes 0-2 */
   /*052*/ vki_u_int16_t   retired_dmamode;        /* DMA modes */
   /*053*/ vki_u_int16_t   atavalid;               /* fields valid */
   /*054*/ vki_u_int16_t   current_cylinders;
   /*055*/ vki_u_int16_t   current_heads;
   /*056*/ vki_u_int16_t   current_sectors;
   /*057*/ vki_u_int16_t   current_size_1;
   /*058*/ vki_u_int16_t   current_size_2;
   /*059*/ vki_u_int16_t   multi;
   /*060*/ vki_u_int16_t   lba_size_1;
   vki_u_int16_t   lba_size_2;
   vki_u_int16_t   obsolete62;
   /*063*/ vki_u_int16_t   mwdmamodes;             /* multiword DMA modes */
   /*064*/ vki_u_int16_t   apiomodes;              /* advanced PIO modes */

   /*065*/ vki_u_int16_t   mwdmamin;               /* min. M/W DMA time/word ns */
   /*066*/ vki_u_int16_t   mwdmarec;               /* rec. M/W DMA time ns */
   /*067*/ vki_u_int16_t   pioblind;               /* min. PIO cycle w/o flow */
   /*068*/ vki_u_int16_t   pioiordy;               /* min. PIO cycle IORDY flow */
   /*069*/ vki_u_int16_t   support3;
   vki_u_int16_t   reserved70;
   /*071*/ vki_u_int16_t   rlsovlap;               /* rel time (us) for overlap */
   /*072*/ vki_u_int16_t   rlsservice;             /* rel time (us) for service */
   vki_u_int16_t   reserved73;
   vki_u_int16_t   reserved74;
   /*075*/ vki_u_int16_t   queue;
   /*76*/  vki_u_int16_t   satacapabilities;
   /*77*/  vki_u_int16_t   satacapabilities2;
   /*78*/  vki_u_int16_t   satasupport;
   /*79*/  vki_u_int16_t   sataenabled;
   /*080*/ vki_u_int16_t   version_major;
   /*081*/ vki_u_int16_t   version_minor;

   struct {
      /*082/085*/ vki_u_int16_t   command1;
      /*083/086*/ vki_u_int16_t   command2;
      /*084/087*/ vki_u_int16_t   extension;
   } __packed support, enabled;

   /*088*/ vki_u_int16_t   udmamodes;              /* UltraDMA modes */
   /*089*/ vki_u_int16_t   erase_time;
   /*090*/ vki_u_int16_t   enhanced_erase_time;
   /*091*/ vki_u_int16_t   apm_value;
   /*092*/ vki_u_int16_t   master_passwd_revision;
   /*093*/ vki_u_int16_t   hwres;
   /*094*/ vki_u_int16_t   acoustic;
   /*095*/ vki_u_int16_t   stream_min_req_size;
   /*096*/ vki_u_int16_t   stream_transfer_time;
   /*097*/ vki_u_int16_t   stream_access_latency;
   /*098*/ vki_u_int32_t   stream_granularity;
   /*100*/ vki_u_int16_t   lba_size48_1;
   vki_u_int16_t   lba_size48_2;
   vki_u_int16_t   lba_size48_3;
   vki_u_int16_t   lba_size48_4;
   vki_u_int16_t   reserved104;
   /*105*/ vki_u_int16_t   max_dsm_blocks;
   /*106*/ vki_u_int16_t   pss;
   /*107*/ vki_u_int16_t   isd;
   /*108*/ vki_u_int16_t   wwn[4];
   vki_u_int16_t   reserved112[5];
   /*117*/ vki_u_int16_t   lss_1;
   /*118*/ vki_u_int16_t   lss_2;
   /*119*/ vki_u_int16_t   support2;
   /*120*/ vki_u_int16_t   enabled2;
   vki_u_int16_t   reserved121[6];
   /*127*/ vki_u_int16_t   removable_status;
   /*128*/ vki_u_int16_t   security_status;
   vki_u_int16_t   reserved129[31];
   /*160*/ vki_u_int16_t   cfa_powermode1;
   vki_u_int16_t   reserved161;
   /*162*/ vki_u_int16_t   cfa_kms_support;
   /*163*/ vki_u_int16_t   cfa_trueide_modes;
   /*164*/ vki_u_int16_t   cfa_memory_modes;
   vki_u_int16_t   reserved165[4];
   /*169*/ vki_u_int16_t   support_dsm;
   vki_u_int16_t   reserved170[6];
   /*176*/ vki_u_int8_t    media_serial[60];
   /*206*/ vki_u_int16_t   sct;
   vki_u_int16_t   reserved206[2];
   /*209*/ vki_u_int16_t   lsalign;
   /*210*/ vki_u_int16_t   wrv_sectors_m3_1;
   vki_u_int16_t   wrv_sectors_m3_2;
   /*212*/ vki_u_int16_t   wrv_sectors_m2_1;
   vki_u_int16_t   wrv_sectors_m2_2;
   /*214*/ vki_u_int16_t   nv_cache_caps;
   /*215*/ vki_u_int16_t   nv_cache_size_1;
   vki_u_int16_t   nv_cache_size_2;
   /*217*/ vki_u_int16_t   media_rotation_rate;
   vki_u_int16_t   reserved218;
   /*219*/ vki_u_int16_t   nv_cache_opt;
   /*220*/ vki_u_int16_t   wrv_mode;
   vki_u_int16_t   reserved221;
   /*222*/ vki_u_int16_t   transport_major;
   /*223*/ vki_u_int16_t   transport_minor;
   vki_u_int16_t   reserved224[31];
   /*255*/ vki_u_int16_t   integrity;
} __packed;

//----------------------------------------------------------------------
// From sys/callout.h
//----------------------------------------------------------------------

struct vki_callout_handle {
   struct vki_callout *callout;
};


//----------------------------------------------------------------------
// From cam/scsi/scsi_all.h
//----------------------------------------------------------------------

struct vki_scsi_sense_data {
   vki_u_int8_t error_code;
   vki_u_int8_t segment;
   vki_u_int8_t flags;
   vki_u_int8_t info[4];
   vki_u_int8_t extra_len;
   vki_u_int8_t cmd_spec_info[4];
   vki_u_int8_t add_sense_code;
   vki_u_int8_t add_sense_code_qual;
   vki_u_int8_t fru;
   vki_u_int8_t sense_key_spec[3];
   vki_u_int8_t extra_bytes[14];
#define VKI_SSD_FULL_SIZE sizeof(struct vki_scsi_sense_data)
};

struct vki_scsi_inquiry_data {
   vki_uint8_t device;
   vki_uint8_t dev_qual2;
   vki_uint8_t version;
   vki_uint8_t response_format;
   vki_uint8_t additional_length;
   vki_uint8_t spc3_flags;
   vki_uint8_t spc2_flags;
   vki_uint8_t flags;
#define VKI_SID_VENDOR_SIZE   8
   char     vendor[VKI_SID_VENDOR_SIZE];
#define VKI_SID_PRODUCT_SIZE  16
   char     product[VKI_SID_PRODUCT_SIZE];
#define VKI_SID_REVISION_SIZE 4
   char     revision[VKI_SID_REVISION_SIZE];
#define VKI_SID_VENDOR_SPECIFIC_0_SIZE      20
   vki_uint8_t vendor_specific0[VKI_SID_VENDOR_SPECIFIC_0_SIZE];
   vki_uint8_t spi3data;
   vki_uint8_t reserved2;
   /*
    * Version Descriptors, stored 2 byte values.
    */
   vki_uint8_t version1[2];
   vki_uint8_t version2[2];
   vki_uint8_t version3[2];
   vki_uint8_t version4[2];
   vki_uint8_t version5[2];
   vki_uint8_t version6[2];
   vki_uint8_t version7[2];
   vki_uint8_t version8[2];

   vki_uint8_t reserved3[22];

#define VKI_SID_VENDOR_SPECIFIC_1_SIZE      160
   vki_uint8_t vendor_specific1[VKI_SID_VENDOR_SPECIFIC_1_SIZE];
};

//----------------------------------------------------------------------
// From sys/queue.h
//----------------------------------------------------------------------

#define VKI_SLIST_ENTRY(type)                                               \
struct {                                                                \
        struct type *sle_next;  /* next element */                      \
}

#define VKI_LIST_ENTRY(type)                                                \
struct {                                                                \
        struct type *le_next;   /* next element */                      \
        struct type **le_prev;  /* address of previous next element */  \
}

#define VKI_STAILQ_ENTRY(type)                                              \
struct {                                                                \
        struct type *stqe_next; /* next element */                      \
}

#ifdef VKI_QUEUE_MACRO_DEBUG_TRACE
struct vki_qm_trace {
   unsigned long    lastline;
   unsigned long    prevline;
   const char      *lastfile;
   const char      *prevfile;
};

#define VKI_TRACEBUF        struct vki_qm_trace trace;
#else
#define VKI_TRACEBUF
#endif

#define VKI_TAILQ_ENTRY(type)                                               \
struct {                                                                \
        struct type *tqe_next;  /* next element */                      \
        struct type **tqe_prev; /* address of previous next element */  \
        VKI_TRACEBUF                                                        \
}


//----------------------------------------------------------------------
// From cam/cam_ccb.h
//----------------------------------------------------------------------

#define VKI_CAM_VERSION 0x1a    /* Hex value for current version */

typedef union {
   VKI_LIST_ENTRY(vki_ccb_hdr) le;
   VKI_SLIST_ENTRY(vki_ccb_hdr) sle;
   VKI_TAILQ_ENTRY(vki_ccb_hdr) tqe;
   VKI_STAILQ_ENTRY(vki_ccb_hdr) stqe;
} vki_camq_entry;

typedef enum {
   /* Function code flags are bits greater than 0xff */
   VKI_XPT_FC_QUEUED           = 0x100,
   /* Non-immediate function code */
   VKI_XPT_FC_USER_CCB         = 0x200,
   VKI_XPT_FC_XPT_ONLY         = 0x400,
   /* Only for the transport layer device */
   VKI_XPT_FC_DEV_QUEUED       = 0x800 | VKI_XPT_FC_QUEUED,
   /* Passes through the device queues */
   /* Common function commands: 0x00->0x0F */
   VKI_XPT_NOOP                = 0x00,
   /* Execute Nothing */
   VKI_XPT_SCSI_IO             = 0x01 | VKI_XPT_FC_DEV_QUEUED,
   /* Execute the requested I/O operation */
   VKI_XPT_GDEV_TYPE           = 0x02,
   /* Get type information for specified device */
   VKI_XPT_GDEVLIST            = 0x03,
   /* Get a list of peripheral devices */
   VKI_XPT_PATH_INQ            = 0x04,
   /* Path routing inquiry */
   VKI_XPT_REL_SIMQ            = 0x05,
   /* Release a frozen device queue */
   VKI_XPT_SASYNC_CB           = 0x06,
   /* Set Asynchronous Callback Parameters */
   VKI_XPT_SDEV_TYPE           = 0x07,
   /* Set device type information */
   VKI_XPT_SCAN_BUS            = 0x08 | VKI_XPT_FC_QUEUED | VKI_XPT_FC_USER_CCB
                                 | VKI_XPT_FC_XPT_ONLY,
   /* (Re)Scan the SCSI Bus */
   VKI_XPT_DEV_MATCH           = 0x09 | VKI_XPT_FC_XPT_ONLY,
   /* Get EDT entries matching the given pattern */
   VKI_XPT_DEBUG               = 0x0a,
   /* Turn on debugging for a bus, target or lun */
   VKI_XPT_PATH_STATS          = 0x0b,
   /* Path statistics (error counts, etc.) */
   VKI_XPT_GDEV_STATS          = 0x0c,
   /* Device statistics (error counts, etc.) */
   VKI_XPT_FREEZE_QUEUE        = 0x0d,
   /* Freeze device queue */
   /* SCSI Control Functions: 0x10->0x1F */
   VKI_XPT_ABORT               = 0x10,
   /* Abort the specified CCB */
   VKI_XPT_RESET_BUS           = 0x11 | VKI_XPT_FC_XPT_ONLY,
   /* Reset the specified SCSI bus */
   VKI_XPT_RESET_DEV           = 0x12 | VKI_XPT_FC_DEV_QUEUED,
   /* Bus Device Reset the specified SCSI device */
   VKI_XPT_TERM_IO             = 0x13,
   /* Terminate the I/O process */
   VKI_XPT_SCAN_LUN            = 0x14 | VKI_XPT_FC_QUEUED | VKI_XPT_FC_USER_CCB
                                 | VKI_XPT_FC_XPT_ONLY,
   /* Scan Logical Unit */
   VKI_XPT_GET_TRAN_SETTINGS   = 0x15,
   /*
    * Get default/user transfer settings
    * for the target
    */
   VKI_XPT_SET_TRAN_SETTINGS   = 0x16,
   /*
    * Set transfer rate/width
    * negotiation settings
    */
   VKI_XPT_CALC_GEOMETRY       = 0x17,
   /*
    * Calculate the geometry parameters for
    * a device give the sector size and
    * volume size.
    */
   VKI_XPT_ATA_IO              = 0x18 | VKI_XPT_FC_DEV_QUEUED,
   /* Execute the requested ATA I/O operation */
   VKI_XPT_GET_SIM_KNOB        = 0x18,
   /*
    * Get SIM specific knob values.
    */

   VKI_XPT_SET_SIM_KNOB        = 0x19,
   /*
    * Set SIM specific knob values.
    */
   /* HBA engine commands 0x20->0x2F */
   VKI_XPT_ENG_INQ             = 0x20 | VKI_XPT_FC_XPT_ONLY,
   /* HBA engine feature inquiry */
   VKI_XPT_ENG_EXEC            = 0x21 | VKI_XPT_FC_DEV_QUEUED,
   /* HBA execute engine request */

   /* Target mode commands: 0x30->0x3F */
   VKI_XPT_EN_LUN              = 0x30,
   /* Enable LUN as a target */
   VKI_XPT_TARGET_IO           = 0x31 | VKI_XPT_FC_DEV_QUEUED,
   /* Execute target I/O request */
   VKI_XPT_ACCEPT_TARGET_IO    = 0x32 | VKI_XPT_FC_QUEUED | VKI_XPT_FC_USER_CCB,
   /* Accept Host Target Mode CDB */
   VKI_XPT_CONT_TARGET_IO      = 0x33 | VKI_XPT_FC_DEV_QUEUED,
   /* Continue Host Target I/O Connection */
   VKI_XPT_IMMED_NOTIFY        = 0x34 | VKI_XPT_FC_QUEUED | VKI_XPT_FC_USER_CCB,
   /* Notify Host Target driver of event (obsolete) */
   VKI_XPT_NOTIFY_ACK          = 0x35,
   /* Acknowledgement of event (obsolete) */
   VKI_XPT_IMMEDIATE_NOTIFY    = 0x36 | VKI_XPT_FC_QUEUED | VKI_XPT_FC_USER_CCB,
   /* Notify Host Target driver of event */
   VKI_XPT_NOTIFY_ACKNOWLEDGE  = 0x37 | VKI_XPT_FC_QUEUED | VKI_XPT_FC_USER_CCB,
   /* Acknowledgement of event */
   VKI_XPT_REPROBE_LUN		= 0x38 | VKI_XPT_FC_QUEUED | VKI_XPT_FC_USER_CCB,
   /* Query device capacity and notify GEOM */

   VKI_XPT_MMC_SET_TRAN_SETTINGS = 0x40 | VKI_XPT_FC_DEV_QUEUED,
   VKI_XPT_MMC_GET_TRAN_SETTINGS = 0x41 | VKI_XPT_FC_DEV_QUEUED,
   /* Vendor Unique codes: 0x80->0x8F */
   VKI_XPT_VUNIQUE             = 0x80
} vki_xpt_opcode;


/* CAM CCB flags */
typedef enum {
   VKI_CAM_CDB_POINTER         = 0x00000001,/* The CDB field is a pointer    */
   VKI_CAM_unused1             = 0x00000002,
   VKI_CAM_unused2             = 0x00000004,
   VKI_CAM_NEGOTIATE           = 0x00000008,/*
                                              * Perform transport negotiation
                                              * with this command.
                                              */
   VKI_CAM_DATA_ISPHYS         = 0x00000010,/* Data type with physical addrs */
   VKI_CAM_DIS_AUTOSENSE       = 0x00000020,/* Disable autosense feature     */
   VKI_CAM_DIR_BOTH            = 0x00000000,/* Data direction (00:IN/OUT)  */
   VKI_CAM_DIR_IN              = 0x00000040,/* Data direction (01:DATA IN)   */
   VKI_CAM_DIR_OUT             = 0x00000080,/* Data direction (10:DATA OUT)  */
   VKI_CAM_DIR_NONE            = 0x000000C0,/* Data direction (11:no data)   */
   VKI_CAM_DIR_MASK            = 0x000000C0,/* Data direction Mask           */
   VKI_CAM_DATA_VADDR		= 0x00000000,/* Data type (000:Virtual)       */
   VKI_CAM_DATA_PADDR		= 0x00000010,/* Data type (001:Physical)      */
   VKI_CAM_DATA_SG		= 0x00040000,/* Data type (010:sglist)        */
   VKI_CAM_DATA_SG_PADDR	= 0x00040010,/* Data type (011:sglist phys)   */
   VKI_CAM_DATA_BIO		= 0x00200000,/* Data type (100:bio)           */
   VKI_CAM_DATA_MASK		= 0x00240010,/* Data type mask                */
   VKI_CAM_unused3		= 0x00000100,
   VKI_CAM_unused4		= 0x00000200,
   VKI_CAM_DEV_QFRZDIS         = 0x00000400,/* Disable DEV Q freezing        */
   VKI_CAM_DEV_QFREEZE         = 0x00000800,/* Freeze DEV Q on execution     */
   VKI_CAM_HIGH_POWER          = 0x00001000,/* Command takes a lot of power  */
   VKI_CAM_SENSE_PTR           = 0x00002000,/* Sense data is a pointer       */
   VKI_CAM_SENSE_PHYS          = 0x00004000,/* Sense pointer is physical addr*/
   VKI_CAM_TAG_ACTION_VALID    = 0x00008000,/* Use the tag action in this ccb*/
   VKI_CAM_PASS_ERR_RECOVER    = 0x00010000,/* Pass driver does err. recovery*/
   VKI_CAM_DIS_DISCONNECT      = 0x00020000,/* Disable disconnect            */
   VKI_CAM_unused5             = 0x00080000,
   VKI_CAM_unused6             = 0x00100000,
   VKI_CAM_CDB_PHYS            = 0x00400000,/* CDB poiner is physical        */
   VKI_CAM_unused7             = 0x00800000,

   /* Phase cognizant mode flags */
   VKI_CAM_unused8             = 0x01000000,
   VKI_CAM_unused9             = 0x02000000,
   VKI_CAM_unused10            = 0x04000000,
   VKI_CAM_unused11            = 0x08000000,
   VKI_CAM_unused12            = 0x10000000,
   VKI_CAM_unused13            = 0x20000000,
   VKI_CAM_unused14            = 0x40000000,

   /* Host target Mode flags */
   VKI_CAM_SEND_SENSE          = 0x08000000,/* Send sense data with status   */
   VKI_CAM_unused15            = 0x10000000,
   VKI_CAM_unused16            = 0x20000000,
   VKI_CAM_SEND_STATUS         = 0x40000000, /* Send status after data phase  */

   VKI_CAM_UNLOCKED		= 0x80000000 /* Call callback without lock.   */
} vki_ccb_flags;

typedef union {
   void            *ptr;
   vki_u_long      field;
   vki_uint8_t     bytes[sizeof(vki_uintptr_t)];
} vki_ccb_priv_entry;

#define VKI_IOCDBLEN  VKI_CAM_MAX_CDBLEN  /* Space for CDB bytes/pointer */
#define VKI_CCB_PERIPH_PRIV_SIZE    2   /* size of peripheral private area */
#define VKI_CCB_SIM_PRIV_SIZE       2   /* size of sim private area */

typedef union {
   vki_ccb_priv_entry entries[VKI_CCB_PERIPH_PRIV_SIZE];
   vki_uint8_t        bytes[VKI_CCB_PERIPH_PRIV_SIZE * sizeof(vki_ccb_priv_entry)];
} vki_ccb_ppriv_area;

typedef union {
   vki_ccb_priv_entry entries[VKI_CCB_SIM_PRIV_SIZE];
   vki_uint8_t        bytes[VKI_CCB_SIM_PRIV_SIZE * sizeof(vki_ccb_priv_entry)];
} vki_ccb_spriv_area;

union vki_ccb;
struct vki_cam_periph;

typedef struct {
   struct vki_timeval	*etime;
   vki_uintptr_t	sim_data;
   vki_uintptr_t	periph_data;
} vki_ccb_qos_area;

struct vki_ccb_hdr {
   vki_cam_pinfo   pinfo;          /* Info for priority scheduling */
   vki_camq_entry  xpt_links;      /* For chaining in the XPT layer */
   vki_camq_entry  sim_links;      /* For chaining in the SIM layer */
   vki_camq_entry  periph_links;   /* For chaining in the type driver */
#if BYTE_ORDER == LITTLE_ENDIAN
   vki_uint16_t       retry_count;
   vki_uint16_t       alloc_flags;	/* ccb_alloc_flags */
#else
   vki_uint16_t       alloc_flags;	/* ccb_alloc_flags */
   vki_uint16_t       retry_count;
#endif
   void         (*cbfcnp)(struct vki_cam_periph *, union vki_ccb *);
   /* Callback on completion function */
   vki_xpt_opcode  func_code;      /* XPT function code */
   vki_uint32_t    status;         /* Status returned by CAM subsystem */
   struct      vki_cam_path *path; /* Compiled path for this ccb */
   vki_path_id_t   path_id;        /* Path ID for the request */
   vki_target_id_t target_id;      /* Target device ID */
   vki_lun_id_t    target_lun;     /* Target LUN number */
   vki_uint32_t    flags;          /* ccb_flags */
   vki_uint32_t	xflags;		/* Extended flags */
   vki_ccb_ppriv_area  periph_priv;
   vki_ccb_spriv_area  sim_priv;
   vki_ccb_qos_area	qos;
   vki_uint32_t	timeout;	/* Hard timeout value in mseconds */
   struct vki_timeval	softtimeout;	/* Soft timeout value in sec + usec */
};

typedef union {
   vki_u_int8_t  *cdb_ptr;             /* Pointer to the CDB bytes to send */
   /* Area for the CDB send */
   vki_u_int8_t  cdb_bytes[VKI_IOCDBLEN];
} vki_cdb_t;


/*
 * SCSI I/O Request CCB used for the XPT_SCSI_IO and XPT_CONT_TARGET_IO
 * function codes.
 */
struct vki_ccb_scsiio {
   struct     vki_ccb_hdr ccb_h;
   union      vki_ccb *next_ccb;   /* Ptr for next CCB for action */
   vki_u_int8_t   *req_map;        /* Ptr to mapping info */
   vki_u_int8_t   *data_ptr;       /* Ptr to the data buf/SG list */
   vki_u_int32_t  dxfer_len;       /* Data transfer length */
   /* Autosense storage */
   struct     vki_scsi_sense_data sense_data;
   vki_u_int8_t   sense_len;       /* Number of bytes to autosense */
   vki_u_int8_t   cdb_len;         /* Number of bytes for the CDB */
   vki_u_int16_t  sglist_cnt;      /* Number of SG list entries */
   vki_u_int8_t   scsi_status;     /* Returned SCSI status */
   vki_u_int8_t   sense_resid;     /* Autosense resid length: 2's comp */
   vki_u_int32_t  resid;           /* Transfer residual length: 2's comp */
   vki_cdb_t      cdb_io;          /* Union for CDB bytes/pointer */
   vki_u_int8_t   *msg_ptr;        /* Pointer to the message buffer */
   vki_u_int16_t  msg_len;         /* Number of bytes for the Message */
   vki_u_int8_t   tag_action;      /* What to do for tag queueing */
   /*
    * The tag action should be either the define below (to send a
    * non-tagged transaction) or one of the defined scsi tag messages
    * from scsi_message.h.
    */
   vki_uint8_t	   priority;		/* Command priority for SIMPLE tag */
   vki_u_int      tag_id;          /* tag id from initator (target mode) */
   vki_u_int      init_id;         /* initiator id of who selected */
};

typedef enum {
   VKI_CAM_DEV_MATCH_LAST,
   VKI_CAM_DEV_MATCH_MORE,
   VKI_CAM_DEV_MATCH_LIST_CHANGED,
   VKI_CAM_DEV_MATCH_SIZE_ERROR,
   VKI_CAM_DEV_MATCH_ERROR
} vki_ccb_dev_match_status;


struct vki_dev_match_pattern;

typedef enum {
   VKI_DEV_MATCH_PERIPH,
   VKI_DEV_MATCH_DEVICE,
   VKI_DEV_MATCH_BUS
} vki_dev_match_type;

#define VKI_DEV_IDLEN       16          /* ASCII string len for device names */

struct vki_periph_match_result {
   char                    periph_name[VKI_DEV_IDLEN];
   vki_uint32_t            unit_number;
   vki_path_id_t           path_id;
   vki_target_id_t         target_id;
   vki_lun_id_t            target_lun;
};

typedef enum {
   VKI_PROTO_UNKNOWN,
   VKI_PROTO_UNSPECIFIED,
   VKI_PROTO_SCSI,     /* Small Computer System Interface */
   VKI_PROTO_ATA,      /* AT Attachment */
   VKI_PROTO_ATAPI,    /* AT Attachment Packetized Interface */
   VKI_PROTO_SATAPM,   /* SATA Port Multiplier */
   VKI_PROTO_SEMB,	/* SATA Enclosure Management Bridge */
   VKI_PROTO_NVME,	/* NVME */
   VKI_PROTO_MMCSD,	/* MMC, SD, SDIO */
} vki_cam_proto;

typedef enum {
   VKI_DEV_RESULT_NOFLAG               = 0x00,
   VKI_DEV_RESULT_UNCONFIGURED         = 0x01
} vki_dev_result_flags;


struct vki_device_match_result {
   vki_path_id_t                   path_id;
   vki_target_id_t                 target_id;
   vki_lun_id_t                    target_lun;
   vki_cam_proto                   protocol;
   struct vki_scsi_inquiry_data    inq_data;
   struct vki_ata_params           ident_data;
   vki_dev_result_flags            flags;
};

struct vki_bus_match_result {
   vki_path_id_t   path_id;
   char            dev_name[VKI_DEV_IDLEN];
   vki_uint32_t    unit_number;
   vki_uint32_t    bus_id;
};

union vki_match_result {
   struct vki_periph_match_result      periph_result;
   struct vki_device_match_result      device_result;
   struct vki_bus_match_result         bus_result;
};

struct vki_dev_match_result {
   vki_dev_match_type          type;
   union vki_match_result      result;
};

typedef enum {
   VKI_CAM_DEV_POS_NONE        = 0x000,
   VKI_CAM_DEV_POS_BUS         = 0x001,
   VKI_CAM_DEV_POS_TARGET      = 0x002,
   VKI_CAM_DEV_POS_DEVICE      = 0x004,
   VKI_CAM_DEV_POS_PERIPH      = 0x008,
   VKI_CAM_DEV_POS_PDPTR       = 0x010,
   VKI_CAM_DEV_POS_TYPEMASK    = 0xf00,
   VKI_CAM_DEV_POS_EDT         = 0x100,
   VKI_CAM_DEV_POS_PDRV        = 0x200
} vki_dev_pos_type;

struct vki_ccb_dm_cookie {
   void    *bus;
   void    *target;
   void    *device;
   void    *periph;
   void    *pdrv;
};

struct vki_ccb_dev_position {
   vki_u_int                generations[4];
#define VKI_CAM_BUS_GENERATION      0x00
#define VKI_CAM_TARGET_GENERATION   0x01
#define VKI_CAM_DEV_GENERATION      0x02
#define VKI_CAM_PERIPH_GENERATION   0x03
   vki_dev_pos_type        position_type;
   struct vki_ccb_dm_cookie cookie;
};

struct vki_ccb_dev_match {
   struct vki_ccb_hdr              ccb_h;
   vki_ccb_dev_match_status        status;
   vki_uint32_t                    num_patterns;
   vki_uint32_t                    pattern_buf_len;
   struct vki_dev_match_pattern    *patterns;
   vki_uint32_t                    num_matches;
   vki_uint32_t                    match_buf_len;
   struct vki_dev_match_result     *matches;
   struct vki_ccb_dev_position     pos;
};

/*
 * Union of all CCB types for kernel space allocation.  This union should
 * never be used for manipulating CCBs - its only use is for the allocation
 * and deallocation of raw CCB space and is the return type of xpt_ccb_alloc
 * and the argument to xpt_ccb_free.
 */
union vki_ccb {
   /* Only letting out ones currently handled */
   struct  vki_ccb_hdr             ccb_h;  /* For convenience */
   struct  vki_ccb_scsiio          csio;
#if 0
   struct  ccb_getdev              cgd;
   struct  ccb_getdevlist          cgdl;
   struct  ccb_pathinq             cpi;
   struct  ccb_relsim              crs;
   struct  ccb_setasync            csa;
   struct  ccb_setdev              csd;
   struct  ccb_pathstats           cpis;
   struct  ccb_getdevstats         cgds;
#endif
   struct  vki_ccb_dev_match       cdm;
#if 0
   struct  ccb_trans_settings      cts;
   struct  ccb_calc_geometry       ccg;
   struct  ccb_sim_knob            knob;
   struct  ccb_abort               cab;
   struct  ccb_resetbus            crb;
   struct  ccb_resetdev            crd;
   struct  ccb_termio              tio;
   struct  ccb_accept_tio          atio;
   struct  ccb_scsiio              ctio;
   struct  ccb_en_lun              cel;
   struct  ccb_immed_notify        cin;
   struct  ccb_notify_ack          cna;
   struct  ccb_immediate_notify    cin1;
   struct  ccb_notify_acknowledge  cna2;
   struct  ccb_eng_inq             cei;
   struct  ccb_eng_exec            cee;
   struct  ccb_rescan              crcn;
   struct  ccb_debug               cdbg;
   struct  ccb_ataio               ataio;
#endif
   char make_union_right_size[0x4E0];
};

#define VKI_CAMIOCOMMAND _VKI_IOWR(VKI_CAM_VERSION, 2, union vki_ccb)


/*--------------------------------------------------------------------*/
/*--- end                                                          ---*/
/*--------------------------------------------------------------------*/<|MERGE_RESOLUTION|>--- conflicted
+++ resolved
@@ -1983,13 +1983,6 @@
 #define VKI_UMTX_OP_SEM2_WAKE       24
 #define VKI_UMTX_OP_SHM             25
 #define VKI_UMTX_OP_ROBUST_LISTS    26
-<<<<<<< HEAD
-
-#define VKI_UMTX_SHM_CREAT          0x0001
-
-#if (FREEBSD_VERS >= FREEBSD_13_3)
-=======
->>>>>>> 69bc6d7c
 #define VKI_UMTX_OP_GET_MIN_TIMEOUT 27
 #define VKI_UMTX_OP_SET_MIN_TIMEOUT 28
 
