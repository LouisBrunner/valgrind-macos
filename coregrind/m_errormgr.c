--- conflicted
+++ resolved
@@ -7,7 +7,7 @@
    This file is part of Valgrind, a dynamic binary instrumentation
    framework.
 
-   Copyright (C) 2000-2017 Julian Seward 
+   Copyright (C) 2000-2017 Julian Seward
       jseward@acm.org
 
    This program is free software; you can redistribute it and/or
@@ -125,7 +125,7 @@
 /*------------------------------------------------------------*/
 
 /* Errors.  Extensible (via the 'extra' field).  Tools can use a normal
-   enum (with element values in the normal range (0..)) for 'ekind'. 
+   enum (with element values in the normal range (0..)) for 'ekind'.
    Functions for getting/setting the tool-relevant fields are in
    include/pub_tool_errormgr.h.
 
@@ -206,12 +206,8 @@
       // example should new core errors ever be added.
       ThreadSupp = -1,    /* Matches ThreadErr */
       FdBadCloseSupp = -2,
-<<<<<<< HEAD
-      FdNotClosedSupp = -3
-=======
       FdNotClosedSupp = -3,
       FdBadUseSupp = -4
->>>>>>> 69bc6d7c
    }
    CoreSuppKind;
 
@@ -221,7 +217,7 @@
 /* For each caller specified for a suppression, record the nature of
    the caller name.  Not of interest to tools. */
 typedef
-   enum { 
+   enum {
       NoName,     /* Error case */
       ObjName,    /* Name is of an shared object file. */
       FunName,    /* Name is of a function. */
@@ -241,7 +237,7 @@
    SuppLoc;
 
 /* Suppressions.  Tools can get/set tool-relevant parts with functions
-   declared in include/pub_tool_errormgr.h.  Extensible via the 'extra' field. 
+   declared in include/pub_tool_errormgr.h.  Extensible via the 'extra' field.
    Tools can use a normal enum (with element values in the normal range
    (0..)) for 'skind'. */
 struct _Supp {
@@ -309,11 +305,11 @@
    return VG_(needs).core_errors && VG_(clo_verbosity) >= 1 && !VG_(clo_xml);
 }
 
-/* Compare errors, to detect duplicates. 
+/* Compare errors, to detect duplicates.
 */
 static Bool eq_Error ( VgRes res, const Error* e1, const Error* e2 )
 {
-   if (e1->ekind != e2->ekind) 
+   if (e1->ekind != e2->ekind)
       return False;
    if (!VG_(eq_ExeContext)(res, e1->where, e2->where))
       return False;
@@ -524,7 +520,7 @@
   again:
    VG_(printf)(
       "==%d== "
-      "---- %s ? --- [Return/N/n/Y/y/C/c] ---- ", 
+      "---- %s ? --- [Return/N/n/Y/y/C/c] ---- ",
       VG_(getpid)(), action
    );
 
@@ -532,7 +528,7 @@
    if (res != 1) goto ioerror;
    /* res == 1 */
    if (ch == '\n') return False;
-   if (ch != 'N' && ch != 'n' && ch != 'Y' && ch != 'y' 
+   if (ch != 'N' && ch != 'n' && ch != 'Y' && ch != 'y'
       && ch != 'C' && ch != 'c') goto again;
 
    res = VG_(read)(VG_(clo_input_fd), &ch2, 1);
@@ -557,14 +553,14 @@
    * possibly, call the GDB server
    * possibly, generate a suppression.
 */
-static 
+static
 void do_actions_on_error(const Error* err, Bool allow_db_attach, Bool count_error)
 {
    Bool still_noisy = True;
 
    /* if user wants to debug from a certain error nr, then wait for gdb/vgdb */
    if (VG_(clo_vgdb) != Vg_VgdbNo
-       && allow_db_attach 
+       && allow_db_attach
        && VG_(clo_vgdb_error) <= n_errs_shown) {
       if (!(VG_(clo_launched_with_multi)))
          VG_(umsg)("(action on error) vgdb me ... \n");
@@ -595,7 +591,7 @@
 
 /* Prints an error.  Not entirely simple because of the differences
    between XML and text mode output.
- 
+
    In XML mode:
 
    * calls the tool's pre-show method, so the tool can create any
@@ -641,7 +637,7 @@
          VG_TDICT_CALL( tool_before_pp_Error, err );
       else
          core_before_pp_Error (err);
-   
+
       /* standard preamble */
       VG_(printf_xml)("<error>\n");
       VG_(printf_xml)("  <unique>0x%x</unique>\n", err->unique);
@@ -735,8 +731,8 @@
 /* Top-level entry point to the error management subsystem.
    All detected errors are notified here; this routine decides if/when the
    user should see the error. */
-void VG_(maybe_record_error) ( ThreadId tid, 
-                               ErrorKind ekind, Addr a, 
+void VG_(maybe_record_error) ( ThreadId tid,
+                               ErrorKind ekind, Addr a,
                                const HChar* s, void* extra )
 {
           Error  err;
@@ -753,7 +749,7 @@
       the burden of the error-management system becoming excessive in
       extremely buggy programs, although it does make it pretty
       pointless to continue the Valgrind run after this point. */
-   if (VG_(clo_error_limit) 
+   if (VG_(clo_error_limit)
        && (n_errs_shown >= M_COLLECT_NO_ERRORS_AFTER_SHOWN
            || n_errs_found >= M_COLLECT_NO_ERRORS_AFTER_FOUND)
        && !VG_(clo_xml)) {
@@ -823,7 +819,7 @@
 	 if (p->supp != NULL) {
             /* Deal correctly with suppressed errors. */
             p->supp->count++;
-            n_errs_suppressed++;	 
+            n_errs_suppressed++;
          } else {
             n_errs_found++;
          }
@@ -849,7 +845,7 @@
    /* OK, we're really going to collect it.  The context is on the stack and
       will disappear shortly, so we must copy it.  First do the main
       (non-'extra') part.
-     
+
       Then VG_(tdict).tool_update_extra can update the 'extra' part.  This
       is for when there are more details to fill in which take time to work
       out but don't affect our earlier decision to include the error -- by
@@ -883,7 +879,7 @@
    }
 
    /* copy block pointed to by 'extra', if there is one */
-   if (NULL != p->extra && 0 != extra_size) { 
+   if (NULL != p->extra && 0 != extra_size) {
       void* new_extra = VG_(malloc)("errormgr.mre.3", extra_size);
       VG_(memcpy)(new_extra, p->extra, extra_size);
       p->extra = new_extra;
@@ -910,7 +906,7 @@
    errors that the tool wants to report immediately, eg. because they're
    guaranteed to only happen once.  This avoids all the recording and
    comparing stuff.  But they can be suppressed;  returns True if it is
-   suppressed.  Bool 'print_error' dictates whether to print the error. 
+   suppressed.  Bool 'print_error' dictates whether to print the error.
    Bool 'count_error' dictates whether to count the error in n_errs_found.
 */
 Bool VG_(unique_error) ( ThreadId tid, ErrorKind ekind, Addr a, const HChar* s,
@@ -924,7 +920,7 @@
    ThreadState* tst = VG_(get_ThreadState)(tid);
    if (tst->err_disablement_level > 0)
       return False; /* ignored, not suppressed */
-   
+
    /* Build ourselves the error */
    construct_error ( &err, tid, ekind, a, s, extra, where );
 
@@ -972,12 +968,8 @@
 
 static Bool is_fd_core_error (const Error *e)
 {
-<<<<<<< HEAD
-   return e->ekind == FdBadClose || e->ekind == FdNotClosed;
-=======
    return e->ekind == FdBadClose || e->ekind == FdNotClosed ||
           e->ekind == FdBadUse;
->>>>>>> 69bc6d7c
 }
 
 static Bool core_eq_Error (VgRes res, const Error *e1, const Error *e2)
@@ -1027,11 +1019,8 @@
       return "FdBadClose";
    case FdNotClosed:
       return "FdNotClosed";
-<<<<<<< HEAD
-=======
    case FdBadUse:
       return "FdBadUse";
->>>>>>> 69bc6d7c
    default:
       VG_(umsg)("FATAL: unknown core error kind: %d\n", err->ekind );
       VG_(exit)(1);
@@ -1045,11 +1034,8 @@
       return err->ekind == FdBadClose;
    case FdNotClosedSupp:
       return err->ekind == FdNotClosed;
-<<<<<<< HEAD
-=======
    case FdBadUseSupp:
       return err->ekind == FdBadUse;
->>>>>>> 69bc6d7c
    default:
       VG_(umsg)("FATAL: unknown core suppression kind: %d\n", su->skind );
       VG_(exit)(1);
@@ -1335,8 +1321,8 @@
          }
          buf[i++] = ch; buf[i] = 0;
       }
-      while (i > 1 && VG_(isspace)(buf[i-1])) { 
-         i--; buf[i] = 0; 
+      while (i > 1 && VG_(isspace)(buf[i-1])) {
+         i--; buf[i] = 0;
       };
 
       // VG_(printf)("The line *%p %d is '%s'\n", lineno, *lineno, buf);
@@ -1443,10 +1429,10 @@
    return found;
 }
 
-/* Read suppressions from the file specified in 
+/* Read suppressions from the file specified in
    VG_(clo_suppressions)[clo_suppressions_i]
    and place them in the suppressions list.  If there's any difficulty
-   doing this, just give up -- there's no point in trying to recover.  
+   doing this, just give up -- there's no point in trying to recover.
 */
 static void load_one_suppressions_file ( Int clo_suppressions_i )
 {
@@ -1505,7 +1491,7 @@
       }
 
       if (!VG_STREQ(buf, "{")) BOMB("expected '{' or end-of-file");
-      
+
       eof = get_nbnc_line ( fd, &buf, &nBuf, &lineno );
 
       if (eof || VG_STREQ(buf, "}")) BOMB("unexpected '}'");
@@ -1537,15 +1523,12 @@
             supp->skind = FdBadCloseSupp;
          else if (VG_STREQ(supp_name, "FdNotClosed"))
             supp->skind = FdNotClosedSupp;
-<<<<<<< HEAD
-=======
          else if (VG_STREQ(supp_name, "FdBadUse"))
             supp->skind = FdBadUseSupp;
->>>>>>> 69bc6d7c
          else
             BOMB("unknown core suppression type");
       }
-      else if (VG_(needs).tool_errors 
+      else if (VG_(needs).tool_errors
                && tool_name_present(VG_(details).name, tool_names)) {
          // A tool suppression
          if (VG_TDICT_CALL(tool_recognised_suppression, supp_name, supp)) {
@@ -1569,8 +1552,8 @@
 
       buf[0] = 0;
       // tool_read_extra_suppression_info might read lines
-      // from fd till a location line. 
-      if (VG_(needs).tool_errors 
+      // from fd till a location line.
+      if (VG_(needs).tool_errors
           && !VG_TDICT_CALL(tool_read_extra_suppression_info,
                             fd, &buf, &nBuf, &lineno, supp)) {
          BOMB("bad or missing extra suppression info");
@@ -1600,7 +1583,7 @@
          }
          if (i == VG_DEEPEST_BACKTRACE)
             BOMB("too many callers in stack trace");
-         if (i > 0 && i >= VG_(clo_backtrace_size)) 
+         if (i > 0 && i >= VG_(clo_backtrace_size))
             break;
          if (!setLocationTy(&(tmp_callers[i]), buf))
             BOMB("location should be \"...\", or should start "
@@ -1631,7 +1614,7 @@
          // we didn't find any non-"..." entries
          BOMB("suppression must contain at least one location "
               "line which is not \"...\"");
-      } 
+      }
 
       // Copy tmp_callers[] into supp->callers[]
       supp->n_callers = i;
@@ -1676,7 +1659,7 @@
    load_suppressions_called = True;
    for (i = 0; i < VG_(sizeXA)(VG_(clo_suppressions)); i++) {
       if (VG_(clo_verbosity) > 1) {
-         VG_(dmsg)("Reading suppressions file: %s\n", 
+         VG_(dmsg)("Reading suppressions file: %s\n",
                    *(HChar**) VG_(indexXA)(VG_(clo_suppressions), i));
       }
       load_one_suppressions_file( i );
@@ -1747,7 +1730,7 @@
       // n_offsets_per_ip[i] gives the nr of offsets in fun_offsets and
       // obj_offsets resulting of the expansion of ips[i].
       // The sum of all n_expanded_per_ip must be equal to n_expanded.
-      // This array allows to retrieve the position in ips corresponding to 
+      // This array allows to retrieve the position in ips corresponding to
       // an ixInput.
 
       // size (in elements) of fun_offsets and obj_offsets.
@@ -1786,13 +1769,13 @@
      o = 0;
      for (j = 0; j < i; j++)
         o += ip2fo->n_offsets_per_ip[j];
-     VG_(printf)("ips %d 0x08%lx offset [%d,%d] ", 
-                 i, ip2fo->ips[i], 
+     VG_(printf)("ips %d 0x08%lx offset [%d,%d] ",
+                 i, ip2fo->ips[i],
                  o, o+ip2fo->n_offsets_per_ip[i]-1);
      for (j = 0; j < ip2fo->n_offsets_per_ip[i]; j++) {
         VG_(printf)("%sfun:%s obj:%s\n",
                     j == 0 ? "" : "                              ",
-                    ip2fo->fun_offsets[o+j] == -1 ? 
+                    ip2fo->fun_offsets[o+j] == -1 ?
                     "<not expanded>" : &ip2fo->names[ip2fo->fun_offsets[o+j]],
                     ip2fo->obj_offsets[o+j] == -1 ?
                     "<not expanded>" : &ip2fo->names[ip2fo->obj_offsets[o+j]]);
@@ -1803,7 +1786,7 @@
 /* free the memory in ip2fo.
    At debuglog 4, su (or NULL) will be used to show the matching
    (or non matching) with ip2fo. */
-static void clearIPtoFunOrObjCompleter ( const Supp  *su, 
+static void clearIPtoFunOrObjCompleter ( const Supp  *su,
                                          IPtoFunOrObjCompleter* ip2fo)
 {
    if (DEBUG_ERRORMGR || VG_(debugLog_getLevel)() >= 4) {
@@ -1830,11 +1813,11 @@
    in ip2fo->names and returns a pointer to the first free char. */
 static HChar* grow_names(IPtoFunOrObjCompleter* ip2fo, SizeT needed)
 {
-   if (ip2fo->names_szB 
+   if (ip2fo->names_szB
        < ip2fo->names_free + needed) {
      if (needed < ERRTXT_LEN) needed = ERRTXT_LEN;
 
-      ip2fo->names 
+      ip2fo->names
          = VG_(realloc)("foc_names",
                         ip2fo->names,
                         ip2fo->names_szB + needed);
@@ -1867,7 +1850,7 @@
       const HChar* caller;
 
       (*offsets)[ixInput] = ip2fo->names_free;
-      if (DEBUG_ERRORMGR) VG_(printf)("marking %s ixInput %d offset %d\n", 
+      if (DEBUG_ERRORMGR) VG_(printf)("marking %s ixInput %d offset %d\n",
                                       needFun ? "fun" : "obj",
                                       ixInput, ip2fo->names_free);
       if (needFun) {
@@ -1910,8 +1893,8 @@
               i < last_expand_pos_ips;
               i++) {
             ip2fo->obj_offsets[i] = ip2fo->names_free;
-            if (DEBUG_ERRORMGR) 
-               VG_(printf) ("   set obj_offset %lu to %d\n", 
+            if (DEBUG_ERRORMGR)
+               VG_(printf) ("   set obj_offset %lu to %d\n",
                             i, ip2fo->names_free);
          }
       }
@@ -1959,7 +1942,7 @@
    for (i = ip2fo->sz_offsets; i < n_req; i++)
       ip2fo->obj_offsets[i] = -1;
 
-   ip2fo->sz_offsets = n_req;   
+   ip2fo->sz_offsets = n_req;
 }
 
 // Expands more IPs from ip2fo->ips.
@@ -2039,7 +2022,7 @@
          vg_assert(0);
       case ObjName:
          funobjsrc_name = foComplete(ip2fo, ixInput, False /*needFun*/);
-         break; 
+         break;
       case FunName:
          funobjsrc_name = foComplete(ip2fo, ixInput, True /*needFun*/);
          break;
@@ -2104,7 +2087,7 @@
          matchAll,
          /*PATT*/supps, szbPatt, n_supps, 0/*initial ixPatt*/,
          /*INPUT*/
-         NULL, 0, 0, /* input/szbInput/nInput 0, as using an inputCompleter */  
+         NULL, 0, 0, /* input/szbInput/nInput 0, as using an inputCompleter */
          0/*initial ixInput*/,
          supploc_IsStar, supploc_IsQuery, supp_pattEQinp,
          ip2fo, haveInputInpC
@@ -2135,7 +2118,7 @@
 
 /* Does an error context match a suppression?  ie is this a suppressible
    error?  If so, return a pointer to the Supp record, otherwise NULL.
-   Tries to minimise the number of symbol searches since they are expensive.  
+   Tries to minimise the number of symbol searches since they are expensive.
 */
 static Supp* is_suppressible_error ( const Error* err )
 {
@@ -2148,7 +2131,7 @@
       These names are just computed 'on demand' (so once maximum),
       then stored (efficiently, avoiding too many allocs) in ip2fo to be
       re-usable for the matching of the same IP with the next suppression
-      pattern. 
+      pattern.
 
       VG_(generic_match) gets this 'IP to Fun or Obj name completer' as one
       of its arguments. It will then pass it to the function
@@ -2183,7 +2166,7 @@
    su_prev = NULL;
    for (su = suppressions; su != NULL; su = su->next) {
       em_supplist_cmps++;
-      if (supp_matches_error(su, err) 
+      if (supp_matches_error(su, err)
           && supp_matches_callers(&ip2fo, su)) {
          /* got a match.  */
          /* Inform the tool that err is suppressed by su. */
@@ -2207,7 +2190,7 @@
    return NULL;      /* no matches */
 }
 
-/* Show accumulated error-list and suppression-list search stats. 
+/* Show accumulated error-list and suppression-list search stats.
 */
 void VG_(print_errormgr_stats) ( void )
 {
