--- conflicted
+++ resolved
@@ -710,13 +710,8 @@
    GENX_(__NR_getpgid,           sys_getpgid),        // 132
    GENX_(__NR_fchdir,            sys_fchdir),         // 133
 //zz    //   (__NR_bdflush,           sys_bdflush),        // 134 */Linux
-<<<<<<< HEAD
-//zz
-//zz    //   (__NR_sysfs,             sys_sysfs),          // 135 SVr4
-=======
 //zz 
    LINXY(__NR_sysfs,             sys_sysfs),          // 135 SVr4
->>>>>>> 957d7350
    LINX_(__NR_personality,       sys_personality),    // 136
 //   GENX_(__NR_afs_syscall,       sys_ni_syscall),     // 137
    LINX_(__NR_setfsuid,          sys_setfsuid16),     // 138
