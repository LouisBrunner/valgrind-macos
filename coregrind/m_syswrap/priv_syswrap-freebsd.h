
/*--------------------------------------------------------------------*/
/*--- FreeBSD-specific syscalls stuff.          priv_syswrap-freebsd.h ---*/
/*--------------------------------------------------------------------*/

/*
   This file is part of Valgrind, a dynamic binary instrumentation
   framework.

   Copyright (C) 2000-2008 Nicholas Nethercote
      njn@valgrind.org
   Copyright (C) 2018-2021 Paul Floyd
      pjfloyd@wanadoo.fr

   This program is free software; you can redistribute it and/or
   modify it under the terms of the GNU General Public License as
   published by the Free Software Foundation; either version 2 of the
   License, or (at your option) any later version.

   This program is distributed in the hope that it will be useful, but
   WITHOUT ANY WARRANTY; without even the implied warranty of
   MERCHANTABILITY or FITNESS FOR A PARTICULAR PURPOSE.  See the GNU
   General Public License for more details.

   You should have received a copy of the GNU General Public License
   along with this program; if not, see <http://www.gnu.org/licenses/>.

   The GNU General Public License is contained in the file COPYING.
*/

#ifndef PRIV_SYSWRAP_FREEBSD_H
#define PRIV_SYSWRAP_FREEBSD_H

/* requires #include "priv_types_n_macros.h" */
#include "priv_types_n_macros.h"
#include "config.h"

// Clone-related functions
extern Word ML_(start_thread_NORETURN) ( void* arg );
extern Addr ML_(allocstack)            ( ThreadId tid );
extern void ML_(call_on_new_stack_0_1) ( Addr stack, Addr retaddr,
                                         void (*f)(Word), Word arg1 );
extern SysRes ML_(do_fork) ( ThreadId tid );
extern SysRes ML_(do_vfork) ( ThreadId tid );
extern SysRes ML_(do_rfork) ( ThreadId tid, Int flags );


DECL_TEMPLATE(freebsd, sys_syscall)
DECL_TEMPLATE(freebsd, sys_exit) // 1
DECL_TEMPLATE(freebsd, sys_fork) // 2
// generic read 3
// generic write 4
// generic open 5
// generic close 6
// generic wait4 7
// generic link 9
// generic unlink 10
// generic chdir 12
// generic fchdir 13
// generic mknod 14
// generic chmod 15
// generic chown 16
#if defined(VGP_arm64_freebsd)
DECL_TEMPLATE(freebsd, sys_brk) // 17
#else
// generic brk 17
#endif
DECL_TEMPLATE(freebsd, sys_mount) // 21
DECL_TEMPLATE(freebsd, sys_unmount) // 22
DECL_TEMPLATE(freebsd, sys_ptrace) // 26
DECL_TEMPLATE(freebsd, sys_recvmsg) // 27
DECL_TEMPLATE(freebsd, sys_sendmsg) // 28
DECL_TEMPLATE(freebsd, sys_recvfrom) // 29
DECL_TEMPLATE(freebsd, sys_accept) // 30
DECL_TEMPLATE(freebsd, sys_getpeername) // 31
DECL_TEMPLATE(freebsd, sys_getsockname) // 32
// generic access 33
DECL_TEMPLATE(freebsd, sys_chflags) // 34
DECL_TEMPLATE(freebsd, sys_fchflags) // 35
// generic sync 36
// generic kill 37
// generic getppid 39
// generic dup 41
DECL_TEMPLATE(freebsd, sys_pipe) // 42
// generic getegid 43
// generic profil redirect to ni_syscall 44
// sys_ktrace refirect to ni_syscall 45
// generic getgid 47
DECL_TEMPLATE(freebsd, sys_getlogin) // 49
DECL_TEMPLATE(freebsd, sys_setlogin) // 50
// generic acct 51
// generic sigaltstack 53
DECL_TEMPLATE(freebsd, sys_ioctl) // 54
DECL_TEMPLATE(freebsd, sys_reboot) // 55
DECL_TEMPLATE(freebsd, sys_revoke) // 56
// generic symlink 57
DECL_TEMPLATE(freebsd, sys_readlink) // 58
// generic execve 59
// generic umask 60
// generic chroot 61
// generic msync 65
DECL_TEMPLATE(freebsd, sys_vfork) // 66
DECL_TEMPLATE(freebsd, sys_sbrk) // 69

// freebsd11 vadvise 72
// generic munmap 73
// generic mprotect 74
// generic madvise 75
// generic mincore 78
// generic getgroups 79
// generic setgroups 80
// generic getpgrp 81
// generic setpgid 82
// generic setitimer 83

DECL_TEMPLATE(freebsd, sys_swapon) // 85
// generic getitimer 86
DECL_TEMPLATE(freebsd, sys_getdtablesize) // 90
DECL_TEMPLATE(freebsd, sys_fcntl) // 92
// generic select 93
// generic fsync 95
// generic setpriority 96
DECL_TEMPLATE(freebsd, sys_socket) // 97
DECL_TEMPLATE(freebsd, sys_connect) // 98
// generic getpriority 100
DECL_TEMPLATE(freebsd, sys_bind) // 104
DECL_TEMPLATE(freebsd, sys_setsockopt) // 105
DECL_TEMPLATE(freebsd, sys_listen) // 106
// generic gettimeofday 116
// generic rusage 117
DECL_TEMPLATE(freebsd, sys_getsockopt) // 118

// generic readv 120
// generic writev 121
// generic settimeofday 122
// generic fchown 123
// generic fchmod 124
// generic setreuid 126
// generic setregid 127
// generic rename 128
// generic flock 131
DECL_TEMPLATE(freebsd, sys_mkfifo) // 132
DECL_TEMPLATE(freebsd, sys_sendto) // 133
DECL_TEMPLATE(freebsd, sys_shutdown) // 134
DECL_TEMPLATE(freebsd, sys_socketpair) // 135
// generic mkdir 136
// generic rmdir 137
// generic utims 138
DECL_TEMPLATE(freebsd, sys_adjtime) // 140
// generic setsid 147
DECL_TEMPLATE(freebsd, sys_quotactl) // 148
// unimp nlm_syscall 154
//DECL_TEMPLATE(freebsd, sys_nfssvc) 155
DECL_TEMPLATE(freebsd, sys_lgetfh) // 160
DECL_TEMPLATE(freebsd, sys_getfh) // 161
//DECL_TEMPLATE(freebsd, sys_freebsd4_getdomainname) // 162
//DECL_TEMPLATE(freebsd, sys_freebsd4_setdomainname) // 163
//DECL_TEMPLATE(freebsd, sys_freebsd4_uname) // 164
DECL_TEMPLATE(freebsd, sys_sysarch) // 165
DECL_TEMPLATE(freebsd, sys_rtprio) // 166
//DECL_TEMPLATE(freebsd, sys_semsys) 169
//DECL_TEMPLATE(freebsd, sys_msgsys) 170
//DECL_TEMPLATE(freebsd, sys_shmsys) 171
//DECL_TEMPLATE(freebsd, sys_freebsd6_pread) // 173
//DECL_TEMPLATE(freebsd, sys_freebsd6_pwrite) // 174
DECL_TEMPLATE(freebsd, sys_setfib) // 175
//DECL_TEMPLATE(freebsd, sys_ntp_adjtime) 176
// generic setgid 181
DECL_TEMPLATE(freebsd, sys_setegid) // 182
DECL_TEMPLATE(freebsd, sys_seteuid) // 183
// __FreeBSD_version 1200031
DECL_TEMPLATE(freebsd, sys_freebsd11_stat) // 188
DECL_TEMPLATE(freebsd, sys_freebsd11_fstat) // 189
DECL_TEMPLATE(freebsd, sys_freebsd11_lstat)// 190

DECL_TEMPLATE(freebsd, sys_pathconf) // 191
DECL_TEMPLATE(freebsd, sys_fpathconf) // 192
// generic getrlimit 194
// generic setrlimit 195
// __FreeBSD_version 1200031
DECL_TEMPLATE(freebsd, sys_freebsd11_getdirentries) // 196

//DECL_TEMPLATE(freebsd, sys_freebsd6_mmap) // 197
//DECL_TEMPLATE(freebsd, sys_freebsd6_lseek) // 199
//DECL_TEMPLATE(freebsd, sys_freebsd6_truncate) // 200
//DECL_TEMPLATE(freebsd, sys_freebsd6_ftruncate) // 201

DECL_TEMPLATE(freebsd, sys___sysctl) // 202
// generic mlock 202
// generic munlock 203
DECL_TEMPLATE(freebsd, sys_undelete) // 205
DECL_TEMPLATE(freebsd, sys_futimes) // 206
// generic getpgod 207
// generic poll 209
#if !defined(VGP_arm64_freebsd)
DECL_TEMPLATE(freebsd, sys_freebsd7___semctl) // 220
#endif
DECL_TEMPLATE(freebsd, sys_semget) // 221
DECL_TEMPLATE(freebsd, sys_semop) // 222
#if !defined(VGP_arm64_freebsd)
DECL_TEMPLATE(freebsd, sys_freebsd7_msgctl) // 224
#endif
DECL_TEMPLATE(freebsd, sys_msgget) // 225
DECL_TEMPLATE(freebsd, sys_msgsnd) // 226
DECL_TEMPLATE(freebsd, sys_msgrcv) // 227
DECL_TEMPLATE(freebsd, sys_shmat) // 228
#if !defined(VGP_arm64_freebsd)
DECL_TEMPLATE(freebsd, sys_freebsd7_shmctl) // 229
#endif
DECL_TEMPLATE(freebsd, sys_shmdt) // 230
DECL_TEMPLATE(freebsd, sys_shmget) // 231
DECL_TEMPLATE(freebsd, sys_clock_gettime) // 232
DECL_TEMPLATE(freebsd, sys_clock_settime) // 233
DECL_TEMPLATE(freebsd, sys_clock_getres) // 234
DECL_TEMPLATE(freebsd, sys_timer_create) // 235
DECL_TEMPLATE(freebsd, sys_timer_delete) // 236
DECL_TEMPLATE(freebsd, sys_timer_settime) // 237
DECL_TEMPLATE(freebsd, sys_timer_gettime) // 238
DECL_TEMPLATE(freebsd, sys_timer_getoverrun) // 239
// generic sys_nanosleep 240
// unimpl ffclock_getcounter 241
// unimpl ffclock_setestimate 242
// unimpl ffclock_getestimate 243
DECL_TEMPLATE(freebsd, sys_clock_nanosleep) // 244
DECL_TEMPLATE(freebsd, sys_clock_getcpuclockid2) // 247
// unimpl ntp_gettime 248
DECL_TEMPLATE(freebsd, sys_minherit) // 250
DECL_TEMPLATE(freebsd, sys_rfork) // 251
DECL_TEMPLATE(freebsd, sys_issetugid) // 253
// generic lchown 254
DECL_TEMPLATE(freebsd, sys_aio_read) // 255
DECL_TEMPLATE(freebsd, sys_aio_write) // 256
DECL_TEMPLATE(freebsd, sys_lio_listio) // 257
// generic sys_getdents 272
DECL_TEMPLATE(freebsd, sys_lchmod) // 274
DECL_TEMPLATE(freebsd, sys_lutimes) // 276

// unimpl freebsd11_nstat 278
// unimpl freebsd11_nfstat 279
// unimpl freebsd11_nlstat 280
DECL_TEMPLATE(freebsd, sys_preadv) // 289
DECL_TEMPLATE(freebsd, sys_pwritev) // 290

DECL_TEMPLATE(freebsd, sys_fhopen) // 298

// __FreeBSD_version 1200031
DECL_TEMPLATE(freebsd, sys_freebsd11_fhstat) // 299

DECL_TEMPLATE(freebsd, sys_modnext) // 300
DECL_TEMPLATE(freebsd, sys_modstat) // 301
DECL_TEMPLATE(freebsd, sys_modfnext) // 302
DECL_TEMPLATE(freebsd, sys_modfind) // 303

DECL_TEMPLATE(freebsd, sys_kldload) // 304
DECL_TEMPLATE(freebsd, sys_kldunload) // 305
DECL_TEMPLATE(freebsd, sys_kldfind) // 306
DECL_TEMPLATE(freebsd, sys_kldnext) // 307
DECL_TEMPLATE(freebsd, sys_kldstat) // 308
DECL_TEMPLATE(freebsd, sys_kldfirstmod) // 309
DECL_TEMPLATE(freebsd, sys_setresuid) // 311
DECL_TEMPLATE(freebsd, sys_setresgid) // 312
DECL_TEMPLATE(freebsd, sys_aio_return) //314
DECL_TEMPLATE(freebsd, sys_aio_suspend) // 315
DECL_TEMPLATE(freebsd, sys_aio_cancel) // 316
DECL_TEMPLATE(freebsd, sys_aio_error) // 317
DECL_TEMPLATE(freebsd, sys_yield) // 321
DECL_TEMPLATE(freebsd, sys_munlockall) // 325
DECL_TEMPLATE(freebsd, sys___getcwd) // 326
DECL_TEMPLATE(freebsd, sys_sched_setparam) // 327
DECL_TEMPLATE(freebsd, sys_sched_getparam) // 328
DECL_TEMPLATE(freebsd, sys_sched_setscheduler) // 329
DECL_TEMPLATE(freebsd, sys_sched_getscheduler) // 330
DECL_TEMPLATE(freebsd, sys_sched_yield) // 331
DECL_TEMPLATE(freebsd, sys_sched_get_priority_max) // 332
DECL_TEMPLATE(freebsd, sys_sched_get_priority_min) // 333
DECL_TEMPLATE(freebsd, sys_sched_rr_get_interval) // 334
DECL_TEMPLATE(freebsd, sys_utrace) // 335
DECL_TEMPLATE(freebsd, sys_kldsym) // 337
DECL_TEMPLATE(freebsd, sys_jail) // 338
// unimpl SYS_nnpfs_syscall 339
DECL_TEMPLATE(freebsd, sys_sigprocmask) // 340
DECL_TEMPLATE(freebsd, sys_sigsuspend) // 341

DECL_TEMPLATE(freebsd, sys_sigpending) // 343

DECL_TEMPLATE(freebsd, sys_sigtimedwait) // 345
DECL_TEMPLATE(freebsd, sys_sigwaitinfo) // 346
DECL_TEMPLATE(freebsd, sys___acl_get_file) // 347
DECL_TEMPLATE(freebsd, sys___acl_set_file) // 348
DECL_TEMPLATE(freebsd, sys___acl_get_fd) // // 349
DECL_TEMPLATE(freebsd, sys___acl_set_fd) // 350
DECL_TEMPLATE(freebsd, sys___acl_delete_file) // 351
DECL_TEMPLATE(freebsd, sys___acl_delete_fd) // 352
DECL_TEMPLATE(freebsd, sys___acl_aclcheck_file) // 353
DECL_TEMPLATE(freebsd, sys___acl_aclcheck_fd) // 354

DECL_TEMPLATE(freebsd, sys_extattrctl) // 355
DECL_TEMPLATE(freebsd, sys_extattr_set_file) // 356
DECL_TEMPLATE(freebsd, sys_extattr_get_file) // 357
DECL_TEMPLATE(freebsd, sys_extattr_delete_file) // 358
DECL_TEMPLATE(freebsd, sys_aio_waitcomplete) // 350
DECL_TEMPLATE(freebsd, sys_getresuid) // 360
DECL_TEMPLATE(freebsd, sys_getresgid) // 361
DECL_TEMPLATE(freebsd, sys_kqueue) // 362

// __FreeBSD_version 1200033
DECL_TEMPLATE(freebsd, sys_freebsd11_kevent) // 363

DECL_TEMPLATE(freebsd, sys_extattr_set_fd) // 371
DECL_TEMPLATE(freebsd, sys_extattr_get_fd) // 372
DECL_TEMPLATE(freebsd, sys_extattr_delete_fd) // 373
DECL_TEMPLATE(freebsd, sys___setugid) // 374
DECL_TEMPLATE(freebsd, sys_eaccess) // 376
// unimpl afs3_syscall 377
DECL_TEMPLATE(freebsd, sys_nmount) // 378
// unimpl __mac_get_proc 384
// unimpl __mac_set_proc 385
// unimpl __mac_get_fd 386
// unimpl __mac_get_file 387
// unimpl __mac_set_fd 388
// unimpl __mac_set_file 389
DECL_TEMPLATE(freebsd, sys_kenv) // 390
DECL_TEMPLATE(freebsd, sys_lchflags) // 391
DECL_TEMPLATE(freebsd, sys_uuidgen) // 392
DECL_TEMPLATE(freebsd, sys_sendfile)  // 292

// __FreeBSD_version 1200031
DECL_TEMPLATE(freebsd, sys_freebsd11_getfsstat) // 395
DECL_TEMPLATE(freebsd, sys_freebsd11_statfs) // 396
DECL_TEMPLATE(freebsd, sys_freebsd11_fstatfs) // 397
DECL_TEMPLATE(freebsd, sys_freebsd11_fhstatfs) // 398

// unimpl ksem_close 400
// unimpl ksem_post 401
// unimpl ksem_wait 402
// unimpl ksem_trywait 403

// unimpl ksem_init 404
// unimpl ksem_open 405
// unimpl ksem_unlink 406
// unimpl ksem_getvalue 407

// unimpl ksem_destroy 408
// unimpl __mac_get_pid 409
// unimpl __mac_get_link 410
// unimpl __mac_set_link 411

DECL_TEMPLATE(freebsd, sys_extattr_set_link) // 412
DECL_TEMPLATE(freebsd, sys_extattr_get_link) // 413
DECL_TEMPLATE(freebsd, sys_extattr_delete_link) // 414
// unimpl __mac_execve 415

DECL_TEMPLATE(freebsd, sys_sigaction) // 416
DECL_TEMPLATE(freebsd, sys_sigreturn) // 417
DECL_TEMPLATE(freebsd, sys_getcontext) // 421
DECL_TEMPLATE(freebsd, sys_setcontext) // 422
DECL_TEMPLATE(freebsd, sys_swapcontext) // 423
DECL_TEMPLATE(freebsd, sys_freebsd13_swapoff) // 424
DECL_TEMPLATE(freebsd, sys___acl_get_link) // 425
DECL_TEMPLATE(freebsd, sys___acl_set_link) // 426
DECL_TEMPLATE(freebsd, sys___acl_delete_link) // 427
DECL_TEMPLATE(freebsd, sys___acl_aclcheck_link) // 428
DECL_TEMPLATE(freebsd, sys_sigwait) // 429
DECL_TEMPLATE(freebsd, sys_thr_create) // 430
DECL_TEMPLATE(freebsd, sys_thr_exit) // 431
DECL_TEMPLATE(freebsd, sys_thr_self) // 432
DECL_TEMPLATE(freebsd, sys_thr_kill) // 433
DECL_TEMPLATE(freebsd, sys__umtx_lock) // 434
DECL_TEMPLATE(freebsd, sys__umtx_unlock) // 435
DECL_TEMPLATE(freebsd, sys_jail_attach) // 436
DECL_TEMPLATE(freebsd, sys_extattr_list_fd) // 437
DECL_TEMPLATE(freebsd, sys_extattr_list_file) // 438
DECL_TEMPLATE(freebsd, sys_extattr_list_link) // 439
// unimpl ksem_timedwait 441
DECL_TEMPLATE(freebsd, sys_thr_suspend) // 442
DECL_TEMPLATE(freebsd, sys_thr_wake) // 443
DECL_TEMPLATE(freebsd, sys_kldunloadf) // 444
// unimpl audit 445
// unimpl auditon 446
// unimpl getauid 447
// unimpl setauid 448
// unimpl getaudit 449
// unimpl setaudit 450
// unimpl getaudit_addr 451
// unimpl setaudit_addr 452
// unimpl auditctl 453
DECL_TEMPLATE(freebsd, sys__umtx_op) // 454
DECL_TEMPLATE(freebsd, sys_thr_new) // 455
DECL_TEMPLATE(freebsd, sys_sigqueue) // 455
DECL_TEMPLATE(freebsd, sys_kmq_open) // 457
DECL_TEMPLATE(freebsd, sys_kmq_setattr) // 458
DECL_TEMPLATE(freebsd, sys_kmq_timedreceive) // 459
DECL_TEMPLATE(freebsd, sys_kmq_timedsend) // 460
DECL_TEMPLATE(freebsd, sys_kmq_notify) // 461
DECL_TEMPLATE(freebsd, sys_kmq_unlink) // 462
DECL_TEMPLATE(freebsd, sys_abort2) // 463
DECL_TEMPLATE(freebsd, sys_thr_set_name) // 464
DECL_TEMPLATE(freebsd, sys_aio_fsync) // 465
DECL_TEMPLATE(freebsd, sys_rtprio_thread) // 466
DECL_TEMPLATE(freebsd, sys_sctp_generic_sendmsg) // 472
DECL_TEMPLATE(freebsd, sys_sctp_generic_recvmsg) // 474
DECL_TEMPLATE(freebsd, sys_pread) // 475
DECL_TEMPLATE(freebsd, sys_pwrite) // 476
DECL_TEMPLATE(freebsd, sys_mmap) // 477
DECL_TEMPLATE(freebsd, sys_lseek) // 478
DECL_TEMPLATE(freebsd, sys_truncate) // 479
DECL_TEMPLATE(freebsd, sys_ftruncate) // 480
DECL_TEMPLATE(freebsd, sys_thr_kill2) // 481
DECL_TEMPLATE(freebsd, sys_shm_open) // 482
DECL_TEMPLATE(freebsd, sys_shm_unlink) // 483
DECL_TEMPLATE(freebsd, sys_cpuset) // 484
DECL_TEMPLATE(freebsd, sys_cpuset_setid) // 485
DECL_TEMPLATE(freebsd, sys_cpuset_getid) // 486
DECL_TEMPLATE(freebsd, sys_cpuset_getaffinity) // 487
DECL_TEMPLATE(freebsd, sys_cpuset_setaffinity) // 488
DECL_TEMPLATE(freebsd, sys_faccessat) // 489
DECL_TEMPLATE(freebsd, sys_fchmodat) //490
DECL_TEMPLATE(freebsd, sys_fchownat) // 491
DECL_TEMPLATE(freebsd, sys_fexecve) // 492
// added with __FreeBSD_version 1200031
DECL_TEMPLATE(freebsd, sys_freebsd11_fstatat) // 493

DECL_TEMPLATE(freebsd, sys_futimesat) // 494
DECL_TEMPLATE(freebsd, sys_linkat) // 495
DECL_TEMPLATE(freebsd, sys_mkdirat) // 496
DECL_TEMPLATE(freebsd, sys_mkfifoat) // 497

// added with __FreeBSD_version 1200031
DECL_TEMPLATE(freebsd, sys_freebsd11_mknodat) // 498

DECL_TEMPLATE(freebsd, sys_openat) // 499
DECL_TEMPLATE(freebsd, sys_readlinkat) // 500
DECL_TEMPLATE(freebsd, sys_renameat) // 501
DECL_TEMPLATE(freebsd, sys_symlinkat) // 502
DECL_TEMPLATE(freebsd, sys_unlinkat) // 503
DECL_TEMPLATE(freebsd, sys_posix_openpt) // 504
// unimp gssd_syscall 505
DECL_TEMPLATE(freebsd, sys_jail_get) // 506
DECL_TEMPLATE(freebsd, sys_jail_set) // 507
DECL_TEMPLATE(freebsd, sys_jail_remove) // 508
DECL_TEMPLATE(freebsd, sys_closefrom) // 508
DECL_TEMPLATE(freebsd, sys___semctl) // 510
DECL_TEMPLATE(freebsd, sys_msgctl) // 511
DECL_TEMPLATE(freebsd, sys_shmctl) // 512
DECL_TEMPLATE(freebsd, sys_lpathconf) // 513
DECL_TEMPLATE(freebsd, sys_cap_rights_get) // 515
DECL_TEMPLATE(freebsd, sys_cap_enter) // 516
DECL_TEMPLATE(freebsd, sys_cap_getmode) // 517
DECL_TEMPLATE(freebsd, sys_pdfork) // 518
DECL_TEMPLATE(freebsd, sys_pdkill) // 519
DECL_TEMPLATE(freebsd, sys_pdgetpid) // 520
DECL_TEMPLATE(freebsd, sys_pselect) // 522
DECL_TEMPLATE(freebsd, sys_getloginclass) // 523
DECL_TEMPLATE(freebsd, sys_setloginclass) // 524
DECL_TEMPLATE(freebsd, sys_rctl_get_racct) // 525
DECL_TEMPLATE(freebsd, sys_rctl_get_rules) // 526
DECL_TEMPLATE(freebsd, sys_rctl_get_limits) // 527
DECL_TEMPLATE(freebsd, sys_rctl_add_rule) // 528
DECL_TEMPLATE(freebsd, sys_rctl_remove_rule) // 529
DECL_TEMPLATE(freebsd, sys_posix_fallocate) // 530
DECL_TEMPLATE(freebsd, sys_posix_fadvise) // 531
DECL_TEMPLATE(freebsd, sys_wait6) // 532
DECL_TEMPLATE(freebsd, sys_cap_rights_limit) // 533
DECL_TEMPLATE(freebsd, sys_cap_ioctls_limit) // 534
DECL_TEMPLATE(freebsd, sys_cap_ioctls_get) // 535
DECL_TEMPLATE(freebsd, sys_cap_fcntls_limit) // 536
DECL_TEMPLATE(freebsd, sys_cap_fcntls_get) // 537
DECL_TEMPLATE(freebsd, sys_bindat) // 538
DECL_TEMPLATE(freebsd, sys_connectat) // 539
DECL_TEMPLATE(freebsd, sys_chflagsat) // 540
DECL_TEMPLATE(freebsd, sys_accept4) // 541
DECL_TEMPLATE(freebsd, sys_pipe2) // 542
DECL_TEMPLATE(freebsd, sys_aio_mlock) // 543
DECL_TEMPLATE(freebsd, sys_procctl) // 544
DECL_TEMPLATE(freebsd, sys_ppoll) // 545
DECL_TEMPLATE(freebsd, sys_futimens) // 546
DECL_TEMPLATE(freebsd, sys_utimensat) // 547
DECL_TEMPLATE(freebsd, sys_fdatasync) // 550

// added with __FreeBSD_version 12000
DECL_TEMPLATE(freebsd, sys_fstat) // 551
DECL_TEMPLATE(freebsd, sys_fstatat) // 552
DECL_TEMPLATE(freebsd, sys_fhstat) // 553
DECL_TEMPLATE(freebsd, sys_getdirentries) // 554
DECL_TEMPLATE(freebsd, sys_statfs) // 555
DECL_TEMPLATE(freebsd, sys_fstatfs) // 556
DECL_TEMPLATE(freebsd, sys_getfsstat) // 557
DECL_TEMPLATE(freebsd, sys_fhstatfs) // 558
DECL_TEMPLATE(freebsd, sys_mknodat) // 559

// added with __FreeBSD_version 1200033)
DECL_TEMPLATE(freebsd, sys_kevent) // 560

DECL_TEMPLATE(freebsd, sys_cpuset_getdomain) // 561
DECL_TEMPLATE(freebsd, sys_cpuset_setdomain) // 562
DECL_TEMPLATE(freebsd, sys_getrandom) // 563

// added with __FreeBSD_version 1200031
DECL_TEMPLATE(freebsd, sys_getfhat) // 654
DECL_TEMPLATE(freebsd, sys_fhlink) // 565
DECL_TEMPLATE(freebsd, sys_fhlinkat) // 566
DECL_TEMPLATE(freebsd, sys_fhreadlink) // 567

// added with __FreeBSD_version 1300018
DECL_TEMPLATE(freebsd, sys_funlinkat) // 568
DECL_TEMPLATE(freebsd, sys_copy_file_range) // 569
// __FreeBSD_version 1201522 and 1300045
DECL_TEMPLATE(freebsd, sys___sysctlbyname) // 570

// looks like close_range got backported
// to 12.2 leaving these 4 marked as UNIMPL in 12.2
// added with __FreeBSD_version 1300048
DECL_TEMPLATE(freebsd, sys_shm_open2) // 571
// unimpl __NR_shm_rename          572
DECL_TEMPLATE(freebsd, sys_sigfastblock) // 573
DECL_TEMPLATE(freebsd, sys___realpathat) // 574

DECL_TEMPLATE(freebsd, sys_close_range)  // 575

// unimpl __NR_rpctls_syscall      576
DECL_TEMPLATE(freebsd, sys___specialfd) // 577
DECL_TEMPLATE(freebsd, sys_aio_writev)  // 578
DECL_TEMPLATE(freebsd, sys_aio_readv)   // 579

// there was a hole in the numbering
// __FreeBSD_version 1400030
DECL_TEMPLATE(freebsd, sys_fspacectl) // 580

<<<<<<< HEAD
#if (FREEBSD_VERS >= FREEBSD_13_1)

#if (FREEBSD_VERS >= FREEBSD_14_0)
// there was a hole in the numbering
DECL_TEMPLATE(freebsd, sys_fspacectl) // 580
#endif
=======
>>>>>>> 69bc6d7c
// unimpl __NR_sched_getcpu        581
DECL_TEMPLATE(freebsd, sys_swapoff) // 582

<<<<<<< HEAD
#if (FREEBSD_VERS >= FREEBSD_15) || (FREEBSD_VERS >= FREEBSD_13_3)
DECL_TEMPLATE(freebsd, sys_kqueuex) // 583
DECL_TEMPLATE(freebsd, sys_membarrier) // 584
#endif

#if (FREEBSD_VERS >= FREEBSD_14_0) || (FREEBSD_VERS >= FREEBSD_13_4)
DECL_TEMPLATE(freebsd, sys_timerfd_create) // 585
DECL_TEMPLATE(freebsd, sys_timerfd_gettime) // 586
DECL_TEMPLATE(freebsd, sys_timerfd_settime) // 587
#endif

#if (FREEBSD_VERS >= FREEBSD_14_1) || (FREEBSD_VERS >= FREEBSD_13_4)
DECL_TEMPLATE(freebsd, sys_kcmp) // 588
#endif
=======
DECL_TEMPLATE(freebsd, sys_kqueuex) // 583
DECL_TEMPLATE(freebsd, sys_membarrier) // 584

DECL_TEMPLATE(freebsd, sys_timerfd_create) // 585
DECL_TEMPLATE(freebsd, sys_timerfd_gettime) // 586
DECL_TEMPLATE(freebsd, sys_timerfd_settime) // 587

// __FreeBSD_version 1400507 and 1500012
DECL_TEMPLATE(freebsd, sys_kcmp) // 588
DECL_TEMPLATE(freebsd, sys_getrlimitusage) // 589
>>>>>>> 69bc6d7c

DECL_TEMPLATE(freebsd, sys_fake_sigreturn)

#endif   // PRIV_SYSWRAP_FREEBSD_H

/*--------------------------------------------------------------------*/
/*--- end                                                          ---*/
/*--------------------------------------------------------------------*/<|MERGE_RESOLUTION|>--- conflicted
+++ resolved
@@ -526,45 +526,19 @@
 // __FreeBSD_version 1400030
 DECL_TEMPLATE(freebsd, sys_fspacectl) // 580
 
-<<<<<<< HEAD
-#if (FREEBSD_VERS >= FREEBSD_13_1)
-
-#if (FREEBSD_VERS >= FREEBSD_14_0)
-// there was a hole in the numbering
-DECL_TEMPLATE(freebsd, sys_fspacectl) // 580
-#endif
-=======
->>>>>>> 69bc6d7c
 // unimpl __NR_sched_getcpu        581
 DECL_TEMPLATE(freebsd, sys_swapoff) // 582
 
-<<<<<<< HEAD
-#if (FREEBSD_VERS >= FREEBSD_15) || (FREEBSD_VERS >= FREEBSD_13_3)
 DECL_TEMPLATE(freebsd, sys_kqueuex) // 583
 DECL_TEMPLATE(freebsd, sys_membarrier) // 584
-#endif
-
-#if (FREEBSD_VERS >= FREEBSD_14_0) || (FREEBSD_VERS >= FREEBSD_13_4)
+
 DECL_TEMPLATE(freebsd, sys_timerfd_create) // 585
 DECL_TEMPLATE(freebsd, sys_timerfd_gettime) // 586
 DECL_TEMPLATE(freebsd, sys_timerfd_settime) // 587
-#endif
-
-#if (FREEBSD_VERS >= FREEBSD_14_1) || (FREEBSD_VERS >= FREEBSD_13_4)
-DECL_TEMPLATE(freebsd, sys_kcmp) // 588
-#endif
-=======
-DECL_TEMPLATE(freebsd, sys_kqueuex) // 583
-DECL_TEMPLATE(freebsd, sys_membarrier) // 584
-
-DECL_TEMPLATE(freebsd, sys_timerfd_create) // 585
-DECL_TEMPLATE(freebsd, sys_timerfd_gettime) // 586
-DECL_TEMPLATE(freebsd, sys_timerfd_settime) // 587
 
 // __FreeBSD_version 1400507 and 1500012
 DECL_TEMPLATE(freebsd, sys_kcmp) // 588
 DECL_TEMPLATE(freebsd, sys_getrlimitusage) // 589
->>>>>>> 69bc6d7c
 
 DECL_TEMPLATE(freebsd, sys_fake_sigreturn)
 
