--- conflicted
+++ resolved
@@ -631,14 +631,10 @@
       case SkAnonC: case SkAnonV: case SkShmC:
          return
             s->smode == SmFixed
-<<<<<<< HEAD
 #if !defined(VGO_darwin) // on macOS we use ino as the vm_tag holder
             && s->ino == 0
 #endif
             && s->dev == 0 && s->offset == 0 && s->fnIdx == -1
-=======
-            && s->dev == 0 && s->ino == 0 && s->offset == 0 && s->fnIdx == -1
->>>>>>> 7c079ba1
             && (s->kind==SkAnonC ? True : !s->isCH);
 
       case SkFileC: case SkFileV:
@@ -2822,7 +2818,6 @@
 #if defined(VGO_darwin) || defined(ENABLE_INNER)
    /* Kludge on Darwin and inner linux if the fixed mmap failed. */
    if (sr_isError(sres)) {
-<<<<<<< HEAD
        sres = VG_(am_do_mmap_NO_NOTIFY)(
 # if defined(VGP_arm64_darwin)
              /* on arm64 we might get an address which is within the user's TEXT,
@@ -2833,11 +2828,6 @@
              0,
 # endif
              length,
-=======
-       /* try again, ignoring the advisory */
-       sres = VG_(am_do_mmap_NO_NOTIFY)(
-             0, length,
->>>>>>> 7c079ba1
              VKI_PROT_READ|VKI_PROT_WRITE|VKI_PROT_EXEC,
              /*VKI_MAP_FIXED|*/VKI_MAP_PRIVATE|VKI_MAP_ANONYMOUS,
              VM_TAG_VALGRIND, 0
