# This contains a match against a "???" entry
{
   All jumps - there is only one
   Memcheck:Jump
   obj:*
<<<<<<< HEAD
   fun:(below main)
}

{
   <insert a suppression name here>
   Memcheck:Jump
   obj:*
   fun:main
}

{
   FreeBSD i386
   Memcheck:Jump
   obj:*
   fun:_*_start1
   fun:(below main)
=======
>>>>>>> a215f02d
}
<|MERGE_RESOLUTION|>--- conflicted
+++ resolved
@@ -3,23 +3,4 @@
    All jumps - there is only one
    Memcheck:Jump
    obj:*
-<<<<<<< HEAD
-   fun:(below main)
-}
-
-{
-   <insert a suppression name here>
-   Memcheck:Jump
-   obj:*
-   fun:main
-}
-
-{
-   FreeBSD i386
-   Memcheck:Jump
-   obj:*
-   fun:_*_start1
-   fun:(below main)
-=======
->>>>>>> a215f02d
-}
+}