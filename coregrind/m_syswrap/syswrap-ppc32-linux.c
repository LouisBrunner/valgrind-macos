--- conflicted
+++ resolved
@@ -214,7 +214,7 @@
 
 void VG_(cleanup_thread) ( ThreadArchState* arch )
 {
-}  
+}
 
 /* ---------------------------------------------------------------------
    PRE/POST wrappers for ppc32/Linux-specific syscalls
@@ -252,7 +252,7 @@
                  unsigned long, prot,  unsigned long, flags,
                  unsigned long, fd,    unsigned long, offset);
 
-   r = ML_(generic_PRE_sys_mmap)( tid, ARG1, ARG2, ARG3, ARG4, ARG5, 
+   r = ML_(generic_PRE_sys_mmap)( tid, ARG1, ARG2, ARG3, ARG4, ARG5,
                                        (Off64T)ARG6 );
    SET_STATUS_from_SysRes(r);
 }
@@ -271,7 +271,7 @@
                  unsigned long, prot,  unsigned long, flags,
                  unsigned long, fd,    unsigned long, offset);
 
-   r = ML_(generic_PRE_sys_mmap)( tid, ARG1, ARG2, ARG3, ARG4, ARG5, 
+   r = ML_(generic_PRE_sys_mmap)( tid, ARG1, ARG2, ARG3, ARG4, ARG5,
                                        4096 * (Off64T)ARG6 );
    SET_STATUS_from_SysRes(r);
 }
@@ -348,17 +348,17 @@
 //..    */
 //..    PRE_REG_READ1(long, "old_select", struct sel_arg_struct *, args);
 //..    PRE_MEM_READ( "old_select(args)", ARG1, 5*sizeof(UWord) );
-//.. 
+//..
 //..    {
 //..       UInt* arg_struct = (UInt*)ARG1;
 //..       UInt a1, a2, a3, a4, a5;
-//.. 
+//..
 //..       a1 = arg_struct[0];
 //..       a2 = arg_struct[1];
 //..       a3 = arg_struct[2];
 //..       a4 = arg_struct[3];
 //..       a5 = arg_struct[4];
-//.. 
+//..
 //..       PRINT("old_select ( %d, %p, %p, %p, %p )", a1,a2,a3,a4,a5);
 //..       if (a2 != (Addr)NULL)
 //.. 	 PRE_MEM_READ( "old_select(readfds)",   a2, a1/8 /* __FD_SETSIZE/8 */ );
@@ -447,7 +447,7 @@
 //..    PRINT("sys_modify_ldt ( %d, %p, %d )", ARG1,ARG2,ARG3);
 //..    PRE_REG_READ3(int, "modify_ldt", int, func, void *, ptr,
 //..                  unsigned long, bytecount);
-//..    
+//..
 //..    if (ARG1 == 0) {
 //..       /* read the LDT into ptr */
 //..       PRE_MEM_WRITE( "modify_ldt(ptr)", ARG2, ARG3 );
@@ -458,7 +458,7 @@
 //..    }
 //..    /* "do" the syscall ourselves; the kernel never sees it */
 //..    SET_RESULT( VG_(sys_modify_ldt)( tid, ARG1, (void*)ARG2, ARG3 ) );
-//.. 
+//..
 //..    if (ARG1 == 0 && !VG_(is_kerror)(RES) && RES > 0) {
 //..       POST_MEM_WRITE( ARG2, RES );
 //..    }
@@ -469,7 +469,7 @@
 //..    PRINT("sys_set_thread_area ( %p )", ARG1);
 //..    PRE_REG_READ1(int, "set_thread_area", struct user_desc *, u_info)
 //..    PRE_MEM_READ( "set_thread_area(u_info)", ARG1, sizeof(vki_modify_ldt_t) );
-//.. 
+//..
 //..    /* "do" the syscall ourselves; the kernel never sees it */
 //..    SET_RESULT( VG_(sys_set_thread_area)( tid, (void *)ARG1 ) );
 //.. }
@@ -479,10 +479,10 @@
 //..    PRINT("sys_get_thread_area ( %p )", ARG1);
 //..    PRE_REG_READ1(int, "get_thread_area", struct user_desc *, u_info)
 //..    PRE_MEM_WRITE( "get_thread_area(u_info)", ARG1, sizeof(vki_modify_ldt_t) );
-//.. 
+//..
 //..    /* "do" the syscall ourselves; the kernel never sees it */
 //..    SET_RESULT( VG_(sys_get_thread_area)( tid, (void *)ARG1 ) );
-//.. 
+//..
 //..    if (!VG_(is_kerror)(RES)) {
 //..       POST_MEM_WRITE( ARG1, sizeof(vki_modify_ldt_t) );
 //..    }
@@ -493,37 +493,37 @@
 //.. PRE(sys_ptrace, 0)
 //.. {
 //..    PRINT("sys_ptrace ( %d, %d, %p, %p )", ARG1,ARG2,ARG3,ARG4);
-//..    PRE_REG_READ4(int, "ptrace", 
+//..    PRE_REG_READ4(int, "ptrace",
 //..                  long, request, long, pid, long, addr, long, data);
 //..    switch (ARG1) {
 //..    case VKI_PTRACE_PEEKTEXT:
 //..    case VKI_PTRACE_PEEKDATA:
 //..    case VKI_PTRACE_PEEKUSR:
-//..       PRE_MEM_WRITE( "ptrace(peek)", ARG4, 
+//..       PRE_MEM_WRITE( "ptrace(peek)", ARG4,
 //.. 		     sizeof (long));
 //..       break;
 //..    case VKI_PTRACE_GETREGS:
-//..       PRE_MEM_WRITE( "ptrace(getregs)", ARG4, 
+//..       PRE_MEM_WRITE( "ptrace(getregs)", ARG4,
 //.. 		     sizeof (struct vki_user_regs_struct));
 //..       break;
 //..    case VKI_PTRACE_GETFPREGS:
-//..       PRE_MEM_WRITE( "ptrace(getfpregs)", ARG4, 
+//..       PRE_MEM_WRITE( "ptrace(getfpregs)", ARG4,
 //.. 		     sizeof (struct vki_user_i387_struct));
 //..       break;
 //..    case VKI_PTRACE_GETFPXREGS:
-//..       PRE_MEM_WRITE( "ptrace(getfpxregs)", ARG4, 
+//..       PRE_MEM_WRITE( "ptrace(getfpxregs)", ARG4,
 //..                      sizeof(struct vki_user_fxsr_struct) );
 //..       break;
 //..    case VKI_PTRACE_SETREGS:
-//..       PRE_MEM_READ( "ptrace(setregs)", ARG4, 
+//..       PRE_MEM_READ( "ptrace(setregs)", ARG4,
 //.. 		     sizeof (struct vki_user_regs_struct));
 //..       break;
 //..    case VKI_PTRACE_SETFPREGS:
-//..       PRE_MEM_READ( "ptrace(setfpregs)", ARG4, 
+//..       PRE_MEM_READ( "ptrace(setfpregs)", ARG4,
 //.. 		     sizeof (struct vki_user_i387_struct));
 //..       break;
 //..    case VKI_PTRACE_SETFPXREGS:
-//..       PRE_MEM_READ( "ptrace(setfpxregs)", ARG4, 
+//..       PRE_MEM_READ( "ptrace(setfpxregs)", ARG4,
 //..                      sizeof(struct vki_user_fxsr_struct) );
 //..       break;
 //..    default:
@@ -560,7 +560,7 @@
    /* The C library interface to sigsuspend just takes a pointer to
       a signal mask but this system call only takes the first word of
       the signal mask as an argument so only 32 signals are supported.
-     
+
       In fact glibc normally uses rt_sigsuspend if it is available as
       that takes a pointer to the signal mask so supports more signals.
     */
@@ -599,7 +599,7 @@
    ------------------------------------------------------------------ */
 
 /* Add an ppc32-linux specific wrapper to a syscall table. */
-#define PLAX_(sysno, name)    WRAPPER_ENTRY_X_(ppc32_linux, sysno, name) 
+#define PLAX_(sysno, name)    WRAPPER_ENTRY_X_(ppc32_linux, sysno, name)
 #define PLAXY(sysno, name)    WRAPPER_ENTRY_XY(ppc32_linux, sysno, name)
 
 // This table maps from __NR_xxx syscall numbers (from
@@ -628,31 +628,31 @@
    GENX_(__NR_chdir,             sys_chdir),             // 12
    GENXY(__NR_time,              sys_time),              // 13
    GENX_(__NR_mknod,             sys_mknod),             // 14
-//.. 
+//..
    GENX_(__NR_chmod,             sys_chmod),             // 15
    GENX_(__NR_lchown,            sys_lchown),          // 16 ## P
 //..    GENX_(__NR_break,             sys_ni_syscall),        // 17
 //..    //   (__NR_oldstat,           sys_stat),              // 18 (obsolete)
    LINX_(__NR_lseek,             sys_lseek),             // 19
-//.. 
+//..
    GENX_(__NR_getpid,            sys_getpid),            // 20
    LINX_(__NR_mount,             sys_mount),             // 21
    LINX_(__NR_umount,            sys_oldumount),         // 22
    GENX_(__NR_setuid,            sys_setuid),            // 23 ## P
    GENX_(__NR_getuid,            sys_getuid),            // 24 ## P
-//.. 
+//..
 //..    //   (__NR_stime,             sys_stime),             // 25 * (SVr4,SVID,X/OPEN)
 //..    PLAXY(__NR_ptrace,            sys_ptrace),            // 26
    GENX_(__NR_alarm,             sys_alarm),             // 27
 //..    //   (__NR_oldfstat,          sys_fstat),             // 28 * L -- obsolete
    GENX_(__NR_pause,             sys_pause),             // 29
-//.. 
+//..
    LINX_(__NR_utime,             sys_utime),                  // 30
 //..    GENX_(__NR_stty,              sys_ni_syscall),        // 31
 //..    GENX_(__NR_gtty,              sys_ni_syscall),        // 32
    GENX_(__NR_access,            sys_access),            // 33
 //..    GENX_(__NR_nice,              sys_nice),              // 34
-//.. 
+//..
 //..    GENX_(__NR_ftime,             sys_ni_syscall),        // 35
    GENX_(__NR_sync,              sys_sync),              // 36
    GENX_(__NR_kill,              sys_kill),              // 37
@@ -664,7 +664,7 @@
    LINXY(__NR_pipe,              sys_pipe),              // 42
    GENXY(__NR_times,             sys_times),             // 43
 //..    GENX_(__NR_prof,              sys_ni_syscall),        // 44
-//.. 
+//..
    GENX_(__NR_brk,               sys_brk),               // 45
    GENX_(__NR_setgid,            sys_setgid),            // 46
    GENX_(__NR_getgid,            sys_getgid),            // 47
@@ -676,7 +676,7 @@
    LINX_(__NR_umount2,           sys_umount),            // 52
 //..    GENX_(__NR_lock,              sys_ni_syscall),        // 53
    LINXY(__NR_ioctl,             sys_ioctl),             // 54
-//.. 
+//..
    LINXY(__NR_fcntl,             sys_fcntl),             // 55
 //..    GENX_(__NR_mpx,               sys_ni_syscall),        // 56
    GENX_(__NR_setpgid,           sys_setpgid),           // 57
@@ -694,25 +694,25 @@
    LINXY(__NR_sigaction,         sys_sigaction),         // 67
 //..    //   (__NR_sgetmask,          sys_sgetmask),          // 68 */* (ANSI C)
 //..    //   (__NR_ssetmask,          sys_ssetmask),          // 69 */* (ANSI C)
-//.. 
+//..
    GENX_(__NR_setreuid,          sys_setreuid),          // 70
    GENX_(__NR_setregid,          sys_setregid),          // 71
    PLAX_(__NR_sigsuspend,        sys_sigsuspend),        // 72
    LINXY(__NR_sigpending,        sys_sigpending),        // 73
 //..    //   (__NR_sethostname,       sys_sethostname),       // 74 */*
-//.. 
+//..
    GENX_(__NR_setrlimit,         sys_setrlimit),              // 75
 //..    GENXY(__NR_getrlimit,         sys_old_getrlimit),     // 76
    GENXY(__NR_getrusage,         sys_getrusage),         // 77
    GENXY(__NR_gettimeofday,      sys_gettimeofday),           // 78
 //..    GENX_(__NR_settimeofday,      sys_settimeofday),      // 79
-//.. 
+//..
    GENXY(__NR_getgroups,         sys_getgroups),         // 80
    GENX_(__NR_setgroups,         sys_setgroups),         // 81
 //..    PLAX_(__NR_select,            old_select),            // 82
    GENX_(__NR_symlink,           sys_symlink),           // 83
 //..    //   (__NR_oldlstat,          sys_lstat),             // 84 -- obsolete
-//.. 
+//..
    GENXY(__NR_readlink,          sys_readlink),          // 85
 //..    //   (__NR_uselib,            sys_uselib),            // 86 */Linux
 //..    //   (__NR_swapon,            sys_swapon),            // 87 */Linux
@@ -730,7 +730,7 @@
    GENX_(__NR_setpriority,       sys_setpriority),       // 97
 //..    GENX_(__NR_profil,            sys_ni_syscall),        // 98
    GENXY(__NR_statfs,            sys_statfs),            // 99
-//.. 
+//..
    GENXY(__NR_fstatfs,           sys_fstatfs),           // 100
 //..    LINX_(__NR_ioperm,            sys_ioperm),            // 101
    LINXY(__NR_socketcall,        sys_socketcall),        // 102
@@ -742,19 +742,19 @@
    GENXY(__NR_lstat,             sys_newlstat),          // 107
    GENXY(__NR_fstat,             sys_newfstat),          // 108
 //..    //   (__NR_olduname,          sys_uname),             // 109 -- obsolete
-//.. 
+//..
 //..    GENX_(__NR_iopl,              sys_iopl),              // 110
    LINX_(__NR_vhangup,           sys_vhangup),           // 111
 //..    GENX_(__NR_idle,              sys_ni_syscall),        // 112
 //..    //   (__NR_vm86old,           sys_vm86old),           // 113 x86/Linux-only
    GENXY(__NR_wait4,             sys_wait4),             // 114
-//.. 
-//..    //   (__NR_swapoff,           sys_swapoff),           // 115 */Linux 
+//..
+//..    //   (__NR_swapoff,           sys_swapoff),           // 115 */Linux
    LINXY(__NR_sysinfo,           sys_sysinfo),           // 116
    LINXY(__NR_ipc,               sys_ipc),               // 117
    GENX_(__NR_fsync,             sys_fsync),             // 118
    PLAX_(__NR_sigreturn,         sys_sigreturn),         // 119 ?/Linux
-//.. 
+//..
    LINX_(__NR_clone,             sys_clone),             // 120
 //..    //   (__NR_setdomainname,     sys_setdomainname),     // 121 */*(?)
    GENXY(__NR_uname,             sys_newuname),          // 122
@@ -766,14 +766,14 @@
    GENX_(__NR_create_module,     sys_ni_syscall),        // 127
    LINX_(__NR_init_module,       sys_init_module),       // 128
    LINX_(__NR_delete_module,     sys_delete_module),     // 129
-//.. 
+//..
 //..    // Nb: get_kernel_syms() was removed 2.4-->2.6
 //..    GENX_(__NR_get_kernel_syms,   sys_ni_syscall),        // 130
 //..    LINX_(__NR_quotactl,          sys_quotactl),          // 131
    GENX_(__NR_getpgid,           sys_getpgid),           // 132
    GENX_(__NR_fchdir,            sys_fchdir),            // 133
 //..    //   (__NR_bdflush,           sys_bdflush),           // 134 */Linux
-//.. 
+//..
 //..    //   (__NR_sysfs,             sys_sysfs),             // 135 SVr4
    LINX_(__NR_personality,       sys_personality),       // 136
 //..    GENX_(__NR_afs_syscall,       sys_ni_syscall),        // 137
@@ -785,19 +785,19 @@
    GENX_(__NR__newselect,        sys_select),            // 142
    GENX_(__NR_flock,             sys_flock),             // 143
    GENX_(__NR_msync,             sys_msync),             // 144
-//.. 
+//..
    GENXY(__NR_readv,             sys_readv),             // 145
    GENX_(__NR_writev,            sys_writev),            // 146
    GENX_(__NR_getsid,            sys_getsid),            // 147
    GENX_(__NR_fdatasync,         sys_fdatasync),         // 148
    LINXY(__NR__sysctl,           sys_sysctl),            // 149
-//.. 
+//..
    GENX_(__NR_mlock,             sys_mlock),             // 150
    GENX_(__NR_munlock,           sys_munlock),           // 151
    GENX_(__NR_mlockall,          sys_mlockall),          // 152
    LINX_(__NR_munlockall,        sys_munlockall),        // 153
    LINXY(__NR_sched_setparam,    sys_sched_setparam),    // 154
-//.. 
+//..
    LINXY(__NR_sched_getparam,         sys_sched_getparam),        // 155
    LINX_(__NR_sched_setscheduler,     sys_sched_setscheduler),    // 156
    LINX_(__NR_sched_getscheduler,     sys_sched_getscheduler),    // 157
@@ -815,7 +815,7 @@
 //..    GENX_(__NR_query_module,      sys_ni_syscall),        // 166
    GENXY(__NR_poll,              sys_poll),              // 167
 //..    //   (__NR_nfsservctl,        sys_nfsservctl),        // 168 */Linux
-//.. 
+//..
    LINX_(__NR_setresgid,         sys_setresgid),         // 169
    LINXY(__NR_getresgid,         sys_getresgid),         // 170
    LINXY(__NR_prctl,             sys_prctl),             // 171
@@ -846,7 +846,7 @@
    PLAX_(__NR_mmap2,             sys_mmap2),             // 192
    GENX_(__NR_truncate64,        sys_truncate64),        // 193
    GENX_(__NR_ftruncate64,       sys_ftruncate64),       // 194
-//..    
+//..
 
    PLAXY(__NR_stat64,            sys_stat64),            // 195
    PLAXY(__NR_lstat64,           sys_lstat64),           // 196
@@ -885,13 +885,13 @@
 // __NR_tuxcall                                               // 225
 
    LINXY(__NR_sendfile64,        sys_sendfile64),        // 226
-//.. 
+//..
    LINX_(__NR_io_setup,          sys_io_setup),          // 227
    LINX_(__NR_io_destroy,        sys_io_destroy),        // 228
    LINXY(__NR_io_getevents,      sys_io_getevents),      // 229
    LINX_(__NR_io_submit,         sys_io_submit),         // 230
    LINXY(__NR_io_cancel,         sys_io_cancel),         // 231
-//.. 
+//..
    LINX_(__NR_set_tid_address,   sys_set_tid_address),   // 232
 
    LINX_(__NR_fadvise64,         sys_fadvise64),         // 233 */(Linux?)
@@ -1074,13 +1074,10 @@
 
    LINXY (__NR_epoll_pwait2,     sys_epoll_pwait2),      // 441
 
-<<<<<<< HEAD
-=======
    LINXY(__NR_landlock_create_ruleset, sys_landlock_create_ruleset), // 444
    LINX_(__NR_landlock_add_rule,       sys_landlock_add_rule),       // 445
    LINX_(__NR_landlock_restrict_self,  sys_landlock_restrict_self),  // 446
 
->>>>>>> 69bc6d7c
    LINX_ (__NR_fchmodat2,        sys_fchmodat2),         // 452
 };
 
