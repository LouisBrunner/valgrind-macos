
# Suppressions for Darwin 17.x / macOS 10.13 High Sierra

############################################
## Leaks.  For other stuff see below.

{
   OSX1013:1-Leak
   Memcheck:Leak
   match-leak-kinds: possible
   fun:malloc_zone_?alloc
   ...
   fun:_read_images
}

{
   OSX1013:2-Leak
   Memcheck:Leak
   match-leak-kinds: all
   fun:malloc_zone_?alloc
   ...
   fun:_read_images
}

{
   OSX1013:3-Leak
   Memcheck:Leak
   match-leak-kinds: definite
   fun:malloc_zone_?alloc
   fun:recursive_mutex_init
   ...
   fun:_os_object_init
   fun:libdispatch_init
   fun:libSystem_initializer
   ...
}

{
   OSX1013:4-Leak
   Memcheck:Leak
   fun:malloc_zone_?alloc
   ...
   fun:dyld_register_image_state_change_handler
   ...
}

{
   OSX1013:5-Leak
   Memcheck:Leak
   match-leak-kinds: reachable
   fun:?alloc
   ...
   fun:dyld_register_image_state_change_handler
   ...
}

{
   OSX1013:6-Leak
   Memcheck:Leak
   match-leak-kinds: reachable
   fun:malloc_zone_?alloc
   ...
   fun:map_images_nolock
   fun:map_2_images
   ...
}

{
   OSX1013:7-Leak
   Memcheck:Leak
   match-leak-kinds: possible
   fun:malloc_zone_?alloc
   ...
   fun:map_images_nolock
   fun:map_2_images
   ...
}

{
   OSX1013:8-Leak
   Memcheck:Leak
   match-leak-kinds: definite
   fun:?alloc
   ...
   fun:libSystem_initializer
   ...
}

{
   OSX1013:9-Leak
   Memcheck:Leak
   match-leak-kinds: reachable
   fun:malloc_zone_?alloc
   ...
   fun:libSystem_initializer
   ...
}

{
   OSX1013:10-Leak
   Memcheck:Leak
   match-leak-kinds: reachable
   fun:?alloc
   ...
   fun:libSystem_initializer
   ...
}

#{
#   OSX1013:11-Leak
#   Memcheck:Leak
#   match-leak-kinds: definite
#   fun:malloc
#   fun:currentlocale
#}
#
#{
#   OSX1013:12-Leak
#   Memcheck:Leak
#   match-leak-kinds: possible
#   fun:malloc
#   fun:tzsetwall_basic
#   fun:_st_tzset_basic
#}

{
   OSX1013:13-Leak
   Memcheck:Leak
   match-leak-kinds: reachable
   fun:malloc_zone_memalign
   ...
   fun:_ZN4dyld24initializeMainExecutableEv
   ...
}

{
   OSX1013:14-Leak
   Memcheck:Leak
   match-leak-kinds: reachable
   fun:?alloc
   ...
   fun:libSystem_atfork_child
   ...
}

{
   OSX1013:15-Leak
   Memcheck:Leak
   match-leak-kinds: reachable
   fun:malloc
   fun:__smakebuf
   ...
   fun:printf
   ...
}

{
   OSX1013:16-Leak
   Memcheck:Leak
   match-leak-kinds: possible
   fun:?alloc
   ...
   fun:_read_images
}

{
   OSX1013:17-Leak
   Memcheck:Leak
   match-leak-kinds: reachable
   fun:?alloc
   ...
   fun:_read_images
}

{
   OSX1013:18-Leak
   Memcheck:Leak
   match-leak-kinds: reachable
   fun:malloc_zone_?alloc
   ...
   fun:_read_images
}

{
   OSX1013:19-Leak
   Memcheck:Leak
   match-leak-kinds: possible
   fun:malloc_zone_?alloc
   ...
   fun:*NX*Map*
   fun:*NX*Map*
}

{
   OSX1013:20-Leak
   Memcheck:Leak
   match-leak-kinds: indirect
   fun:?alloc
   ...
   fun:libSystem_initializer
   ...
}

{
   OSX1013:21-Leak
   Memcheck:Leak
   match-leak-kinds: definite
   fun:malloc_zone_memalign
   ...
   fun:_ZN4dyld24initializeMainExecutableEv
   ...
}


############################################
## Non-leak errors

##{
##   OSX1013:CoreFoundation-1
##   Memcheck:Cond
##   obj:*CoreFoundation.framework*CoreFoundation*
##   obj:*CoreFoundation.framework*CoreFoundation*
##   obj:*CoreFoundation.framework*CoreFoundation*
##}

{
   OSX1013:CoreFoundation-2
   Memcheck:Cond
   obj:*CoreFoundation.framework*CoreFoundation*
   obj:*libdispatch.dylib*
   obj:*libdispatch.dylib*
}

{
   OSX1013:CoreFoundation-3
   Memcheck:Cond
   obj:*CoreFoundation.framework*CoreFoundation*
   obj:*CoreFoundation.framework*CoreFoundation*
   obj:*Foundation.framework*Foundation*
}

{
   OSX1013:CoreFoundation-4
   Memcheck:Cond
   obj:*CoreFoundation.framework*CoreFoundation*
   obj:*CoreFoundation.framework*CoreFoundation*
   obj:*SystemConfiguration.framework*SystemConfiguration*
}

{
   OSX1013:CoreFoundation-5
   Memcheck:Cond
   obj:*CoreFoundation.framework*CoreFoundation*
   obj:*CoreFoundation.framework*CoreFoundation*
   obj:*HIServices.framework*HIServices*
}

{
   OSX1013:CoreFoundation-6
   Memcheck:Cond
   obj:*CoreFoundation.framework*CoreFoundation*
   obj:*SystemConfiguration.framework*SystemConfiguration*
   obj:*SystemConfiguration.framework*SystemConfiguration*
}

{
   OSX1013:CoreFoundation-7
   Memcheck:Cond
   obj:*CoreFoundation.framework*CoreFoundation*
   obj:*SystemConfiguration.framework*SystemConfiguration*
   obj:*CoreFoundation.framework*CoreFoundation*
}

{
   OSX1013:CoreFoundation-8
   Memcheck:Cond
   obj:*CoreFoundation.framework*CoreFoundation*
   obj:*IOKit.framework*IOKit*
}

{
   OSX1013:CoreFoundation-9
   Memcheck:Cond
   obj:*CoreFoundation.framework*CoreFoundation*
   obj:*Foundation.framework*Foundation*
   obj:*AppKit.framework*AppKit*
}

{
   OSX1013:CoreFoundation-10
   Memcheck:Cond
   obj:*CoreFoundation.framework*CoreFoundation*
   obj:*HIToolbox.framework*HIToolbox*
   obj:*HIToolbox.framework*HIToolbox*
}

{
   OSX1013:CoreFoundation-11
   Memcheck:Cond
   obj:*CoreFoundation.framework*CoreFoundation*
   obj:*AE.framework*AE*
   obj:*AE.framework*AE*
}

{
   OSX1013:CoreFoundation-12
   Memcheck:Cond
   obj:*CoreFoundation.framework*CoreFoundation*
   obj:*CoreFoundation.framework*CoreFoundation*
   obj:*HIToolbox.framework*HIToolbox*
}

{
   OSX1013:CoreFoundation-13
   Memcheck:Cond
   obj:*CoreFoundation.framework*CoreFoundation*
   obj:*CoreFoundation.framework*CoreFoundation*
   obj:*AE.framework*AE*
}

{
   OSX1013:AppKit-1
   Memcheck:Cond
   obj:*AppKit.framework*AppKit*
   obj:*AppKit.framework*AppKit*
   obj:*AppKit.framework*AppKit*
}

{
   OSX1013:AppKit-2
   Memcheck:Cond
   obj:*AppKit.framework*AppKit*
   obj:*AppKit.framework*AppKit*
   obj:*libdispatch.dylib*
}

#{
#   OSX1013:AppKit-3
#   Memcheck:Cond
#   obj:*AppKit.framework*AppKit*
#   obj:*libdispatch.dylib*
#   obj:*libdispatch.dylib*
#}

##{
##   OSX1013:AppKit-4
##   Memcheck:Cond
##   obj:*AppKit.framework*AppKit*
##   obj:*AppKit.framework*AppKit*
##   obj:*CoreFoundation.framework*CoreFoundation*
##}

{
   OSX1013:AppKit-5
   Memcheck:Cond
   obj:*AppKit.framework*AppKit*
   obj:*AppKit.framework*AppKit*
   obj:*Foundation.framework*Foundation*
}

{
   OSX1013:AppKit-6
   Memcheck:Cond
   obj:*AppKit.framework*AppKit*
   obj:*Foundation.framework*Foundation*
   obj:*AppKit.framework*AppKit*
}

{
   OSX1013:AppKit-7
   Memcheck:Cond
   obj:*AppKit.framework*AppKit*
   obj:*libdispatch.dylib*
   obj:*libdispatch.dylib*
}

{
   OSX1013:AppKit-8
   Memcheck:Cond
   obj:*AppKit.framework*AppKit*
   obj:*Foundation.framework*Foundation*
   obj:*Foundation.framework*Foundation*
}

{
   OSX1013:ColorSync-1
   Memcheck:Cond
   obj:*ColorSync.framework*ColorSync*
   obj:*ColorSync.framework*ColorSync*
   obj:*ColorSync.framework*ColorSync*
}

#{
#   OSX1013:ColorSync-2
#   Memcheck:Value8
#   obj:*ColorSync.framework*ColorSync*
#   obj:*ColorSync.framework*ColorSync*
#   obj:*ColorSync.framework*ColorSync*
#}

{
   OSX1013:CoreGraphics-1
   Memcheck:Cond
   obj:*CoreGraphics.framework*CoreGraphics*
   obj:*CoreGraphics.framework*CoreGraphics*
}

#{
#   OSX1013:CoreGraphics-2
#   Memcheck:Value8
#   obj:*CoreGraphics.framework*CoreGraphics*
#   obj:*CoreGraphics.framework*CoreGraphics*
#   obj:*CoreGraphics.framework*CoreGraphics*
#}

{
   OSX1013:CoreGraphics-3
   Memcheck:Cond
   obj:*CoreGraphics.framework*CoreGraphics*
   obj:*CoreGraphics.framework*libRIP*
   obj:*CoreGraphics.framework*libRIP*
}

#{
#   OSX1013:CoreGraphics-4
#   Memcheck:Cond
#   obj:*CoreGraphics.framework*CoreGraphics*
#   obj:*CoreGraphics.framework*CoreGraphics*
#   obj:*CoreGraphics.framework*libRIP*
#}

{
   OSX1013:CoreGraphics-5
   Memcheck:Cond
   obj:*CoreGraphics.framework*CoreGraphics*
   obj:*libdispatch.dylib*
   obj:*libdispatch.dylib*
}

#{
#   OSX1013:CoreGraphics-6
#   Memcheck:Cond
#   obj:*CoreGraphics.framework*CoreGraphics*
#   obj:*CoreGraphics.framework*CoreGraphics*
#   obj:*HIToolbox.framework*HIToolbox*
#}

{
   OSX1013:HIServices-1
   Memcheck:Cond
   obj:*HIServices.framework*HIServices*
   obj:*HIToolbox.framework*HIToolbox*
   obj:*HIToolbox.framework*HIToolbox*
}

{
   OSX1013:LaunchServices-1
   Memcheck:Cond
   obj:*LaunchServices.framework*LaunchServices*
   obj:*AppKit.framework*AppKit*
   obj:*AppKit.framework*AppKit*
}

{
   OSX1013:LaunchServices-2
   Memcheck:Cond
   obj:*LaunchServices.framework*LaunchServices*
   obj:*libdispatch.dylib*
   obj:*libdispatch.dylib*
}

{
   OSX1013:QuartzCore-1
   Memcheck:Cond
   obj:*QuartzCore.framework*QuartzCore
   obj:*QuartzCore.framework*QuartzCore
   obj:*QuartzCore.framework*QuartzCore
}

#{
#   OSX1013:vImage-1
#   Memcheck:Cond
#   obj:*vImage.framework*vImage*
#   obj:*vImage.framework*vImage*
#   obj:*CoreGraphics.framework*CoreGraphics*
#}

{
   OSX1013:zlib-C
   Memcheck:Cond
   obj:/usr/lib/libz.*dylib
   obj:/usr/lib/libz.*dylib
}

{
   OSX1013:zlib-8
   Memcheck:Value8
   obj:/usr/lib/libz.*dylib
   obj:/usr/lib/libz.*dylib
}

{
   OSX1013:32bit:_libxpc_initializer
   Memcheck:Cond
   obj:/usr/lib/system/libsystem_c.dylib
   obj:/usr/lib/system/libsystem_c.dylib
   fun:_libxpc_initializer
   obj:/usr/lib/libSystem.B.dylib
   fun:*ImageLoaderMachO*doModInitFunctions*
}

{
   OSX1013:dyld-1
   Memcheck:Cond
   fun:*ImageLoader*weakBind*
   fun:*ImageLoader*link*
   fun:*dyld*link*
}

{
   OSX1013:dyld-2
   Memcheck:Cond
   fun:exit
   obj:*libdyld*dylib*
}

{
   OSX1013:dyld-3
   Memcheck:Cond
   fun:bcmp
   fun:_ZN16ImageLoaderMachO18validateFirstPagesEPK21linkedit_data_commandiPKhmxRKN11ImageLoader11LinkContextE
   ...
}

{
   OSX1013:dyld-4
   Memcheck:Value8
   fun:bcmp
   fun:_ZN16ImageLoaderMachO18validateFirstPagesEPK21linkedit_data_commandiPKhmxRKN11ImageLoader11LinkContextE
   ...
}

{
   OSX1013:dyld-5
   Memcheck:Cond
   fun:_ZN16ImageLoaderMachO18validateFirstPagesEPK21linkedit_data_commandiPKhmxRKN11ImageLoader11LinkContextE
   fun:_ZN26ImageLoaderMachOCompressed19instantiateFromFileEPKciPKhmyyRK4statjjPK21linkedit_data_commandPK23encryption_info_commandRKN11ImageLoader11LinkContextE
   fun:_ZN16ImageLoaderMachO19instantiateFromFileEPKciPKhmyyRK4statRKN11ImageLoader11LinkContextE
   fun:_ZN4dyldL10loadPhase6EiRK4statPKcRKNS_11LoadContextE
}

{
   OSX1013:libsystem_kernel-1
   Memcheck:Cond
   obj:*libsystem_kernel*dylib*
   obj:*libsystem_kernel*dylib*
   obj:*CoreFoundation.framework*CoreFoundation*
}

{
   OSX1013:CoreServicesInternal-1
   Memcheck:Cond
   obj:*CoreServicesInternal.framework*CoreServicesInternal*
   obj:*CoreServices.framework*LaunchServices*
   obj:*CoreServices.framework*LaunchServices*
}

{
   OSX1013:CoreServicesInternal-2
   Memcheck:Cond
   obj:*CoreServicesInternal.framework*CoreServicesInternal*
   obj:*CoreServicesInternal.framework*CoreServicesInternal*
   obj:*CoreServicesInternal.framework*CoreServicesInternal*
}

{
   OSX1013:CoreServicesInternal-3
   Memcheck:Cond
   obj:*CoreServicesInternal.framework*CoreServicesInternal*
   obj:*CoreServicesInternal.framework*CoreServicesInternal*
   obj:*CoreFoundation.framework*CoreFoundation*
}

{
   OSX1013:CoreServices-1
   Memcheck:Cond
   obj:*CoreServices.framework*LaunchServices*
   obj:*CoreServices.framework*LaunchServices*
   obj:*CoreServices.framework*LaunchServices*
}

##{
##   OSX1013:libsystem_pthread-1
##   Memcheck:Cond
##   obj:*libsystem_pthread*dylib*
##   obj:*ImageIO.framework*ImageIO*
##   obj:*ImageIO.framework*ImageIO*
##}

{
   OSX1013:ApplicationServices-1
   Memcheck:Cond
   obj:*ApplicationServices.framework*ATS*
   obj:*libsystem_pthread*dylib*
   obj:*libsystem_platform*dylib*
}

{
   OSX1013:HIToolbox-1
   Memcheck:Cond
   obj:*HIToolbox.framework*HIToolbox*
   obj:*HIToolbox.framework*HIToolbox*
   obj:*HIToolbox.framework*HIToolbox*
}

{
   OSX1013:RawCamera-1
   Memcheck:Cond
   obj:*RawCamera.bundle*RawCamera*
   obj:*libdispatch.dylib*
   obj:*libdispatch.dylib*
}

##{
##   OSX1013:CoreImage-1
##   Memcheck:Cond
##   obj:*CoreImage.framework*CoreImage*
##   obj:*CoreImage.framework*CoreImage*
##   obj:*CoreImage.framework*CoreImage*
##}

##{
##   OSX1013:strncpy-1
##   Memcheck:Cond
##   fun:strncpy
##   obj:*CoreServicesInternal.framework*CoreServicesInternal
##   obj:*CoreServicesInternal.framework*CoreServicesInternal
##}

{
   OSX1013:pthread_rwlock_init
   Memcheck:Cond
   fun:pthread_rwlock_init
   obj:*ImageIO.framework*ImageIO*
   obj:*ImageIO.framework*ImageIO*
}

{
   OSX1013:CFBasicHash
   Memcheck:Value8
   fun:*CFBasicHash*
   fun:*CF*
}

{
   OSX1013:AppleIntelHD4000GraphicsGLDriver-1-Addr8
   Memcheck:Addr8
   obj:*AppleIntelHD4000GraphicsGLDriver.bundle*AppleIntelHD4000GraphicsGLDriver*
   obj:*AppleIntelHD4000GraphicsGLDriver.bundle*AppleIntelHD4000GraphicsGLDriver*
   obj:*AppleIntelHD4000GraphicsGLDriver.bundle*AppleIntelHD4000GraphicsGLDriver*
}
{
   OSX1013:AppleIntelHD4000GraphicsGLDriver-1-Addr8
   Memcheck:Addr4
   obj:*AppleIntelHD4000GraphicsGLDriver.bundle*AppleIntelHD4000GraphicsGLDriver*
   obj:*AppleIntelHD4000GraphicsGLDriver.bundle*AppleIntelHD4000GraphicsGLDriver*
   obj:*AppleIntelHD4000GraphicsGLDriver.bundle*AppleIntelHD4000GraphicsGLDriver*
}

{
   OSX1013:AppleIntelHD4000GraphicsGLDriver-2-Addr8
   Memcheck:Addr8
   fun:*platform_memmove*
   obj:*AppleIntelHD4000GraphicsGLDriver.bundle*AppleIntelHD4000GraphicsGLDriver*
   obj:*AppleIntelHD4000GraphicsGLDriver.bundle*AppleIntelHD4000GraphicsGLDriver*
}
{
   OSX1013:AppleIntelHD4000GraphicsGLDriver-2-Addr2
   Memcheck:Addr2
   fun:*platform_memmove*
   obj:*AppleIntelHD4000GraphicsGLDriver.bundle*AppleIntelHD4000GraphicsGLDriver*
   obj:*AppleIntelHD4000GraphicsGLDriver.bundle*AppleIntelHD4000GraphicsGLDriver*
}

{
   OSX1013:AppleIntelHD4000GraphicsGLDriver-3-Addr8
   Memcheck:Addr8
   fun:*platform_memmove*
   obj:*AppleIntelHD4000GraphicsGLDriver.bundle*AppleIntelHD4000GraphicsGLDriver*
   obj:*GLEngine.bundle*GLEngine*
}
{
   OSX1013:AppleIntelHD4000GraphicsGLDriver-3-Addr2
   Memcheck:Addr2
   fun:*platform_memmove*
   obj:*AppleIntelHD4000GraphicsGLDriver.bundle*AppleIntelHD4000GraphicsGLDriver*
   obj:*GLEngine.bundle*GLEngine*
}
{
   OSX1013:AppleIntelHD4000GraphicsGLDriver-3-Addr1
   Memcheck:Addr1
   fun:*platform_memmove*
   obj:*AppleIntelHD4000GraphicsGLDriver.bundle*AppleIntelHD4000GraphicsGLDriver*
   obj:*GLEngine.bundle*GLEngine*
}

{
   OSX1013:AppleIntelHD4000GraphicsGLDriver-4
   Memcheck:Addr8
   fun:*platform_bzero*
   obj:*AppleIntelHD4000GraphicsGLDriver.bundle*AppleIntelHD4000GraphicsGLDriver*
   obj:*AppleIntelHD4000GraphicsGLDriver.bundle*AppleIntelHD4000GraphicsGLDriver*
}

{
   OSX1013:AppleIntelHD4000GraphicsGLDriver-6-Addr8
   Memcheck:Addr8
   obj:*AppleIntelHD4000GraphicsGLDriver.bundle*AppleIntelHD4000GraphicsGLDriver*
   obj:*AppleIntelHD4000GraphicsGLDriver.bundle*AppleIntelHD4000GraphicsGLDriver*
   obj:*GLEngine.bundle*GLEngine*
}
{
   OSX1013:AppleIntelHD4000GraphicsGLDriver-6-Addr4
   Memcheck:Addr4
   obj:*AppleIntelHD4000GraphicsGLDriver.bundle*AppleIntelHD4000GraphicsGLDriver*
   obj:*AppleIntelHD4000GraphicsGLDriver.bundle*AppleIntelHD4000GraphicsGLDriver*
   obj:*GLEngine.bundle*GLEngine*
}

{
   OSX1013:AppleIntelHD4000GraphicsGLDriver-7
   Memcheck:Addr4
   obj:*AppleIntelHD4000GraphicsGLDriver.bundle*AppleIntelHD4000GraphicsGLDriver*
   obj:*GLEngine.bundle*GLEngine*
}

{
   OSX1013:OSAtomicAdd32
   Memcheck:Addr4
   fun:*OSAtomicAdd32*
   obj:*IOAccelerator.framework*IOAccelerator*
   obj:*GPUSupport.framework*GPUSupportMercury*
}

{
   OSX1013:IOAccelerator-1
   Memcheck:Addr4
   obj:*IOAccelerator.framework*IOAccelerator*
   obj:*GPUSupport.framework*GPUSupportMercury*
}

# See https://bugs.kde.org/show_bug.cgi?id=188572 about this;  it's
# unavoidable due to BSD setenv() semantics.
{
   macos-__setenv-leak-see-our-bug-188572
   Memcheck:Leak
   match-leak-kinds: definite
   fun:malloc
   fun:_owned_ptr_alloc
   fun:setenv
}

# See https://bugs.kde.org/show_bug.cgi?id=196528
{
macos-__pthread_rwlock_init-see-our-bug-196528
Memcheck:Cond
fun:pthread_rwlock_init
}

# macOS 10.13 mach-o loader at startup
{
   OSX1013:map_images-1
   Memcheck:Leak
   match-leak-kinds: all
   fun:*alloc
   fun:NXCreate*TableFromZone
}

{
   OSX1013:map_images-2
   Memcheck:Leak
   match-leak-kinds: possible
   fun:calloc
   fun:map_images_nolock
   fun:map_images
}
{
   OSX1013:map_images-3
   Memcheck:Leak
   match-leak-kinds: definite
   fun:calloc
   fun:_ZL12realizeClassP10objc_class
}
{
   OSX1013:map_images-4
   Memcheck:Leak
   match-leak-kinds: indirect
   fun:malloc_zone_malloc
   ...
   fun:map_images_nolock
}
{
   OSX1013:map_images-5
   Memcheck:Leak
   match-leak-kinds: indirect
   fun:malloc_zone_calloc
   fun:*NXHash*
}

{
   OSX1013:_pthread_start
   Helgrind:Race
   fun:_pthread_start
   fun:thread_start
}

{
   OSX1013:vng_aes_encrypt_opt
   Memcheck:Value8
   fun:vng_aes_encrypt_opt
}

{
   OSX1013:ccaes_vng_ctr_crypt
   Memcheck:Cond
   fun:ccaes_vng_ctr_crypt
<<<<<<< HEAD
=======
}

{
   OSX1013:helgrind:_pthread_deallocate
   Helgrind:Race
   fun:_pthread_deallocate
}

{
   OSX1013:helgrind:_pthread_join_cleanup
   Helgrind:Race
   fun:_pthread_join_cleanup
}

{
   OSX1013:helgrind:_pthread_join
   Helgrind:Race
   fun:_pthread_join
}

{
   OSX1013:helgrind:_pthread_terminate
   Helgrind:Race
   fun:_pthread_terminate
}

{
   OSX1013:helgrind:_pthread_exit
   Helgrind:Race
   fun:_pthread_exit
}

{
   OSX1013:helgrind:_pthread_body
   Helgrind:Race
   fun:_pthread_body
}

{
   OSX1013:nanosleep
   drd:ConflictingAccess
   fun:nanosleep
}
{
   OSX1013:_pthread_join
   drd:ConflictingAccess
   fun:_pthread_join
}
{
   OSX1013:usleep
   drd:ConflictingAccess
   fun:pthread_testcancel
   fun:usleep
}
{
   OSX1013:_pthread_join_cleanup
   drd:ConflictingAccess
   fun:_pthread_join_cleanup
}
{
   OSX1013:pthread_mutex_destroy
   drd:ConflictingAccess
   fun:pthread_mutex_destroy
}
{
   OSX1013:pthread_cond_destroy
   drd:ConflictingAccess
   fun:pthread_cond_destroy
}
{
   OSX1013:pthread_mutex_unlock
   drd:ConflictingAccess
   fun:pthread_mutex_unlock
}
{
   OSX1013:pthread_mutex_lock
   drd:ConflictingAccess
   fun:pthread_mutex_lock
}
{
   OSX1013:_pthread_deallocate
   drd:ConflictingAccess
   fun:_pthread_deallocate
}
{
   OSX1013:std::timed_mutex::unlock
   drd:ConflictingAccess
   fun:_ZNSt3__111timed_mutex6unlockEv
}
{
   std::timed_mutex::try_lock_until
   drd:ConflictingAccess
   fun:_ZNSt3__111timed_mutex14try_lock_untilINS_6chrono12steady_clockENS2_8durationIxNS_5ratio*
}
{
   OSX1013:_pthread_cond_updateval
   drd:ConflictingAccess
   fun:_pthread_cond_updateval
}
{
   OSX1013:pthread_cond_signal
   drd:ConflictingAccess
   fun:pthread_cond_signal
}
{
   OSX1013:_pthread_mutex_droplock
   drd:ConflictingAccess
   fun:_pthread_mutex_droplock
}
{
   OSX1013:_pthread_cond_wait
   drd:ConflictingAccess
   fun:_pthread_cond_wait
}
{
   OSX1013:mach_timebase_info
   drd:ConflictingAccess
   fun:mach_timebase_info
}
{
   OSX1013:pthread_testcancel
   drd:ConflictingAccess
   fun:pthread_testcancel
}
# take care with this, don't want to suppress anything in user
# thread functions
{
   OSX1013:_pthread_body
   drd:ConflictingAccess
   fun:_pthread_body
}
{
   OSX1013:exit
   drd:ConflictingAccess
   ...
   fun:exit
}
{
   OSX1013:freeaddrinfo
   drd:ConflictingAccess
   fun:freeaddrinfo
}
{
   OSX1013:getaddrinfo
   drd:ConflictingAccess
   ...
   fun:getaddrinfo
}
{
   OSX1013:cache_fill
   drd:ConflictingAccess
   fun:_ZN7cache_t10reallocateEjj
   fun:cache_fill
}
{
   OSX1013:os_unfair_lock
   drd:ConflictingAccess
   ...
   fun:*os_unfair_lock*
}
{
   OSX1013:objc_msgSend
   drd:ConflictingAccess
   fun:objc_msgSend
}
{
   OSX1013:cache_fill
   drd:ConflictingAccess
   fun:cache_fill
}
{
   OSX1013:_nc_table
   drd:ConflictingAccess
   fun:_nc_table_*
>>>>>>> a215f02d
}<|MERGE_RESOLUTION|>--- conflicted
+++ resolved
@@ -824,8 +824,6 @@
    OSX1013:ccaes_vng_ctr_crypt
    Memcheck:Cond
    fun:ccaes_vng_ctr_crypt
-<<<<<<< HEAD
-=======
 }
 
 {
@@ -1000,5 +998,4 @@
    OSX1013:_nc_table
    drd:ConflictingAccess
    fun:_nc_table_*
->>>>>>> a215f02d
 }