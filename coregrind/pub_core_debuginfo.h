
/*--------------------------------------------------------------------*/
/*--- Debug info.                             pub_core_debuginfo.h ---*/
/*--------------------------------------------------------------------*/

/*
   This file is part of Valgrind, a dynamic binary instrumentation
   framework.

   Copyright (C) 2000-2017 Julian Seward
      jseward@acm.org

   This program is free software; you can redistribute it and/or
   modify it under the terms of the GNU General Public License as
   published by the Free Software Foundation; either version 2 of the
   License, or (at your option) any later version.

   This program is distributed in the hope that it will be useful, but
   WITHOUT ANY WARRANTY; without even the implied warranty of
   MERCHANTABILITY or FITNESS FOR A PARTICULAR PURPOSE.  See the GNU
   General Public License for more details.

   You should have received a copy of the GNU General Public License
   along with this program; if not, see <http://www.gnu.org/licenses/>.

   The GNU General Public License is contained in the file COPYING.
*/

#ifndef __PUB_CORE_DEBUGINFO_H
#define __PUB_CORE_DEBUGINFO_H

//--------------------------------------------------------------------
// PURPOSE: This module deals with reading debug info and symbol tables
// to get file and function names, line numbers, variable types, and
// to help stack unwinding.
//--------------------------------------------------------------------

#include "pub_tool_debuginfo.h"

/* Initialise the entire module.  Must be called first of all. */
extern void VG_(di_initialise) ( void );

/* LINUX: Notify the debuginfo system about a new mapping, or the
   disappearance of such, or a permissions change on an existing
   mapping.  This is the way new debug information gets loaded.  If
   allow_SkFileV is True, it will try load debug info if the mapping
   at 'a' belongs to Valgrind; whereas normally (False) it will not do
   that.  This allows us to carefully control when the thing will read
   symbols from the Valgrind executable itself.

   If a call to VG_(di_notify_mmap) causes debug info to be read, then
   the returned ULong is an abstract handle which can later be used to
   refer to the debuginfo read as a result of this specific mapping,
   in later queries to m_debuginfo.  In this case the handle value
   will be one or above.  If the returned value is zero, no debug info
   was read.

   For VG_(di_notify_mmap), if use_fd is not -1, that is used instead
   of the filename; this avoids perturbing fcntl locks, which are
   released by simply re-opening and closing the same file (even via
   different fd!).
*/
#if defined(VGO_linux) || defined(VGO_darwin) || defined(VGO_solaris) || defined(VGO_freebsd)
extern ULong VG_(di_notify_mmap)( Addr a, Bool allow_SkFileV, Int use_fd );

extern void VG_(di_notify_munmap)( Addr a, SizeT len );

extern void VG_(di_notify_mprotect)( Addr a, SizeT len, UInt prot );

/* this should really return ULong, as per VG_(di_notify_mmap). */
extern void VG_(di_notify_pdb_debuginfo)( Int fd, Addr avma,
                                          SizeT total_size,
                                          PtrdiffT bias );

/* this should also really return ULong */
extern void VG_(di_notify_vm_protect)( Addr a, SizeT len, UInt prot );
#endif

<<<<<<< HEAD
#if defined(VGO_darwin) && DARWIN_VERS >= DARWIN_11_00
extern ULong VG_(di_notify_dsc)( const HChar* path, Addr header, SizeT len );
#endif
=======
extern void VG_(addr_load_di)( Addr a );

extern void VG_(di_load_di)( DebugInfo *di );

extern void VG_(load_di)( DebugInfo *di, Addr a );
>>>>>>> 677f4f8c

extern void VG_(di_discard_ALL_debuginfo)( void );

/* Like VG_(get_fnname), but it does not do C++ demangling nor Z-demangling
 * nor below-main renaming.
 * It should not be used for any names that will be shown to users.
 * It should only be used in cases where the names of interest will have
 * particular (ie. non-mangled) forms, or the mangled form is acceptable. */
extern
Bool VG_(get_fnname_raw) ( DiEpoch ep, Addr a, const HChar** buf );

/* Like VG_(get_fnname), but without C++ demangling.  (But it does
 Z-demangling and below-main renaming.)
 iipc argument: same usage as in VG_(describe_IP) in pub_tool_debuginfo.h. */
extern
Bool VG_(get_fnname_no_cxx_demangle) ( DiEpoch ep, Addr a, const HChar** buf,
                                       const InlIPCursor* iipc );

/* mips-linux only: find the offset of current address. This is needed for 
   stack unwinding for MIPS.
*/
extern
Bool VG_(get_inst_offset_in_function)( DiEpoch ep, Addr a,
                                       /*OUT*/PtrdiffT* offset );


/* Use DWARF2/3 CFA information to do one step of stack unwinding.
   D3UnwindRegs holds the current register values, and is
   arch-specific.  Note that the x86 and amd64 definitions are shared
   and so the regs are named 'xip' etc rather than 'eip' and 'rip'. */
#if defined(VGA_amd64) || defined(VGA_x86)
typedef
   struct { Addr xip; Addr xsp; Addr xbp; }
   D3UnwindRegs;
#elif defined(VGA_arm)
typedef
   struct { Addr r15; Addr r14; Addr r13; Addr r12; Addr r11; Addr r7; }
   D3UnwindRegs;
#elif defined(VGA_arm64)
typedef
   struct { Addr pc; Addr sp; Addr x30; Addr x29; } /* PC, SP, LR, FP */
   D3UnwindRegs;
#elif defined(VGA_ppc32) || defined(VGA_ppc64be) || defined(VGA_ppc64le)
typedef
   UChar  /* should be void, but gcc complains at use points */
   D3UnwindRegs;
#elif defined(VGA_s390x)
typedef
   struct { Addr ia; Addr sp; Addr fp; Addr lr;
            Addr f0; Addr f1; Addr f2; Addr f3;
            Addr f4; Addr f5; Addr f6; Addr f7; }
   D3UnwindRegs;
#elif defined(VGA_mips32) || defined(VGA_mips64) || defined(VGA_nanomips)
typedef
   struct { Addr pc; Addr sp; Addr fp; Addr ra; }
   D3UnwindRegs;
#else
#  error "Unsupported arch"
#endif

extern Bool VG_(use_CF_info) ( /*MOD*/D3UnwindRegs* uregs,
                               Addr min_accessible,
                               Addr max_accessible );

/* returns the "generation" of the debug info.
   Each time some debuginfo is changed (e.g. loaded or unloaded),
   the VG_(debuginfo_generation)() value returned will be increased.
   This can be used to flush cached information derived from debug
   info (e.g. CFI info or FPO info or ...). */
extern UInt VG_(debuginfo_generation) (void);

#if defined(VGO_freebsd)
/* Force completion of loading all debuginfo.
    Needed on FreeBSD when entering capability mode since
    we can't open executable files to get the debuginfo after
    entering capability mode. */
extern void VG_(load_all_debuginfo) (void);
#endif


/* True if some FPO information is loaded.
   It is useless to call VG_(use_FPO_info) if this returns False.
   Note that the return value should preferably be cached in
   the stack unwind code, and re-queried when the debug info generation
   changes. */
extern Bool VG_(FPO_info_present)(void);

/* Use MSVC FPO data to do one step of stack unwinding. */
extern Bool VG_(use_FPO_info) ( /*MOD*/Addr* ipP,
                                /*MOD*/Addr* spP,
                                /*MOD*/Addr* fpP,
                                DiEpoch ep,
                                Addr min_accessible,
                                Addr max_accessible );

/* Print the unwind info (if there is some) for the given address
   range [from,to]. */
extern void VG_(ppUnwindInfo) (Addr from, Addr to);

/* AVMAs for a symbol. Usually only the lowest address of the entity.
   On ppc64 platforms, also contains tocptr and local_ep.
   These fields should only be accessed using the macros
   GET_TOCPTR_AVMA/SET_TOCPTR_AVMA/GET_LOCAL_EP_AVMA/SET_LOCAL_EP_AVMA. */
typedef
   struct {
      Addr main;      /* lowest address of entity */
#     if defined(VGA_ppc64be) || defined(VGA_ppc64le)
      Addr tocptr;    /* ppc64be/le-linux only: value that R2 should have */
#     endif
#     if defined(VGA_ppc64le)
      Addr local_ep;  /* address for local entry point, ppc64le only */
#     endif
   }
   SymAVMAs;

#if defined(VGA_ppc64be) || defined(VGA_ppc64le)
# define GET_TOCPTR_AVMA(_sym_avmas)          (_sym_avmas).tocptr
# define SET_TOCPTR_AVMA(_sym_avmas, _val)    (_sym_avmas).tocptr = (_val)
#else
# define GET_TOCPTR_AVMA(_sym_avmas)          ((Addr)0)
# define SET_TOCPTR_AVMA(_sym_avmas, _val)    /* */
#endif

#if defined(VGA_ppc64le)
# define GET_LOCAL_EP_AVMA(_sym_avmas)        (_sym_avmas).local_ep
# define SET_LOCAL_EP_AVMA(_sym_avmas, _val)  (_sym_avmas).local_ep = (_val)
#else
# define GET_LOCAL_EP_AVMA(_sym_avmas)        ((Addr)0)
# define SET_LOCAL_EP_AVMA(_sym_avmas, _val)  /* */
#endif

/* Functions for traversing all the symbols in a DebugInfo.  _howmany
   tells how many symbol table entries there are.  _getidx retrieves
   the n'th entry, for n in 0 .. _howmany-1.  You may not modify the
   function names thereby acquired; if you want to do so, first strdup
   them.  The primary name is returned in *pri_name, and *sec_names is
   set either to NULL or to a NULL terminated vector containing
   pointers to the secondary names. */
Int  VG_(DebugInfo_syms_howmany) ( const DebugInfo *di );
void VG_(DebugInfo_syms_getidx)  ( const DebugInfo *di, 
                                   Int idx,
                                   /*OUT*/SymAVMAs* ad,
                                   /*OUT*/UInt*     size,
                                   /*OUT*/const HChar**   pri_name,
                                   /*OUT*/const HChar***  sec_names,
                                   /*OUT*/Bool*     isText,
                                   /*OUT*/Bool*     isIFunc,
                                   /*OUT*/Bool*     isGlobal );
/* ppc64-linux only: find the TOC pointer (R2 value) that should be in
   force at the entry point address of the function containing
   guest_code_addr.  Returns 0 if not known. */
extern Addr VG_(get_tocptr) ( DiEpoch ep, Addr guest_code_addr );

/* Map a function name to its SymAVMAs.  Is done by
   sequential search of all symbol tables, so is very slow.  To
   mitigate the worst performance effects, you may specify a soname
   pattern, and only objects matching that pattern are searched.
   Therefore specify "*" to search all the objects.  On TOC-afflicted
   platforms, a symbol is deemed to be found only if it has a nonzero
   TOC pointer.  */
extern
Bool VG_(lookup_symbol_SLOW)(DiEpoch ep, 
                             const HChar* sopatt, const HChar* name,
                             SymAVMAs* avmas);

#endif   // __PUB_CORE_DEBUGINFO_H

/*--------------------------------------------------------------------*/
/*--- end                                                          ---*/
/*--------------------------------------------------------------------*/<|MERGE_RESOLUTION|>--- conflicted
+++ resolved
@@ -76,17 +76,15 @@
 extern void VG_(di_notify_vm_protect)( Addr a, SizeT len, UInt prot );
 #endif
 
-<<<<<<< HEAD
 #if defined(VGO_darwin) && DARWIN_VERS >= DARWIN_11_00
 extern ULong VG_(di_notify_dsc)( const HChar* path, Addr header, SizeT len );
 #endif
-=======
+
 extern void VG_(addr_load_di)( Addr a );
 
 extern void VG_(di_load_di)( DebugInfo *di );
 
 extern void VG_(load_di)( DebugInfo *di, Addr a );
->>>>>>> 677f4f8c
 
 extern void VG_(di_discard_ALL_debuginfo)( void );
 
