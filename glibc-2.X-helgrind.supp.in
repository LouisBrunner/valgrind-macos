# IMPORTANT: DO NOT EDIT glibc-2.X-helgrind.supp, as it is as a generated
# file.  Instead edit glibc-2.X-helgrind.supp.in.

# FIXME 22 Jan 09: helgrind-glibc2X-005 overlaps with a lot of
# other stuff.  They should be removed.

##----------------------------------------------------------------------##
# Suppressions for the Helgrind tool when using 
# a glibc-2.{3,4,5,6,7,8,9} system

####################################################
# glibc-2.X specific
# These are generic cover-alls which catch a lot of stuff
# in various combinations of ld, libc and libpthread
#
# Note this is heavyhanded and not very clever:
#
# - suppress anything that has its top frame in ld.so
#   That's fine, since it's mostly dynamic linking stuff,
#   which has various deliberate (harmless) races
#
# - suppress anything that has its top frame in libc.so.
#   This really isn't clever, since it could hide some 
#   legitimate races.  But the problem is, if we don't do
#   this, then loads of errors to do with stdio are reported, because
#   H fails to see glibc's internal locking/unlocking of FILE*s
#   as required by POSIX.  A better solution is needed.
#
# - some of the stdio functions in newer glibc manipulate stdio
#   FILE*s state through mempcpy, which we intercept, so we also need
#   to suppress such manipulations.

#{
#   helgrind-glibc2X-001
#   Helgrind:Race
#   obj:*/lib*/ld-2.*so*
#}

# helgrind-glibc2X-002 was merged into helgrind-glibc2X-001

# helgrind-glibc2X-003 was merged into helgrind-glibc2X-001

{
   helgrind-glibc2X-004
   Helgrind:Race
   obj:@GLIBC_LIBC_PATH@
}

{
   helgrind-glibc-io-xsputn-mempcpy
   Helgrind:Race
   fun:*mem*cpy
   ...
   fun:_IO_*xsputn*
   obj:@GLIBC_LIBC_PATH@
}

{
   helgrind-glibc-__printf_buffer_write
   Helgrind:Race
<<<<<<< HEAD
   fun:memcpy*
=======
   fun:*memcpy*
   ...
   fun:__printf_buffer_write
}

{
   helgrind-glibc-__printf_buffer_write2
   Helgrind:Race
   fun:*memmove*
>>>>>>> a215f02d
   ...
   fun:__printf_buffer_write
}

{
   helgrind-glibc2X-005
   Helgrind:Race
   obj:@GLIBC_LIBPTHREAD_PATH@
}

# helgrind-glibc2X-006 was merged into helgrind-glibc2X-005

# helgrind-glibc2X-007 was merged into helgrind-glibc2X-001

# helgrind-glibc2X-008 was merged into helgrind-glibc2X-004

# helgrind-glibc2X-009 was merged into helgrind-glibc2X-004

# helgrind-glibc2X-010 was merged into helgrind-glibc2X-001

# helgrind-glibc2X-011 was merged into helgrind-glibc2X-004

# helgrind-glibc2X-012 was merged into helgrind-glibc2X-001

# helgrind-glibc2X-013 was merged into helgrind-glibc2X-001

# helgrind-glibc2X-014 was merged into helgrind-glibc2X-001

# helgrind-glibc2X-015 was merged into helgrind-glibc2X-004

# helgrind-glibc2X-016 was merged into helgrind-glibc2X-004

# These are very ugly.  They are needed to suppress errors inside (eg)
# NPTL's pthread_cond_signal.  Why only one stack frame -- at least we
# should see the wrapper calling the real functions, right?
# Unfortunately, no: the real functions are handwritten assembly (in
# the glibc-2.5 sources) and does not create a proper stack frame.
# Therefore it's only one level of unwinding before we're back out in
# user code rather than the 2 levels you'd expect.
{
   helgrind-glibc2X-101
   Helgrind:Race
   obj:@GLIBC_LIBPTHREAD_PATH@
   fun:pthread_*
}
{
   helgrind-glibc2X-102
   Helgrind:Race
   fun:mythread_wrapper
   obj:@GLIBC_LIBPTHREAD_PATH@
}
{
   helgrind-glibc2X-103
   Helgrind:Race
   fun:pthread_cond_*@@GLIBC_2.*
}
{
   helgrind-glibc2X-104
   Helgrind:Race
   fun:__lll_mutex_*
}
{
   helgrind-glibc2X-105
   Helgrind:Race
   fun:pthread_rwlock_*lock*
}
{
   helgrind-glibc2X-106
   Helgrind:Race
   fun:__lll_lock_wait
}
{
   helgrind-glibc2X-107
   Helgrind:Race
   obj:@GLIBC_LIBPTHREAD_PATH@
   fun:sem_*
}
{
   helgrind-glibc2X-108
   Helgrind:Race
   fun:clone
}
{
   helgrind-glibc2X-109
   Helgrind:Race
   fun:start_thread
}
{
   helgrind-glibc2X-110
   Helgrind:Race
   obj:@GLIBC_LIBC_PATH@
   fun:pthread_*
}
{
   helgrind-glibc2X-111
   Helgrind:Race
   fun:__lll_*lock_*
}
{
   helgrind-glibc2X-113
   Helgrind:Race
   fun:pthread_barrier_wait*
}


####################################################
# qt4 specific (GNU mangling)
#
{
   helgrind-qt4---QMutex::lock()-QMutex::lock()
   Helgrind:Race
   ...
   fun:_ZN6QMutex4lockEv
   fun:_ZN6QMutex4lockEv
}

{                                                               
   helgrind-qt4---QMutex::unlock()-QMutex::unlock()
   Helgrind:Race                                                
   ...
   fun:_ZN6QMutex6unlockEv                                      
   fun:_ZN6QMutex6unlockEv
}

{
   helgrind-qt4---pthread_setspecific-QThreadPrivate::start(void*)
   Helgrind:Race
   fun:pthread_setspecific
   fun:_ZN14QThreadPrivate5startEPv
}


####################################################
# Other stuff.
#
# pthread_exit apparently calls some kind of unwind
# mechanism - maybe to remove some number of frames
# from the thread's stack, so as to get back to the 
# outermost frame for the thread?  Anyway..

{
   helgrind---*Unwind*-...-pthread_exit
   Helgrind:Race
   fun:*Unwind*
   ...
   fun:pthread_exit
}

{
   helgrind---...-*Unwind*-*pthread_unwind*
   Helgrind:Race
   ...
   fun:*Unwind*
   fun:*pthread_unwind*
}

{
   helgrind---...-*Unwind*-*pthread_unwind*
   Helgrind:Race
   ...
   fun:_Unwind*
   ...
   fun:_Unwind_Backtrace
}




####################################################
# To do with thread stack allocation and deallocation?
#
{
   helgrind---free_stacks-__deallocate_stack
   Helgrind:Race
   fun:free_stacks
   fun:__deallocate_stack
}

{
   helgrind---__deallocate_stack-start_thread-clone
   Helgrind:Race
   fun:__deallocate_stack
   fun:start_thread
   fun:clone
}


####################################################
# To do with pthread_{set,get}specific
#
{
   helgrind---pthread_setspecific
   Helgrind:Race
   fun:pthread_setspecific
}

{
   helgrind---pthread_getspecific
   Helgrind:Race
   fun:pthread_getspecific
}


####################################################
# To do with dynamic linking
#
# helgrind---ld.so-...-dlsym was merged into helgrind-glibc2X-001

{
   helgrind---_dl_allocate_tls 
   Helgrind:Race
   fun:mempcpy
   fun:_dl_allocate_tls_init
   ...
   fun:pthread_create@@GLIBC_2.2*
   fun:pthread_create_WRK
   fun:pthread_create@*
}

{
   helgrind---_dl_allocate_tls2
   Helgrind:Race
   fun:memcpy
   fun:__mempcpy_inline
   fun:_dl_allocate_tls_init
   ...
   fun:pthread_create@@GLIBC_2.2*
   fun:pthread_create_WRK
   fun:pthread_create@*
}

{
   helgrind---_dl_lookup_symbol_x
   Helgrind:Race
   ...
   fun:_dl_lookup_symbol_x
}

####################################################
# To do with GNU libgomp
#
{
   helgrind---libgomp43-1
   Helgrind:Race
   fun:gomp_ordered_sync
}

{
   helgrind---libgomp43-1
   Helgrind:Race
   fun:gomp_ordered_next
}

{
   helgrind---libgomp43-1
   Helgrind:Race
   fun:gomp_ordered_last
}

####################################################
# posix functions that are thread safe
{
   helgrind---getaddrinfo
   Helgrind:Race
   ...
   fun:getaddrinfo
}

{
   helgrind---gethostbyname2_r
   Helgrind:Race
   ...
   fun:*gethostbyname2_r
}

# * here for dns and files variants etc.
{
   helgrind---_nss_*_gethostbyname4_r
   Helgrind:Race
   fun:_nss_*_gethostbyname4_r
}

{
   helgrind--- libnss without debuginfo
   Helgrind:Race
<<<<<<< HEAD
=======
   ...
>>>>>>> a215f02d
   obj:/usr/lib/*/libnss_mdns4*.so.*
}
<|MERGE_RESOLUTION|>--- conflicted
+++ resolved
@@ -5,7 +5,7 @@
 # other stuff.  They should be removed.
 
 ##----------------------------------------------------------------------##
-# Suppressions for the Helgrind tool when using 
+# Suppressions for the Helgrind tool when using
 # a glibc-2.{3,4,5,6,7,8,9} system
 
 ####################################################
@@ -20,7 +20,7 @@
 #   which has various deliberate (harmless) races
 #
 # - suppress anything that has its top frame in libc.so.
-#   This really isn't clever, since it could hide some 
+#   This really isn't clever, since it could hide some
 #   legitimate races.  But the problem is, if we don't do
 #   this, then loads of errors to do with stdio are reported, because
 #   H fails to see glibc's internal locking/unlocking of FILE*s
@@ -58,9 +58,6 @@
 {
    helgrind-glibc-__printf_buffer_write
    Helgrind:Race
-<<<<<<< HEAD
-   fun:memcpy*
-=======
    fun:*memcpy*
    ...
    fun:__printf_buffer_write
@@ -70,7 +67,6 @@
    helgrind-glibc-__printf_buffer_write2
    Helgrind:Race
    fun:*memmove*
->>>>>>> a215f02d
    ...
    fun:__printf_buffer_write
 }
@@ -187,11 +183,11 @@
    fun:_ZN6QMutex4lockEv
 }
 
-{                                                               
+{
    helgrind-qt4---QMutex::unlock()-QMutex::unlock()
-   Helgrind:Race                                                
-   ...
-   fun:_ZN6QMutex6unlockEv                                      
+   Helgrind:Race
+   ...
+   fun:_ZN6QMutex6unlockEv
    fun:_ZN6QMutex6unlockEv
 }
 
@@ -208,7 +204,7 @@
 #
 # pthread_exit apparently calls some kind of unwind
 # mechanism - maybe to remove some number of frames
-# from the thread's stack, so as to get back to the 
+# from the thread's stack, so as to get back to the
 # outermost frame for the thread?  Anyway..
 
 {
@@ -280,7 +276,7 @@
 # helgrind---ld.so-...-dlsym was merged into helgrind-glibc2X-001
 
 {
-   helgrind---_dl_allocate_tls 
+   helgrind---_dl_allocate_tls
    Helgrind:Race
    fun:mempcpy
    fun:_dl_allocate_tls_init
@@ -356,9 +352,6 @@
 {
    helgrind--- libnss without debuginfo
    Helgrind:Race
-<<<<<<< HEAD
-=======
-   ...
->>>>>>> a215f02d
+   ...
    obj:/usr/lib/*/libnss_mdns4*.so.*
-}
+}