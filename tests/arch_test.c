--- conflicted
+++ resolved
@@ -38,7 +38,7 @@
 };
 
 static Bool go(char* arch)
-{ 
+{
 #if defined(VGP_x86_linux) || defined(VGP_x86_darwin) \
    || defined(VGP_x86_solaris) || defined(VGP_x86_freebsd)
    if ( 0 == strcmp( arch, "x86"   ) ) return True;
@@ -68,11 +68,7 @@
 #elif defined(VGP_arm_linux)
    if ( 0 == strcmp( arch, "arm" ) ) return True;
 
-<<<<<<< HEAD
-#elif defined(VGP_arm64_linux) || defined(VGP_arm64_darwin)
-=======
-#elif defined(VGP_arm64_linux) || defined(VGP_arm64_freebsd)
->>>>>>> 7c079ba1
+#elif defined(VGP_arm64_linux) || defined(VGP_arm64_darwin) || defined(VGP_arm64_freebsd)
    if ( 0 == strcmp( arch, "arm64" ) ) return True;
 
 #elif defined(VGP_mips32_linux)
