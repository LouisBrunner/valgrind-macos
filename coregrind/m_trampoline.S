
/*--------------------------------------------------------------------*/
/*--- Trampoline code page stuff.                   m_trampoline.S ---*/
/*--------------------------------------------------------------------*/

/*
  This file is part of Valgrind, a dynamic binary instrumentation
  framework.

  Copyright (C) 2000-2017 Julian Seward 
     jseward@acm.org
  Copyright (C) 2006-2017 OpenWorks LLP
     info@open-works.co.uk
	
  This program is free software; you can redistribute it and/or
  modify it under the terms of the GNU General Public License as
  published by the Free Software Foundation; either version 2 of the
  License, or (at your option) any later version.

  This program is distributed in the hope that it will be useful, but
  WITHOUT ANY WARRANTY; without even the implied warranty of
  MERCHANTABILITY or FITNESS FOR A PARTICULAR PURPOSE.  See the GNU
  General Public License for more details.

  You should have received a copy of the GNU General Public License
  along with this program; if not, see <http://www.gnu.org/licenses/>.

  The GNU General Public License is contained in the file COPYING.
*/

#include "pub_core_basics_asm.h"
#include "pub_core_vkiscnums_asm.h"

/* ------------------ SIMULATED CPU HELPERS ------------------ */
/* 
   Replacements for some functions to do with vsyscalls and signals.
   This code runs on the simulated CPU.
*/
	
/*---------------------- x86-linux ----------------------*/
#if defined(VGP_x86_linux)

#	define UD2_16     ud2 ; ud2 ; ud2 ; ud2 ;ud2 ; ud2 ; ud2 ; ud2
#	define UD2_64     UD2_16   ; UD2_16   ; UD2_16   ; UD2_16
#	define UD2_256    UD2_64   ; UD2_64   ; UD2_64   ; UD2_64
#	define UD2_1024   UD2_256  ; UD2_256  ; UD2_256  ; UD2_256
#	define UD2_PAGE   UD2_1024 ; UD2_1024 ; UD2_1024 ; UD2_1024  

	/* a leading page of unexecutable code */
	UD2_PAGE

.global VG_(trampoline_stuff_start)
VG_(trampoline_stuff_start):

.global VG_(x86_linux_SUBST_FOR_sigreturn)
VG_(x86_linux_SUBST_FOR_sigreturn):
        /* This is a very specific sequence which GDB uses to
           recognize signal handler frames.  Also gcc: see
           x86_fallback_frame_state() in
           gcc-4.1.0/gcc/config/i386/linux-unwind.h */
        popl    %eax
        movl    $ __NR_sigreturn, %eax
        int     $0x80
        ud2

.global VG_(x86_linux_SUBST_FOR_rt_sigreturn)
VG_(x86_linux_SUBST_FOR_rt_sigreturn):
        /* Likewise for rt signal frames */
        movl    $ __NR_rt_sigreturn, %eax
        int     $0x80
        ud2

/* There's no particular reason that this needs to be handwritten
   assembly, but since that's what this file contains, here's a
   simple index implementation (written in C and compiled by gcc.)

   unsigned char* REDIR_FOR_index ( const char* s, int c ) 
   { 
      unsigned char  ch = (unsigned char)((unsigned int)c); 
      unsigned char* p  = (unsigned char*)s; 
      while (1) { 
         if (*p == ch) return p;
         if (*p == 0)  return 0; 
         p++; 
      } 
   }
*/
.global VG_(x86_linux_REDIR_FOR_index)
.type   VG_(x86_linux_REDIR_FOR_index), @function
VG_(x86_linux_REDIR_FOR_index):
        pushl   %ebp
        movl    %esp, %ebp
        movl    8(%ebp), %eax
        movzbl  12(%ebp), %ecx
        movzbl  (%eax), %edx
        cmpb    %dl, %cl
        jne     .L9
        jmp     .L2
.L11:
        addl    $1, %eax
        movzbl  (%eax), %edx
        cmpb    %dl, %cl
        je      .L2
.L9:
        testb   %dl, %dl
        jne     .L11
        xorl    %eax, %eax
.L2:
        popl    %ebp
        ret
.size VG_(x86_linux_REDIR_FOR_index), .-VG_(x86_linux_REDIR_FOR_index)

/* There's no particular reason that this needs to be handwritten
   assembly, but since that's what this file contains, here's a
   simple strlen implementation (written in C and compiled by gcc.)
*/
.global VG_(x86_linux_REDIR_FOR_strlen)
.type   VG_(x86_linux_REDIR_FOR_strlen), @function
VG_(x86_linux_REDIR_FOR_strlen):
        pushl   %ebp
        movl    %esp, %ebp
        movl    8(%ebp), %edx
        movl    %edx, %eax
        jmp     2f
1:      incl    %eax
2:      cmpb    $0, (%eax)
        jne     1b
        subl    %edx, %eax
        popl    %ebp
        ret
.size VG_(x86_linux_REDIR_FOR_strlen), .-VG_(x86_linux_REDIR_FOR_strlen)


.global VG_(trampoline_stuff_end)
VG_(trampoline_stuff_end):

	/* and a trailing page of unexecutable code */
	UD2_PAGE

#	undef UD2_16
#	undef UD2_64
#	undef UD2_256
#	undef UD2_1024
#	undef UD2_PAGE
	
/*---------------------- amd64-linux ----------------------*/
#else
#if defined(VGP_amd64_linux)

#	define UD2_16     ud2 ; ud2 ; ud2 ; ud2 ;ud2 ; ud2 ; ud2 ; ud2
#	define UD2_64     UD2_16   ; UD2_16   ; UD2_16   ; UD2_16
#	define UD2_256    UD2_64   ; UD2_64   ; UD2_64   ; UD2_64
#	define UD2_1024   UD2_256  ; UD2_256  ; UD2_256  ; UD2_256
#	define UD2_PAGE   UD2_1024 ; UD2_1024 ; UD2_1024 ; UD2_1024  

	/* a leading page of unexecutable code */
	UD2_PAGE

.global VG_(trampoline_stuff_start)
VG_(trampoline_stuff_start):

.global VG_(amd64_linux_SUBST_FOR_rt_sigreturn)
VG_(amd64_linux_SUBST_FOR_rt_sigreturn):
        /* This is a very specific sequence which GDB uses to
           recognize signal handler frames. */
        movq    $__NR_rt_sigreturn, %rax
        syscall
        ud2

.global VG_(amd64_linux_REDIR_FOR_vgettimeofday)
.type   VG_(amd64_linux_REDIR_FOR_vgettimeofday), @function
VG_(amd64_linux_REDIR_FOR_vgettimeofday):
.LfnB2:
        movq    $__NR_gettimeofday, %rax
        syscall
        ret
.LfnE2:
.size VG_(amd64_linux_REDIR_FOR_vgettimeofday), .-.LfnB2
	
.global VG_(amd64_linux_REDIR_FOR_vtime)
.type   VG_(amd64_linux_REDIR_FOR_vtime), @function
VG_(amd64_linux_REDIR_FOR_vtime):
.LfnB3:	
        movq    $__NR_time, %rax
        syscall
        ret
.LfnE3:
.size VG_(amd64_linux_REDIR_FOR_vtime), .-.LfnB3

.global VG_(amd64_linux_REDIR_FOR_vgetcpu)
.type   VG_(amd64_linux_REDIR_FOR_vgetcpu), @function
VG_(amd64_linux_REDIR_FOR_vgetcpu):
.LfnB4:
        movq    $__NR_getcpu, %rax
        syscall
        ret
.LfnE4:
.size VG_(amd64_linux_REDIR_FOR_vgetcpu), .-.LfnB4

/* There's no particular reason that this needs to be handwritten
   assembly, but since that's what this file contains, here's a
   simple strlen implementation (written in C and compiled by gcc.)
*/
.global VG_(amd64_linux_REDIR_FOR_strlen)
.type   VG_(amd64_linux_REDIR_FOR_strlen), @function
VG_(amd64_linux_REDIR_FOR_strlen):
.LfnB5:
	xorl	%eax, %eax
	cmpb	$0, (%rdi)
	movq	%rdi, %rdx
	je	.L41
.L40:	addq	$1, %rdx
	cmpb	$0, (%rdx)
	jne	.L40
	movq	%rdx, %rax
	subq	%rdi, %rax
.L41:	ret
.LfnE5:
.size VG_(amd64_linux_REDIR_FOR_strlen), .-VG_(amd64_linux_REDIR_FOR_strlen)

/* There's no particular reason that this needs to be handwritten
   assembly, but since that's what this file contains, here's a
   simple strcmp.)
*/
.global VG_(amd64_linux_REDIR_FOR_strcmp)
.type   VG_(amd64_linux_REDIR_FOR_strcmp), @function
VG_(amd64_linux_REDIR_FOR_strcmp):
	xorl	%ecx, %ecx
1:
	movzbl	(%rdi, %rcx), %eax
	movzbl	(%rsi, %rcx), %edx
	testb	%al, %al
	jne	2f
	movl	%edx, %eax
	negl	%eax
	ret
2:
	incq	%rcx
	subl	%edx, %eax
	je	1b
	ret
.size VG_(amd64_linux_REDIR_FOR_strcmp), .-VG_(amd64_linux_REDIR_FOR_strcmp)

.global VG_(amd64_linux_REDIR_FOR_index)
.type   VG_(amd64_linux_REDIR_FOR_index), @function
VG_(amd64_linux_REDIR_FOR_index):
        movzbl  (%rdi), %eax
        movl    %esi, %edx
        cmpb    %sil, %al
        jne     .L4
        jmp     .L5
.L10:
        addq    $1, %rdi
        movzbl  (%rdi), %eax
        cmpb    %dl, %al
        je      .L5
.L4:
        testb   %al, %al
        jne     .L10
        xorl    %eax, %eax
        ret
.L5:
        movq    %rdi, %rax
        ret
.size VG_(amd64_linux_REDIR_FOR_index), .-VG_(amd64_linux_REDIR_FOR_index)



/* A CIE for the above four functions, followed by their FDEs */
	.section .eh_frame,"a",@progbits
.Lframe1:
        .long   .LEcie1-.LScie1
.LScie1:
        .long   0x0
        .byte   0x1
        .string "zR"
        .uleb128 0x1
        .sleb128 -8
        .byte   0x10
        .uleb128 0x1
        .byte   0x3
        .byte   0xc
        .uleb128 0x7
        .uleb128 0x8
        .byte   0x90
        .uleb128 0x1
        .align 8
.LEcie1:
.LSfde2:
        .long   .LEfde2-.LASfde2
.LASfde2:
        .long   .LASfde2-.Lframe1
        .long   .LfnB2
        .long   .LfnE2-.LfnB2
        .uleb128 0x0
        .align 8
.LEfde2:
.LSfde3:
        .long   .LEfde3-.LASfde3
.LASfde3:
        .long   .LASfde3-.Lframe1
        .long   .LfnB3
        .long   .LfnE3-.LfnB3
        .uleb128 0x0
        .align 8
.LEfde3:
.LSfde4:
        .long   .LEfde4-.LASfde4
.LASfde4:
        .long   .LASfde4-.Lframe1
        .long   .LfnB4
        .long   .LfnE4-.LfnB4
        .uleb128 0x0
        .align 8
.LEfde4:
.LSfde5:
        .long   .LEfde5-.LASfde5
.LASfde5:
        .long   .LASfde5-.Lframe1
        .long   .LfnB5
        .long   .LfnE5-.LfnB5
        .uleb128 0x0
        .align 8
.LEfde5:
	.previous

.global VG_(trampoline_stuff_end)
VG_(trampoline_stuff_end):

	/* and a trailing page of unexecutable code */
	UD2_PAGE

#	undef UD2_16
#	undef UD2_64
#	undef UD2_256
#	undef UD2_1024
#	undef UD2_PAGE

/*---------------- ppc32-linux ----------------*/
#else
#if defined(VGP_ppc32_linux)

#	define UD2_16     trap ; trap ; trap; trap
#	define UD2_64     UD2_16   ; UD2_16   ; UD2_16   ; UD2_16
#	define UD2_256    UD2_64   ; UD2_64   ; UD2_64   ; UD2_64
#	define UD2_1024   UD2_256  ; UD2_256  ; UD2_256  ; UD2_256
#	define UD2_PAGE   UD2_1024 ; UD2_1024 ; UD2_1024 ; UD2_1024  

	/* a leading page of unexecutable code */
	UD2_PAGE

.global VG_(trampoline_stuff_start)
VG_(trampoline_stuff_start):

.global VG_(ppc32_linux_SUBST_FOR_sigreturn)
VG_(ppc32_linux_SUBST_FOR_sigreturn):
	li 0,__NR_sigreturn
        sc
        .long 0	/*illegal insn*/

.global VG_(ppc32_linux_SUBST_FOR_rt_sigreturn)
VG_(ppc32_linux_SUBST_FOR_rt_sigreturn):
	li 0,__NR_rt_sigreturn
        sc
        .long 0	/*illegal insn*/
	
/* There's no particular reason that this needs to be handwritten
   assembly, but since that's what this file contains, here's a
   simple strlen implementation (written in C and compiled by gcc.)
*/
.global VG_(ppc32_linux_REDIR_FOR_strlen)
.type   VG_(ppc32_linux_REDIR_FOR_strlen), @function
VG_(ppc32_linux_REDIR_FOR_strlen):
        lbz 4,0(3)
        li 9,0
        cmpwi 0,4,0
        beq- 0,.L18
.L19:
        lbzu 5,1(3)
        addi 9,9,1
        cmpwi 0,5,0
        bne+ 0,.L19
.L18:
        mr 3,9
        blr
.size VG_(ppc32_linux_REDIR_FOR_strlen), .-VG_(ppc32_linux_REDIR_FOR_strlen)

/* Ditto strcmp */
.global VG_(ppc32_linux_REDIR_FOR_strcmp)
.type   VG_(ppc32_linux_REDIR_FOR_strcmp), @function
VG_(ppc32_linux_REDIR_FOR_strcmp):
.L20:
        lbz 0,0(3)
        cmpwi 7,0,0
        bne- 7,.L21
        lbz 0,0(4)
        li 11,0
        cmpwi 7,0,0
        beq- 7,.L22
.L21:
        lbz 0,0(3)
        li 11,-1
        cmpwi 7,0,0
        beq- 7,.L22
        lbz 0,0(4)
        li 11,1
        cmpwi 7,0,0
        beq- 7,.L22
        lbz 9,0(3)
        lbz 0,0(4)
        li 11,-1
        cmplw 7,9,0
        blt- 7,.L22
        lbz 9,0(3)
        lbz 0,0(4)
        li 11,1
        addi 3,3,1
        addi 4,4,1
        cmplw 7,9,0
        ble+ 7,.L20
.L22:
        mr 3,11
        blr
.size VG_(ppc32_linux_REDIR_FOR_strcmp), .-VG_(ppc32_linux_REDIR_FOR_strcmp)

/* Ditto index/strchr */
.global VG_(ppc32_linux_REDIR_FOR_strchr)
.type   VG_(ppc32_linux_REDIR_FOR_strchr), @function
VG_(ppc32_linux_REDIR_FOR_strchr):
        lbz 0,0(3)
        rlwinm 4,4,0,0xff
        cmpw 7,4,0
        beqlr 7
        cmpwi 7,0,0
        bne 7,.L308
        b .L304
.L309:	
        beq 6,.L304
.L308:	
        lbzu 0,1(3)
        cmpw 7,4,0
        cmpwi 6,0,0
        bne 7,.L309
        blr
.L304:	
        li 3,0
        blr
.size   VG_(ppc32_linux_REDIR_FOR_strchr),.-VG_(ppc32_linux_REDIR_FOR_strchr)
	
.global VG_(trampoline_stuff_end)
VG_(trampoline_stuff_end):

	/* and a trailing page of unexecutable code */
	UD2_PAGE

#	undef UD2_16
#	undef UD2_64
#	undef UD2_256
#	undef UD2_1024
#	undef UD2_PAGE

/*---------------- ppc64-linux ----------------*/
#else
#if defined(VGP_ppc64be_linux) || defined(VGP_ppc64le_linux)

#	define UD2_16     trap ; trap ; trap; trap
#	define UD2_64     UD2_16   ; UD2_16   ; UD2_16   ; UD2_16
#	define UD2_256    UD2_64   ; UD2_64   ; UD2_64   ; UD2_64
#	define UD2_1024   UD2_256  ; UD2_256  ; UD2_256  ; UD2_256
#	define UD2_PAGE   UD2_1024 ; UD2_1024 ; UD2_1024 ; UD2_1024  

	/* a leading page of unexecutable code */
	UD2_PAGE

.global VG_(trampoline_stuff_start)
VG_(trampoline_stuff_start):

.global VG_(ppc64_linux_SUBST_FOR_rt_sigreturn)
VG_(ppc64_linux_SUBST_FOR_rt_sigreturn):
	li 0,__NR_rt_sigreturn
        sc
        .long 0	/*illegal insn*/

	/* See comment in pub_core_trampoline.h for what this is for */
.global VG_(ppctoc_magic_redirect_return_stub)
VG_(ppctoc_magic_redirect_return_stub):
	trap

	/* this function is written using the "dotless" ABI convention */
	.align 2
	.globl VG_(ppc64_linux_REDIR_FOR_strlen)
#if !defined VGP_ppc64be_linux || _CALL_ELF == 2
        /* Little Endian uses ELF version 2 */
        .type VG_(ppc64_linux_REDIR_FOR_strlen),@function
VG_(ppc64_linux_REDIR_FOR_strlen):
#else
        /* Big Endian uses ELF version 1 */
	.section        ".opd","aw"
	.align 3
VG_(ppc64_linux_REDIR_FOR_strlen):
	.quad   .L.VG_(ppc64_linux_REDIR_FOR_strlen),.TOC.@tocbase,0
	.previous
	.size	VG_(ppc64_linux_REDIR_FOR_strlen), \
			.L0end-.L.VG_(ppc64_linux_REDIR_FOR_strlen)
	.type	VG_(ppc64_linux_REDIR_FOR_strlen), @function

.L.VG_(ppc64_linux_REDIR_FOR_strlen):
#endif
#if _CALL_ELF == 2
0:      addis        2,12,.TOC.-0b@ha
        addi         2,2,.TOC.-0b@l
        .localentry  VG_(ppc64_linux_REDIR_FOR_strlen), .-VG_(ppc64_linux_REDIR_FOR_strlen)
#endif
        mr 9,3
        lbz 0,0(3)
        li 3,0
        cmpwi 7,0,0
        beqlr 7
        li 3,0
.L01:
        addi 0,3,1
        extsw 3,0
        lbzx 0,9,3
        cmpwi 7,0,0
        bne 7,.L01
        blr

#if !defined VGP_ppc64be_linux || _CALL_ELF == 2
        .size VG_(ppc64_linux_REDIR_FOR_strlen),.-VG_(ppc64_linux_REDIR_FOR_strlen)
#else
        .size VG_(ppc64_linux_REDIR_FOR_strlen),.-.L.VG_(ppc64_linux_REDIR_FOR_strlen)
#endif
        .long 0
        .byte 0,0,0,0,0,0,0,0
.L0end:

        /* this function is written using the "dotless" ABI convention */
        .align 2
        .globl VG_(ppc64_linux_REDIR_FOR_strchr)
#if !defined VGP_ppc64be_linux || _CALL_ELF == 2
        .type   VG_(ppc64_linux_REDIR_FOR_strchr),@function
VG_(ppc64_linux_REDIR_FOR_strchr):
#else
	.section        ".opd","aw"
	.align 3
VG_(ppc64_linux_REDIR_FOR_strchr):
        .quad   .L.VG_(ppc64_linux_REDIR_FOR_strchr),.TOC.@tocbase,0
        .previous
        .size   VG_(ppc64_linux_REDIR_FOR_strchr), \
                        .L1end-.L.VG_(ppc64_linux_REDIR_FOR_strchr)
        .type   VG_(ppc64_linux_REDIR_FOR_strchr),@function

.L.VG_(ppc64_linux_REDIR_FOR_strchr):
#endif
#if  _CALL_ELF == 2
0:      addis         2,12,.TOC.-0b@ha
        addi         2,2,.TOC.-0b@l
        .localentry VG_(ppc64_linux_REDIR_FOR_strchr), .-VG_(ppc64_linux_REDIR_FOR_strchr)
#endif
        lbz 0,0(3)
        rldicl 4,4,0,56
        cmpw 7,4,0
        beqlr 7
        cmpdi 7,0,0
        bne 7,.L18
        b .L14
#if !defined VGP_ppc64be_linux || _CALL_ELF == 2
        .size VG_(ppc64_linux_REDIR_FOR_strchr),.-VG_(ppc64_linux_REDIR_FOR_strchr)
#else
        .size VG_(ppc64_linux_REDIR_FOR_strchr),.-.L.VG_(ppc64_linux_REDIR_FOR_strchr)
#endif
.L19:	
        beq 6,.L14
.L18:	
        lbzu 0,1(3)
        cmpw 7,4,0
        cmpdi 6,0,0
        bne 7,.L19
        blr
.L14:	
        li 3,0
        blr
        .long 0
        .byte 0,0,0,0,0,0,0,0
.L1end:

	
.global VG_(trampoline_stuff_end)
VG_(trampoline_stuff_end):

	/* and a trailing page of unexecutable code */
	UD2_PAGE

#	undef UD2_16
#	undef UD2_64
#	undef UD2_256
#	undef UD2_1024
#	undef UD2_PAGE

/*---------------- arm-linux ----------------*/
#else
#if defined(VGP_arm_linux)

#       define UD2_4      .word 0xFFFFFFFF
#	define UD2_16     UD2_4    ; UD2_4    ; UD2_4    ; UD2_4
#	define UD2_64     UD2_16   ; UD2_16   ; UD2_16   ; UD2_16
#	define UD2_256    UD2_64   ; UD2_64   ; UD2_64   ; UD2_64
#	define UD2_1024   UD2_256  ; UD2_256  ; UD2_256  ; UD2_256
#	define UD2_PAGE   UD2_1024 ; UD2_1024 ; UD2_1024 ; UD2_1024  

	/* a leading page of unexecutable code */
	UD2_PAGE

.global VG_(trampoline_stuff_start)
VG_(trampoline_stuff_start):

.global VG_(arm_linux_SUBST_FOR_sigreturn)
.type   VG_(arm_linux_SUBST_FOR_sigreturn),#function
VG_(arm_linux_SUBST_FOR_sigreturn):
	mov r7, # __NR_sigreturn
        svc #0
        .long 0xFFFFFFFF /*illegal insn*/
.size VG_(arm_linux_SUBST_FOR_sigreturn), .-VG_(arm_linux_SUBST_FOR_sigreturn)

.global VG_(arm_linux_SUBST_FOR_rt_sigreturn)
.type   VG_(arm_linux_SUBST_FOR_rt_sigreturn),#function
VG_(arm_linux_SUBST_FOR_rt_sigreturn):
	mov r7, # __NR_rt_sigreturn
        svc #0
        .long 0xFFFFFFFF /*illegal insn*/
.size VG_(arm_linux_SUBST_FOR_rt_sigreturn), .-VG_(arm_linux_SUBST_FOR_rt_sigreturn)
	
.global VG_(arm_linux_REDIR_FOR_strlen)
VG_(arm_linux_REDIR_FOR_strlen):
	mov	r2, r0
	ldrb	r0, [r0, #0]	@ zero_extendqisi2
	@ lr needed for prologue
	cmp	r0, #0
	bxeq	lr
	mov	r0, #0
.L5:
	add	r0, r0, #1
	ldrb	r3, [r0, r2]	@ zero_extendqisi2
	cmp	r3, #0
	bne	.L5
	bx	lr
	UD2_4

.global VG_(arm_linux_REDIR_FOR_index)
VG_(arm_linux_REDIR_FOR_index):
	ldrb	r3, [r0, #0]	@ zero_extendqisi2
	and	r1, r1, #255
	cmp	r3, r1
	@ lr needed for prologue
	bne	.L9
	bx	lr
.L12:
	ldrb	r3, [r0, #1]!	@ zero_extendqisi2
	cmp	r3, r1
	beq	.L11
.L9:
	cmp	r3, #0
	bne	.L12
	mov	r0, #0
	bx	lr
.L11:
	bx	lr
	UD2_4

.global VG_(arm_linux_REDIR_FOR_memcpy)
VG_(arm_linux_REDIR_FOR_memcpy):
	stmfd	sp!, {r4, r5, lr}
	subs	lr, r2, #0
	mov	r5, r0
	beq	.L2
	cmp	r0, r1
	bls	.L4
	add	r3, r0, lr
	add	r1, lr, r1
	cmp	lr, #3
	sub	r4, r3, #1
	sub	r0, r1, #1
	ble	.L28
	sub	ip, r3, #5
	sub	r1, r1, #5
.L8:
	ldrb	r3, [r1, #4]	@ zero_extendqisi2
	sub	lr, lr, #4
	strb	r3, [ip, #4]
	ldrb	r2, [r1, #3]	@ zero_extendqisi2
	cmp	lr, #3
	strb	r2, [ip, #3]
	ldrb	r3, [r1, #2]	@ zero_extendqisi2
	mov	r4, ip
	strb	r3, [ip, #2]
	ldrb	r2, [r1, #1]	@ zero_extendqisi2
	mov	r0, r1
	strb	r2, [ip, #1]
	sub	r1, r1, #4
	sub	ip, ip, #4
	bgt	.L8
	cmp	lr, #0
	beq	.L2
.L28:
	sub	r2, lr, #1
.L21:
	sub	r2, r2, #1
	ldrb	r3, [r0], #-1	@ zero_extendqisi2
	cmn	r2, #1
	strb	r3, [r4], #-1
	bne	.L21
.L2:
	mov	r0, r5
	ldmfd	sp!, {r4, r5, pc}
.L4:
	bcs	.L2
	cmp	lr, #3
	mov	ip, r0
	ble	.L29
.L19:
	ldrb	r3, [r1, #0]	@ zero_extendqisi2
	sub	lr, lr, #4
	strb	r3, [ip, #0]
	ldrb	r2, [r1, #1]	@ zero_extendqisi2
	cmp	lr, #3
	strb	r2, [ip, #1]
	ldrb	r3, [r1, #2]	@ zero_extendqisi2
	strb	r3, [ip, #2]
	ldrb	r2, [r1, #3]	@ zero_extendqisi2
	add	r1, r1, #4
	strb	r2, [ip, #3]
	add	ip, ip, #4
	bgt	.L19
	cmp	lr, #0
	beq	.L2
.L29:
	sub	r2, lr, #1
.L20:
	sub	r2, r2, #1
	ldrb	r3, [r1], #1	@ zero_extendqisi2
	cmn	r2, #1
	strb	r3, [ip], #1
	bne	.L20
	mov	r0, r5
	ldmfd	sp!, {r4, r5, pc}
	UD2_4

.global VG_(arm_linux_REDIR_FOR_strcmp)
VG_(arm_linux_REDIR_FOR_strcmp):
.L64:
	ldrb	r3, [r0], #1	@ zero_extendqisi2
	ldrb	r2, [r1], #1	@ zero_extendqisi2
	cmp	r3, #0
	beq	.L67
	cmp	r3, r2
	beq	.L64
	rsb	r0, r2, r3
	bx	lr
.L67:
	rsb	r0, r2, #0
	bx	lr
	UD2_4

.global VG_(trampoline_stuff_end)
VG_(trampoline_stuff_end):

	/* and a trailing page of unexecutable code */
	UD2_PAGE

#	undef UD2_4
#	undef UD2_16
#	undef UD2_64
#	undef UD2_256
#	undef UD2_1024
#	undef UD2_PAGE
        
/*---------------- arm64-linux ----------------*/
#else
#if defined(VGP_arm64_linux)

#       define UD2_4      .word 0xFFFFFFFF
#	define UD2_16     UD2_4    ; UD2_4    ; UD2_4    ; UD2_4
#	define UD2_64     UD2_16   ; UD2_16   ; UD2_16   ; UD2_16
#	define UD2_256    UD2_64   ; UD2_64   ; UD2_64   ; UD2_64
#	define UD2_1024   UD2_256  ; UD2_256  ; UD2_256  ; UD2_256
#	define UD2_PAGE   UD2_1024 ; UD2_1024 ; UD2_1024 ; UD2_1024  

	/* a leading page of unexecutable code */
	UD2_PAGE

.global VG_(trampoline_stuff_start)
VG_(trampoline_stuff_start):

.global VG_(arm64_linux_SUBST_FOR_rt_sigreturn)
.type   VG_(arm64_linux_SUBST_FOR_rt_sigreturn),#function
VG_(arm64_linux_SUBST_FOR_rt_sigreturn):
	mov x8, # __NR_rt_sigreturn
        svc #0
        .long 0xFFFFFFFF /*illegal insn*/
.size VG_(arm64_linux_SUBST_FOR_rt_sigreturn), \
        .-VG_(arm64_linux_SUBST_FOR_rt_sigreturn)

.global VG_(arm64_linux_REDIR_FOR_strlen)
.type   VG_(arm64_linux_REDIR_FOR_strlen),#function
VG_(arm64_linux_REDIR_FOR_strlen):
	mov	x2, x0
	ldrb	w0, [x0]
	cbz	w0, .L5
	mov	x0, 0
.L4:
	add	x0, x0, 1
	ldrb	w1, [x2,x0]
	cbnz	w1, .L4
	ret
.L5:
	mov	x0, 0
	ret
.size VG_(arm64_linux_REDIR_FOR_strlen), .-VG_(arm64_linux_REDIR_FOR_strlen)

.global VG_(arm64_linux_REDIR_FOR_index)
.type   VG_(arm64_linux_REDIR_FOR_index),#function
VG_(arm64_linux_REDIR_FOR_index):
        ldrb    w2, [x0]
        uxtb    w1, w1
        cmp     w2, w1
        beq     .L11
.L13:
        cbz     w2, .L16
        ldrb    w2, [x0,1]!
        cmp     w2, w1
        bne     .L13
.L11:
        ret
.L16:
        mov     x0, 0
        ret
.size VG_(arm64_linux_REDIR_FOR_index), .-VG_(arm64_linux_REDIR_FOR_index)

.global VG_(arm64_linux_REDIR_FOR_strcmp)
.type   VG_(arm64_linux_REDIR_FOR_strcmp),#function
VG_(arm64_linux_REDIR_FOR_strcmp):
        ldrb    w2, [x0]
        ldrb    w3, [x1]
        cmp     w2, w3
        bcc     .L22
.L21:
        bhi     .L25
        cbz     w2, .L26
        ldrb    w2, [x0,1]!
        ldrb    w3, [x1,1]!
        cmp     w2, w3
        bcs     .L21
.L22:
        mov     x0, -1
        ret
.L25:
        mov     x0, 1
        ret
.L26:
        mov     x0, 0
        ret
.size VG_(arm64_linux_REDIR_FOR_strcmp), .-VG_(arm64_linux_REDIR_FOR_strcmp)

.global VG_(trampoline_stuff_end)
VG_(trampoline_stuff_end):

	/* and a trailing page of unexecutable code */
	UD2_PAGE

#	undef UD2_4
#	undef UD2_16
#	undef UD2_64
#	undef UD2_256
#	undef UD2_1024
#	undef UD2_PAGE
        
/*---------------- x86-freebsd ----------------*/
#else
#if defined(VGP_x86_freebsd)

.global VG_(trampoline_stuff_start)
VG_(trampoline_stuff_start):

.global VG_(x86_freebsd_SUBST_FOR_sigreturn)
VG_(x86_freebsd_SUBST_FOR_sigreturn):
	/*
	 * PJF this magic number is fairly flakey
	 * If ever it is wrong sys_fake_sigreturn will fail
	 * the sigreturn will be to some bogus EIP address and
	 * the client will likely terminate with a SIGILL
	 * In this case adding some printfs to sigframe_create
	 * and sys_fake_sigreturn should help debugging to
	 * find the right offset
	 */
	lea	0x1c(%esp), %eax	/* args to sigreturn(ucontext_t *) */
	pushl	%eax
	pushl	%eax			/* fake return addr */
/*	movl	0x44(%eax), %gs	; restore %gs, not done by sigreturn */
        movl    $__NR_fake_sigreturn, %eax
        int     $0x80
        ud2

.global VG_(trampoline_stuff_end)
VG_(trampoline_stuff_end):

#else
#if defined(VGP_amd64_freebsd)

#	define UD2_16     ud2 ; ud2 ; ud2 ; ud2 ;ud2 ; ud2 ; ud2 ; ud2
#	define UD2_64     UD2_16   ; UD2_16   ; UD2_16   ; UD2_16
#	define UD2_256    UD2_64   ; UD2_64   ; UD2_64   ; UD2_64
#	define UD2_1024   UD2_256  ; UD2_256  ; UD2_256  ; UD2_256
#	define UD2_PAGE   UD2_1024 ; UD2_1024 ; UD2_1024 ; UD2_1024

	/* a leading page of unexecutable code */
	UD2_PAGE

.global VG_(trampoline_stuff_start)
VG_(trampoline_stuff_start):

.global VG_(amd64_freebsd_SUBST_FOR_sigreturn)
VG_(amd64_freebsd_SUBST_FOR_sigreturn):
        /* This is a very specific sequence which GDB uses to
           recognize signal handler frames. */

        movq    $__NR_fake_sigreturn, %rax

        /* running the preprocessor on
         * src/amd64.amd64/lib/libc/sigreturn.S
         * gives
         * .text; .p2align 4,0x90; .globl __sys_sigreturn;
         * .type __sys_sigreturn,@function; __sys_sigreturn:;
         * .cfi_startproc; .weak sigreturn; .equ sigreturn,__sys_sigreturn;
         *  .weak _sigreturn; .equ _sigreturn,__sys_sigreturn;
         *  mov $417,%eax;
         * movq %rcx, %r10;
         * syscall; jb .cerror; ret; .size __sys_sigreturn, . - __sys_sigreturn;
         *  .cfi_endproc
         */

        /*
         * sigframe in sigframe-amd64-freebsd.c
         * differs from sigframe in /usr/include/x86/sigframe.h
         * by having the address to this trampoline first
         * so I assume that the +8 is to get back to the
         * FreeBSD sigframe
         */
        movq	%rsp, %rdi
        addq	$8,%rdi
        syscall
        ud2

.global VG_(trampoline_stuff_end)
VG_(trampoline_stuff_end):

	/* and a trailing page of unexecutable code */
	UD2_PAGE

#	undef UD2_16
#	undef UD2_64
#	undef UD2_256
#	undef UD2_1024
#	undef UD2_PAGE

/*---------------- arm64-freebsd ----------------*/
#else
#if defined(VGP_arm64_freebsd)

#       define UD2_4      .word 0xFFFFFFFF
#	define UD2_16     UD2_4    ; UD2_4    ; UD2_4    ; UD2_4
#	define UD2_64     UD2_16   ; UD2_16   ; UD2_16   ; UD2_16
#	define UD2_256    UD2_64   ; UD2_64   ; UD2_64   ; UD2_64
#	define UD2_1024   UD2_256  ; UD2_256  ; UD2_256  ; UD2_256
#	define UD2_PAGE   UD2_1024 ; UD2_1024 ; UD2_1024 ; UD2_1024

	/* a leading page of unexecutable code */
	UD2_PAGE

.global VG_(trampoline_stuff_start)
VG_(trampoline_stuff_start):

.global VG_(arm64_freebsd_SUBST_FOR_sigreturn)
.type   VG_(arm64_freebsd_SUBST_FOR_sigreturn),#function
VG_(arm64_freebsd_SUBST_FOR_sigreturn):
	mov x8, # __NR_fake_sigreturn
        mov x0, sp
        svc #0
        .long 0xFFFFFFFF /*illegal insn*/
.size VG_(arm64_freebsd_SUBST_FOR_sigreturn), \
        .-VG_(arm64_freebsd_SUBST_FOR_sigreturn)

.global VG_(trampoline_stuff_end)
VG_(trampoline_stuff_end):

	/* and a trailing page of unexecutable code */
	UD2_PAGE

#	undef UD2_4
#	undef UD2_16
#	undef UD2_64
#	undef UD2_256
#	undef UD2_1024
#	undef UD2_PAGE



/*---------------- x86-darwin ----------------*/
#else
#if defined(VGP_x86_darwin)

        /* a leading page of unexecutable code */
.fill 2048, 2, 0x0b0f /* `ud2` */

.globl VG_(trampoline_stuff_start)
VG_(trampoline_stuff_start):

.globl VG_(x86_darwin_SUBST_FOR_sigreturn)
VG_(x86_darwin_SUBST_FOR_sigreturn):
        /* XXX does this need to have any special form? (cf x86-linux
	version) */
        movl    $ __NR_DARWIN_FAKE_SIGRETURN, %eax
        int     $0x80
        ud2

.globl VG_(x86_darwin_REDIR_FOR_strlen)
VG_(x86_darwin_REDIR_FOR_strlen):
        movl    4(%esp), %edx
        movl    %edx, %eax
        jmp     1f
0:
        incl    %eax
1:
        cmpb    $0, (%eax)
        jne     0b
        subl    %edx, %eax
        ret

.globl VG_(x86_darwin_REDIR_FOR_strcat)
VG_(x86_darwin_REDIR_FOR_strcat):
        pushl   %esi
        movl    8(%esp), %esi
        movl    12(%esp), %ecx
        movl    %esi, %edx
        jmp     1f
0:
        incl    %edx
1:
        cmpb    $0, (%edx)
        jne     0b
2:
        movzbl  (%ecx), %eax
        incl    %ecx
        movb    %al, (%edx)
        incl    %edx
        testb   %al, %al
        jne     2b
        movl    %esi, %eax
        popl    %esi
        ret


.globl VG_(x86_darwin_REDIR_FOR_strcmp)
VG_(x86_darwin_REDIR_FOR_strcmp):
        movl    4(%esp), %edx
        movl    8(%esp), %ecx
        jmp     1f
0:
        incl    %edx
        incl    %ecx
1:
        movzbl  (%edx), %eax
        testb   %al, %al
        je      2f
        cmpb    (%ecx), %al
        je      0b
2:
        movzbl  (%ecx),%edx
        movzbl  %al,%eax
        subl    %edx, %eax
        ret


.globl VG_(x86_darwin_REDIR_FOR_strcpy)
VG_(x86_darwin_REDIR_FOR_strcpy):
	pushl	%ebp
	movl	%esp, %ebp
	pushl	%esi
	movl	8(%ebp), %esi
	movl	12(%ebp), %ecx
	movl	%esi, %edx
	jmp	1f
0:
	incl	%ecx
	incl	%edx
1:
	movzbl	(%ecx), %eax
	testb	%al, %al
	movb	%al, (%edx)
	jne	0b
	movl	%esi, %eax
	popl	%esi
	leave
	ret

.globl VG_(x86_darwin_REDIR_FOR_strlcat)
VG_(x86_darwin_REDIR_FOR_strlcat):
	pushl	%ebp
	movl	%esp, %ebp
	pushl	%edi
	pushl	%esi
	subl	$16, %esp
	movl	8(%ebp), %esi
	movl	16(%ebp), %ecx
	movl	%esi, %edx
	leal	(%ecx,%esi), %eax
	jmp	1f
0:
	incl	%edx
1:
	cmpl	%edx, %eax
	je	2f
	cmpb	$0, (%edx)
	jne	0b
2:
	movl	%edx, %edi
	subl	%esi, %edi
	movl	%ecx, %esi
	subl	%edi, %esi
	je	3f
	movl	12(%ebp), %eax
	jmp	6f
3:
	movl	12(%ebp), %eax
	movl	%eax, (%esp)
	call	VG_(x86_darwin_REDIR_FOR_strlen)
	jmp	7f
4:
	cmpl	$1, %esi
	je	5f
	movb	%cl, (%edx)
	decl	%esi
	incl	%edx
5:
	incl	%eax
6:
	movzbl	(%eax), %ecx
	testb	%cl, %cl
	jne	4b
	movb	$0, (%edx)
	subl	12(%ebp), %eax
7:
	addl	$16, %esp
	leal	(%edi,%eax), %eax
	popl	%esi
	popl	%edi
	leave
	ret
	
	
.globl VG_(trampoline_stuff_end)
VG_(trampoline_stuff_end):

        /* a trailing page of unexecutable code */
.fill 2048, 2, 0x0b0f /* `ud2` */


/*---------------- amd64-darwin ----------------*/
#else
#if defined(VGP_amd64_darwin)

        /* a leading page of unexecutable code */
.fill 2048, 2, 0x0b0f /* `ud2` */

.globl VG_(trampoline_stuff_start)
VG_(trampoline_stuff_start):

.globl VG_(amd64_darwin_SUBST_FOR_sigreturn)
VG_(amd64_darwin_SUBST_FOR_sigreturn):
        /* XXX does this need to have any special form? (cf x86-linux
	version) */
        movq    $ __NR_DARWIN_FAKE_SIGRETURN, %rax
        syscall
        ud2

.globl VG_(amd64_darwin_REDIR_FOR_strlen)
VG_(amd64_darwin_REDIR_FOR_strlen):
        movq    %rdi, %rax
        jmp     1f
0:
        incq    %rax
1:
        cmpb    $0, (%rax)
        jne     0b
        subq    %rdi, %rax
        ret

.globl VG_(amd64_darwin_REDIR_FOR_strcat)
VG_(amd64_darwin_REDIR_FOR_strcat):
	movq	%rdi, %rdx
	jmp	1f
0:
	incq	%rdx
1:
	cmpb	$0, (%rdx)
	jne	0b
2:
	movzbl	(%rsi), %eax
	incq	%rsi
	movb	%al, (%rdx)
	incq	%rdx
	testb	%al, %al
	jne	2b
	movq	%rdi, %rax
	ret


.globl VG_(amd64_darwin_REDIR_FOR_strcmp)
VG_(amd64_darwin_REDIR_FOR_strcmp):
	jmp	1f
0:
	incq	%rdi
	incq	%rsi
1:
	movzbl	(%rdi), %eax
	testb	%al, %al
	je	2f
	cmpb	(%rsi), %al
	je	0b
2:
	movzbl	(%rsi), %edx
	movzbl	%al, %eax
	subl	%edx, %eax
	ret

.globl VG_(amd64_darwin_REDIR_FOR_strcpy)
VG_(amd64_darwin_REDIR_FOR_strcpy):
	pushq	%rbp
	movq	%rdi, %rdx
	movq	%rsp, %rbp
	jmp	1f
0:
	incq	%rsi
	incq	%rdx
1:
	movzbl	(%rsi), %eax
	testb	%al, %al
	movb	%al, (%rdx)
	jne	0b
	leave
	movq	%rdi, %rax
	ret
	
.globl VG_(amd64_darwin_REDIR_FOR_strlcat)
VG_(amd64_darwin_REDIR_FOR_strlcat):
	pushq	%rbp
	leaq	(%rdx,%rdi), %rax
	movq	%rdi, %rcx
	movq	%rsp, %rbp
	pushq	%rbx
	subq	$8, %rsp
	jmp	1f
0:
	incq	%rcx
1:
	cmpq	%rcx, %rax
	je	2f
	cmpb	$0, (%rcx)
	jne	0b
2:
	movq	%rcx, %rbx
	subq	%rdi, %rbx
	movq	%rdx, %rdi
	subq	%rbx, %rdi
	je	3f
	movq	%rsi, %rax
	jmp	6f
3:
	movq	%rsi, %rdi
	call	VG_(amd64_darwin_REDIR_FOR_strlen)
	jmp	7f
4:
	cmpq	$1, %rdi
	je	5f
	movb	%dl, (%rcx)
	decq	%rdi
	incq	%rcx
5:
	incq	%rax
6:
	movzbl	(%rax), %edx
	testb	%dl, %dl
	jne	4b
	movb	$0, (%rcx)
	subq	%rsi, %rax
7:
	leaq	(%rbx,%rax), %rax
	addq	$8, %rsp
	popq	%rbx
	leave
	ret

.globl VG_(amd64_darwin_REDIR_FOR_arc4random)
VG_(amd64_darwin_REDIR_FOR_arc4random):
	/* not very random, hope dyld won't mind */
	movq	$0x76616c6772696e64, %rax
	ret

.globl VG_(amd64_darwin_REDIR_FOR_strchr)
VG_(amd64_darwin_REDIR_FOR_strchr):
        pushq   %rbp
        movq    %rsp, %rbp
        movb    (%rdi), %cl
        cmpb    %sil, %cl
        jne     1f
        movq    %rdi, %rax
        popq    %rbp
        ret
1:
        testb   %cl, %cl
        movl    $0, %eax
        je      2f
        movb    1(%rdi), %cl
        incq    %rdi
        cmpb    %sil, %cl
        movq    %rdi, %rax
        jne     1b
2:
        popq    %rbp
        ret
        
.globl VG_(trampoline_stuff_end)
VG_(trampoline_stuff_end):

        /* a trailing page of unexecutable code */
.fill 2048, 2, 0x0b0f /* `ud2` */


/*---------------- s390x-linux ----------------*/
#else
#if defined(VGP_s390x_linux)

        /* a leading page of unexecutable code */
	.fill 2048, 2, 0x0000

.global VG_(trampoline_stuff_start)
VG_(trampoline_stuff_start):

.global VG_(s390x_linux_SUBST_FOR_sigreturn)
VG_(s390x_linux_SUBST_FOR_sigreturn):
        svc __NR_sigreturn
	.short 0

.global VG_(s390x_linux_SUBST_FOR_rt_sigreturn)
VG_(s390x_linux_SUBST_FOR_rt_sigreturn):
        /* Old gcc unwinding code checks for a sig(_rt)_return svc and then
           for ra = cfa to decide if it is a sig_rt_frame or not. Since we
           set ra to this trampoline, but the cfa is still in the stack,
           the unwinder thinks, that this is a non-rt frame  and causes a
           crash in the gcc unwinder - which is used by the thread library
           and others. Therefore we add a lr 1,1 nop, to let the gcc
           unwinder bail out gracefully. This might also affect unwinding
           across the signal frame - tough luck. fixs390 */
        lr 1,1
        svc __NR_rt_sigreturn
	.short 0

.global VG_(s390x_linux_REDIR_FOR_index)
.type   VG_(s390x_linux_REDIR_FOR_index),@function
VG_(s390x_linux_REDIR_FOR_index):
#
#   %r2 = address of string
#   %r3 = character to find
#
        lghi    %r0,255
        ngr     %r0,%r3        # r0 = (unsigned char)r3
        lghi    %r4,0
.L1:
        llgc    %r1,0(%r2)     # r1 = byte from string
        cr      %r1,%r0        # compare
        ber     %r14           # return if found
        cr      %r1,%r4        # end of string ?
        je      .L2
        aghi    %r2,1          # increment r2
        j       .L1
.L2:    lghi    %r2,0          # return value 0
        br      %r14
.size VG_(s390x_linux_REDIR_FOR_index), .-VG_(s390x_linux_REDIR_FOR_index)

.globl VG_(trampoline_stuff_end)
VG_(trampoline_stuff_end):
	.fill 2048, 2, 0x0000

/*---------------------- mips32-linux ----------------------*/
#else
#if defined(VGP_mips32_linux)

#	define UD2_16     trap ; trap ; trap; trap
#	define UD2_64     UD2_16   ; UD2_16   ; UD2_16   ; UD2_16
#	define UD2_256    UD2_64   ; UD2_64   ; UD2_64   ; UD2_64
#	define UD2_1024   UD2_256  ; UD2_256  ; UD2_256  ; UD2_256
#	define UD2_PAGE   UD2_1024 ; UD2_1024 ; UD2_1024 ; UD2_1024  


.global VG_(trampoline_stuff_start)
VG_(trampoline_stuff_start):

.global VG_(mips32_linux_SUBST_FOR_sigreturn)
VG_(mips32_linux_SUBST_FOR_sigreturn):
        li $v0,__NR_sigreturn
        syscall
        nop
        .long 0	/*illegal insn*/

.global VG_(mips32_linux_SUBST_FOR_rt_sigreturn)
VG_(mips32_linux_SUBST_FOR_rt_sigreturn):
	li $v0,__NR_rt_sigreturn
        syscall
        nop
        .long 0	/*illegal insn*/
	
/* There's no particular reason that this needs to be handwritten
   assembly, but since that's what this file contains, here's a
   simple index() and strlen() implementations.
*/

.set push
.set noreorder

.global VG_(mips32_linux_REDIR_FOR_index)
.type   VG_(mips32_linux_REDIR_FOR_index), @function
VG_(mips32_linux_REDIR_FOR_index):
      move $v0, $a0
   index_loop:
      lbu $t0, 0($v0)
      beq $t0, $a1, index_end
      nop
      bne $t0, $zero, index_loop
      addiu $v0, $v0, 1
      move $v0, $zero
   index_end:
      jr $ra
      nop
.size VG_(mips32_linux_REDIR_FOR_index), .-VG_(mips32_linux_REDIR_FOR_index)

.global VG_(mips32_linux_REDIR_FOR_strlen)
.type   VG_(mips32_linux_REDIR_FOR_strlen), @function
VG_(mips32_linux_REDIR_FOR_strlen):
      move $v0, $a0
   strlen_loop:
      lbu $t0, 0($a0)
      bne $t0, $zero, strlen_loop
      addiu $a0, $a0, 1
      subu $v0, $a0, $v0
      jr $ra
      addiu $v0, $v0, -1
.size VG_(mips32_linux_REDIR_FOR_strlen), .-VG_(mips32_linux_REDIR_FOR_strlen)

.set pop

.global VG_(trampoline_stuff_end)
VG_(trampoline_stuff_end):


#	undef UD2_16
#	undef UD2_64
#	undef UD2_256
#	undef UD2_1024
#	undef UD2_PAGE

/*---------------------- nanomips-linux --------------------*/
#else
#if defined(VGP_nanomips_linux)

.global VG_(trampoline_stuff_start)
VG_(trampoline_stuff_start):

.set push
.set noreorder

.global VG_(nanomips_linux_SUBST_FOR_rt_sigreturn)
VG_(nanomips_linux_SUBST_FOR_rt_sigreturn):
   li $t4, __NR_rt_sigreturn
   syscall[32]
   .long 0

.global VG_(nanomips_linux_REDIR_FOR_index)
.type   VG_(nanomips_linux_REDIR_FOR_index), @function
VG_(nanomips_linux_REDIR_FOR_index):
   index_loop:
      lbu $t0, 0($a0)
      beqc $t0, $a1, index_end
      addiu $a0, $a0, 1
      bnec $t0, $zero, index_loop
      move $a0, $zero
   index_end:
      jrc $ra
.size VG_(nanomips_linux_REDIR_FOR_index), .-VG_(nanomips_linux_REDIR_FOR_index)

.global VG_(nanomips_linux_REDIR_FOR_strlen)
.type   VG_(nanomips_linux_REDIR_FOR_strlen), @function
VG_(nanomips_linux_REDIR_FOR_strlen):
      move $t1, $a0
   strlen_loop:
      lbu $t0, 0($a0)
      addiu $a0, $a0, 1
      bnec $t0, $zero, strlen_loop
      subu $a0, $a0, $t1
      addiu $a0, $a0, -1
      jrc $ra

.size VG_(nanomips_linux_REDIR_FOR_strlen), .-VG_(nanomips_linux_REDIR_FOR_strlen)

.set pop

.global VG_(trampoline_stuff_end)
VG_(trampoline_stuff_end):


/*---------------------- mips64-linux ----------------------*/
#else
#if defined(VGP_mips64_linux)

#       define UD2_16     trap ; trap ; trap; trap
#       define UD2_64     UD2_16   ; UD2_16   ; UD2_16   ; UD2_16
#       define UD2_256    UD2_64   ; UD2_64   ; UD2_64   ; UD2_64
#       define UD2_1024   UD2_256  ; UD2_256  ; UD2_256  ; UD2_256
#       define UD2_PAGE   UD2_1024 ; UD2_1024 ; UD2_1024 ; UD2_1024  

.global VG_(trampoline_stuff_start)
VG_(trampoline_stuff_start):

.global VG_(mips64_linux_SUBST_FOR_rt_sigreturn)
VG_(mips64_linux_SUBST_FOR_rt_sigreturn):
        li $2,__NR_rt_sigreturn
        syscall
        nop
        .long 0	/*illegal insn*/

/* There's no particular reason that this needs to be handwritten
   assembly, but since that's what this file contains, here's a
   simple index() and strlen() implementations.
*/

.set push
.set noreorder

.global VG_(mips64_linux_REDIR_FOR_index)
.type   VG_(mips64_linux_REDIR_FOR_index), @function
VG_(mips64_linux_REDIR_FOR_index):
      move $v0, $a0
   index_loop:
      lbu $t0, 0($v0)
      beq $t0, $a1, index_end
      nop
      bne $t0, $zero, index_loop
      daddiu $v0, $v0, 1
      move $v0, $zero
   index_end:
      jr $ra
      nop
.size VG_(mips64_linux_REDIR_FOR_index), .-VG_(mips64_linux_REDIR_FOR_index)

.global VG_(mips64_linux_REDIR_FOR_strlen)
.type   VG_(mips64_linux_REDIR_FOR_strlen), @function
VG_(mips64_linux_REDIR_FOR_strlen):
      move $v0, $a0
   strlen_loop:
      lbu $t0, 0($a0)
      bne $t0, $zero, strlen_loop
      daddiu $a0, $a0, 1
      dsubu $v0, $a0, $v0
      jr $ra
      daddiu $v0, $v0, -1
.size VG_(mips64_linux_REDIR_FOR_strlen), .-VG_(mips64_linux_REDIR_FOR_strlen)

.set pop

.global VG_(trampoline_stuff_end)
VG_(trampoline_stuff_end):


#	undef UD2_16
#	undef UD2_64
#	undef UD2_256
#	undef UD2_1024
#	undef UD2_PAGE

/*---------------- riscv64-linux ----------------*/
#else
#if defined(VGP_riscv64_linux)

#	define UD2_4      .word 0
#	define UD2_16     UD2_4    ; UD2_4    ; UD2_4    ; UD2_4
#	define UD2_64     UD2_16   ; UD2_16   ; UD2_16   ; UD2_16
#	define UD2_256    UD2_64   ; UD2_64   ; UD2_64   ; UD2_64
#	define UD2_1024   UD2_256  ; UD2_256  ; UD2_256  ; UD2_256
#	define UD2_PAGE   UD2_1024 ; UD2_1024 ; UD2_1024 ; UD2_1024

	/* a leading page of unexecutable code */
	UD2_PAGE

.global VG_(trampoline_stuff_start)
VG_(trampoline_stuff_start):

.global VG_(riscv64_linux_SUBST_FOR_rt_sigreturn)
.type   VG_(riscv64_linux_SUBST_FOR_rt_sigreturn), @function
VG_(riscv64_linux_SUBST_FOR_rt_sigreturn):
	.cfi_startproc
	.cfi_signal_frame
	li a7, __NR_rt_sigreturn
	ecall
	.cfi_endproc
.size VG_(riscv64_linux_SUBST_FOR_rt_sigreturn), \
	.-VG_(riscv64_linux_SUBST_FOR_rt_sigreturn)

.global VG_(riscv64_linux_REDIR_FOR_strlen)
.type   VG_(riscv64_linux_REDIR_FOR_strlen), @function
VG_(riscv64_linux_REDIR_FOR_strlen):
	mv a1, a0               /* copy the input string pointer to a1 */
	li a0, 0                /* set the output length to 0 */
	lbu a2, 0(a1)           /* load the first character */
	beq a2, zero, 2f        /* check if the end of string is reached */
1:
	addi a0, a0, 1          /* increment the output length by 1 */
	add a2, a1, a0          /* calculate address of the next character */
	lbu a2, 0(a2)           /* load the next character */
	bne a2, zero, 1b        /* check if the end of string is reached */
	ret
2:
	ret
.size VG_(riscv64_linux_REDIR_FOR_strlen), .-VG_(riscv64_linux_REDIR_FOR_strlen)

.global VG_(riscv64_linux_REDIR_FOR_index)
.type   VG_(riscv64_linux_REDIR_FOR_index), @function
VG_(riscv64_linux_REDIR_FOR_index):
	andi a1, a1, 0xff      /* mask the input character value */
	j 2f                   /* jump into the test loop */
1:
	beq a2, zero, 3f       /* check if the end of string is reached */
	addi a0, a0, 1         /* advance to the next character */
2:
	lbu a2, 0(a0)          /* load the next character */
	bne a2, a1, 1b         /* check if it matches the looked up character */
	ret
3:
	li a0, 0               /* set the result to "not found" */
	ret
.size VG_(riscv64_linux_REDIR_FOR_index), .-VG_(riscv64_linux_REDIR_FOR_index)

.global VG_(riscv64_linux_REDIR_FOR_strcmp)
.type   VG_(riscv64_linux_REDIR_FOR_strcmp), @function
VG_(riscv64_linux_REDIR_FOR_strcmp):
0:
	lbu a5, 0(a0)          /* load *s1 */
	lbu a4, 0(a1)          /* load *s2 */
	beqz a5, 1f            /* check end of s1 */
	beq a5, a4, 2f         /* loop if *s1 == *s2 */
1:
	subw a0, a5, a4        /* return value is *s1 - *s2 */
	ret
2:
	addi a0, a0, 1         /* next char in s1 */
	addi a1, a1, 1         /* next char in s2 */
        j 0b                   /* and back to the start */
.size VG_(riscv64_linux_REDIR_FOR_strcmp), .-VG_(riscv64_linux_REDIR_FOR_strcmp)

.global VG_(trampoline_stuff_end)
VG_(trampoline_stuff_end):

	/* and a trailing page of unexecutable code */
	UD2_PAGE

#	undef UD2_4
#	undef UD2_16
#	undef UD2_64
#	undef UD2_256
#	undef UD2_1024
#	undef UD2_PAGE

/*---------------- x86-solaris ----------------*/
#else
#if defined(VGP_x86_solaris)

.global VG_(trampoline_stuff_start)
VG_(trampoline_stuff_start):

/* int strcmp(const char *s1, const char *s2); */
.global VG_(x86_solaris_REDIR_FOR_strcmp)
.type   VG_(x86_solaris_REDIR_FOR_strcmp), @function
VG_(x86_solaris_REDIR_FOR_strcmp):
        pushl   %ebp                    /* establish a stack frame */
        movl    %esp, %ebp
        movl    8(%ebp), %edx           /* get s1 */
        movl    12(%esp), %ecx          /* get s2 */
        jmp     2f                      /* go compare the first characters */
1:
        incl    %edx                    /* skip to the next s1 character */
        incl    %ecx                    /* skip to the next s2 character */
2:
        movzbl  (%edx), %eax            /* load a character from s1 */
        testb   %al, %al                /* is it null? */
        jz      3f                      /* yes, exit */
        cmpb    (%ecx), %al             /* are the characters equal? */
        je      1b                      /* yes, proceed with next characters */
3:
        movzbl  (%ecx), %edx            /* load a character from s2 */
        subl    %edx, %eax              /* calculate the return value */
        popl    %ebp                    /* destroy the stack frame */
        ret                             /* return to the caller */
.size VG_(x86_solaris_REDIR_FOR_strcmp), .-VG_(x86_solaris_REDIR_FOR_strcmp)

/* size_t strlen(const char *s); */
.global VG_(x86_solaris_REDIR_FOR_strlen)
.type   VG_(x86_solaris_REDIR_FOR_strlen), @function
VG_(x86_solaris_REDIR_FOR_strlen):
        pushl   %ebp                    /* establish a stack frame */
        movl    %esp, %ebp
        movl    8(%ebp), %edx           /* get s */
        movl    %edx, %eax              /* copy s */
        jmp     2f                      /* go handle the first character */
1:
        incl    %eax                    /* skip to the next s character */
2:
        cmpb    $0, (%eax)              /* is the s character null? */
        jne     1b                      /* no, go process the next character */
        subl    %edx, %eax              /* calculate the return value */
        popl    %ebp                    /* destroy the stack frame */
        ret                             /* return to the caller */
.size VG_(x86_solaris_REDIR_FOR_strlen), .-VG_(x86_solaris_REDIR_FOR_strlen)

.global VG_(trampoline_stuff_end)
VG_(trampoline_stuff_end):

/*---------------- amd64-solaris ----------------*/
#else
#if defined(VGP_amd64_solaris)

.global VG_(trampoline_stuff_start)
VG_(trampoline_stuff_start):

/* char *strcpy(char *restrict s1, const char *restrict s2); */
.global VG_(amd64_solaris_REDIR_FOR_strcpy)
.type   VG_(amd64_solaris_REDIR_FOR_strcpy), @function
VG_(amd64_solaris_REDIR_FOR_strcpy):
        pushq   %rbp                    /* establish a stack frame */
        movq    %rsp, %rbp
        movq    %rdi, %rdx              /* copy s1 */
1:
        movzbl  (%rsi), %eax            /* load one input character */
        movb    %al, (%rdx)             /* copy to output/s1 */
        incq    %rsi                    /* skip to the next output character */
        incq    %rdx                    /* skip to the next input character */
        testb   %al, %al                /* is the copied character null? */
        jnz     1b                      /* no, copy the next character */
        leave                           /* destroy the stack frame */
        movq    %rdi, %rax              /* set s1 as the return value */
        ret                             /* return to the caller */
.size VG_(amd64_solaris_REDIR_FOR_strcpy), .-VG_(amd64_solaris_REDIR_FOR_strcpy)

/* char *strncpy(char *restrict s1, const char *restrict s2, size_t n); */
.global VG_(amd64_solaris_REDIR_FOR_strncpy)
.type   VG_(amd64_solaris_REDIR_FOR_strncpy), @function
VG_(amd64_solaris_REDIR_FOR_strncpy):
        pushq   %rbp                    /* establish a stack frame */
        movq    %rsp, %rbp
        movq    %rdi, %rcx              /* copy s1 */
1:
        testq   %rdx, %rdx              /* is the remaining size zero? */
        jz      3f                      /* yes, all done */
        movzbl  (%rsi), %eax            /* load one input character */
        movb    %al, (%rcx)             /* copy to output/s1 */
        decq    %rdx                    /* decrement the remaining size */
        incq    %rsi                    /* skip to the next output character */
        incq    %rcx                    /* skip to the next input character */
        testb   %al, %al                /* is the copied character null? */
        jnz     1b                      /* no, copy the next character */
2:
        testq   %rdx, %rdx              /* is the remaining size zero? */
        jz      3f                      /* yes, all done */
        movb    $0, (%rdx)              /* copy null to output/s2 */
        decq    %rdx                    /* decrement the remaining size */
        incq    %rsi                    /* skip to next output character */
        jmp     2b                      /* proceed with the next character */
3:
        leave                           /* destroy the stack frame */
        movq    %rdi, %rax              /* set s1 as the return value */
        ret                             /* return to the caller */
.size VG_(amd64_solaris_REDIR_FOR_strncpy), .-VG_(amd64_solaris_REDIR_FOR_strncpy)

/* int strcmp(const char *s1, const char *s2); */
.global VG_(amd64_solaris_REDIR_FOR_strcmp)
.type   VG_(amd64_solaris_REDIR_FOR_strcmp), @function
VG_(amd64_solaris_REDIR_FOR_strcmp):
        pushq   %rbp                    /* establish a stack frame */
        movq    %rsp, %rbp
        jmp     2f                      /* go compare the first characters */
1:
        incq    %rdi                    /* skip to the next s1 character */
        incq    %rsi                    /* skip to the next s2 character */
2:
        movzbl  (%rdi), %eax            /* load a character from s1 */
        testb   %al, %al                /* is it null? */
        jz      3f                      /* yes, exit */
        cmpb    (%rsi), %al             /* are the characters equal? */
        je      1b                      /* yes, proceed with next characters */
3:
        movzbl  (%rsi), %edx            /* load a character from s2 */
        subl    %edx, %eax              /* calculate the return value */
        leave                           /* destroy the stack frame */
        ret                             /* return to the caller */
.size VG_(amd64_solaris_REDIR_FOR_strcmp), .-VG_(amd64_solaris_REDIR_FOR_strcmp)

/* char *strcat(char *restrict s1, const char *restrict s2); */
.global VG_(amd64_solaris_REDIR_FOR_strcat)
.type   VG_(amd64_solaris_REDIR_FOR_strcat), @function
VG_(amd64_solaris_REDIR_FOR_strcat):
        pushq   %rbp                    /* establish a stack frame */
        movq    %rsp, %rbp
        movq    %rdi, %rdx              /* copy s1 */
        jmp     2f                      /* go handle the first character */
1:
        incq    %rdx                    /* skip to the next s1 character */
2:
        cmpb    $0, (%rdx)              /* is the s1 character null? */
        jne     1b                      /* no, go check the next character */
3:
        movzbl  (%rsi), %eax            /* load a character from s2 */
        movb    %al, (%rdx)             /* copy the s2 character to s1 */
        incq    %rdx                    /* skip to the next s1 character */
        incq    %rsi                    /* skip to the next s2 character */
        testb   %al, %al                /* was the character null? */
        jnz     3b                      /* no, go copy the next character */
        movq    %rdi, %rax              /* set s1 as the return value */
        leave                           /* destroy the stack frame */
        ret                             /* return to the caller */
.size VG_(amd64_solaris_REDIR_FOR_strcat), .-VG_(amd64_solaris_REDIR_FOR_strcat)

/* size_t strlen(const char *s); */
.global VG_(amd64_solaris_REDIR_FOR_strlen)
.type   VG_(amd64_solaris_REDIR_FOR_strlen), @function
VG_(amd64_solaris_REDIR_FOR_strlen):
        pushq   %rbp                    /* establish a stack frame */
        movq    %rsp, %rbp
        movq    %rdi, %rax              /* copy s */
        jmp     2f                      /* go handle the first character */
1:
        incq    %rax                    /* skip to the next s character */
2:
        cmpb    $0, (%rax)              /* is the s character null? */
        jne     1b                      /* no, go process the next character */
        subq    %rdi, %rax              /* calculate the return value */
        leave                           /* destroy the stack frame */
        ret                             /* return to the caller */
.size VG_(amd64_solaris_REDIR_FOR_strlen), .-VG_(amd64_solaris_REDIR_FOR_strlen)

.global VG_(trampoline_stuff_end)
VG_(trampoline_stuff_end):

/*---------------- unknown ----------------*/
#else
#  error Unknown platform

#endif
#endif
#endif
#endif
#endif
#endif
#endif
#endif
#endif
#endif
#endif
#endif
#endif
#endif
#endif
#endif
#endif
<<<<<<< HEAD
=======
#endif
>>>>>>> 69bc6d7c

/* Let the linker know we don't need an executable stack */
MARK_STACK_NO_EXEC

/*--------------------------------------------------------------------*/
/*--- end                                                          ---*/
/*--------------------------------------------------------------------*/<|MERGE_RESOLUTION|>--- conflicted
+++ resolved
@@ -7,11 +7,11 @@
   This file is part of Valgrind, a dynamic binary instrumentation
   framework.
 
-  Copyright (C) 2000-2017 Julian Seward 
+  Copyright (C) 2000-2017 Julian Seward
      jseward@acm.org
   Copyright (C) 2006-2017 OpenWorks LLP
      info@open-works.co.uk
-	
+
   This program is free software; you can redistribute it and/or
   modify it under the terms of the GNU General Public License as
   published by the Free Software Foundation; either version 2 of the
@@ -32,11 +32,11 @@
 #include "pub_core_vkiscnums_asm.h"
 
 /* ------------------ SIMULATED CPU HELPERS ------------------ */
-/* 
+/*
    Replacements for some functions to do with vsyscalls and signals.
    This code runs on the simulated CPU.
 */
-	
+
 /*---------------------- x86-linux ----------------------*/
 #if defined(VGP_x86_linux)
 
@@ -44,7 +44,7 @@
 #	define UD2_64     UD2_16   ; UD2_16   ; UD2_16   ; UD2_16
 #	define UD2_256    UD2_64   ; UD2_64   ; UD2_64   ; UD2_64
 #	define UD2_1024   UD2_256  ; UD2_256  ; UD2_256  ; UD2_256
-#	define UD2_PAGE   UD2_1024 ; UD2_1024 ; UD2_1024 ; UD2_1024  
+#	define UD2_PAGE   UD2_1024 ; UD2_1024 ; UD2_1024 ; UD2_1024
 
 	/* a leading page of unexecutable code */
 	UD2_PAGE
@@ -74,15 +74,15 @@
    assembly, but since that's what this file contains, here's a
    simple index implementation (written in C and compiled by gcc.)
 
-   unsigned char* REDIR_FOR_index ( const char* s, int c ) 
-   { 
-      unsigned char  ch = (unsigned char)((unsigned int)c); 
-      unsigned char* p  = (unsigned char*)s; 
-      while (1) { 
+   unsigned char* REDIR_FOR_index ( const char* s, int c )
+   {
+      unsigned char  ch = (unsigned char)((unsigned int)c);
+      unsigned char* p  = (unsigned char*)s;
+      while (1) {
          if (*p == ch) return p;
-         if (*p == 0)  return 0; 
-         p++; 
-      } 
+         if (*p == 0)  return 0;
+         p++;
+      }
    }
 */
 .global VG_(x86_linux_REDIR_FOR_index)
@@ -142,7 +142,7 @@
 #	undef UD2_256
 #	undef UD2_1024
 #	undef UD2_PAGE
-	
+
 /*---------------------- amd64-linux ----------------------*/
 #else
 #if defined(VGP_amd64_linux)
@@ -151,7 +151,7 @@
 #	define UD2_64     UD2_16   ; UD2_16   ; UD2_16   ; UD2_16
 #	define UD2_256    UD2_64   ; UD2_64   ; UD2_64   ; UD2_64
 #	define UD2_1024   UD2_256  ; UD2_256  ; UD2_256  ; UD2_256
-#	define UD2_PAGE   UD2_1024 ; UD2_1024 ; UD2_1024 ; UD2_1024  
+#	define UD2_PAGE   UD2_1024 ; UD2_1024 ; UD2_1024 ; UD2_1024
 
 	/* a leading page of unexecutable code */
 	UD2_PAGE
@@ -176,11 +176,11 @@
         ret
 .LfnE2:
 .size VG_(amd64_linux_REDIR_FOR_vgettimeofday), .-.LfnB2
-	
+
 .global VG_(amd64_linux_REDIR_FOR_vtime)
 .type   VG_(amd64_linux_REDIR_FOR_vtime), @function
 VG_(amd64_linux_REDIR_FOR_vtime):
-.LfnB3:	
+.LfnB3:
         movq    $__NR_time, %rax
         syscall
         ret
@@ -344,7 +344,7 @@
 #	define UD2_64     UD2_16   ; UD2_16   ; UD2_16   ; UD2_16
 #	define UD2_256    UD2_64   ; UD2_64   ; UD2_64   ; UD2_64
 #	define UD2_1024   UD2_256  ; UD2_256  ; UD2_256  ; UD2_256
-#	define UD2_PAGE   UD2_1024 ; UD2_1024 ; UD2_1024 ; UD2_1024  
+#	define UD2_PAGE   UD2_1024 ; UD2_1024 ; UD2_1024 ; UD2_1024
 
 	/* a leading page of unexecutable code */
 	UD2_PAGE
@@ -363,7 +363,7 @@
 	li 0,__NR_rt_sigreturn
         sc
         .long 0	/*illegal insn*/
-	
+
 /* There's no particular reason that this needs to be handwritten
    assembly, but since that's what this file contains, here's a
    simple strlen implementation (written in C and compiled by gcc.)
@@ -434,19 +434,19 @@
         cmpwi 7,0,0
         bne 7,.L308
         b .L304
-.L309:	
+.L309:
         beq 6,.L304
-.L308:	
+.L308:
         lbzu 0,1(3)
         cmpw 7,4,0
         cmpwi 6,0,0
         bne 7,.L309
         blr
-.L304:	
+.L304:
         li 3,0
         blr
 .size   VG_(ppc32_linux_REDIR_FOR_strchr),.-VG_(ppc32_linux_REDIR_FOR_strchr)
-	
+
 .global VG_(trampoline_stuff_end)
 VG_(trampoline_stuff_end):
 
@@ -467,7 +467,7 @@
 #	define UD2_64     UD2_16   ; UD2_16   ; UD2_16   ; UD2_16
 #	define UD2_256    UD2_64   ; UD2_64   ; UD2_64   ; UD2_64
 #	define UD2_1024   UD2_256  ; UD2_256  ; UD2_256  ; UD2_256
-#	define UD2_PAGE   UD2_1024 ; UD2_1024 ; UD2_1024 ; UD2_1024  
+#	define UD2_PAGE   UD2_1024 ; UD2_1024 ; UD2_1024 ; UD2_1024
 
 	/* a leading page of unexecutable code */
 	UD2_PAGE
@@ -569,22 +569,22 @@
 #else
         .size VG_(ppc64_linux_REDIR_FOR_strchr),.-.L.VG_(ppc64_linux_REDIR_FOR_strchr)
 #endif
-.L19:	
+.L19:
         beq 6,.L14
-.L18:	
+.L18:
         lbzu 0,1(3)
         cmpw 7,4,0
         cmpdi 6,0,0
         bne 7,.L19
         blr
-.L14:	
+.L14:
         li 3,0
         blr
         .long 0
         .byte 0,0,0,0,0,0,0,0
 .L1end:
 
-	
+
 .global VG_(trampoline_stuff_end)
 VG_(trampoline_stuff_end):
 
@@ -606,7 +606,7 @@
 #	define UD2_64     UD2_16   ; UD2_16   ; UD2_16   ; UD2_16
 #	define UD2_256    UD2_64   ; UD2_64   ; UD2_64   ; UD2_64
 #	define UD2_1024   UD2_256  ; UD2_256  ; UD2_256  ; UD2_256
-#	define UD2_PAGE   UD2_1024 ; UD2_1024 ; UD2_1024 ; UD2_1024  
+#	define UD2_PAGE   UD2_1024 ; UD2_1024 ; UD2_1024 ; UD2_1024
 
 	/* a leading page of unexecutable code */
 	UD2_PAGE
@@ -629,7 +629,7 @@
         svc #0
         .long 0xFFFFFFFF /*illegal insn*/
 .size VG_(arm_linux_SUBST_FOR_rt_sigreturn), .-VG_(arm_linux_SUBST_FOR_rt_sigreturn)
-	
+
 .global VG_(arm_linux_REDIR_FOR_strlen)
 VG_(arm_linux_REDIR_FOR_strlen):
 	mov	r2, r0
@@ -773,7 +773,7 @@
 #	undef UD2_256
 #	undef UD2_1024
 #	undef UD2_PAGE
-        
+
 /*---------------- arm64-linux ----------------*/
 #else
 #if defined(VGP_arm64_linux)
@@ -783,7 +783,7 @@
 #	define UD2_64     UD2_16   ; UD2_16   ; UD2_16   ; UD2_16
 #	define UD2_256    UD2_64   ; UD2_64   ; UD2_64   ; UD2_64
 #	define UD2_1024   UD2_256  ; UD2_256  ; UD2_256  ; UD2_256
-#	define UD2_PAGE   UD2_1024 ; UD2_1024 ; UD2_1024 ; UD2_1024  
+#	define UD2_PAGE   UD2_1024 ; UD2_1024 ; UD2_1024 ; UD2_1024
 
 	/* a leading page of unexecutable code */
 	UD2_PAGE
@@ -873,7 +873,7 @@
 #	undef UD2_256
 #	undef UD2_1024
 #	undef UD2_PAGE
-        
+
 /*---------------- x86-freebsd ----------------*/
 #else
 #if defined(VGP_x86_freebsd)
@@ -1155,8 +1155,8 @@
 	popl	%edi
 	leave
 	ret
-	
-	
+
+
 .globl VG_(trampoline_stuff_end)
 VG_(trampoline_stuff_end):
 
@@ -1249,7 +1249,7 @@
 	leave
 	movq	%rdi, %rax
 	ret
-	
+
 .globl VG_(amd64_darwin_REDIR_FOR_strlcat)
 VG_(amd64_darwin_REDIR_FOR_strlcat):
 	pushq	%rbp
@@ -1327,7 +1327,7 @@
 2:
         popq    %rbp
         ret
-        
+
 .globl VG_(trampoline_stuff_end)
 VG_(trampoline_stuff_end):
 
@@ -1398,7 +1398,7 @@
 #	define UD2_64     UD2_16   ; UD2_16   ; UD2_16   ; UD2_16
 #	define UD2_256    UD2_64   ; UD2_64   ; UD2_64   ; UD2_64
 #	define UD2_1024   UD2_256  ; UD2_256  ; UD2_256  ; UD2_256
-#	define UD2_PAGE   UD2_1024 ; UD2_1024 ; UD2_1024 ; UD2_1024  
+#	define UD2_PAGE   UD2_1024 ; UD2_1024 ; UD2_1024 ; UD2_1024
 
 
 .global VG_(trampoline_stuff_start)
@@ -1417,7 +1417,7 @@
         syscall
         nop
         .long 0	/*illegal insn*/
-	
+
 /* There's no particular reason that this needs to be handwritten
    assembly, but since that's what this file contains, here's a
    simple index() and strlen() implementations.
@@ -1524,7 +1524,7 @@
 #       define UD2_64     UD2_16   ; UD2_16   ; UD2_16   ; UD2_16
 #       define UD2_256    UD2_64   ; UD2_64   ; UD2_64   ; UD2_64
 #       define UD2_1024   UD2_256  ; UD2_256  ; UD2_256  ; UD2_256
-#       define UD2_PAGE   UD2_1024 ; UD2_1024 ; UD2_1024 ; UD2_1024  
+#       define UD2_PAGE   UD2_1024 ; UD2_1024 ; UD2_1024 ; UD2_1024
 
 .global VG_(trampoline_stuff_start)
 VG_(trampoline_stuff_start):
@@ -1877,10 +1877,7 @@
 #endif
 #endif
 #endif
-<<<<<<< HEAD
-=======
-#endif
->>>>>>> 69bc6d7c
+#endif
 
 /* Let the linker know we don't need an executable stack */
 MARK_STACK_NO_EXEC
