
/*--------------------------------------------------------------------*/
/*--- Darwin-specific syscalls, etc.              syswrap-darwin.c ---*/
/*--------------------------------------------------------------------*/

/*
   This file is part of Valgrind, a dynamic binary instrumentation
   framework.

   Copyright (C) 2005-2017 Apple Inc.
      Greg Parker  gparker@apple.com

   This program is free software; you can redistribute it and/or
   modify it under the terms of the GNU General Public License as
   published by the Free Software Foundation; either version 2 of the
   License, or (at your option) any later version.

   This program is distributed in the hope that it will be useful, but
   WITHOUT ANY WARRANTY; without even the implied warranty of
   MERCHANTABILITY or FITNESS FOR A PARTICULAR PURPOSE.  See the GNU
   General Public License for more details.

   You should have received a copy of the GNU General Public License
   along with this program; if not, see <http://www.gnu.org/licenses/>.

   The GNU General Public License is contained in the file COPYING.
*/

#if defined(VGO_darwin)

#include "pub_core_basics.h"
#include "pub_core_vki.h"
#include "pub_core_vkiscnums.h"
#include "pub_core_threadstate.h"
#include "pub_core_aspacemgr.h"
#include "pub_core_xarray.h"
#include "pub_core_clientstate.h"
#include "pub_core_debuglog.h"
#include "pub_core_debuginfo.h"    // VG_(di_notify_*)
#include "pub_core_transtab.h"     // VG_(discard_translations)
#include "pub_core_libcbase.h"
#include "pub_core_libcassert.h"
#include "pub_core_libcfile.h"
#include "pub_core_libcprint.h"
#include "pub_core_libcproc.h"
#include "pub_core_libcsignal.h"
#include "pub_core_mach.h"         // VG_(dyld_cache_*)
#include "pub_core_machine.h"      // VG_(get_SP)
#include "pub_core_mallocfree.h"
#include "pub_core_options.h"
#include "pub_core_oset.h"
#include "pub_core_scheduler.h"
#include "pub_core_sigframe.h"      // For VG_(sigframe_destroy)()
#include "pub_core_signals.h"
#include "pub_core_stacks.h"
#include "pub_core_syscall.h"
#include "pub_core_syswrap.h"
#include "pub_core_tooliface.h"
#include "pub_core_wordfm.h"

#include "priv_types_n_macros.h"
#include "priv_syswrap-generic.h"   /* for decls of generic wrappers */
#include "priv_syswrap-darwin.h"    /* for decls of darwin-ish wrappers */
#include "priv_syswrap-main.h"

/* --- !!! --- EXTERNAL HEADERS start --- !!! --- */
#include <mach/mach.h>
#include <mach/mach_vm.h>
#include <semaphore.h>
#include <sys/kdebug.h>
/* --- !!! --- EXTERNAL HEADERS end --- !!! --- */

#define msgh_request_port      msgh_remote_port
#define msgh_reply_port        msgh_local_port
#define BOOTSTRAP_MAX_NAME_LEN                  128
typedef HChar name_t[BOOTSTRAP_MAX_NAME_LEN];

typedef uint64_t mig_addr_t;

// Apple started using more inclusive language in Xcode 12+ and macOS 13+
#if !defined(HOST_IO_MAIN_PORT)
#define HOST_IO_MAIN_PORT HOST_IO_MASTER_PORT
#endif




// Saved ports
static mach_port_t vg_host_port = 0;
static mach_port_t vg_task_port = 0;
static mach_port_t vg_bootstrap_port = 0;

// Run a thread from beginning to end and return the thread's
// scheduler-return-code.
static VgSchedReturnCode thread_wrapper(Word /*ThreadId*/ tidW)
{
   VgSchedReturnCode ret;
   ThreadId     tid = (ThreadId)tidW;
   Int          lwpid = VG_(gettid)();
   ThreadState* tst = VG_(get_ThreadState)(tid);

   VG_(debugLog)(1, "syswrap-darwin",
                    "thread_wrapper(tid=%u,lwpid=%d): entry\n",
                    tid, lwpid);

   vg_assert(tst->status == VgTs_Init);

   /* make sure we get the CPU lock before doing anything significant */
   VG_(acquire_BigLock)(tid, "thread_wrapper");

   if (0)
      VG_(printf)("thread tid %u started: stack = %p\n",
                  tid, (void *)&tid);

   /* Make sure error reporting is enabled in the new thread. */
   tst->err_disablement_level = 0;

   VG_TRACK(pre_thread_first_insn, tid);

   tst->os_state.lwpid = lwpid;
   tst->os_state.threadgroup = VG_(getpid)();

   /* Thread created with all signals blocked; scheduler will set the
      appropriate mask */

   ret = VG_(scheduler)(tid);

   vg_assert(VG_(is_exiting)(tid));

   vg_assert(tst->status == VgTs_Runnable);
   vg_assert(VG_(is_running_thread)(tid));

   VG_(debugLog)(1, "syswrap-darwin",
                    "thread_wrapper(tid=%u,lwpid=%d): done\n",
                    tid, lwpid);

   /* Return to caller, still holding the lock. */
   return ret;
}



/* Allocate a stack for this thread, if it doesn't already have one.
   Returns the initial stack pointer value to use, or 0 if allocation
   failed. */

Addr allocstack ( ThreadId tid )
{
   ThreadState* tst = VG_(get_ThreadState)(tid);
   VgStack*     stack;
   Addr         initial_SP;

   /* Either the stack_base and stack_init_SP are both zero (in which
      case a stack hasn't been allocated) or they are both non-zero,
      in which case it has. */

   if (tst->os_state.valgrind_stack_base == 0)
      vg_assert(tst->os_state.valgrind_stack_init_SP == 0);

   if (tst->os_state.valgrind_stack_base != 0)
      vg_assert(tst->os_state.valgrind_stack_init_SP != 0);

   /* If no stack is present, allocate one. */

   if (tst->os_state.valgrind_stack_base == 0) {
      stack = VG_(am_alloc_VgStack)( &initial_SP );
      if (stack) {
         tst->os_state.valgrind_stack_base    = (Addr)stack;
         tst->os_state.valgrind_stack_init_SP = initial_SP;
      }
   }

   VG_(debugLog)( 2, "syswrap-darwin", "stack for tid %u at %p; init_SP=%p\n",
                   tid,
                   (void*)tst->os_state.valgrind_stack_base,
                   (void*)tst->os_state.valgrind_stack_init_SP );

   vg_assert(VG_IS_32_ALIGNED(tst->os_state.valgrind_stack_init_SP));

   return tst->os_state.valgrind_stack_init_SP;
}


void find_stack_segment(ThreadId tid, Addr sp)
{
   ML_(guess_and_register_stack) (sp, VG_(get_ThreadState)(tid));
}


/* Run a thread all the way to the end, then do appropriate exit actions
   (this is the last-one-out-turn-off-the-lights bit).
*/
static void run_a_thread_NORETURN ( Word tidW )
{
   Int               c;
   VgSchedReturnCode src;
   ThreadId          tid = (ThreadId)tidW;
   ThreadState*      tst;

   VG_(debugLog)(1, "syswrap-darwin",
                    "run_a_thread_NORETURN(tid=%u): pre-thread_wrapper\n",
                    tid);

   tst = VG_(get_ThreadState)(tid);
   vg_assert(tst);

   /* Run the thread all the way through. */
   src = thread_wrapper(tid);

   VG_(debugLog)(1, "syswrap-darwin",
                    "run_a_thread_NORETURN(tid=%u): post-thread_wrapper\n",
                    tid);

   c = VG_(count_living_threads)();
   vg_assert(c >= 1); /* stay sane */

   /* Deregister thread's stack. */
   if (tst->os_state.stk_id != NULL_STK_ID)
      VG_(deregister_stack)(tst->os_state.stk_id);

   // Tell the tool this thread is exiting
   VG_TRACK( pre_thread_ll_exit, tid );

   /* If the thread is exiting with errors disabled, complain loudly;
      doing so is bad (does the user know this has happened?)  Also,
      in all cases, be paranoid and clear the flag anyway so that the
      thread slot is safe in this respect if later reallocated.  This
      should be unnecessary since the flag should be cleared when the
      slot is reallocated, in thread_wrapper(). */
   if (tst->err_disablement_level > 0) {
      VG_(umsg)(
         "WARNING: exiting thread has error reporting disabled.\n"
         "WARNING: possibly as a result of some mistake in the use\n"
         "WARNING: of the VALGRIND_DISABLE_ERROR_REPORTING macros.\n"
      );
      VG_(debugLog)(
         1, "syswrap-darwin",
            "run_a_thread_NORETURN(tid=%u): "
            "WARNING: exiting thread has err_disablement_level = %u\n",
            tid, tst->err_disablement_level
      );
   }
   tst->err_disablement_level = 0;

   if (c == 1) {

      VG_(debugLog)(1, "syswrap-darwin",
                       "run_a_thread_NORETURN(tid=%u): "
                          "last one standing\n",
                          tid);

      /* We are the last one standing.  Keep hold of the lock and
         carry on to show final tool results, then exit the entire system.
         Use the continuation pointer set at startup in m_main. */
      ( * VG_(address_of_m_main_shutdown_actions_NORETURN) ) (tid, src);

   } else {

      VG_(debugLog)(1, "syswrap-darwin",
                       "run_a_thread_NORETURN(tid=%u): "
                          "not last one standing\n",
                          tid);

      /* OK, thread is dead, but others still exist.  Just exit. */

      /* This releases the run lock */
      VG_(exit_thread)(tid);
      vg_assert(tst->status == VgTs_Zombie);

      /* tid is now invalid. */

#  if DARWIN_VERS < DARWIN_10_14
      mach_msg_header_t msg;
      // GrP fixme exit race
      msg.msgh_bits = MACH_MSGH_BITS(17, MACH_MSG_TYPE_MAKE_SEND_ONCE);
      msg.msgh_request_port = VG_(gettid)();
      msg.msgh_reply_port = 0;
      msg.msgh_id = 3600;  // thread_terminate

      tst->status = VgTs_Empty;
      // GrP fixme race here! new thread may claim this V thread stack
      // before we get out here!
      mach_msg(&msg, MACH_SEND_MSG|MACH_MSG_OPTION_NONE,
               sizeof(msg), 0, 0, MACH_MSG_TIMEOUT_NONE, 0);

#else
      /* We have to use this sequence to terminate the thread to
         prevent a subtle race.  If VG_(exit_thread)() had left the
         ThreadState as Empty, then it could have been reallocated,
         reusing the stack while we're doing these last cleanups.
         Instead, VG_(exit_thread) leaves it as Zombie to prevent
         reallocation.  We need to make sure we don't touch the stack
         between marking it Empty and exiting.  Hence the
         assembler. */
#if defined(VGP_x86_darwin)
      asm volatile (
         "movl %1, %0\n"	/* set tst->status = VgTs_Empty */
         "movl %2, %%eax\n" /* set %eax = __NR_bsdthread_terminate */
         "movl $0, %%ebx\n"
         "pushl %%ebx\n" /* args on stack */
         "pushl %%ebx\n"
         "pushl %%ebx\n"
         "pushl %%ebx\n"
         "int	$0x81\n" /* bsdthread_terminate(0, 0, 0, 0) */
         "popl %%ebx\n" /* pop args */
         "popl %%ebx\n"
         "popl %%ebx\n"
         "popl %%ebx\n"
         : "=m" (tst->status)
         : "n" (VgTs_Empty), "n" (__NR_bsdthread_terminate)
         : "eax", "ebx"
      );
#elif defined(VGP_amd64_darwin)
      asm volatile (
         "movl %1, %0\n"	/* set tst->status = VgTs_Empty */
         "movq %2, %%rax\n"    /* set %rax = __NR_bsdthread_terminate */
         "movq $0, %%rdi\n"
         "movq $0, %%rsi\n"
         "movq $0, %%rdx\n"
         "movq $0, %%r10\n"
         "syscall\n"		/* bsdthread_terminate(0, 0, 0, 0) */
         : "=m" (tst->status)
         : "n" (VgTs_Empty), "n" (__NR_bsdthread_terminate)
         : "rax", "rdi", "rsi", "rdx", "r10"
      );
#elif defined(VGP_arm64_darwin)
      asm volatile (
         "str %w1, %0\n" /* set tst->status = VgTs_Empty */
         "movz x16, %2\n"         /* set x16[00:15] (syscall no) = __NR_bsdthread_terminate & 0xFFFF */
         "movk x16, %3, lsl 16\n" /* set x16[16:32] (syscall no) = __NR_bsdthread_terminate >> 16 */
         "mov x0, xzr\n"
         "mov x1, xzr\n"
         "mov x2, xzr\n"
         "mov x3, xzr\n"
         "svc 0x80\n"	   /* bsdthread_terminate(0, 0, 0, 0) */
         : "=m" (tst->status)
         : "r" (VgTs_Empty), "n" (__NR_bsdthread_terminate & 0xffff), "n" ((__NR_bsdthread_terminate >> 16) & 0xffff)
         : "x0", "x1", "x2", "x3", "x16"
      );
#else
# error Unknown platform
#endif
#endif

      // DDD: This is reached sometimes on none/tests/manythreads, maybe
      // because of the race above.
      VG_(core_panic)("Thread exit failed?\n");
   }

   /*NOTREACHED*/
   vg_assert(0);
}


/* Allocate a stack for the main thread, and run it all the way to the
   end.  Although we already have a working VgStack
   (VG_(interim_stack)) it's better to allocate a new one, so that
   overflow detection works uniformly for all threads.
*/
void VG_(main_thread_wrapper_NORETURN)(ThreadId tid)
{
   Addr sp;
   VG_(debugLog)(1, "syswrap-darwin",
                    "entering VG_(main_thread_wrapper_NORETURN)\n");

   sp = allocstack(tid);

   /* If we can't even allocate the first thread's stack, we're hosed.
      Give up. */
   vg_assert2(sp != 0, "Cannot allocate main thread's stack.");

   /* shouldn't be any other threads around yet */
   vg_assert( VG_(count_living_threads)() == 1 );

   call_on_new_stack_0_1(
      (Addr)sp,             /* stack */
      0,                     /*bogus return address*/
      run_a_thread_NORETURN,  /* fn to call */
      (Word)tid              /* arg to give it */
   );

   /*NOTREACHED*/
   vg_assert(0);
}


void start_thread_NORETURN ( Word arg )
{
   ThreadState* tst = (ThreadState*)arg;
   ThreadId     tid = tst->tid;

   run_a_thread_NORETURN ( (Word)tid );
   /*NOTREACHED*/
   vg_assert(0);
}


void VG_(cleanup_thread) ( ThreadArchState* arch )
{
}


/* ---------------------------------------------------------------------
   Message reporting, with duplicate removal
   ------------------------------------------------------------------ */

static WordFM* decaying_string_table = NULL; /* HChar* -> UWord */

static Word decaying_string_table_cmp ( UWord s1, UWord s2 ) {
   return (Word)VG_(strcmp)( (HChar*)s1, (HChar*)s2 );
}

static void log_decaying ( const HChar* format, ... ) PRINTF_CHECK(1, 2);
static void log_decaying ( const HChar* format, ... )
{
   // get the message into a stack-allocated string.
   HChar buf[256];
   VG_(memset)(buf, 0, sizeof(buf));
   va_list vargs;
   va_start(vargs,format);
   (void) VG_(vsnprintf)(buf, sizeof(buf), format, vargs);
   va_end(vargs);
   buf[sizeof(buf)-1] = 0;

   // Now see if it already exists in the table of strings that we have.
   if (!decaying_string_table) {
      decaying_string_table
         = VG_(newFM)( VG_(malloc), "syswrap-darwin.pd.1",
                       VG_(free), decaying_string_table_cmp );
   }

   const HChar* key = NULL;
   UWord        val = 0;
   if (!VG_(lookupFM)(decaying_string_table,
                      (UWord*)&key, &val, (UWord)&buf[0])) {
      // We haven't seen this string before, so strdup it and add
      // it to the table.
      vg_assert(key == NULL && val == 0);
      key = VG_(strdup)("syswrap-darwin.pd.2", buf);
      VG_(addToFM)(decaying_string_table, (UWord)key, (UWord)0);
   }

   vg_assert(key != NULL && key != &buf[0]);

   // So, finally, |key| is in the tree, and |val| is what it is
   // currently associated with.  Increment that counter.
   val++;
   Bool b = VG_(addToFM)(decaying_string_table, (UWord)key, (UWord)val);
   vg_assert(b);

   if (-1 != VG_(log2)( (UInt)val )) {
      if (val == 1)
         VG_(dmsg)("%s\n", key);
      else
         VG_(dmsg)("%s (repeated %lu times)\n", key, val);
   }
}


/* ---------------------------------------------------------------------
   Mach port tracking (based on syswrap-generic's fd tracker)
   ------------------------------------------------------------------ */

/* One of these is allocated for each open port.  */
typedef struct OpenPort
{
   mach_port_t port;
   mach_port_type_t type;         /* right type(s) */
   Int send_count;                /* number of send rights */
   HChar *name;                   /* bootstrap name or NULL */
   ExeContext *where;             /* first allocation only */
   struct OpenPort *next, *prev;
} OpenPort;

// strlen("0x12345678")
#define PORT_STRLEN (2+2*sizeof(mach_port_t))

/* List of allocated ports. */
static OpenPort *allocated_ports;

/* Count of open ports. */
static Int allocated_port_count = 0;

/* Create an entry for |port|, with no other info.  Assumes it doesn't
   already exist. */
static void port_create_vanilla(mach_port_t port)
{
   OpenPort* op
     = VG_(calloc)("syswrap-darwin.port_create_vanilla", sizeof(OpenPort), 1);
   op->port = port;
   /* Add it to the list. */
   op->next = allocated_ports;
   if (allocated_ports) allocated_ports->prev = op;
   allocated_ports = op;
   allocated_port_count++;
}

__attribute__((unused))
static Bool port_exists(mach_port_t port)
{
   OpenPort *i;

   /* Check to see if this port is already open. */
   i = allocated_ports;
   while (i) {
      if (i->port == port) {
         return True;
      }
      i = i->next;
   }

   return False;
}

static OpenPort *info_for_port(mach_port_t port)
{
   OpenPort *i;
   if (!port) return NULL;

   i = allocated_ports;
   while (i) {
      if (i->port == port) {
         return i;
      }
      i = i->next;
   }

   return NULL;
}


// Give a port a name, without changing its refcount
// GrP fixme don't override name if it already has a specific one
__private_extern__ void assign_port_name(mach_port_t port, const HChar *name)
{
   OpenPort *i;
   if (!port) return;
   vg_assert(name);

   i = info_for_port(port);
   vg_assert(i);

   if (i->name) VG_(free)(i->name);
   i->name =
       VG_(malloc)("syswrap-darwin.mach-port-name",
                   VG_(strlen)(name) + PORT_STRLEN + 1);
   VG_(sprintf)(i->name, name, port);
}


// Return the name of the given port or "UNKNOWN 0x1234" if not known.
static const HChar *name_for_port(mach_port_t port)
{
   static HChar buf[8 + PORT_STRLEN + 1];
   OpenPort *i;

   // hack
   if (port == VG_(gettid)()) return "mach_thread_self()";
   if (port == 0) return "NULL";

   i = allocated_ports;
   while (i) {
      if (i->port == port) {
         return i->name;
      }
      i = i->next;
   }

   VG_(sprintf)(buf, "NONPORT-%#x", port);
   return buf;
}

/* Note the fact that a port was just deallocated. */

static
void record_port_mod_refs(mach_port_t port, mach_port_type_t right, Int delta)
{
   OpenPort *i = allocated_ports;
   if (!port) return;

   while(i) {
      if(i->port == port) {
         vg_assert(right != MACH_PORT_TYPE_DEAD_NAME);
         if (right & MACH_PORT_TYPE_SEND) {
            // send rights are refcounted
            if (delta == INT_MIN) delta = -i->send_count; // INT_MIN == destroy
            i->send_count += delta;
            if (i->send_count > 0) i->type |= MACH_PORT_TYPE_SEND;
            else i->type &= ~MACH_PORT_TYPE_SEND;
         }
         right = right & ~MACH_PORT_TYPE_SEND;
         if (right) {
            // other rights are not refcounted
            if (delta > 0) {
               i->type |= right;
            } else if (delta < 0) {
               i->type &= ~right;
            }
         }

         if (i->type != 0) return;

         // Port has no rights left. Kill it.
         // VG_(printf)("deleting port %p %s", i->port, i->name);
         if(i->prev)
            i->prev->next = i->next;
         else
            allocated_ports = i->next;
         if(i->next)
            i->next->prev = i->prev;
         if(i->name)
            VG_(free) (i->name);
         VG_(free) (i);
         allocated_port_count--;
         return;
      }
      i = i->next;
   }

   VG_(printf)("UNKNOWN Mach port modified (port %#x delta %d)\n", port, delta);
}

static
void record_port_insert_rights(mach_port_t port, mach_msg_type_name_t type)
{
   switch (type) {
   case MACH_MSG_TYPE_PORT_NAME:
      // this task has no rights for the name
      break;
   case MACH_MSG_TYPE_PORT_RECEIVE:
      // this task gets receive rights
      record_port_mod_refs(port, MACH_PORT_TYPE_RECEIVE, 1);
      break;
   case MACH_MSG_TYPE_PORT_SEND:
      // this task gets a send right
      record_port_mod_refs(port, MACH_PORT_TYPE_SEND, 1);
      break;
   case MACH_MSG_TYPE_PORT_SEND_ONCE:
      // this task gets send-once rights
      record_port_mod_refs(port, MACH_PORT_TYPE_SEND_ONCE, 1);
      break;
   default:
      vg_assert(0);
      break;
   }
}

static
void record_port_dealloc(mach_port_t port)
{
   // deletes 1 send or send-once right (port can't have both)
   record_port_mod_refs(port, MACH_PORT_TYPE_SEND_RIGHTS, -1);
}

static
void record_port_destroy(mach_port_t port)
{
   // deletes all rights to port
   record_port_mod_refs(port, MACH_PORT_TYPE_ALL_RIGHTS, INT_MIN);
}


/* Note the fact that a Mach port was just allocated or transferred.
   If the port is already known, increment its reference count. */
void record_named_port(ThreadId tid, mach_port_t port,
                       mach_port_right_t right, const HChar *name)
{
   OpenPort *i;
   if (!port) return;

   /* Check to see if this port is already open. */
   i = allocated_ports;
   while (i) {
      if (i->port == port) {
         if (right != -1) record_port_mod_refs(port, MACH_PORT_TYPE(right), 1);
         return;
      }
      i = i->next;
   }

   /* Not already one: allocate an OpenPort */
   if (i == NULL) {
      i = VG_(malloc)("syswrap-darwin.mach-port", sizeof(OpenPort));

      i->prev = NULL;
      i->next = allocated_ports;
      if(allocated_ports) allocated_ports->prev = i;
      allocated_ports = i;
      allocated_port_count++;

      i->port = port;
      i->where = (tid == -1) ? NULL : VG_(record_ExeContext)(tid, 0);
      i->name = NULL;
      if (right != -1) {
         i->type = MACH_PORT_TYPE(right);
         i->send_count = (right == MACH_PORT_RIGHT_SEND) ? 1 : 0;
      } else {
         i->type = 0;
         i->send_count = 0;
      }

      assign_port_name(port, name);
   }
}


// Record opening of a nameless port.
static void record_unnamed_port(ThreadId tid, mach_port_t port, mach_port_right_t right)
{
   record_named_port(tid, port, right, "unnamed-%p");
}


/* Dump summary of open Mach ports, like VG_(show_open_fds) */
void VG_(show_open_ports)(void)
{
   OpenPort *i;

   VG_(message)(Vg_UserMsg,
                "MACH PORTS: %d open at exit.\n", allocated_port_count);

   for (i = allocated_ports; i; i = i->next) {
      if (i->name) {
         VG_(message)(Vg_UserMsg, "Open Mach port 0x%x: %s\n", i->port,
                      i->name);
      } else {
         VG_(message)(Vg_UserMsg, "Open Mach port 0x%x\n", i->port);
      }

      if (i->where) {
         VG_(pp_ExeContext)(i->where);
         VG_(message)(Vg_UserMsg, "\n");
      }
   }

   VG_(message)(Vg_UserMsg, "\n");
}


/* ---------------------------------------------------------------------
   kdebug helpers
   ------------------------------------------------------------------ */

// Adapted from https://newosxbook.com/tools/kdv.html
static const HChar *kdebug_std_codes[] =
{
  NULL,
  "MACH",    // #define DBG_MACH                1
  "NETWORK", // #define DBG_NETWORK             2
  "FSYSTEM", // #define DBG_FSYSTEM             3
  "BSD",     // #define DBG_BSD                 4
  "IOKIT",   // #define DBG_IOKIT               5
  "DRIVERS", // #define DBG_DRIVERS             6
  "TRACE",   // #define DBG_TRACE               7
  "DLIL",    // #define DBG_DLIL                8
  "PTHREAD", // #define DBG_PTHREAD             9
  "CORESTORAGE", // #define DBG_CORESTORAGE         10
  "COREGRAPHICS", // #define DBG_CG                  11
  "MONOTONICS", // #define DBG_MONOTONIC           12
  NULL, NULL, NULL, NULL, NULL, NULL, NULL,
  "MISC",    // #define DBG_MISC                20
  NULL, NULL, NULL, NULL, NULL, NULL, NULL, NULL, NULL,
  "SECURITY", // As of 10.10
  "DYLD",    // #define DBG_DYLD                31
  "QT",      // #define DBG_QT                  32
  "APPS",    // #define DBG_APPS                33
  "LAUNCHD", // #define DBG_LAUNCHD             34
  "SILICON", // #define DBG_SILICON             35
  "HANGTRACER",      // iOS 9: undocumented
  "PERF" ,    // #define DBG_PERF                37
  // added in 10.9
  "IMPORTANCE",  // #define DBG_IMPORTANCE          38
  NULL,  // Apparently present in iOS?
  // Added in 10.10
  "BANK",    // #define DBG_BANK                40
  "XPC",     //#define DBG_XPC                 41
  "ATM" ,    // #define DBG_ATM                 42
  "ARIADNE", // #define DBG_ARIADNE             43
  // Added in 10.11
  "DAEMON",  // #define DBG_DAEMON              44
  "ENERGYTRACE",  // #define DBG_ENERGYTRACE         45
  "DISPATCH", // #define DBG_DISPATCH            46
  NULL, NULL,
  "IMG", // #define DBG_IMG                 49
  NULL,
  "UMALLOC", // #define DBG_UMALLOC             51
  NULL,
  "TURNSTILE", // #define DBG_TURNSTILE           53
  "AUDIO", // #define DBG_AUDIO               54
  NULL, NULL, NULL, NULL, NULL, // 55-59
  NULL, NULL, NULL, NULL, NULL, NULL, NULL, NULL, NULL, NULL, // 60-69
  NULL, NULL, NULL, NULL, NULL, NULL, NULL, NULL, NULL, NULL, // 70-79
  NULL, NULL, NULL, NULL, NULL, NULL, NULL, NULL, NULL, NULL, // 80-89
  NULL, NULL, NULL, NULL, NULL, NULL, NULL, NULL, NULL, NULL, // 90-99
  NULL, NULL, NULL, NULL, NULL, NULL, NULL, NULL, NULL, NULL, // 100-109
  NULL, NULL, NULL, NULL, NULL, NULL, NULL, NULL, NULL, NULL, // 110-119
  NULL, NULL, NULL, NULL, NULL, NULL, NULL, NULL, NULL, NULL, // 120-129
  NULL, NULL, NULL, NULL, NULL, NULL, NULL, NULL, NULL, NULL, // 130-139
  NULL, NULL, NULL, NULL, NULL, NULL, NULL, NULL, NULL, NULL, // 140-149
  NULL, NULL, NULL, NULL, NULL, NULL, NULL, NULL, NULL, NULL, // 150-159
  NULL, NULL, NULL, NULL, NULL, NULL, NULL, NULL, NULL, NULL, // 160-169
  "WINDOWSERVER", // apparently deprecated in 10.11 and merged with 49
  NULL, NULL, NULL, NULL, NULL, NULL, NULL, NULL, NULL, // 171-179
  NULL, NULL, NULL, NULL, NULL, NULL, NULL, NULL, NULL, NULL, // 180-189
  NULL, NULL, NULL, NULL, NULL, NULL, NULL, NULL, NULL, NULL, // 190-199
  NULL, NULL, NULL, NULL, NULL, NULL, NULL, NULL, NULL, NULL, // 200-209
  NULL, NULL, NULL, NULL, NULL, NULL, NULL, NULL, NULL, NULL, // 210-219
  NULL, NULL, NULL, NULL, NULL, NULL, NULL, NULL, NULL, NULL, // 220-229
  NULL, NULL, NULL, NULL, NULL, NULL, NULL, NULL, NULL, // 230-238
  "IOS_APPS", // iOS: Used by tons of Apps, undocumented
  NULL, NULL, NULL, NULL, NULL, NULL, NULL, NULL, NULL, NULL, // 240-249
  NULL, NULL, NULL, NULL, NULL, // 250-254
  "MIG", // #define DBG_MIG                 255
};

struct KDebugTraceCode {
  ULong code;
  const HChar name[64];
};

static const HChar *kdebug_debugid(ULong did)
{
  static Bool kdebug_trace_codes_initd = False;
  static UInt kdebug_trace_codes_count = 0;
  static struct KDebugTraceCode* kdebug_trace_codes = NULL;

  static HChar buf[64];

  Int class = KDBG_EXTRACT_CLASS(did);
  ULong event_id = did & KDBG_EVENTID_MASK;
  HChar dir = '\0';
  const HChar* found_class = NULL;

  if (!kdebug_trace_codes_initd) {
    HChar rbuf[1024];
    Int leftover = 0;

    kdebug_trace_codes_initd = True;
    SysRes fd = VG_(open)("/usr/share/misc/trace.codes", O_RDONLY, 0);
    if (sr_isError(fd)) {
      VG_(close)(sr_Res(fd));
    } else {
      kdebug_trace_codes_count = 0;
      while (1) {
        Int count = VG_(read)(sr_Res(fd), rbuf, sizeof(rbuf));
        if (count <= 0) {
          break;
        }
        for (HChar* p = rbuf; p < rbuf + count; p += 1) {
          if (*p == '\n') {
            kdebug_trace_codes_count += 1;
          }
        }
      }
      kdebug_trace_codes = VG_(malloc)("kdebug_trace_codes",
                                       kdebug_trace_codes_count *
                                       sizeof(struct KDebugTraceCode));
      VG_(lseek)(sr_Res(fd), 0, VKI_SEEK_SET);
      kdebug_trace_codes_count = 0;
      while (1) {
        Int count = VG_(read)(sr_Res(fd), rbuf+leftover, sizeof(rbuf)-leftover);
        if (count <= 0) {
          break;
        }
        count += leftover;
        Int start = 0;
        for (HChar* p = rbuf; p < rbuf + count; p += 1) {
          if (*p != '\n') {
            continue;
          }

          HChar* end = NULL;
          *p = '\0';
          kdebug_trace_codes[kdebug_trace_codes_count].code = VG_(strtoll16)(rbuf+start, &end);
          while (*end == ' ' || *end == '\t') {
            end += 1;
          }
          // FIXME: gross cast!
          VG_(strlcpy)((HChar*)(Addr)kdebug_trace_codes[kdebug_trace_codes_count].name, end, sizeof(kdebug_trace_codes[kdebug_trace_codes_count].name));
          kdebug_trace_codes_count += 1;
          start = p - rbuf + 1;
        }
        if (start < count) {
          leftover = count - start;
          VG_(memmove)(rbuf, rbuf+start, leftover);
        }
      }
      VG_(close)(sr_Res(fd));
    }
  }

  for (Int i = 0; i < kdebug_trace_codes_count; i += 1) {
    const struct KDebugTraceCode* entry = &kdebug_trace_codes[i];
    if (entry->code == event_id) {
      found_class = entry->name;
      break;
    }
  }
  if (found_class == NULL) {
    found_class = kdebug_std_codes[class];
  }
  if (found_class == NULL) {
    found_class = "UNKNOWN";
  }

  if (did & DBG_FUNC_START) {
    dir = '>';
  }
  if (did & DBG_FUNC_END) {
    dir = '<';
  }

  if (dir) {
    VG_(sprintf)(buf, "%c%s", dir, found_class);
  } else {
    VG_(sprintf)(buf, "%s", found_class);
  }

  return buf;
}


/* ---------------------------------------------------------------------
   sync_mappings
   ------------------------------------------------------------------ */

typedef
   enum { CheckAlways=1, CheckEvery20, CheckNever }
   CheckHowOften;

static const HChar* show_CheckHowOften ( CheckHowOften cho ) {
   switch (cho) {
      case CheckAlways:   return "Always ";
      case CheckEvery20:  return "Every20";
      case CheckNever:    return "Never  ";
      default: vg_assert(0);
   }
}

/* Statistics for one particular resync-call set of arguments,
   as specified by key1, key2 and key3. */
typedef
   struct {
      CheckHowOften cho;
      const HChar*  key1;
      const HChar*  key2;
      UWord         key3;
      ULong         n_checks;
      ULong         n_mappings_added;
      ULong         n_mappings_removed;
   }
   SyncStats;

static Bool cmp_eqkeys_SyncStats ( SyncStats* ss1, SyncStats* ss2 ) {
   return ss1->key3 == ss2->key3
          && 0 == VG_(strcmp)(ss1->key1, ss2->key1)
          && 0 == VG_(strcmp)(ss1->key2, ss2->key2);
}

/* The filter data. */
#define N_SYNCSTATS 1000
static Int       syncstats_used = 0;
static SyncStats syncstats[N_SYNCSTATS];

/* Statistics overall, for the filter. */
static ULong n_syncsRequested = 0; // Total number requested
static ULong n_syncsPerformed = 0; // Number carried out (the rest skipped)


static
void update_syncstats ( CheckHowOften cho,
                        const HChar* key1, const HChar* key2,
                        UWord key3,
                        UInt n_mappings_added, UInt n_mappings_removed )
{
   SyncStats dummy = { CheckAlways, key1, key2, key3, 0, 0, 0 };
   Int i;
   for (i = 0; i < syncstats_used; i++) {
      if (cmp_eqkeys_SyncStats(&syncstats[i], &dummy))
         break;
   }
   vg_assert(i >= 0 && i <= syncstats_used);
   if (i == syncstats_used) {
      // alloc new
      vg_assert(syncstats_used < N_SYNCSTATS);
      syncstats_used++;
      syncstats[i] = dummy;
      syncstats[i].cho = cho;
   }
   vg_assert(cmp_eqkeys_SyncStats(&syncstats[i], &dummy));
   syncstats[i].n_checks++;
   syncstats[i].n_mappings_added   += (ULong)n_mappings_added;
   syncstats[i].n_mappings_removed += (ULong)n_mappings_removed;
   // reorder
   static UInt reorder_ctr = 0;
   if (i > 0 && 0 == (1 & reorder_ctr++)) {
      SyncStats tmp = syncstats[i-1];
      syncstats[i-1] = syncstats[i];
      syncstats[i] = tmp;
   }
}


static void maybe_show_syncstats ( void )
{
   Int i;

   // display
   if (0 == (n_syncsRequested & 0xFF)) {
      VG_(printf)("Resync filter: %'llu requested, %'llu performed (%llu%%)\n",
                  n_syncsRequested, n_syncsPerformed,
                  (100 * n_syncsPerformed) /
                     (n_syncsRequested == 0 ? 1 : n_syncsRequested));
      for (i = 0; i < syncstats_used; i++) {
         if (i >= 40) break; // just show the top 40
         VG_(printf)("  [%3d] (%s) upd %6llu  diff %4llu+,%3llu-"
                     "  %s %s 0x%08llx\n",
                     i, show_CheckHowOften(syncstats[i].cho),
                     syncstats[i].n_checks,
                     syncstats[i].n_mappings_added,
                     syncstats[i].n_mappings_removed,
                     syncstats[i].key1, syncstats[i].key2,
                     (ULong)syncstats[i].key3);
      }
      if (i < syncstats_used) {
        VG_(printf)("  and %d more entries not shown.\n", syncstats_used - i);
      }
      VG_(printf)("\n");
   }
}


Bool ML_(sync_mappings)(const HChar* when, const HChar* where, UWord num)
{
   // If VG(clo_resync_filter) == 0, the filter is disabled, and
   //   we must always honour the resync request.
   //
   // If VG(clo_resync_filter) == 1, the filter is enabled,
   //   so we try to avoid doing the sync if possible, but keep
   //   quiet.
   //
   // If VG(clo_resync_filter) == 2, the filter is enabled,
   //   so we try to avoid doing the sync if possible, and also
   //   periodically show stats, so that the filter can be updated.
   //   (by hand).

   if (VG_(clo_resync_filter) >= 2)
      maybe_show_syncstats();

   n_syncsRequested++;

   // Usually the number of segments added/removed in a single call is very
   // small e.g. 1.  But it sometimes gets up to at least 100 or so (eg. for
   // Quicktime).  So we use a repeat-with-bigger-buffers-until-success model,
   // because we can't do dynamic allocation within VG_(get_changed_segments),
   // because it's in m_aspacemgr.
   ChangedSeg* css = NULL;
   Int         css_size;
   Int         css_used;
   Int         i;
   Bool        ok;

   // -------------- BEGIN resync-filter-kludge --------------
   //
   // Some kludges to try and avoid the worst case cost hit of doing
   // zillions of resyncs (huge).  The idea is that many of the most
   // common resyncs never appear to cause a delta, so we just ignore
   // them (CheckNever).  Then, a bunch of them also happen a lot, but
   // only very occasionally cause a delta.  We resync after 20 of those
   // (CheckEvery20).  Finally, the rest form a long tail, so we always
   // resync after those (CheckAlways).
   //
   // Assume this is kernel-version and word-size specific, so develop
   // filters accordingly.  This might be overly conservative --
   // I don't know.

#  define STREQ(_s1, _s2) (0 == VG_(strcmp)((_s1),(_s2)))
   Bool when_in    = STREQ(when,  "in");
   Bool when_after = STREQ(when,  "after");
   Bool where_mmr  = STREQ(where, "mach_msg_receive");
   Bool where_mmrU = STREQ(where, "mach_msg_receive-UNHANDLED");
   Bool where_iuct = STREQ(where, "iokit_user_client_trap");
   Bool where_MwcN = STREQ(where, "ML_(wqthread_continue_NORETURN)");
   Bool where_woQR = STREQ(where, "workq_ops(QUEUE_REQTHREADS)");
   Bool where_woQ2 = STREQ(where, "workq_ops(QUEUE_REQTHREADS2)");
   Bool where_woTR = STREQ(where, "workq_ops(THREAD_RETURN)");
   Bool where_ke64 = STREQ(where, "kevent64");
#  undef STREQ

   vg_assert(
      1 >= ( (where_mmr ? 1 : 0) + (where_mmrU ? 1 : 0)
             + (where_iuct ? 1 : 0) + (where_MwcN ? 1 : 0)
             + (where_woQR ? 1 : 0) + (where_woQ2 ? 1 : 0)
             + (where_woTR ? 1 : 0) + (where_ke64 ? 1 : 0)
   ));
   // merely to stop gcc complaining of non-use in the case where
   // there's no filter:
   vg_assert(when_in    == True || when_in    == False);
   vg_assert(when_after == True || when_after == False);

   CheckHowOften check = CheckAlways;

#  if DARWIN_VERS == DARWIN_10_9 && VG_WORDSIZE == 8
   /* ---------- BEGIN filter for 64-bit 10.9.x ---------- */
   if (when_after && where_mmr) {
      // "after mach_msg_receive <number>"
      switch (num) {
         case 0x00000000: // upd 12414 diff 36+,0-
            check = CheckEvery20;
            break;
         default:
            break;
      }
   }
   else
   if (when_after && where_mmrU) {
      // "after mach_msg_receive-UNHANDLED <number>"
      switch (num) {
         case 0x00000000: // upd 16687 diff 73+,0-
         case 0x00000001: // upd 5106 diff 89+,0-
         case 0x00000002: // upd 1609 diff 1+,0-
         case 0x00000003: // upd 1987 diff 6+,0-
         // case 0x00000b95: // upd 2894 diff 57+,1- <==dangerous
         case 0x000072d9: // upd 2616 diff 11+,0-
         case 0x000072cb: // upd 2616 diff 9+,0-
         case 0x000074d5: // upd 172 diff 0+,0-
            check = CheckEvery20;
            break;
         default:
            break;
      }
   }
   else
   if (when_in && where_MwcN && num == 0x00000000) {
      // in ML_(wqthread_continue_NORETURN) 0x00000000
      // upd 4346 diff 0+,0-
      check = CheckEvery20;
   }
   else
   if (when_after && where_woQR && num == 0x00000000) {
      // after workq_ops(QUEUE_REQTHREADS) 0x00000000
      // upd 14434 diff 102+,0-
      check = CheckEvery20;
   }
/* if (when_after && where_woQ2 && num == 0x00000000) {
      // after workq_ops(QUEUE_REQTHREADS2) 0x00000000
      // upd XXXX diff XX+,0-
      check = CheckEvery20;
   } */
   else
   if (when_after && where_woTR && num == 0x00000000) {
      // after workq_ops(THREAD_RETURN) 0x00000000
      // upd 14434 diff 102+,0-
      check = CheckEvery20;
   }
   else
   if (when_after && where_ke64 && num == 0x00000000) {
      // after kevent64 0x00000000
      // upd 1736 diff 78+,0-
      check = CheckEvery20;
   }
   /* ----------- END filter for 64-bit 10.9.x ----------- */
#  endif /* DARWIN_VERS == DARWIN_10_9 && VG_WORDSIZE == 8 */

#  if DARWIN_VERS == DARWIN_10_10 && VG_WORDSIZE == 8
   /* ---------- BEGIN filter for 64-bit 10.10.x ---------- */
   if (when_after && where_mmr) {
      // "after mach_msg_receive <number>"
      switch (num) {
         case 0x00000000: // upd 2380 diff 23+,0-
            check = CheckEvery20;
            break;
         default:
            break;
      }
   }
   else
   if (when_after && where_mmrU) {
      // "after mach_msg_receive-UNHANDLED <number>"
      switch (num) {
         case 0x00000000: // upd 2370 diff 93+,1-  <==dangerous
         case 0x0000004f: // upd  212 diff 2+,0-
         case 0x00000b95: // upd  9826 diff 163+,1-  diff scale, dangerous
         case 0x00000ba5: // upd  304 diff 0+,0-
         case 0x0000157f: // upd  201 diff 2+,0-
         case 0x0000157d: // upd  197 diff 1+,0-
         case 0x0000333d: // upd  112 diff 0+,0-
         case 0x0000333f: // upd  223 diff 10+,0-
         case 0x000072cd: // upd  8286 diff 98+,0-   diff scale
         case 0x000072ae: // upd  193 diff 10+,0-
         case 0x000072ec: // upd  319 diff 7+,0-
         case 0x77303074: // upd  113 diff 3+,0-
         case 0x10000000: // upd  314 diff 6+,0-
            check = CheckEvery20;
            break;
         default:
            break;
      }
   }
   else
   if (when_in && where_MwcN && num == 0x00000000) {
      // in ML_(wqthread_continue_NORETURN) 0x00000000
      // upd 1110 diff 37+,0-
      check = CheckEvery20;
   }
   else
   if (when_after && where_woQR && num == 0x00000000) {
      // after workq_ops(QUEUE_REQTHREADS) 0x00000000
      // upd 1099 diff 37+,0-
      check = CheckEvery20;
   }
/* if (when_after && where_woQ2 && num == 0x00000000) {
      // after workq_ops(QUEUE_REQTHREADS2) 0x00000000
      // upd XXXX diff XX+,0-
      check = CheckEvery20;
   } */
   else
   if (when_after && where_woTR && num == 0x00000000) {
      // after workq_ops(THREAD_RETURN) 0x00000000
      // 1239 diff 53+,0-
      check = CheckEvery20;
   }
   else
   if (when_after && where_ke64 && num == 0x00000000) {
      // after kevent64 0x00000000
      // upd 1463 diff 15+,0-
      check = CheckEvery20;
   }
   /* ----------- END filter for 64-bit 10.10.x ----------- */
#  endif /* DARWIN_VERS == DARWIN_10_10 && VG_WORDSIZE == 8 */

   /* Regardless of what the filter says, force a sync every 1 time in
      1000, to stop things getting too far out of sync. */
   {
     static UInt ctr1k = 0;
     ctr1k++;
     if ((ctr1k % 1000) == 0)
        check = CheckAlways;
   }

   /* If the filter is disabled, we must always check. */
   if (VG_(clo_resync_filter) == 0)
      check = CheckAlways;

   switch (check) {
      case CheckAlways:
         break;
      case CheckEvery20: {
         // only resync once every 20th time
         static UInt ctr10 = 0;
         ctr10++;
         if ((ctr10 % 20) != 0) return False;
         break;
      }
      case CheckNever:
         return False;
      default:
         vg_assert(0);
   }
   //
   // --------------- END resync-filter-kludge ---------------

   if (0 || VG_(clo_trace_syscalls)) {
       VG_(debugLog)(0, "syswrap-darwin",
                     "sync_mappings (%s) (\"%s\", \"%s\", 0x%lx)\n",
                     show_CheckHowOften(check), when, where, num);
   }

   // 16 is enough for most cases, but small enough that overflow happens
   // occasionally and thus the overflow path gets some test coverage.
   css_size = 16;
   ok = False;
   while (!ok) {
      VG_(free)(css);   // css is NULL on first iteration;  that's ok.
      css = VG_(calloc)("sys_wrap.sync_mappings",
                        css_size, sizeof(ChangedSeg));
      ok = VG_(get_changed_segments)(when, where, css, css_size, &css_used);
      css_size *= 2;
   }

   UInt css_added = 0, css_removed = 0;

   // Now add/remove them.
   for (i = 0; i < css_used; i++) {
      ChangedSeg* cs = &css[i];
      if (cs->is_added) {
         css_added++;
         ML_(notify_core_and_tool_of_mmap)(
               cs->start, cs->end - cs->start + 1,
               cs->prot, VKI_MAP_PRIVATE, 0, cs->offset);
         // should this call VG_(di_notify_mmap) also?
      } else {
         css_removed++;
         ML_(notify_core_and_tool_of_munmap)(
               cs->start, cs->end - cs->start + 1);
      }
      if (VG_(clo_trace_syscalls)) {
          if (cs->is_added) {
             VG_(debugLog)(0, "syswrap-darwin",
                "  added region 0x%010lx..0x%010lx prot %u at %s (%s)\n",
                cs->start, cs->end + 1, (UInt)cs->prot, where, when);
	  } else {
             VG_(debugLog)(0, "syswrap-darwin",
                "  removed region 0x%010lx..0x%010lx at %s (%s)\n",
                cs->start, cs->end + 1, where, when);
	  }
      }
   }

   VG_(free)(css);

   if (0)
      VG_(debugLog)(0, "syswrap-darwin", "SYNC: %d  %s  %s\n",
                    css_used, when, where);

   // Update the stats, so we can derive the filter above.
   n_syncsPerformed++;
   update_syncstats(check, when, where, num, css_added, css_removed);

   return css_used > 0;
}

/* ---------------------------------------------------------------------
   wrappers
   ------------------------------------------------------------------ */

#define PRE(name)       DEFN_PRE_TEMPLATE(darwin, name)
#define POST(name)      DEFN_POST_TEMPLATE(darwin, name)

#define PRE_FN(name)    vgSysWrap_darwin_##name##_before
#define POST_FN(name)   vgSysWrap_darwin_##name##_after

#define CALL_PRE(name) PRE_FN(name)(tid, layout, arrghs, status, flags)
#define CALL_POST(name) POST_FN(name)(tid, arrghs, status)

// Retrieve the current Mach thread
#define MACH_THREAD ((Addr)VG_(get_ThreadState)(tid)->os_state.lwpid)

// Set the POST handler for a mach_msg derivative
#define AFTER VG_(get_ThreadState)(tid)->os_state.post_mach_trap_fn

// Set or get values saved from Mach messages
#define MACH_ARG(x) VG_(get_ThreadState)(tid)->os_state.mach_args.x
#define MACH_REMOTE VG_(get_ThreadState)(tid)->os_state.remote_port
#define MACH_MSGH_ID VG_(get_ThreadState)(tid)->os_state.msgh_id

/* ---------------------------------------------------------------------
   darwin ioctl wrapper
   ------------------------------------------------------------------ */

PRE(ioctl)
{
   *flags |= SfMayBlock;

   /* Handle ioctls that don't take an arg first */
   switch (ARG2 /* request */) {
   case VKI_TIOCSCTTY:
   case VKI_TIOCEXCL:
   case VKI_TIOCSBRK:
   case VKI_TIOCCBRK:
   case VKI_TIOCPTYGRANT:
   case VKI_TIOCPTYUNLK:
   case VKI_DTRACEHIOC_REMOVE:
   case VKI_BIOCFLUSH:
   case VKI_BIOCPROMISC:
      PRINT("ioctl ( %lu, 0x%lx )", ARG1, ARG2);
      PRE_REG_READ2(long, "ioctl",
                    unsigned int, fd, unsigned int, request);
      return;
   default:
      PRINT("ioctl ( %lu, 0x%lx, %#lx )", ARG1, ARG2, ARG3);
      PRE_REG_READ3(long, "ioctl",
                    unsigned int, fd, unsigned int, request, unsigned long, arg);
   }

   switch (ARG2 /* request */) {
   case VKI_TIOCGWINSZ:
      PRE_MEM_WRITE( "ioctl(TIOCGWINSZ)", ARG3, sizeof(struct vki_winsize) );
      break;
   case VKI_TIOCSWINSZ:
      PRE_MEM_READ( "ioctl(TIOCSWINSZ)",  ARG3, sizeof(struct vki_winsize) );
      break;
   case VKI_TIOCMBIS:
      PRE_MEM_READ( "ioctl(TIOCMBIS)",    ARG3, sizeof(unsigned int) );
      break;
   case VKI_TIOCMBIC:
      PRE_MEM_READ( "ioctl(TIOCMBIC)",    ARG3, sizeof(unsigned int) );
      break;
   case VKI_TIOCMSET:
      PRE_MEM_READ( "ioctl(TIOCMSET)",    ARG3, sizeof(unsigned int) );
      break;
   case VKI_TIOCMGET:
      PRE_MEM_WRITE( "ioctl(TIOCMGET)",   ARG3, sizeof(unsigned int) );
      break;
   case VKI_TIOCGPGRP:
      /* Get process group ID for foreground processing group. */
      PRE_MEM_WRITE( "ioctl(TIOCGPGRP)", ARG3, sizeof(vki_pid_t) );
      break;
   case VKI_TIOCSPGRP:
      /* Set a process group ID? */
      PRE_MEM_WRITE( "ioctl(TIOCGPGRP)", ARG3, sizeof(vki_pid_t) );
      break;
   case VKI_FIONBIO:
      PRE_MEM_READ( "ioctl(FIONBIO)",    ARG3, sizeof(int) );
      break;
   case VKI_FIOASYNC:
      PRE_MEM_READ( "ioctl(FIOASYNC)",   ARG3, sizeof(int) );
      break;
   case VKI_FIONREAD:                /* identical to SIOCINQ */
      PRE_MEM_WRITE( "ioctl(FIONREAD)",  ARG3, sizeof(int) );
      break;


      /* These all use struct ifreq AFAIK */
      /* GrP fixme is sizeof(struct vki_if_req) correct if it's using a sockaddr? */
   case VKI_SIOCGIFFLAGS:        /* get flags                    */
      PRE_MEM_RASCIIZ( "ioctl(SIOCGIFFLAGS)",
                     (Addr)((struct vki_ifreq *)ARG3)->vki_ifr_name );
      PRE_MEM_WRITE( "ioctl(SIOCGIFFLAGS)", ARG3, sizeof(struct vki_ifreq));
      break;
   case VKI_SIOCGIFMTU:          /* get MTU size                 */
      PRE_MEM_RASCIIZ( "ioctl(SIOCGIFMTU)",
                     (Addr)((struct vki_ifreq *)ARG3)->vki_ifr_name );
      PRE_MEM_WRITE( "ioctl(SIOCGIFMTU)", ARG3, sizeof(struct vki_ifreq));
      break;
   case VKI_SIOCGIFADDR:         /* get PA address               */
      PRE_MEM_RASCIIZ( "ioctl(SIOCGIFADDR)",
                     (Addr)((struct vki_ifreq *)ARG3)->vki_ifr_name );
      PRE_MEM_WRITE( "ioctl(SIOCGIFADDR)", ARG3, sizeof(struct vki_ifreq));
      break;
   case VKI_SIOCGIFNETMASK:      /* get network PA mask          */
      PRE_MEM_RASCIIZ( "ioctl(SIOCGIFNETMASK)",
                     (Addr)((struct vki_ifreq *)ARG3)->vki_ifr_name );
      PRE_MEM_WRITE( "ioctl(SIOCGIFNETMASK)", ARG3, sizeof(struct vki_ifreq));
      break;
   case VKI_SIOCGIFMETRIC:       /* get metric                   */
      PRE_MEM_RASCIIZ( "ioctl(SIOCGIFMETRIC)",
                     (Addr)((struct vki_ifreq *)ARG3)->vki_ifr_name );
      PRE_MEM_WRITE( "ioctl(SIOCGIFMETRIC)", ARG3, sizeof(struct vki_ifreq));
      break;
   case VKI_SIOCGIFDSTADDR:      /* get remote PA address        */
      PRE_MEM_RASCIIZ( "ioctl(SIOCGIFDSTADDR)",
                     (Addr)((struct vki_ifreq *)ARG3)->vki_ifr_name );
      PRE_MEM_WRITE( "ioctl(SIOCGIFDSTADDR)", ARG3, sizeof(struct vki_ifreq));
      break;
   case VKI_SIOCGIFBRDADDR:      /* get broadcast PA address     */
      PRE_MEM_RASCIIZ( "ioctl(SIOCGIFBRDADDR)",
                     (Addr)((struct vki_ifreq *)ARG3)->vki_ifr_name );
      PRE_MEM_WRITE( "ioctl(SIOCGIFBRDADDR)", ARG3, sizeof(struct vki_ifreq));
      break;
   case VKI_SIOCGIFCONF:         /* get iface list               */
      /* WAS:
         PRE_MEM_WRITE( "ioctl(SIOCGIFCONF)", ARG3, sizeof(struct ifconf));
         KERNEL_DO_SYSCALL(tid,RES);
         if (!VG_(is_kerror)(RES) && RES == 0)
         POST_MEM_WRITE(ARG3, sizeof(struct ifconf));
      */
      PRE_MEM_READ( "ioctl(SIOCGIFCONF)",
                    (Addr)&((struct vki_ifconf *)ARG3)->ifc_len,
                    sizeof(((struct vki_ifconf *)ARG3)->ifc_len));
      PRE_MEM_READ( "ioctl(SIOCGIFCONF)",
                    (Addr)&((struct vki_ifconf *)ARG3)->vki_ifc_buf,
                    sizeof(((struct vki_ifconf *)ARG3)->vki_ifc_buf));
      if ( ARG3 ) {
         // TODO len must be readable and writable
         // buf pointer only needs to be readable
         struct vki_ifconf *ifc = (struct vki_ifconf *) ARG3;
         PRE_MEM_WRITE( "ioctl(SIOCGIFCONF).ifc_buf",
                        (Addr)(ifc->vki_ifc_buf), ifc->ifc_len );
      }
      break;

   case VKI_SIOCSIFFLAGS:        /* set flags                    */
      PRE_MEM_RASCIIZ( "ioctl(SIOCSIFFLAGS)",
                     (Addr)((struct vki_ifreq *)ARG3)->vki_ifr_name );
      PRE_MEM_READ( "ioctl(SIOCSIFFLAGS)",
                     (Addr)&((struct vki_ifreq *)ARG3)->vki_ifr_flags,
                     sizeof(((struct vki_ifreq *)ARG3)->vki_ifr_flags) );
      break;
   case VKI_SIOCSIFADDR:         /* set PA address               */
   case VKI_SIOCSIFDSTADDR:      /* set remote PA address        */
   case VKI_SIOCSIFBRDADDR:      /* set broadcast PA address     */
   case VKI_SIOCSIFNETMASK:      /* set network PA mask          */
      PRE_MEM_RASCIIZ( "ioctl(SIOCSIF*ADDR)",
                     (Addr)((struct vki_ifreq *)ARG3)->vki_ifr_name );
      PRE_MEM_READ( "ioctl(SIOCSIF*ADDR)",
                     (Addr)&((struct vki_ifreq *)ARG3)->ifr_addr,
                     sizeof(((struct vki_ifreq *)ARG3)->ifr_addr) );
      break;
   case VKI_SIOCSIFMETRIC:       /* set metric                   */
      PRE_MEM_RASCIIZ( "ioctl(SIOCSIFMETRIC)",
                     (Addr)((struct vki_ifreq *)ARG3)->vki_ifr_name );
      PRE_MEM_READ( "ioctl(SIOCSIFMETRIC)",
                     (Addr)&((struct vki_ifreq *)ARG3)->vki_ifr_metric,
                     sizeof(((struct vki_ifreq *)ARG3)->vki_ifr_metric) );
      break;
   case VKI_SIOCSIFMTU:          /* set MTU size                 */
      PRE_MEM_RASCIIZ( "ioctl(SIOCSIFMTU)",
                     (Addr)((struct vki_ifreq *)ARG3)->vki_ifr_name );
      PRE_MEM_READ( "ioctl(SIOCSIFMTU)",
                     (Addr)&((struct vki_ifreq *)ARG3)->vki_ifr_mtu,
                     sizeof(((struct vki_ifreq *)ARG3)->vki_ifr_mtu) );
      break;
      /* Routing table calls.  */
#ifdef VKI_SIOCADDRT
   case VKI_SIOCADDRT:           /* add routing table entry      */
   case VKI_SIOCDELRT:           /* delete routing table entry   */
      PRE_MEM_READ( "ioctl(SIOCADDRT/DELRT)", ARG3,
                    sizeof(struct vki_rtentry));
      break;
#endif

   case VKI_SIOCGPGRP:
      PRE_MEM_WRITE( "ioctl(SIOCGPGRP)", ARG3, sizeof(int) );
      break;
   case VKI_SIOCSPGRP:
      PRE_MEM_READ( "ioctl(SIOCSPGRP)", ARG3, sizeof(int) );
      //tst->sys_flags &= ~SfMayBlock;
      break;

   case VKI_FIODTYPE:
      PRE_MEM_WRITE( "ioctl(FIONREAD)", ARG3, sizeof(int) );
      break;

   case VKI_DTRACEHIOC_ADDDOF:
       break;

       // ttycom.h
   case VKI_TIOCGETA:
       PRE_MEM_WRITE( "ioctl(TIOCGETA)", ARG3, sizeof(struct vki_termios) );
       break;
   case VKI_TIOCSETA:
       PRE_MEM_READ( "ioctl(TIOCSETA)", ARG3, sizeof(struct vki_termios) );
       break;
   case VKI_TIOCGETD:
       PRE_MEM_WRITE( "ioctl(TIOCGETD)", ARG3, sizeof(int) );
       break;
   case VKI_TIOCSETD:
       PRE_MEM_READ( "ioctl(TIOCSETD)", ARG3, sizeof(int) );
       break;
   case VKI_TIOCPTYGNAME:
       PRE_MEM_WRITE( "ioctl(TIOCPTYGNAME)", ARG3, 128 );
       break;

   // filio.h
   case VKI_FIOCLEX:
       break;
   case VKI_FIONCLEX:
       break;

       // net/bpf.h
   case VKI_BIOCSETF:            /* set BPF filter               */
      /*
       * struct bpf_program has a 32-bit count of instructions,
       * followed by a pointer to an array of those instructions.
       * In 64-bit mode, there's padding between those two elements.
       *
       * So that we don't bogusly complain about the padding bytes,
       * we just report that we read bf_len and and bf_insns.
       *
       * We then make sure that what bf_insns points to is valid.
       */
      PRE_MEM_READ( "ioctl(BIOCSETF)",
                     (Addr)&((struct vki_bpf_program *)ARG3)->vki_bf_len,
                     sizeof(((struct vki_bpf_program *)ARG3)->vki_bf_len) );
      PRE_MEM_READ( "ioctl(BIOCSETF)",
                     (Addr)&((struct vki_bpf_program *)ARG3)->vki_bf_insns,
                     sizeof(((struct vki_bpf_program *)ARG3)->vki_bf_insns) );
      if ( ARG3 ) {
         /* bf_len * sizeof (*bf_insns) */
         struct vki_bpf_program *bp = (struct vki_bpf_program *)ARG3;
         if ( bp->bf_insns != NULL )
           PRE_MEM_READ( "ioctl(BIOCSETF) points to a struct bpf_program whose bf_insns member",
                          (Addr)(bp->vki_bf_insns),
                          bp->vki_bf_len * sizeof(*bp->vki_bf_insns) );
      }
      break;
   case VKI_BIOCSETIF:           /* set BPF interface            */
      PRE_MEM_RASCIIZ( "ioctl(BIOCSETIF)",
                     (Addr)((struct vki_ifreq *)ARG3)->vki_ifr_name );
      break;
   case VKI_BIOCSRTIMEOUT:       /* set BPF timeout              */
      /*
       * 64-bit struct timeval starts with a 64-bit "seconds since the
       * Epoch" value, followed by a 32-bit microseconds value.  The
       * resulting structure is padded to a multiple of 8 bytes, so
       * there are 4 padding bytes at the end.
       *
       * So that we don't bogusly complain about the padding bytes,
       * we just report that we read tv_sec and tv_usec.
       */
      PRE_MEM_READ( "ioctl(BIOCSRTIMEOUT)",
                     (Addr)&((struct vki_timeval *)ARG3)->vki_tv_sec,
                     sizeof(((struct vki_timeval *)ARG3)->vki_tv_sec) );
      PRE_MEM_READ( "ioctl(BIOCSRTIMEOUT)",
                     (Addr)&((struct vki_timeval *)ARG3)->vki_tv_usec,
                     sizeof(((struct vki_timeval *)ARG3)->vki_tv_usec) );
      break;
   case VKI_BIOCGDLTLIST:        /* get list of BPF DLTs         */
      PRE_MEM_READ( "ioctl(BIOCGDLTLIST).bfl_len",
                     (Addr)&((struct vki_bpf_dltlist *)ARG3)->vki_bfl_list,
                     sizeof(((struct vki_bpf_dltlist *)ARG3)->vki_bfl_list) );
      if ( ARG3 ) {
         /* bfl_len * sizeof (*bfl_list) */
         struct vki_bpf_dltlist *bdl = (struct vki_bpf_dltlist *)ARG3;
         if ( bdl->bfl_list != NULL )
           PRE_MEM_READ( "ioctl(BIOCGDLTLIST).bfl_len",
                          (Addr)&((struct vki_bpf_dltlist *)ARG3)->vki_bfl_len,
                          sizeof(((struct vki_bpf_dltlist *)ARG3)->vki_bfl_len) );
           PRE_MEM_WRITE( "ioctl(BIOCGDLTLIST) points to a struct bpf_dltlist whose bfl_list member",
                          (Addr)(bdl->vki_bfl_list),
                          bdl->bfl_len * sizeof(*bdl->vki_bfl_list) );
      }
      break;

   default:
      ML_(PRE_unknown_ioctl)(tid, ARG2, ARG3);
      break;
   }
}


POST(ioctl)
{
   vg_assert(SUCCESS);
   switch (ARG2 /* request */) {
   case VKI_TIOCGWINSZ:
      POST_MEM_WRITE( ARG3, sizeof(struct vki_winsize) );
      break;
   case VKI_TIOCSWINSZ:
   case VKI_TIOCMBIS:
   case VKI_TIOCMBIC:
   case VKI_TIOCMSET:
      break;
   case VKI_TIOCMGET:
      POST_MEM_WRITE( ARG3, sizeof(unsigned int) );
      break;
   case VKI_TIOCGPGRP:
      /* Get process group ID for foreground processing group. */
      POST_MEM_WRITE( ARG3, sizeof(vki_pid_t) );
      break;
   case VKI_TIOCSPGRP:
      /* Set a process group ID? */
      POST_MEM_WRITE( ARG3, sizeof(vki_pid_t) );
      break;
   case VKI_TIOCSCTTY:
      break;
   case VKI_FIONBIO:
      break;
   case VKI_FIOASYNC:
      break;
   case VKI_FIONREAD:                /* identical to SIOCINQ */
      POST_MEM_WRITE( ARG3, sizeof(int) );
      break;

      /* These all use struct ifreq AFAIK */
   case VKI_SIOCGIFFLAGS:        /* get flags                    */
      POST_MEM_WRITE( (Addr)&((struct vki_ifreq *)ARG3)->vki_ifr_flags,
                      sizeof(((struct vki_ifreq *)ARG3)->vki_ifr_flags) );
      break;
   case VKI_SIOCGIFMTU:          /* get MTU size                 */
      POST_MEM_WRITE( (Addr)&((struct vki_ifreq *)ARG3)->vki_ifr_mtu,
                      sizeof(((struct vki_ifreq *)ARG3)->vki_ifr_mtu) );
      break;
   case VKI_SIOCGIFADDR:         /* get PA address               */
   case VKI_SIOCGIFDSTADDR:      /* get remote PA address        */
   case VKI_SIOCGIFBRDADDR:      /* get broadcast PA address     */
   case VKI_SIOCGIFNETMASK:      /* get network PA mask          */
      POST_MEM_WRITE(
                (Addr)&((struct vki_ifreq *)ARG3)->ifr_addr,
                sizeof(((struct vki_ifreq *)ARG3)->ifr_addr) );
      break;
   case VKI_SIOCGIFMETRIC:       /* get metric                   */
      POST_MEM_WRITE(
                (Addr)&((struct vki_ifreq *)ARG3)->vki_ifr_metric,
                sizeof(((struct vki_ifreq *)ARG3)->vki_ifr_metric) );
      break;
   case VKI_SIOCGIFCONF:         /* get iface list               */
      /* WAS:
         PRE_MEM_WRITE("ioctl(SIOCGIFCONF)", ARG3, sizeof(struct ifconf));
         KERNEL_DO_SYSCALL(tid,RES);
         if (!VG_(is_kerror)(RES) && RES == 0)
         POST_MEM_WRITE(ARG3, sizeof(struct ifconf));
      */
      if (RES == 0 && ARG3 ) {
         struct vki_ifconf *ifc = (struct vki_ifconf *) ARG3;
         if (ifc->vki_ifc_buf != NULL)
            POST_MEM_WRITE( (Addr)(ifc->vki_ifc_buf), ifc->ifc_len );
      }
      break;

   case VKI_SIOCSIFFLAGS:        /* set flags                    */
   case VKI_SIOCSIFDSTADDR:      /* set remote PA address        */
   case VKI_SIOCSIFBRDADDR:      /* set broadcast PA address     */
   case VKI_SIOCSIFNETMASK:      /* set network PA mask          */
   case VKI_SIOCSIFMETRIC:       /* set metric                   */
   case VKI_SIOCSIFADDR:         /* set PA address               */
   case VKI_SIOCSIFMTU:          /* set MTU size                 */
      break;

#ifdef VKI_SIOCADDRT
      /* Routing table calls.  */
   case VKI_SIOCADDRT:           /* add routing table entry      */
   case VKI_SIOCDELRT:           /* delete routing table entry   */
      break;
#endif

   case VKI_SIOCGPGRP:
      POST_MEM_WRITE(ARG3, sizeof(int));
      break;
   case VKI_SIOCSPGRP:
      break;

   case VKI_FIODTYPE:
      POST_MEM_WRITE( ARG3, sizeof(int) );
      break;

   case VKI_DTRACEHIOC_REMOVE:
   case VKI_DTRACEHIOC_ADDDOF:
       break;

       // ttycom.h
   case VKI_TIOCGETA:
       POST_MEM_WRITE( ARG3, sizeof(struct vki_termios));
       break;
   case VKI_TIOCSETA:
       break;
   case VKI_TIOCGETD:
       POST_MEM_WRITE( ARG3, sizeof(int) );
       break;
   case VKI_TIOCSETD:
       break;
   case VKI_TIOCPTYGNAME:
       POST_MEM_WRITE( ARG3, 128);
       break;
   case VKI_TIOCSBRK:           /* set break bit                 */
   case VKI_TIOCCBRK:           /* clear break bit               */
   case VKI_TIOCPTYGRANT:
   case VKI_TIOCPTYUNLK:
       break;

       // bpf.h
   case VKI_BIOCGDLTLIST:        /* get list of BPF DLTs         */
      if (RES == 0 && ARG3 ) {
         /* bfl_len * sizeof (*bfl_list) */
         struct vki_bpf_dltlist *bdl = (struct vki_bpf_dltlist *)ARG3;
         if ( bdl->vki_bfl_list != NULL )
           POST_MEM_WRITE( (Addr)(bdl->vki_bfl_list),
                           bdl->bfl_len * sizeof(*bdl->vki_bfl_list) );
      }
      break;

   default:
      ML_(POST_unknown_ioctl)(tid, RES, ARG2, ARG3);
      break;
   }
}


/* ---------------------------------------------------------------------
   darwin fcntl wrapper
   ------------------------------------------------------------------ */
static const HChar *name_for_fcntl(UWord cmd) {
#define F(n) case VKI_##n: return #n
   switch (cmd) {
      F(F_CHKCLEAN);
      F(F_RDAHEAD);
      F(F_NOCACHE);
      F(F_FULLFSYNC);
      F(F_FREEZE_FS);
      F(F_THAW_FS);
      F(F_GLOBAL_NOCACHE);
      F(F_PREALLOCATE);
      F(F_SETSIZE);
      F(F_RDADVISE);
#     if DARWIN_VERS < DARWIN_10_9
      F(F_READBOOTSTRAP);
      F(F_WRITEBOOTSTRAP);
#     endif
      F(F_LOG2PHYS);
      F(F_GETPATH);
      F(F_PATHPKG_CHECK);
      F(F_ADDSIGS);
#     if DARWIN_VERS >= DARWIN_10_9
      F(F_ADDFILESIGS);
#     endif
#     if DARWIN_VERS >= DARWIN_10_11
      F(F_ADDFILESIGS_FOR_DYLD_SIM);
      F(F_BARRIERFSYNC);
      F(F_ADDFILESIGS_RETURN);
#     endif
#     if DARWIN_VERS >= DARWIN_10_14
      F(F_CHECK_LV);
#     endif
#     if DARWIN_VERS >= DARWIN_10_15
      F(F_SPECULATIVE_READ);
#     endif
#     if DARWIN_VERS >= DARWIN_14_00
      F(F_GETPROTECTIONCLASS);
      F(F_OFD_SETLK);
      F(F_OFD_GETLK);
      F(F_OFD_SETLKWTIMEOUT);
      F(F_SETCONFINED);
#     endif
   default:
      return "UNKNOWN";
   }
#undef F
}

PRE(fcntl)
{
   switch (ARG2) {
   // These ones ignore ARG3.
   case VKI_F_GETFD:
   case VKI_F_GETFL:
   case VKI_F_GETOWN:
      PRINT("fcntl ( %lu, %lu )", ARG1,ARG2);
      PRE_REG_READ2(long, "fcntl", unsigned int, fd, unsigned int, cmd);
      break;

   // These ones use ARG3 as "arg".
   case VKI_F_DUPFD:
   case VKI_F_SETFD:
   case VKI_F_SETFL:
   case VKI_F_SETOWN:
      PRINT("fcntl[ARG3=='arg'] ( %lu, %lu, %lu )", ARG1,ARG2,ARG3);
      PRE_REG_READ3(long, "fcntl",
                    unsigned int, fd, unsigned int, cmd, unsigned long, arg);
      break;

   // These ones use ARG3 as "lock".
   case VKI_F_GETLK:
   case VKI_F_SETLK:
   case VKI_F_SETLKW:
      PRINT("fcntl[ARG3=='lock'] ( %lu, %lu, %#lx )", ARG1,ARG2,ARG3);
      PRE_REG_READ3(long, "fcntl",
                    unsigned int, fd, unsigned int, cmd,
                    struct flock64 *, lock);
      // GrP fixme mem read sizeof(flock64)
      if (ARG2 == VKI_F_SETLKW)
         *flags |= SfMayBlock;
      break;
#  if DARWIN_VERS >= DARWIN_10_10
   case VKI_F_SETLKWTIMEOUT:
      PRINT("fcntl[ARG3=='locktimeout'] ( %lu, %lu, %#lx )", ARG1,ARG2,ARG3);
      PRE_REG_READ3(long, "fcntl",
                    unsigned int, fd, unsigned int, cmd,
                    struct flocktimeout *, lock);
      *flags |= SfMayBlock;
      break;
#  endif

       // none
   case VKI_F_CHKCLEAN:
   case VKI_F_RDAHEAD:
   case VKI_F_NOCACHE:
   case VKI_F_FULLFSYNC:
   case VKI_F_FREEZE_FS:
   case VKI_F_THAW_FS:
   case VKI_F_GLOBAL_NOCACHE:
      PRINT("fcntl ( %lu, %s, %lu )", ARG1, name_for_fcntl(ARG1), ARG2);
      PRE_REG_READ2(long, "fcntl", unsigned int, fd, unsigned int, cmd);
      break;

       // struct fstore
   case VKI_F_PREALLOCATE:
      PRINT("fcntl ( %lu, %s, %#lx )", ARG1, name_for_fcntl(ARG2), ARG3);
      PRE_REG_READ3(long, "fcntl",
                    unsigned int, fd, unsigned int, cmd,
                    struct fstore *, fstore);
      {
         struct vki_fstore *fstore = (struct vki_fstore *)ARG3;
         PRE_FIELD_READ( "fcntl(F_PREALLOCATE, fstore->fst_flags)",
                         fstore->fst_flags );
         PRE_FIELD_READ( "fcntl(F_PREALLOCATE, fstore->fst_flags)",
                         fstore->fst_posmode );
         PRE_FIELD_READ( "fcntl(F_PREALLOCATE, fstore->fst_flags)",
                         fstore->fst_offset );
         PRE_FIELD_READ( "fcntl(F_PREALLOCATE, fstore->fst_flags)",
                         fstore->fst_length );
         PRE_FIELD_WRITE( "fcntl(F_PREALLOCATE, fstore->fst_bytesalloc)",
                          fstore->fst_bytesalloc);
      }
      break;

       // off_t
   case VKI_F_SETSIZE:
      PRINT("fcntl ( %lu, %s, %#lx )", ARG1, name_for_fcntl(ARG2), ARG3);
      PRE_REG_READ3(long, "fcntl",
                    unsigned int, fd, unsigned int, cmd,
                    vki_off_t *, offset);
      break;

       // struct radvisory
   case VKI_F_RDADVISE:
      PRINT("fcntl ( %lu, %s, %#lx )", ARG1, name_for_fcntl(ARG2), ARG3);
      PRE_REG_READ3(long, "fcntl",
                    unsigned int, fd, unsigned int, cmd,
                    struct vki_radvisory *, radvisory);
      {
         struct vki_radvisory *radvisory = (struct vki_radvisory *)ARG3;
         PRE_FIELD_READ( "fcntl(F_PREALLOCATE, radvisory->ra_offset)",
                         radvisory->ra_offset );
         PRE_FIELD_READ( "fcntl(F_PREALLOCATE, radvisory->ra_count)",
                         radvisory->ra_count );
      }
      break;

#  if DARWIN_VERS < DARWIN_10_9
       // struct fbootstraptransfer
   case VKI_F_READBOOTSTRAP:
   case VKI_F_WRITEBOOTSTRAP:
      PRINT("fcntl ( %lu, %s, %#lx )", ARG1, name_for_fcntl(ARG2), ARG3);
      PRE_REG_READ3(long, "fcntl",
                    unsigned int, fd, unsigned int, cmd,
                    struct fbootstraptransfer *, bootstrap);
      PRE_MEM_READ( "fcntl(F_READ/WRITEBOOTSTRAP, bootstrap)",
                    ARG3, sizeof(struct vki_fbootstraptransfer) );
      break;
#  endif

       // struct log2phys (out)
   case VKI_F_LOG2PHYS:
      PRINT("fcntl ( %lu, %s, %#lx )", ARG1, name_for_fcntl(ARG2), ARG3);
      PRE_REG_READ3(long, "fcntl",
                    unsigned int, fd, unsigned int, cmd,
                    struct log2phys *, l2p);
      PRE_MEM_WRITE( "fcntl(F_LOG2PHYS, l2p)",
                     ARG3, sizeof(struct vki_log2phys) );
      break;

       // char[maxpathlen] (out)
   case VKI_F_GETPATH:
      PRINT("fcntl ( %lu, %s, %#lx )", ARG1, name_for_fcntl(ARG2), ARG3);
      PRE_REG_READ3(long, "fcntl",
                    unsigned int, fd, unsigned int, cmd,
                    char *, pathbuf);
      PRE_MEM_WRITE( "fcntl(F_GETPATH, pathbuf)",
                     ARG3, VKI_MAXPATHLEN );
      break;

       // char[maxpathlen] (in)
   case VKI_F_PATHPKG_CHECK:
      PRINT("fcntl ( %lu, %s, %#lx '%s')", ARG1, name_for_fcntl(ARG2), ARG3,
            (HChar *)ARG3);
      PRE_REG_READ3(long, "fcntl",
                    unsigned int, fd, unsigned int, cmd,
                    char *, pathbuf);
      PRE_MEM_RASCIIZ( "fcntl(F_PATHPKG_CHECK, pathbuf)", ARG3);
      break;

   case VKI_F_ADDSIGS: /* Add detached signatures (for code signing) */
      PRINT("fcntl ( %lu, %s )", ARG1, name_for_fcntl(ARG2));
      PRE_REG_READ3(long, "fcntl",
                    unsigned int, fd, unsigned int, cmd,
                    vki_fsignatures_t *, sigs);

      {
         vki_fsignatures_t *fsigs = (vki_fsignatures_t*)ARG3;
         PRE_FIELD_READ( "fcntl(F_ADDSIGS, fsigs->fs_blob_start)",
                         fsigs->fs_blob_start);
         PRE_FIELD_READ( "fcntl(F_ADDSIGS, fsigs->fs_blob_size)",
                         fsigs->fs_blob_size);

         if (fsigs->fs_blob_start)
            PRE_MEM_READ( "fcntl(F_ADDSIGS, fsigs->fs_blob_start)",
                          (Addr)fsigs->fs_blob_start, fsigs->fs_blob_size);
      }
      break;

   case VKI_F_ADDFILESIGS: /* Add signature from same file (used by dyld for shared libs) */
      PRINT("fcntl ( %lu, %s, %#lx )", ARG1, name_for_fcntl(ARG2), ARG3);
      PRE_REG_READ3(long, "fcntl",
                    unsigned int, fd, unsigned int, cmd,
                    vki_fsignatures_t *, sigs);

      {
         vki_fsignatures_t *fsigs = (vki_fsignatures_t*)ARG3;
         PRE_FIELD_READ( "fcntl(F_ADDFILESIGS, fsigs->fs_blob_start)",
                         fsigs->fs_blob_start);
         PRE_FIELD_READ( "fcntl(F_ADDFILESIGS, fsigs->fs_blob_size)",
                         fsigs->fs_blob_size);
      }
      break;

#  if DARWIN_VERS >= DARWIN_10_11
   case VKI_F_ADDFILESIGS_FOR_DYLD_SIM: /* Add signature from same file, only if it is signed
                                           by Apple used by dyld for simulator */
      // FIXME: RK
      break;

   case VKI_F_BARRIERFSYNC: /* fsync + issue barrier to drive */
      // FIXME: RK
      break;

   case VKI_F_ADDFILESIGS_RETURN: /* Add signature from same file, return end offset in
                                     structure on success */
      // FIXME: RK
      break;
#  endif

#  if DARWIN_VERS >= DARWIN_10_14
   case VKI_F_CHECK_LV: /* Check if Library Validation allows this Mach-O file to be
                           mapped into the calling process */
      // FIXME: Dejan
      break;
#  endif

#  if DARWIN_VERS >= DARWIN_10_15
   case VKI_F_SPECULATIVE_READ: /* Synchronous advisory read fcntl for regular and compressed file */
      PRINT("fcntl ( %lu, %s, %#lx )", ARG1, name_for_fcntl(ARG2), ARG3);
      PRE_REG_READ3(long, "fcntl",
                    unsigned int, fd, unsigned int, cmd,
                    fspecread_t *, args);

      {
        fspecread_t *fspecread = (fspecread_t *)ARG3;
        PRE_FIELD_READ( "fcntl(VKI_F_SPECULATIVE_READ, fspecread->fsr_flags)",
                         fspecread->fsr_flags);
        PRE_FIELD_READ( "fcntl(VKI_F_SPECULATIVE_READ, fspecread->fsr_offset)",
                        fspecread->fsr_offset);
        PRE_FIELD_READ( "fcntl(VKI_F_SPECULATIVE_READ, fspecread->fsr_length)",
                        fspecread->fsr_length);

        if (fspecread->fsr_offset < 0 || fspecread->fsr_length < 0) {
          SET_STATUS_Failure( VKI_EINVAL );
        }
      }
      break;
#  endif

# if DARWIN_VERS >= DARWIN_14_00
   case VKI_F_GETPROTECTIONCLASS: /* Get the protection class of a file */
      PRINT("fcntl ( %lu, %s )", ARG1, name_for_fcntl(ARG2));
      PRE_REG_READ2(long, "fcntl",
                    unsigned int, fd, unsigned int, cmd);
      break;
   case VKI_F_OFD_SETLK:
      PRINT("fcntl ( %lu, %s, %#lx )", ARG1, name_for_fcntl(ARG2), ARG3);
      PRE_REG_READ3(long, "fcntl",
                    unsigned int, fd, unsigned int, cmd,
                    struct flock *, fl);
      PRE_MEM_READ( "fcntl(F_OFD_SETLK, fl)", ARG3, sizeof(struct flock));
      break;
   case VKI_F_OFD_GETLK:
      PRINT("fcntl ( %lu, %s, %#lx )", ARG1, name_for_fcntl(ARG2), ARG3);
      PRE_REG_READ3(long, "fcntl",
                    unsigned int, fd, unsigned int, cmd,
                    struct flock *, fl);
      PRE_MEM_READ( "fcntl(F_OFD_GETLK, fl)", ARG3, sizeof(struct flock));
      PRE_MEM_WRITE( "fcntl(F_OFD_GETLK, fl)", ARG3, sizeof(struct flock));
      break;
   case VKI_F_OFD_SETLKWTIMEOUT:
      PRINT("fcntl ( %lu, %s, %#lx )", ARG1, name_for_fcntl(ARG2), ARG3);
      PRE_REG_READ3(long, "fcntl",
                    unsigned int, fd, unsigned int, cmd,
                    struct flocktimeout *, fltimeout);
      PRE_MEM_READ( "fcntl(F_OFD_SETLKWTIMEOUT, fltimeout)", ARG3, sizeof(struct flocktimeout));
      break;
   case VKI_F_SETCONFINED:
      PRINT("fcntl ( %lu, %s, fd:%ld )", ARG1, name_for_fcntl(ARG2), ARG3);
      PRE_REG_READ3(long, "fcntl",
                    unsigned int, fd, unsigned int, cmd, int, arg);
      break;
#endif

   default:
      PRINT("fcntl ( %lu, %lu [??] )", ARG1, ARG2);
      log_decaying("UNKNOWN fcntl %lu!", ARG2);
      break;
   }
}

POST(fcntl)
{
   vg_assert(SUCCESS);
   switch (ARG2) {
   case VKI_F_DUPFD:
      if (!ML_(fd_allowed)(RES, "fcntl(DUPFD)", tid, True)) {
         VG_(close)(RES);
         SET_STATUS_Failure( VKI_EMFILE );
      } else {
         if (VG_(clo_track_fds))
            ML_(record_fd_open_named)(tid, RES);
      }
      break;

   case VKI_F_GETFD:
   case VKI_F_GETFL:
   case VKI_F_GETOWN:
   case VKI_F_SETFD:
   case VKI_F_SETFL:
   case VKI_F_SETOWN:
   case VKI_F_GETLK:
   case VKI_F_SETLK:
   case VKI_F_SETLKW:
#  if DARWIN_VERS >= DARWIN_10_10
   case VKI_F_SETLKWTIMEOUT:
       break;
#  endif

   case VKI_F_PREALLOCATE:
      {
         struct vki_fstore *fstore = (struct vki_fstore *)ARG3;
         POST_FIELD_WRITE( fstore->fst_bytesalloc );
      }
      break;

   case VKI_F_LOG2PHYS:
      POST_MEM_WRITE( ARG3, sizeof(struct vki_log2phys) );
      break;

   case VKI_F_GETPATH:
      POST_MEM_WRITE( ARG3, 1+VG_(strlen)((char *)ARG3) );
      PRINT("\"%s\"", (char*)ARG3);
      break;

#  if DARWIN_VERS >= DARWIN_14_00
   case VKI_F_OFD_SETLK:
      POST_MEM_WRITE( ARG3, sizeof(struct flock));
      break;
#  endif


   default:
      // DDD: ugh, missing lots of cases here, not nice
      break;
   }
}

/* ---------------------------------------------------------------------
   unix syscalls
   ------------------------------------------------------------------ */

PRE(futimes)
{
   PRINT("futimes ( %ld, %#lx )", SARG1, ARG2);
   PRE_REG_READ2(long, "futimes", int, fd, struct timeval *, tvp);
   if (!ML_(fd_allowed)(ARG1, "futimes", tid, False)) {
      SET_STATUS_Failure( VKI_EBADF );
   } else if (ARG2 != 0) {
      PRE_timeval_READ( "futimes(tvp[0])", ARG2 );
      PRE_timeval_READ( "futimes(tvp[1])", ARG2+sizeof(struct vki_timeval) );
   }
}

PRE(semget)
{
   PRINT("semget ( %ld, %ld, %ld )", SARG1, SARG2, SARG3);
   PRE_REG_READ3(long, "semget", vki_key_t, key, int, nsems, int, semflg);
}

PRE(semop)
{
   *flags |= SfMayBlock;
   PRINT("semop ( %ld, %#lx, %lu )", SARG1, ARG2, ARG3);
   PRE_REG_READ3(long, "semop",
                 int, semid, struct sembuf *, sops, vki_size_t, nsoops);
   ML_(generic_PRE_sys_semop)(tid, ARG1,ARG2,ARG3);
}

PRE(semctl)
{
   switch (ARG3) {
   case VKI_IPC_STAT:
   case VKI_IPC_SET:
      PRINT("semctl ( %ld, %ld, %ld, %#lx )", SARG1, SARG2, SARG3, ARG4);
      PRE_REG_READ4(long, "semctl",
                    int, semid, int, semnum, int, cmd, struct semid_ds *, arg);
      break;
   case VKI_GETALL:
   case VKI_SETALL:
      PRINT("semctl ( %ld, %ld, %ld, %#lx )", SARG1, SARG2, SARG3, ARG4);
      PRE_REG_READ4(long, "semctl",
                    int, semid, int, semnum, int, cmd, unsigned short *, arg);
      break;
   case VKI_SETVAL:
      PRINT("semctl ( %ld, %ld, %ld, %#lx )", SARG1, SARG2, SARG3, ARG4);
      PRE_REG_READ4(long, "semctl",
                    int, semid, int, semnum, int, cmd, int, arg);
      break;
   default:
      PRINT("semctl ( %ld, %ld, %ld )", SARG1, SARG2, SARG3);
      PRE_REG_READ3(long, "semctl",
                    int, semid, int, semnum, int, cmd);
      break;
   }
   ML_(generic_PRE_sys_semctl)(tid, ARG1,ARG2,ARG3,ARG4);
}
POST(semctl)
{
   ML_(generic_POST_sys_semctl)(tid, RES,ARG1,ARG2,ARG3,ARG4);
}

PRE(sem_open)
{
   if (ARG2 & VKI_O_CREAT) {
      // 4-arg version
      PRINT("sem_open ( %#lx(%s), %ld, %lu, %lu )",
            ARG1, (HChar*)ARG1, SARG2, ARG3, ARG4);
      PRE_REG_READ4(vki_sem_t *, "sem_open",
                    const char *, name, int, oflag, vki_mode_t, mode,
                    unsigned int, value);
   } else {
      // 2-arg version
      PRINT("sem_open ( %#lx(%s), %ld )", ARG1, (HChar*)ARG1, SARG2);
      PRE_REG_READ2(vki_sem_t *, "sem_open",
                    const char *, name, int, oflag);
   }
   PRE_MEM_RASCIIZ( "sem_open(name)", ARG1 );

   /* Otherwise handle normally */
   *flags |= SfMayBlock;
}

PRE(sem_close)
{
   PRINT("sem_close( %#lx )", ARG1);
   PRE_REG_READ1(int, "sem_close", vki_sem_t *, sem);
}

PRE(sem_unlink)
{
   PRINT("sem_unlink(  %#lx(%s) )", ARG1, (HChar*)ARG1);
   PRE_REG_READ1(int, "sem_unlink", const char *, name);
   PRE_MEM_RASCIIZ( "sem_unlink(name)", ARG1 );
}

PRE(sem_post)
{
   PRINT("sem_post( %#lx )", ARG1);
   PRE_REG_READ1(int, "sem_post", vki_sem_t *, sem);
   *flags |= SfMayBlock;
}

PRE(sem_destroy)
{
  PRINT("sem_destroy( %#lx )", ARG1);
  PRE_REG_READ1(int, "sem_destroy", vki_sem_t *, sem);
  PRE_MEM_READ("sem_destroy(sem)", ARG1, sizeof(vki_sem_t));
}

PRE(sem_init)
{
  PRINT("sem_init( %#lx, %ld, %lu )", ARG1, SARG2, ARG3);
  PRE_REG_READ3(int, "sem_init", vki_sem_t *, sem,
                int, pshared, unsigned int, value);
  PRE_MEM_WRITE("sem_init(sem)", ARG1, sizeof(vki_sem_t));
}

POST(sem_init)
{
  POST_MEM_WRITE(ARG1, sizeof(vki_sem_t));
}

PRE(sem_wait)
{
   PRINT("sem_wait( %#lx )", ARG1);
   PRE_REG_READ1(int, "sem_wait", vki_sem_t *, sem);
   *flags |= SfMayBlock;
}

PRE(sem_trywait)
{
   PRINT("sem_trywait( %#lx )", ARG1);
   PRE_REG_READ1(int, "sem_trywait", vki_sem_t *, sem);
   *flags |= SfMayBlock;
}

PRE(kqueue)
{
    PRINT("kqueue()");
}

POST(kqueue)
{
   if (!ML_(fd_allowed)(RES, "kqueue", tid, True)) {
      VG_(close)(RES);
      SET_STATUS_Failure( VKI_EMFILE );
   } else {
      if (VG_(clo_track_fds)) {
         ML_(record_fd_open_with_given_name)(tid, RES, NULL);
      }
   }
}

PRE(fileport_makeport)
{
    PRINT("fileport_makeport(fd:%#lx, portnamep:%#lx) FIXME",
      ARG1, ARG2);
}

PRE(guarded_open_np)
{
    PRINT("guarded_open_np(path:%#lx(%s), guard:%#lx, guardflags:%#lx, flags:%#lx) FIXME",
      ARG1, (char*)ARG1, ARG2, ARG3, ARG4);
}

PRE(guarded_kqueue_np)
{
    PRINT("guarded_kqueue_np(guard:%#lx, guardflags:%#lx) FIXME",
      ARG1, ARG2);
}

POST(guarded_kqueue_np)
{
   if (!ML_(fd_allowed)(RES, "guarded_kqueue_np", tid, True)) {
      VG_(close)(RES);
      SET_STATUS_Failure( VKI_EMFILE );
   } else {
      if (VG_(clo_track_fds)) {
         ML_(record_fd_open_with_given_name)(tid, RES, NULL);
      }
   }
}

PRE(guarded_close_np)
{
    PRINT("guarded_close_np(fd:%#lx, guard:%#lx) FIXME",
      ARG1, ARG2);
}

PRE(change_fdguard_np)
{
    PRINT("change_fdguard_np(fd:%#lx, guard:%#lx, guardflags:%#lx, nguard:%#lx, nguardflags:%#lx, fdflagsp:%#lx) FIXME",
      ARG1, ARG2, ARG3, ARG4, ARG5, ARG6);
}

PRE(connectx)
{
    PRINT("connectx(s:%#lx, src:%#lx, srclen:%#lx, dsts:%#lx, dstlen:%#lx, ifscope:%#lx, aid:%#lx, out_cid:%#lx) FIXME",
      ARG1, ARG2, ARG3, ARG4, ARG5, ARG6, ARG7, ARG8);
}

PRE(disconnectx)
{
    PRINT("disconnectx(s:%#lx, aid:%#lx, cid:%#lx) FIXME",
      ARG1, ARG2, ARG3);
}


PRE(kevent)
{
   PRINT("kevent( %ld, %#lx, %ld, %#lx, %ld, %#lx )",
         SARG1, ARG2, ARG3, ARG4, ARG5, ARG6);
   PRE_REG_READ6(int,"kevent", int,kq,
                 const struct vki_kevent *,changelist, int,nchanges,
                 struct vki_kevent *,eventlist, int,nevents,
                 const struct vki_timespec *,timeout);

   if (ARG3) PRE_MEM_READ ("kevent(changelist)",
                           ARG2, ARG3 * sizeof(struct vki_kevent));
   if (ARG5) PRE_MEM_WRITE("kevent(eventlist)",
                           ARG4, ARG5 * sizeof(struct vki_kevent));
   if (ARG6) PRE_MEM_READ ("kevent(timeout)",
                           ARG6, sizeof(struct vki_timespec));

   *flags |= SfMayBlock;
}

POST(kevent)
{
   PRINT("kevent ret %ld dst %#lx (%zu)", RES, ARG4, sizeof(struct vki_kevent));
   if (RES > 0) POST_MEM_WRITE(ARG4, RES * sizeof(struct vki_kevent));
}


PRE(kevent64)
{
   PRINT("kevent64( %ld, %#lx, %ld, %#lx, %ld, %#lx )",
         SARG1, ARG2, SARG3, ARG4, SARG5, ARG6);
   PRE_REG_READ6(int,"kevent64", int,kq,
                 const struct vki_kevent64 *,changelist, int,nchanges,
                 struct vki_kevent64 *,eventlist, int,nevents,
                 const struct vki_timespec *,timeout);

   if (ARG3) PRE_MEM_READ ("kevent64(changelist)",
                           ARG2, ARG3 * sizeof(struct vki_kevent64));
   if (ARG5) PRE_MEM_WRITE("kevent64(eventlist)",
                           ARG4, ARG5 * sizeof(struct vki_kevent64));
   if (ARG6) PRE_MEM_READ ("kevent64(timeout)",
                           ARG6, sizeof(struct vki_timespec));

   *flags |= SfMayBlock;
}

POST(kevent64)
{
   PRINT("kevent64 ret %ld dst %#lx (%zu)", RES, ARG4, sizeof(struct vki_kevent64));
   if (RES > 0) {
      ML_(sync_mappings)("after", "kevent64", 0);
      POST_MEM_WRITE(ARG4, RES * sizeof(struct vki_kevent64));
   }
}


Addr pthread_starter = 0;
Addr wqthread_starter = 0;
SizeT pthread_structsize = 0;
SizeT pthread_tsd_offset = 0;

PRE(bsdthread_register)
{
#if DARWIN_VERS >= DARWIN_10_12
   PRINT("bsdthread_register( %#lx, %#lx, %lu, %#lx, %#lx, %#lx, %#lx )",
         ARG1, ARG2, ARG3, ARG4, ARG5, ARG6, ARG7);
   PRE_REG_READ7(int,"__bsdthread_register", void *,"threadstart",
                 void *,"wqthread", size_t,"pthsize",
                 void *,"stack_addr_hint", void *,"targetconc_ptr",
                 uint32_t,"dispatchqueue_offset", uint32_t,"tsd_offset");
#else
   PRINT("bsdthread_register( %#lx, %#lx, %lu )", ARG1, ARG2, ARG3);
   PRE_REG_READ3(int,"__bsdthread_register", void *,"threadstart",
                 void *,"wqthread", size_t,"pthsize");
#endif

   pthread_starter = ARG1;
   wqthread_starter = ARG2;
   pthread_structsize = ARG3;
   #if DARWIN_VERS >= DARWIN_10_12
     typedef struct {
       uint64_t version;
       uint64_t dispatch_queue_offset;
       uint64_t main_qos;
       uint32_t tsd_offset;
       uint32_t return_to_kernel_offset;
       uint32_t mach_thread_self_offset;
     } __attribute__ ((packed)) _pthread_registration_data;

     pthread_tsd_offset = ((_pthread_registration_data*) ARG4)->tsd_offset;
   #endif
   ARG1 = (Word)&pthread_hijack_asm;
   ARG2 = (Word)&wqthread_hijack_asm;
}

PRE(workq_open)
{
   PRINT("workq_open()");
   PRE_REG_READ0(int, "workq_open");

   // This creates lots of threads and thread stacks under the covers,
   // but we ignore them all until some work item starts running on it.
}

static const HChar *workqop_name(int op)
{
   switch (op) {
   case VKI_WQOPS_QUEUE_ADD:                  return "QUEUE_ADD";
   case VKI_WQOPS_QUEUE_REMOVE:               return "QUEUE_REMOVE";
   case VKI_WQOPS_THREAD_RETURN:              return "THREAD_RETURN";
   case VKI_WQOPS_THREAD_SETCONC:             return "THREAD_SETCONC";
   case VKI_WQOPS_QUEUE_NEWSPISUPP:           return "QUEUE_NEWSPISUPP";
   case VKI_WQOPS_QUEUE_REQTHREADS:           return "QUEUE_REQTHREADS";
   case VKI_WQOPS_QUEUE_REQTHREADS2:          return "QUEUE_REQTHREADS2";
   case VKI_WQOPS_THREAD_KEVENT_RETURN:       return "THREAD_KEVENT_RETURN";
   case VKI_WQOPS_SET_EVENT_MANAGER_PRIORITY: return "SET_EVENT_MANAGER_PRIORITY";
   case VKI_WQOPS_THREAD_WORKLOOP_RETURN:     return "THREAD_WORKLOOP_RETURN";
   case VKI_WQOPS_SHOULD_NARROW:              return "SHOULD_NARROW";
   default: return "?";
   }
}


PRE(workq_ops)
{
   PRINT("workq_ops( %ld(%s), %#lx, %ld )", SARG1, workqop_name(ARG1), ARG2,
         SARG3);
   PRE_REG_READ3(int,"workq_ops", int,"options", void *,"item",
                 int,"priority");

   switch (ARG1) {
   case VKI_WQOPS_QUEUE_ADD:
   case VKI_WQOPS_QUEUE_REMOVE:
      // GrP fixme need anything here?
      // GrP fixme may block?
      break;
   case VKI_WQOPS_THREAD_KEVENT_RETURN:
   case VKI_WQOPS_THREAD_WORKLOOP_RETURN:
   case VKI_WQOPS_THREAD_RETURN: {
      // The interesting case. The kernel will do one of two things:
      // 1. Return normally. We continue; libc proceeds to stop the thread.
      //    V does nothing special here.
      // 2. Jump to wqthread_hijack. This wipes the stack and runs a
      //    new work item, and never returns from workq_ops.
      //    V handles this by longjmp() from wqthread_hijack back to the
      //    scheduler, which continues at the new client SP/IP/state.
      //    This works something like V's signal handling.
      //    To the tool, this looks like workq_ops() sometimes returns
      //    to a strange address.
      ThreadState *tst = VG_(get_ThreadState)(tid);
      tst->os_state.wq_jmpbuf_valid = True;
      *flags |= SfMayBlock;  // GrP fixme true?
      break;
   }
   case VKI_WQOPS_THREAD_SETCONC:
      // RK fixme need anything here?
      // RK fixme may block?
      break;
   case VKI_WQOPS_QUEUE_NEWSPISUPP:
      // JRS don't think we need to do anything here -- this just checks
      // whether some newer functionality is supported
      break;
   case VKI_WQOPS_QUEUE_REQTHREADS:
   case VKI_WQOPS_QUEUE_REQTHREADS2:
      // JRS uh, looks like it queues up a bunch of threads, or some such?
      *flags |= SfMayBlock; // the kernel sources take a spinlock, so play safe
      break;
   case VKI_WQOPS_SET_EVENT_MANAGER_PRIORITY:
      // RK fixme this just sets scheduling priorities - don't think we need
      // to do anything here
      break;
   case VKI_WQOPS_SHOULD_NARROW:
      // RK fixme need anything here?
      // RK fixme may block?
      break;
   case VKI_WQOPS_SETUP_DISPATCH:
      // docs says: setup pthread workqueue-related operations
      break;
   default:
      VG_(printf)("UNKNOWN workq_ops option %ld\n", ARG1);
      break;
   }
}
POST(workq_ops)
{
   ThreadState *tst = VG_(get_ThreadState)(tid);
   tst->os_state.wq_jmpbuf_valid = False;
   switch (ARG1) {
      case VKI_WQOPS_THREAD_RETURN:
         ML_(sync_mappings)("after", "workq_ops(THREAD_RETURN)", 0);
         break;
      case VKI_WQOPS_QUEUE_REQTHREADS:
         ML_(sync_mappings)("after", "workq_ops(QUEUE_REQTHREADS)", 0);
         break;
      case VKI_WQOPS_QUEUE_REQTHREADS2:
         ML_(sync_mappings)("after", "workq_ops(QUEUE_REQTHREADS2)", 0);
         break;
      default:
         break;
   }
}



PRE(__mac_syscall)
{
   PRINT("__mac_syscall( %#lx(%s), %ld, %#lx )",
         ARG1, (HChar*)ARG1, SARG2, ARG3);
   PRE_REG_READ3(int,"__mac_syscall", char *,"policy",
                 int,"call", void *,"arg");

   // GrP fixme check call's arg?
   // GrP fixme check policy?
}


/* Not like syswrap-generic's sys_exit, which exits only one thread.
   More like syswrap-generic's sys_exit_group. */
PRE(exit)
{
   ThreadId     t;

   PRINT("darwin exit( %ld )", SARG1);
   PRE_REG_READ1(void, "exit", int, status);

   /* A little complex; find all the threads with the same threadgroup
      as this one (including this one), and mark them to exit */
   for (t = 1; t < VG_N_THREADS; t++) {
      if ( /* not alive */
           VG_(threads)[t].status == VgTs_Empty
           /* GrP fixme zombie? */
         )
         continue;

      VG_(threads)[t].exitreason = VgSrc_ExitProcess;
      VG_(threads)[t].os_state.exitcode = ARG1;

      if (t != tid)
         VG_(get_thread_out_of_syscall)(t);     /* unblock it, if blocked */
   }

   /* We have to claim the syscall already succeeded. */
   SET_STATUS_Success(0);
}


PRE(sigaction)
{
   PRINT("sigaction ( %ld, %#lx, %#lx )", SARG1, ARG2, ARG3);
   PRE_REG_READ3(long, "sigaction",
                 int, signum, vki_sigaction_toK_t *, act,
                 vki_sigaction_fromK_t *, oldact);

   if (ARG2 != 0) {
      vki_sigaction_toK_t *sa = (vki_sigaction_toK_t *)ARG2;
      PRE_MEM_READ( "sigaction(act->sa_handler)",
                    (Addr)&sa->ksa_handler, sizeof(sa->ksa_handler));
      PRE_MEM_READ( "sigaction(act->sa_mask)",
                    (Addr)&sa->sa_mask, sizeof(sa->sa_mask));
      PRE_MEM_READ( "sigaction(act->sa_flags)",
                    (Addr)&sa->sa_flags, sizeof(sa->sa_flags));
   }
   if (ARG3 != 0)
      PRE_MEM_WRITE( "sigaction(oldact)",
                     ARG3, sizeof(vki_sigaction_fromK_t));

   SET_STATUS_from_SysRes(
      VG_(do_sys_sigaction)(ARG1, (const vki_sigaction_toK_t *)ARG2,
                                  (vki_sigaction_fromK_t *)ARG3)
   );
}
POST(sigaction)
{
   vg_assert(SUCCESS);
   if (RES == 0 && ARG3 != 0)
      POST_MEM_WRITE( ARG3, sizeof(vki_sigaction_fromK_t));
}


PRE(__pthread_kill)
{
   PRINT("__pthread_kill ( %#lx, %ld )", ARG1, SARG2);
   PRE_REG_READ2(long, "__pthread_kill", vki_pthread_t*, thread, int, sig);
}


PRE(__pthread_sigmask)
{
    // arguments are identical to sigprocmask (how, sigset_t*, sigset_t*).
    UWord arg1;
    PRINT("__pthread_sigmask ( %ld, %#lx, %#lx )", SARG1, ARG2, ARG3);
    PRE_REG_READ3(long, "__pthread_sigmask",
                  int, how, vki_sigset_t *, set, vki_sigset_t *, oldset);
    if (ARG2 != 0)
        PRE_MEM_READ( "__pthread_sigmask(set)", ARG2, sizeof(vki_sigset_t));
    if (ARG3 != 0)
        PRE_MEM_WRITE( "__pthread_sigmask(oldset)", ARG3, sizeof(vki_sigset_t));

    /* Massage ARG1 ('how').  If ARG2 (the new mask) is NULL then the
     value of 'how' is irrelevant, and it appears that Darwin's libc
     passes zero, which is not equal to any of
     SIG_{BLOCK,UNBLOCK,SETMASK}.  This causes
     VG_(do_sys_sigprocmask) to complain, since it checks the 'how'
     value independently of the other args.  Solution: in this case,
     simply pass a valid (but irrelevant) value for 'how'. */
    /* Also, in this case the new set is passed to the kernel by
     reference, not value, as in some other sigmask related Darwin
     syscalls. */
    arg1 = ARG1;
    if (ARG2 == 0  /* the new-set is NULL */
        && ARG1 != VKI_SIG_BLOCK
        && ARG1 != VKI_SIG_UNBLOCK && ARG1 != VKI_SIG_SETMASK) {
        arg1 = VKI_SIG_SETMASK;
    }
    SET_STATUS_from_SysRes(
                           VG_(do_sys_sigprocmask) ( tid, arg1, (vki_sigset_t*)ARG2,
                                                    (vki_sigset_t*)ARG3 )
                           );

    if (SUCCESS)
        *flags |= SfPollAfter;
}
POST(__pthread_sigmask)
{
    vg_assert(SUCCESS);
    if (RES == 0 && ARG3 != 0)
        POST_MEM_WRITE( ARG3, sizeof(vki_sigset_t));
}


// SYS___sigwait 330
// int  sigwait(const sigset_t * __restrict, int * __restrict) __DARWIN_ALIAS_C(sigwait);
PRE(__sigwait)
{
    *flags |= SfMayBlock;
    PRINT("__sigwait ( %#" FMT_REGWORD "x, %#" FMT_REGWORD "x )",
          ARG1,ARG2);
    PRE_REG_READ2(int, "sigwait",
                  const vki_sigset_t *, set, int *, sig);
    if (ARG1 != 0) {
        PRE_MEM_READ(  "sigwait(set)",  ARG1, sizeof(vki_sigset_t));
    }
    if (ARG2 != 0) {
        PRE_MEM_WRITE( "sigwait(sig)", ARG2, sizeof(int));
    }
}

POST(__sigwait)
{
    if (ARG2 != 0) {
        POST_MEM_WRITE( ARG2, sizeof(int));
    }
}

PRE(__pthread_canceled)
{
   *flags |= SfMayBlock; /* might kill this thread??? */
   /* I don't think so -- I think it just changes the cancellation
      state.  But taking no chances. */
   PRINT("__pthread_canceled ( %#lx )", ARG1);
   PRE_REG_READ1(long, "__pthread_canceled", void*, arg1);
}


PRE(__pthread_markcancel)
{
   *flags |= SfMayBlock; /* might kill this thread??? */
   PRINT("__pthread_markcancel ( %#lx )", ARG1);
   PRE_REG_READ1(long, "__pthread_markcancel", void*, arg1);
   /* Just let it go through.  No idea if this is correct. */
}


PRE(__disable_threadsignal)
{
   vki_sigset_t set;
   PRINT("__disable_threadsignal(%ld, %ld, %ld)", SARG1, SARG2, SARG3);
   /* I don't think this really looks at its arguments.  So don't
      bother to check them. */

   VG_(sigfillset)( &set );
   SET_STATUS_from_SysRes(
      VG_(do_sys_sigprocmask) ( tid, VKI_SIG_BLOCK, &set, NULL )
   );

   /* We don't expect that blocking all signals for this thread could
      cause any more to be delivered (how could it?), but just in case
      .. */
   if (SUCCESS)
      *flags |= SfPollAfter;
}


PRE(__pthread_chdir)
{
    PRINT("__pthread_chdir ( %#lx(%s) )", ARG1, (HChar*)ARG1);
    PRE_REG_READ1(long, "__pthread_chdir", const char *, path);
    PRE_MEM_RASCIIZ( "__pthread_chdir(path)", ARG1 );
}



PRE(__pthread_fchdir)
{
    PRINT("__pthread_fchdir ( %lu )", ARG1);
    PRE_REG_READ1(long, "__pthread_fchdir", unsigned int, fd);
}


PRE(kdebug_trace)
{
   PRINT("kdebug_trace(%#lx (%s), %#lx, %#lx, %#lx, %#lx, %#lx)",
         SARG1, kdebug_debugid(SARG1), SARG2, SARG3, SARG4, SARG5, SARG6);
   /*
     Don't check anything - some clients pass fewer arguments.
   PRE_REG_READ6(long, "kdebug_trace",
                 int,"code", int,"arg1", int,"arg2",
                 int,"arg3", int,"arg4", int,"arg5");
   */
}


PRE(seteuid)
{
    PRINT("seteuid(%lu)", ARG1);
    PRE_REG_READ1(long, "seteuid", vki_uid_t, "uid");
}


PRE(setegid)
{
    PRINT("setegid(%lu)", ARG1);
    PRE_REG_READ1(long, "setegid", vki_uid_t, "uid");
}

PRE(settid)
{
    PRINT("settid(%lu, %lu)", ARG1, ARG2);
    PRE_REG_READ2(long, "settid", vki_uid_t, "uid", vki_gid_t, "gid");
}

PRE(gettid)
{
    PRINT("gettid()");
    PRE_REG_READ0(long, gettid);
}

/* XXX need to check whether we need POST operations for
 * waitevent, watchevent, modwatch -- jpeach
 */
PRE(watchevent)
{
    PRINT("watchevent(%#lx, %#lx)", ARG1, ARG2);
    PRE_REG_READ2(long, "watchevent",
        vki_eventreq *, "event", unsigned int, "eventmask");

    PRE_MEM_READ("watchevent(event)", ARG1, sizeof(vki_eventreq));
    PRE_MEM_READ("watchevent(eventmask)", ARG2, sizeof(unsigned int));
    *flags |= SfMayBlock;
}

#define WAITEVENT_FAST_POLL ((Addr)(struct timeval *)-1)
PRE(waitevent)
{
   PRINT("waitevent(%#lx, %#lx)", ARG1, ARG2);
   PRE_REG_READ2(long, "waitevent",
      vki_eventreq *, "event", struct timeval *, "timeout");
   PRE_MEM_WRITE("waitevent(event)", ARG1, sizeof(vki_eventreq));

   if (ARG2  &&  ARG2 != WAITEVENT_FAST_POLL) {
      PRE_timeval_READ("waitevent(timeout)", ARG2);
   }

   /* XXX ((timeval*)-1) is valid for ARG2 -- jpeach */
   *flags |= SfMayBlock;
}

POST(waitevent)
{
   POST_MEM_WRITE(ARG1, sizeof(vki_eventreq));
}

PRE(modwatch)
{
   PRINT("modwatch(%#lx, %#lx)", ARG1, ARG2);
   PRE_REG_READ2(long, "modwatch",
      vki_eventreq *, "event", unsigned int, "eventmask");

   PRE_MEM_READ("modwatch(event)", ARG1, sizeof(vki_eventreq));
   PRE_MEM_READ("modwatch(eventmask)", ARG2, sizeof(unsigned int));
}

PRE(getxattr)
{
   PRINT("getxattr(%#lx(%s), %#lx(%s), %#lx, %lu, %lu, %ld)",
         ARG1, (HChar *)ARG1, ARG2, (HChar *)ARG2, ARG3, ARG4, ARG5, SARG6);

   PRE_REG_READ6(vki_ssize_t, "getxattr",
                const char *, path, char *, name, void *, value,
                vki_size_t, size, uint32_t, position, int, options);
   PRE_MEM_RASCIIZ("getxattr(path)", ARG1);
   PRE_MEM_RASCIIZ("getxattr(name)", ARG2);
   if (ARG3)
      PRE_MEM_WRITE( "getxattr(value)", ARG3, ARG4);
}

POST(getxattr)
{
   vg_assert((vki_ssize_t)RES >= 0);
   if (ARG3)
      POST_MEM_WRITE(ARG3, (vki_ssize_t)RES);
}

PRE(fgetxattr)
{
   PRINT("fgetxattr(%ld, %#lx(%s), %#lx, %lu, %lu, %ld)",
         SARG1, ARG2, (HChar *)ARG2, ARG3, ARG4, ARG5, SARG6);

   PRE_REG_READ6(vki_ssize_t, "fgetxattr",
                 int, fd, char *, name, void *, value,
                 vki_size_t, size, uint32_t, position, int, options);
   PRE_MEM_RASCIIZ("getxattr(name)", ARG2);
   PRE_MEM_WRITE( "getxattr(value)", ARG3, ARG4);
}

POST(fgetxattr)
{
   vg_assert((vki_ssize_t)RES >= 0);
   POST_MEM_WRITE(ARG3, (vki_ssize_t)RES);
}

PRE(setxattr)
{
   PRINT("setxattr ( %#lx(%s), %#lx(%s), %#lx, %lu, %lu, %ld )",
         ARG1, (HChar *)ARG1, ARG2, (HChar*)ARG2, ARG3, ARG4, ARG5, SARG6 );
   PRE_REG_READ6(int, "setxattr",
                 const char *,"path", char *,"name", void *,"value",
                 vki_size_t,"size", uint32_t,"position", int,"options" );

   PRE_MEM_RASCIIZ( "setxattr(path)", ARG1 );
   PRE_MEM_RASCIIZ( "setxattr(name)", ARG2 );
   PRE_MEM_READ( "setxattr(value)", ARG3, ARG4 );
}


PRE(fsetxattr)
{
   PRINT( "fsetxattr ( %ld, %#lx(%s), %#lx, %lu, %lu, %ld )",
          SARG1, ARG2, (HChar*)ARG2, ARG3, ARG4, ARG5, SARG6 );
   PRE_REG_READ6(int, "fsetxattr",
                 int,"fd", char *,"name", void *,"value",
                 vki_size_t,"size", uint32_t,"position", int,"options" );

   PRE_MEM_RASCIIZ( "fsetxattr(name)", ARG2 );
   PRE_MEM_READ( "fsetxattr(value)", ARG3, ARG4 );
}


PRE(removexattr)
{
   PRINT( "removexattr ( %#lx(%s), %#lx(%s), %ld )",
          ARG1, (HChar*)ARG1, ARG2, (HChar*)ARG2, SARG3 );
   PRE_REG_READ3(int, "removexattr",
                 const char*, "path", char*, "attrname", int, "options");
   PRE_MEM_RASCIIZ( "removexattr(path)", ARG1 );
   PRE_MEM_RASCIIZ( "removexattr(attrname)", ARG2 );
}


PRE(fremovexattr)
{
   PRINT( "fremovexattr ( %ld, %#lx(%s), %ld )",
          SARG1, ARG2, (HChar*)ARG2, SARG3 );
   PRE_REG_READ3(int, "fremovexattr",
                 int, "fd", char*, "attrname", int, "options");
   PRE_MEM_RASCIIZ( "removexattr(attrname)", ARG2 );
}


PRE(listxattr)
{
   PRINT( "listxattr ( %#lx(%s), %#lx, %lu, %ld )",
          ARG1, (HChar *)ARG1, ARG2, ARG3, SARG4 );
   PRE_REG_READ4 (long, "listxattr",
                 const char *,"path", char *,"namebuf",
                 vki_size_t,"size", int,"options" );

   PRE_MEM_RASCIIZ( "listxattr(path)", ARG1 );
   PRE_MEM_WRITE( "listxattr(namebuf)", ARG2, ARG3 );
   *flags |= SfMayBlock;
}
POST(listxattr)
{
   vg_assert(SUCCESS);
   vg_assert((vki_ssize_t)RES >= 0);
   POST_MEM_WRITE( ARG2, (vki_ssize_t)RES );
}


PRE(flistxattr)
{
   PRINT( "flistxattr ( %ld, %#lx, %lu, %ld )",
          SARG1, ARG2, ARG3, SARG4 );
   PRE_REG_READ4 (long, "flistxattr",
                  int, "fd", char *,"namebuf",
                 vki_size_t,"size", int,"options" );
   PRE_MEM_WRITE( "flistxattr(namebuf)", ARG2, ARG3 );
   *flags |= SfMayBlock;
}
POST(flistxattr)
{
   vg_assert(SUCCESS);
   vg_assert((vki_ssize_t)RES >= 0);
   POST_MEM_WRITE( ARG2, (vki_ssize_t)RES );
}


PRE(shmat)
{
   UWord arg2tmp;
   PRINT("shmat ( %ld, %#lx, %ld )", SARG1, ARG2, SARG3);
   PRE_REG_READ3(long, "shmat",
                 int, shmid, const void *, shmaddr, int, shmflg);
   arg2tmp = ML_(generic_PRE_sys_shmat)(tid, ARG1,ARG2,ARG3);
   if (arg2tmp == 0)
      SET_STATUS_Failure( VKI_EINVAL );
   else
      ARG2 = arg2tmp;  // used in POST
}
POST(shmat)
{
   ML_(generic_POST_sys_shmat)(tid, RES,ARG1,ARG2,ARG3);
}

PRE(shmctl)
{
   PRINT("shmctl ( %ld, %ld, %#lx )", SARG1, SARG2, ARG3);
   PRE_REG_READ3(long, "shmctl",
                 int, shmid, int, cmd, struct vki_shmid_ds *, buf);
   ML_(generic_PRE_sys_shmctl)(tid, ARG1,ARG2,ARG3);
}
POST(shmctl)
{
   ML_(generic_POST_sys_shmctl)(tid, RES,ARG1,ARG2,ARG3);
}

PRE(shmdt)
{
   PRINT("shmdt ( %#lx )",ARG1);
   PRE_REG_READ1(long, "shmdt", const void *, shmaddr);
   if (!ML_(generic_PRE_sys_shmdt)(tid, ARG1))
      SET_STATUS_Failure( VKI_EINVAL );
}
POST(shmdt)
{
   ML_(generic_POST_sys_shmdt)(tid, RES,ARG1);
}

PRE(shmget)
{
   PRINT("shmget ( %ld, %lu, %ld )", SARG1, ARG2, SARG3);
   PRE_REG_READ3(long, "shmget", vki_key_t, key, vki_size_t, size, int, shmflg);
}

PRE(shm_open)
{
   PRINT("shm_open(%#lx(%s), %ld, %lu)", ARG1, (HChar *)ARG1, SARG2, ARG3);
   PRE_REG_READ3(long, "shm_open",
                 const char *,"name", int,"flags", vki_mode_t,"mode");

   PRE_MEM_RASCIIZ( "shm_open(filename)", ARG1 );

   *flags |= SfMayBlock;
}
POST(shm_open)
{
   vg_assert(SUCCESS);
   if (!ML_(fd_allowed)(RES, "shm_open", tid, True)) {
      VG_(close)(RES);
      SET_STATUS_Failure( VKI_EMFILE );
   } else {
      if (VG_(clo_track_fds))
         ML_(record_fd_open_with_given_name)(tid, RES, (HChar*)ARG1);
   }
}

PRE(shm_unlink)
{
   *flags |= SfMayBlock;
   PRINT("shm_unlink ( %#lx(%s) )", ARG1, (HChar*)ARG1);
   PRE_REG_READ1(long, "shm_unlink", const char *, pathname);
   PRE_MEM_RASCIIZ( "shm_unlink(pathname)", ARG1 );
}
POST(shm_unlink)
{
   /* My reading of the man page suggests that a call may cause memory
      mappings to change: "if no references exist at the time of the
      call to shm_unlink(), the resources are reclaimed immediately".
      So we need to resync here, sigh. */
   ML_(sync_mappings)("after", "shm_unlink", 0);
}

PRE(stat_extended)
{
   PRINT("stat_extended( %#lx(%s), %#lx, %#lx, %#lx )",
         ARG1, (HChar *)ARG1, ARG2, ARG3, ARG4);
   PRE_REG_READ4(int, "stat_extended", char *, file_name, struct stat *, buf,
                 void *, fsacl, vki_size_t *, fsacl_size);
   PRE_MEM_RASCIIZ( "stat_extended(file_name)",  ARG1 );
   PRE_MEM_WRITE(   "stat_extended(buf)",        ARG2, sizeof(struct vki_stat) );
   if (ML_(safe_to_deref)( (void*)ARG4, sizeof(vki_size_t) ))
      PRE_MEM_WRITE("stat_extended(fsacl)",      ARG3, *(vki_size_t *)ARG4 );
   PRE_MEM_READ(    "stat_extended(fsacl_size)", ARG4, sizeof(vki_size_t) );
}
POST(stat_extended)
{
   POST_MEM_WRITE( ARG2, sizeof(struct vki_stat) );
   if (ML_(safe_to_deref)( (void*)ARG4, sizeof(vki_size_t) ))
      POST_MEM_WRITE( ARG3, *(vki_size_t *)ARG4 );
   POST_MEM_WRITE( ARG4, sizeof(vki_size_t) );
}


PRE(lstat_extended)
{
   PRINT("lstat_extended( %#lx(%s), %#lx, %#lx, %#lx )",
         ARG1, (HChar *)ARG1, ARG2, ARG3, ARG4);
   PRE_REG_READ4(int, "lstat_extended", char *, file_name, struct stat *, buf,
                 void *, fsacl, vki_size_t *, fsacl_size);
   PRE_MEM_RASCIIZ( "lstat_extended(file_name)",  ARG1 );
   PRE_MEM_WRITE(   "lstat_extended(buf)",        ARG2, sizeof(struct vki_stat) );
   if (ML_(safe_to_deref)( (void*)ARG4, sizeof(vki_size_t) ))
      PRE_MEM_WRITE("lstat_extended(fsacl)",      ARG3, *(vki_size_t *)ARG4 );
   PRE_MEM_READ(    "lstat_extended(fsacl_size)", ARG4, sizeof(vki_size_t) );
}
POST(lstat_extended)
{
   POST_MEM_WRITE( ARG2, sizeof(struct vki_stat) );
   if (ML_(safe_to_deref)( (void*)ARG4, sizeof(vki_size_t) ))
      POST_MEM_WRITE( ARG3, *(vki_size_t *)ARG4 );
   POST_MEM_WRITE( ARG4, sizeof(vki_size_t) );
}


PRE(fstat_extended)
{
   PRINT("fstat_extended( %ld, %#lx, %#lx, %#lx )",
         SARG1, ARG2, ARG3, ARG4);
   PRE_REG_READ4(int, "fstat_extended", int, fd, struct stat *, buf,
                 void *, fsacl, vki_size_t *, fsacl_size);
   PRE_MEM_WRITE(   "fstat_extended(buf)",        ARG2, sizeof(struct vki_stat) );
   if (ML_(safe_to_deref)( (void*)ARG4, sizeof(vki_size_t) ))
      PRE_MEM_WRITE("fstat_extended(fsacl)",      ARG3, *(vki_size_t *)ARG4 );
   PRE_MEM_READ(    "fstat_extended(fsacl_size)", ARG4, sizeof(vki_size_t) );
}
POST(fstat_extended)
{
   POST_MEM_WRITE( ARG2, sizeof(struct vki_stat) );
   if (ML_(safe_to_deref)( (void*)ARG4, sizeof(vki_size_t) ))
      POST_MEM_WRITE( ARG3, *(vki_size_t *)ARG4 );
   POST_MEM_WRITE( ARG4, sizeof(vki_size_t) );
}


PRE(stat64_extended)
{
   PRINT("stat64_extended( %#lx(%s), %#lx, %#lx, %#lx )",
         ARG1, (HChar *)ARG1, ARG2, ARG3, ARG4);
   PRE_REG_READ4(int, "stat64_extended", char *, file_name, struct stat64 *, buf,
                 void *, fsacl, vki_size_t *, fsacl_size);
   PRE_MEM_RASCIIZ( "stat64_extended(file_name)",  ARG1 );
   PRE_MEM_WRITE(   "stat64_extended(buf)",        ARG2, sizeof(struct vki_stat64) );
   if (ML_(safe_to_deref)( (void*)ARG4, sizeof(vki_size_t) ))
      PRE_MEM_WRITE("stat64_extended(fsacl)",      ARG3, *(vki_size_t *)ARG4 );
   PRE_MEM_READ(    "stat64_extended(fsacl_size)", ARG4, sizeof(vki_size_t) );
}
POST(stat64_extended)
{
   POST_MEM_WRITE( ARG2, sizeof(struct vki_stat64) );
   if (ML_(safe_to_deref)( (void*)ARG4, sizeof(vki_size_t) ))
      POST_MEM_WRITE( ARG3, *(vki_size_t *)ARG4 );
   POST_MEM_WRITE( ARG4, sizeof(vki_size_t) );
}


PRE(lstat64_extended)
{
   PRINT("lstat64_extended( %#lx(%s), %#lx, %#lx, %#lx )",
         ARG1, (HChar *)ARG1, ARG2, ARG3, ARG4);
   PRE_REG_READ4(int, "lstat64_extended", char *, file_name, struct stat64 *, buf,
                 void *, fsacl, vki_size_t *, fsacl_size);
   PRE_MEM_RASCIIZ( "lstat64_extended(file_name)",  ARG1 );
   PRE_MEM_WRITE(   "lstat64_extended(buf)",        ARG2, sizeof(struct vki_stat64) );
   if (ML_(safe_to_deref)( (void*)ARG4, sizeof(vki_size_t) ))
      PRE_MEM_WRITE(   "lstat64_extended(fsacl)",   ARG3, *(vki_size_t *)ARG4 );
   PRE_MEM_READ(    "lstat64_extended(fsacl_size)", ARG4, sizeof(vki_size_t) );
}
POST(lstat64_extended)
{
   POST_MEM_WRITE( ARG2, sizeof(struct vki_stat64) );
   if (ML_(safe_to_deref)( (void*)ARG4, sizeof(vki_size_t) ))
      POST_MEM_WRITE( ARG3, *(vki_size_t *)ARG4 );
   POST_MEM_WRITE( ARG4, sizeof(vki_size_t) );
}


PRE(fstat64_extended)
{
   PRINT("fstat64_extended( %ld, %#lx, %#lx, %#lx )",
         SARG1, ARG2, ARG3, ARG4);
   PRE_REG_READ4(int, "fstat64_extended", int, fd, struct stat64 *, buf,
                 void *, fsacl, vki_size_t *, fsacl_size);
   PRE_MEM_WRITE(   "fstat64_extended(buf)",        ARG2, sizeof(struct vki_stat64) );
   if (ML_(safe_to_deref)( (void*)ARG4, sizeof(vki_size_t) ))
      PRE_MEM_WRITE("fstat64_extended(fsacl)",      ARG3, *(vki_size_t *)ARG4 );
   PRE_MEM_READ(    "fstat64_extended(fsacl_size)", ARG4, sizeof(vki_size_t) );
}
POST(fstat64_extended)
{
   POST_MEM_WRITE( ARG2, sizeof(struct vki_stat64) );
   if (ML_(safe_to_deref)( (void*)ARG4, sizeof(vki_size_t) ))
      POST_MEM_WRITE( ARG3, *(vki_size_t *)ARG4 );
   POST_MEM_WRITE( ARG4, sizeof(vki_size_t) );
}


PRE(fchmod_extended)
{
   /* DDD: Note: this is not really correct.  Handling of
      chmod_extended is broken in the same way. */
   PRINT("fchmod_extended ( %lu, %lu, %lu, %lu, %#lx )",
         ARG1, ARG2, ARG3, ARG4, ARG5);
   PRE_REG_READ5(long, "fchmod_extended",
                 unsigned int, fildes,
                 uid_t, uid,
                 gid_t, gid,
                 vki_mode_t, mode,
                 void* /*really,user_addr_t*/, xsecurity);
   /* DDD: relative to the xnu sources (kauth_copyinfilesec), this
      is just way wrong.  [The trouble is with the size, which depends on a
      non-trival kernel computation] */
   if (ARG5) {
      PRE_MEM_READ( "fchmod_extended(xsecurity)", ARG5,
                    sizeof(struct vki_kauth_filesec) );
   }
}

PRE(chmod_extended)
{
   /* DDD: Note: this is not really correct.  Handling of
      fchmod_extended is broken in the same way. */
   PRINT("chmod_extended ( %#lx(%s), %ld, %ld, %ld, %#lx )",
         ARG1, ARG1 ? (HChar*)ARG1 : "(null)", ARG2, ARG3, ARG4, ARG5);
   PRE_REG_READ5(long, "chmod_extended",
                 unsigned int, fildes,
                 uid_t, uid,
                 gid_t, gid,
                 vki_mode_t, mode,
                 void* /*really,user_addr_t*/, xsecurity);
   PRE_MEM_RASCIIZ("chmod_extended(path)", ARG1);
   /* DDD: relative to the xnu sources (kauth_copyinfilesec), this
      is just way wrong.  [The trouble is with the size, which depends on a
      non-trival kernel computation] */
   if (ARG5) {
      PRE_MEM_READ( "chmod_extended(xsecurity)", ARG5,
                    sizeof(struct vki_kauth_filesec) );
   }
}

PRE(open_extended)
{
   /* DDD: Note: this is not really correct.  Handling of
      {,f}chmod_extended is broken in the same way. */
   PRINT("open_extended ( %#lx(%s), %ld, %lu, %lu, %lu, %#lx )",
         ARG1, ARG1 ? (HChar*)ARG1 : "(null)",
	 SARG2, ARG3, ARG4, ARG5, ARG6);
   PRE_REG_READ6(long, "open_extended",
                 char*, path,
                 int,   flags,
                 uid_t, uid,
                 gid_t, gid,
                 vki_mode_t, mode,
                 void* /*really,user_addr_t*/, xsecurity);
   PRE_MEM_RASCIIZ("open_extended(path)", ARG1);
   /* DDD: relative to the xnu sources (kauth_copyinfilesec), this
      is just way wrong.  [The trouble is with the size, which depends on a
      non-trival kernel computation] */
   if (ARG6)
      PRE_MEM_READ( "open_extended(xsecurity)", ARG6,
                    sizeof(struct vki_kauth_filesec) );
}

// This is a ridiculous syscall.  Specifically, the 'entries' argument points
// to a buffer that contains one or more 'accessx_descriptor' structs followed
// by one or more strings.  Each accessx_descriptor contains a field,
// 'ad_name_offset', which points to one of the strings (or it can contain
// zero which means "reuse the string from the previous accessx_descriptor").
//
// What's really ridiculous is that we are only given the size of the overall
// buffer, not the number of accessx_descriptors, nor the number of strings.
// The kernel determines the number of accessx_descriptors by walking through
// them one by one, checking that the ad_name_offset points within the buffer,
// past the current point (or that it's a zero, unless its the first
// descriptor);  if so, we assume that this really is an accessx_descriptor,
// if not, we assume we've hit the strings section.  Gah.
//
// This affects us here because number of entries in the 'results' buffer is
// determined by the number of accessx_descriptors.  So we have to know that
// number in order to do PRE_MEM_WRITE/POST_MEM_WRITE of 'results'.  In
// practice, we skip the PRE_MEM_WRITE step because it's easier to do the
// computation after the syscall has succeeded, because the kernel will have
// checked for all the zillion different ways this syscall can fail, and we'll
// know we have a well-formed 'entries' buffer.  This means we might miss some
// uses of unaddressable memory but oh well.
//
PRE(access_extended)
{
   PRINT("access_extended( %#lx(%s), %lu, %#lx, %lu )",
         ARG1, (HChar *)ARG1, ARG2, ARG3, ARG4);
   // XXX: the accessx_descriptor struct contains padding, so this can cause
   // unnecessary undefined value errors.  But you arguably shouldn't be
   // passing undefined values to the kernel anyway...
   PRE_REG_READ4(int, "access_extended", void *, entries, vki_size_t, size,
                 vki_errno_t *, results, vki_uid_t *, uid);
   PRE_MEM_READ("access_extended(entries)", ARG1, ARG2 );

   // XXX: as mentioned above, this check is too hard to do before the
   // syscall.
   //PRE_MEM_WRITE("access_extended(results)", ARG3, ??? );
}
POST(access_extended)
{
   // 'n_descs' is the number of descriptors we think are in the buffer.  We
   // start with the maximum possible value, which occurs if we have the
   // shortest possible string section.  The shortest string section allowed
   // consists of a single one-char string (plus the NUL char).  Hence the
   // '2'.
   struct vki_accessx_descriptor* entries = (struct vki_accessx_descriptor*)ARG1;
   SizeT size = ARG2;
   Int n_descs = (size - 2) / sizeof(struct accessx_descriptor);
   Int i;         // Current position in the descriptors section array.
   Int u;         // Upper bound on the length of the descriptors array
                  //   (recomputed each time around the loop)
   vg_assert(n_descs > 0);

   // Step through the descriptors, lowering 'n_descs' until we know we've
   // reached the string section.
   for (i = 0; True; i++) {
      // If we're past our estimate, we must be one past the end of the
      // descriptors section (ie. at the start of the string section).  Stop.
      if (i >= n_descs)
         break;

      // Get the array index for the string, but pretend momentarily that it
      // is actually another accessx_descriptor.  That gives us an upper bound
      // on the length of the descriptors section.  (Unless the index is zero,
      // in which case we have no new info.)
      u = entries[i].ad_name_offset / sizeof(struct vki_accessx_descriptor);
      if (u == 0) {
         vg_assert(i != 0);
         continue;
      }

      // If the upper bound is below our current estimate, revise that
      // estimate downwards.
      if (u < n_descs)
         n_descs = u;
   }

   // Sanity check.
   vg_assert(n_descs <= VKI_ACCESSX_MAX_DESCRIPTORS);

   POST_MEM_WRITE( ARG3, n_descs * sizeof(vki_errno_t) );
}


PRE(chflags)
{
   PRINT("chflags ( %#lx(%s), %lu )", ARG1, (HChar *)ARG1, ARG2);
   PRE_REG_READ2(int, "chflags", const char *,path, unsigned int,flags);
   PRE_MEM_RASCIIZ("chflags(path)", ARG1);

   // GrP fixme sanity-check flags value?
}

PRE(fchflags)
{
   PRINT("fchflags ( %ld, %lu )", SARG1, ARG2);
   PRE_REG_READ2(int, "fchflags", int,fd, unsigned int,flags);

   // GrP fixme sanity-check flags value?
}

PRE(stat64)
{
   PRINT("stat64 ( %#lx(%s), %#lx )", ARG1, (HChar *)ARG1, ARG2);
   PRE_REG_READ2(long, "stat", const char *,path, struct stat64 *,buf);
   PRE_MEM_RASCIIZ("stat64(path)", ARG1);
   PRE_MEM_WRITE( "stat64(buf)", ARG2, sizeof(struct vki_stat64) );

#if DARWIN_VERS >= DARWIN_11_00
   // Starting with macOS 11.0, some system libraries are not provided on the disk but only though
   // shared dyld cache, thus we try to detect if dyld tried (and failed) to load a dylib,
   // in which case we do the same thing as dyld and load the info from the cache directly
   //
   // This is our entry point for checking a particular dylib: if it looks like one,
   // we want to see the error result, if any, and subsequently check the cache
   if (ARG1 != 0 && VG_(dyld_cache_might_be_in)((HChar *)ARG1)) {
     *flags |= SfPostOnFail;
   }
#endif
}
POST(stat64)
{
   if (SUCCESS) {
   POST_MEM_WRITE( ARG2, sizeof(struct vki_stat64) );
}

#if DARWIN_VERS >= DARWIN_11_00
   if (SUCCESS || (FAILURE && ERR == VKI_ENOENT)) {
     // It failed and `SfPostOnFail` was set, thus this is probably a dylib,
     // try to load it from cache which will call VG_(di_notify_mmap) like the previous versions did
     if (VG_(dyld_cache_load_library)((HChar *)ARG1)) {
       ML_(sync_mappings)("after", "stat64", 0);
     }
   }
#endif
}

PRE(lstat64)
{
   PRINT("lstat64 ( %#lx(%s), %#lx )", ARG1, (HChar *)ARG1, ARG2);
   PRE_REG_READ2(long, "stat", const char *,path, struct stat64 *,buf);
   PRE_MEM_RASCIIZ("lstat64(path)", ARG1);
   PRE_MEM_WRITE( "lstat64(buf)", ARG2, sizeof(struct vki_stat64) );
}
POST(lstat64)
{
   POST_MEM_WRITE( ARG2, sizeof(struct vki_stat64) );
}

PRE(fstat64)
{
   PRINT("fstat64 ( %lu, %#lx )", ARG1,ARG2);
   PRE_REG_READ2(long, "fstat", unsigned int, fd, struct stat64 *, buf);
   PRE_MEM_WRITE( "fstat64(buf)", ARG2, sizeof(struct vki_stat64) );
}
POST(fstat64)
{
   POST_MEM_WRITE( ARG2, sizeof(struct vki_stat64) );
}

PRE(getfsstat)
{
   PRINT("getfsstat(%#lx, %ld, %ld)", ARG1, SARG2, SARG3);
   PRE_REG_READ3(int, "getfsstat",
                 struct vki_statfs *, buf, int, bufsize, int, flags);
   if (ARG1) {
      // ARG2 is a BYTE SIZE
      PRE_MEM_WRITE("getfsstat(buf)", ARG1, ARG2);
   }
}
POST(getfsstat)
{
   if (ARG1) {
      // RES is a STRUCT COUNT
      POST_MEM_WRITE(ARG1, RES * sizeof(struct vki_statfs));
   }
}

PRE(getfsstat64)
{
   PRINT("getfsstat64(%#lx, %ld, %ld)", ARG1, SARG2, SARG3);
   PRE_REG_READ3(int, "getfsstat64",
                 struct vki_statfs64 *, buf, int, bufsize, int, flags);
   if (ARG1) {
      // ARG2 is a BYTE SIZE
      PRE_MEM_WRITE("getfsstat64(buf)", ARG1, ARG2);
   }
}
POST(getfsstat64)
{
   if (ARG1) {
      // RES is a STRUCT COUNT
      POST_MEM_WRITE(ARG1, RES * sizeof(struct vki_statfs64));
   }
}

PRE(mount)
{
   // Nb: depending on 'flags', the 'type' and 'data' args may be ignored.
   // We are conservative and check everything, except the memory pointed to
   // by 'data'.
   *flags |= SfMayBlock;
   PRINT("mount( %#lx(%s), %#lx(%s), %#lx, %#lx )",
         ARG1, (HChar*)ARG1, ARG2, (HChar*)ARG2, ARG3, ARG4);
   PRE_REG_READ4(long, "mount",
                 const char *, type, const char *, dir,
                 int, flags, void *, data);
   PRE_MEM_RASCIIZ( "mount(type)", ARG1);
   PRE_MEM_RASCIIZ( "mount(dir)", ARG2);
}


static void scan_attrlist(ThreadId tid, struct vki_attrlist *attrList,
                          void *attrBuf, SizeT attrBufSize,
                          void (*fn)(ThreadId, void *attrData, SizeT size)
                          )
{
   typedef struct {
      uint32_t attrBit;
      int32_t attrSize;
   } attrspec;
   static const attrspec commonattr[] = {
      // This order is important.
#if DARWIN_VERS >= DARWIN_10_6
      { ATTR_CMN_RETURNED_ATTRS,  sizeof(attribute_set_t) },
#endif
      { ATTR_CMN_NAME,            -1 },
      { ATTR_CMN_DEVID,           sizeof(dev_t) },
      { ATTR_CMN_FSID,            sizeof(fsid_t) },
      { ATTR_CMN_OBJTYPE,         sizeof(fsobj_type_t) },
      { ATTR_CMN_OBJTAG,          sizeof(fsobj_tag_t) },
      { ATTR_CMN_OBJID,           sizeof(fsobj_id_t) },
      { ATTR_CMN_OBJPERMANENTID,  sizeof(fsobj_id_t) },
      { ATTR_CMN_PAROBJID,        sizeof(fsobj_id_t) },
      { ATTR_CMN_SCRIPT,          sizeof(text_encoding_t) },
      { ATTR_CMN_CRTIME,          sizeof(struct timespec) },
      { ATTR_CMN_MODTIME,         sizeof(struct timespec) },
      { ATTR_CMN_CHGTIME,         sizeof(struct timespec) },
      { ATTR_CMN_ACCTIME,         sizeof(struct timespec) },
      { ATTR_CMN_BKUPTIME,        sizeof(struct timespec) },
      { ATTR_CMN_FNDRINFO,        32 /*FileInfo+ExtendedFileInfo, or FolderInfo+ExtendedFolderInfo*/ },
      { ATTR_CMN_OWNERID,         sizeof(uid_t) },
      { ATTR_CMN_GRPID,           sizeof(gid_t) },
      { ATTR_CMN_ACCESSMASK,      sizeof(uint32_t) },
#if DARWIN_VERS >= DARWIN_10_15
      { ATTR_CMN_GEN_COUNT,       sizeof(uint32_t) },
      { ATTR_CMN_DOCUMENT_ID,     sizeof(uint32_t) },
#else
      { ATTR_CMN_NAMEDATTRCOUNT,  sizeof(uint32_t) },
      { ATTR_CMN_NAMEDATTRLIST,   -1 },
#endif
      { ATTR_CMN_FLAGS,           sizeof(uint32_t) },
      { ATTR_CMN_USERACCESS,      sizeof(uint32_t) },
      { ATTR_CMN_EXTENDED_SECURITY, -1 },
      { ATTR_CMN_UUID,            sizeof(guid_t) },
      { ATTR_CMN_GRPUUID,         sizeof(guid_t) },
      { ATTR_CMN_FILEID,          sizeof(uint64_t) },
      { ATTR_CMN_PARENTID,        sizeof(uint64_t) },
#if DARWIN_VERS >= DARWIN_10_6
      { ATTR_CMN_FULLPATH,        -1 },
#endif
#if DARWIN_VERS >= DARWIN_10_8
      { ATTR_CMN_ADDEDTIME,       -1 },
#endif
#if DARWIN_VERS >= DARWIN_10_15
      { ATTR_CMN_ERROR,           sizeof(uint32_t) },
      { ATTR_CMN_DATA_PROTECT_FLAGS, sizeof(uint32_t) },
#endif
      { 0,                        0 }
   };
   static const attrspec volattr[] = {
      // This order is important.
      { ATTR_VOL_INFO,            0 },
      { ATTR_VOL_FSTYPE,          sizeof(uint32_t) },
      { ATTR_VOL_SIGNATURE,       sizeof(uint32_t) },
      { ATTR_VOL_SIZE,            sizeof(off_t) },
      { ATTR_VOL_SPACEFREE,       sizeof(off_t) },
      { ATTR_VOL_SPACEAVAIL,      sizeof(off_t) },
      { ATTR_VOL_MINALLOCATION,   sizeof(off_t) },
      { ATTR_VOL_ALLOCATIONCLUMP, sizeof(off_t) },
      { ATTR_VOL_IOBLOCKSIZE,     sizeof(uint32_t) },
      { ATTR_VOL_OBJCOUNT,        sizeof(uint32_t) },
      { ATTR_VOL_FILECOUNT,       sizeof(uint32_t) },
      { ATTR_VOL_DIRCOUNT,        sizeof(uint32_t) },
      { ATTR_VOL_MAXOBJCOUNT,     sizeof(uint32_t) },
      { ATTR_VOL_MOUNTPOINT,      -1 },
      { ATTR_VOL_NAME,            -1 },
      { ATTR_VOL_MOUNTFLAGS,      sizeof(uint32_t) },
      { ATTR_VOL_MOUNTEDDEVICE,   -1 },
      { ATTR_VOL_ENCODINGSUSED,   sizeof(uint64_t) },
      { ATTR_VOL_CAPABILITIES,    sizeof(vol_capabilities_attr_t) },
#if DARWIN_VERS >= DARWIN_10_6
      { ATTR_VOL_UUID,            sizeof(uuid_t) },
#endif
#if DARWIN_VERS >= DARWIN_10_15
      { ATTR_VOL_QUOTA_SIZE,      sizeof(off_t) },
      { ATTR_VOL_RESERVED_SIZE,   sizeof(off_t) },
#endif
      { ATTR_VOL_ATTRIBUTES,      sizeof(vol_attributes_attr_t) },
      { 0,                        0 }
   };
   static const attrspec dirattr[] = {
      // This order is important.
      { ATTR_DIR_LINKCOUNT,       sizeof(uint32_t) },
      { ATTR_DIR_ENTRYCOUNT,      sizeof(uint32_t) },
      { ATTR_DIR_MOUNTSTATUS,     sizeof(uint32_t) },
#if DARWIN_VERS >= DARWIN_10_15
      { ATTR_DIR_ALLOCSIZE,       sizeof(off_t) },
      { ATTR_DIR_IOBLOCKSIZE,     sizeof(uint32_t) },
      { ATTR_DIR_DATALENGTH,      sizeof(off_t) },
#endif
      { 0,                        0 }
   };
   static const attrspec fileattr[] = {
      // This order is important.
      { ATTR_FILE_LINKCOUNT,      sizeof(uint32_t) },
      { ATTR_FILE_TOTALSIZE,      sizeof(off_t) },
      { ATTR_FILE_ALLOCSIZE,      sizeof(off_t) },
      { ATTR_FILE_IOBLOCKSIZE,    sizeof(uint32_t) },
      { ATTR_FILE_CLUMPSIZE,      sizeof(uint32_t) },
      { ATTR_FILE_DEVTYPE,        sizeof(uint32_t) },
      { ATTR_FILE_FILETYPE,       sizeof(uint32_t) },
      { ATTR_FILE_FORKCOUNT,      sizeof(uint32_t) },
      { ATTR_FILE_FORKLIST,       -1 },
      { ATTR_FILE_DATALENGTH,     sizeof(off_t) },
      { ATTR_FILE_DATAALLOCSIZE,  sizeof(off_t) },
      { ATTR_FILE_DATAEXTENTS,    sizeof(extentrecord) },
      { ATTR_FILE_RSRCLENGTH,     sizeof(off_t) },
      { ATTR_FILE_RSRCALLOCSIZE,  sizeof(off_t) },
      { ATTR_FILE_RSRCEXTENTS,    sizeof(extentrecord) },
      { 0,                        0 }
   };
   static const attrspec forkattr[] = {
      // This order is important.
      { ATTR_FORK_TOTALSIZE,      sizeof(off_t) },
      { ATTR_FORK_ALLOCSIZE,      sizeof(off_t) },
#if DARWIN_VERS >= DARWIN_10_15
      { ATTR_CMNEXT_RELPATH,      sizeof(struct attrreference) },
      { ATTR_CMNEXT_PRIVATESIZE,  sizeof(off_t) },
      { ATTR_CMNEXT_LINKID,       sizeof(uint64_t) },
      { ATTR_CMNEXT_NOFIRMLINKPATH,  sizeof(struct attrreference) },
      { ATTR_CMNEXT_REALDEVID,    sizeof(uint32_t) },
      { ATTR_CMNEXT_REALFSID,     sizeof(fsid_t) },
      { ATTR_CMNEXT_CLONEID,      sizeof(uint64_t) },
      { ATTR_CMNEXT_EXT_FLAGS,    sizeof(uint64_t) },
#endif
      { 0,                        0 }
   };

   static const attrspec *attrdefs[5] = {
      commonattr, volattr, dirattr, fileattr, forkattr
   };
   attrgroup_t a[5];
   uint8_t *d, *dend;
   int g, i;

   vg_assert(attrList->bitmapcount == 5);
   VG_(memcpy)(a, &attrList->commonattr, sizeof(a));
   d = attrBuf;
   dend = d + attrBufSize;

#if DARWIN_VERS >= DARWIN_10_6
   // ATTR_CMN_RETURNED_ATTRS tells us what's really here, if set
   if (a[0] & ATTR_CMN_RETURNED_ATTRS) {
       // fixme range check this?
       a[0] &= ~ATTR_CMN_RETURNED_ATTRS;
       fn(tid, d, sizeof(attribute_set_t));
       VG_(memcpy)(a, d, sizeof(a));
   }
#endif

   for (g = 0; g < 5; g++) {
      for (i = 0; attrdefs[g][i].attrBit; i++) {
         uint32_t bit = attrdefs[g][i].attrBit;
         int32_t size = attrdefs[g][i].attrSize;

         if (a[g] & bit) {
             a[g] &= ~bit;  // clear bit for error check later
            if (size == -1) {
               attrreference_t *ref = (attrreference_t *)d;
               size = MIN(sizeof(attrreference_t), dend - d);
               fn(tid, d, size);
               if (size >= sizeof(attrreference_t)  &&
                   d + ref->attr_dataoffset < dend)
               {
                  fn(tid, d + ref->attr_dataoffset,
                     MIN(ref->attr_length, dend - (d + ref->attr_dataoffset)));
               }
               d += size;
            }
            else {
               size = MIN(size, dend - d);
               fn(tid, d, size);
               d += size;
            }

            if ((uintptr_t)d % 4) d += 4 - ((uintptr_t)d % 4);
            if (d > dend) d = dend;
         }
      }

      // Known bits are cleared. Die if any bits are left.
      if (a[g] != 0) {
         VG_(message)(Vg_UserMsg, "UNKNOWN attrlist flags %d:0x%x\n", g, a[g]);
      }
   }
}

static void get1attr(ThreadId tid, void *attrData, SizeT attrDataSize)
{
   POST_MEM_WRITE((Addr)attrData, attrDataSize);
}

static void set1attr(ThreadId tid, void *attrData, SizeT attrDataSize)
{
   PRE_MEM_READ("setattrlist(attrBuf value)", (Addr)attrData, attrDataSize);
}

PRE(getattrlist)
{
   PRINT("getattrlist(%#lx(%s), %#lx, %#lx, %lu, %lu)",
         ARG1, (HChar *)ARG1, ARG2, ARG3, ARG4, ARG5);
   PRE_REG_READ5(int, "getattrlist",
                 const char *,path, struct vki_attrlist *,attrList,
                 void *,attrBuf, vki_size_t,attrBufSize, unsigned int,options);
   PRE_MEM_RASCIIZ("getattrlist(path)", ARG1);
   PRE_MEM_READ("getattrlist(attrList)", ARG2, sizeof(struct vki_attrlist));
   PRE_MEM_WRITE("getattrlist(attrBuf)", ARG3, ARG4);
}

POST(getattrlist)
{
   if (ARG4 > sizeof(vki_uint32_t)) {
      // attrBuf is uint32_t size followed by attr data
      vki_uint32_t *sizep = (vki_uint32_t *)ARG3;
      POST_MEM_WRITE(ARG3, sizeof(vki_uint32_t));
      if (ARG5 & FSOPT_REPORT_FULLSIZE) {
         // *sizep is bytes required for return value, including *sizep
      } else {
         // *sizep is actual bytes returned, including *sizep
      }
      scan_attrlist(tid, (struct vki_attrlist *)ARG2, sizep+1, MIN(*sizep, ARG4), &get1attr);
   }
}


PRE(setattrlist)
{
   PRINT("setattrlist(%#lx(%s), %#lx, %#lx, %lu, %lu)",
         ARG1, (HChar *)ARG1, ARG2, ARG3, ARG4, ARG5);
   PRE_REG_READ5(int, "setattrlist",
                 const char *,path, struct vki_attrlist *,attrList,
                 void *,attrBuf, vki_size_t,attrBufSize, unsigned int,options);
   PRE_MEM_RASCIIZ("setattrlist(path)", ARG1);
   PRE_MEM_READ("setattrlist(attrList)", ARG2, sizeof(struct vki_attrlist));
   scan_attrlist(tid, (struct vki_attrlist *)ARG2, (void*)ARG3, ARG4, &set1attr);
}


PRE(getdirentriesattr)
{
   PRINT("getdirentriesattr(%ld, %#lx, %#lx, %lu, %#lx, %#lx, %#lx, %lu)",
         SARG1, ARG2, ARG3, ARG4, ARG5, ARG6, ARG7, ARG8);
   PRE_REG_READ8(int, "getdirentriesattr",
                 int,fd, struct vki_attrlist *,attrList,
                 void *,attrBuf, size_t,attrBufSize,
                 unsigned int *,count, unsigned int *,basep,
                 unsigned int *,newState, unsigned int,options);
   PRE_MEM_READ("getdirentriesattr(attrList)",
                ARG2, sizeof(struct vki_attrlist));
   PRE_MEM_WRITE("getdirentriesattr(attrBuf)", ARG3, ARG4);
   PRE_MEM_READ("getdirentriesattr(count)", ARG5, sizeof(unsigned int));
   PRE_MEM_WRITE("getdirentriesattr(count)", ARG5, sizeof(unsigned int));
   PRE_MEM_WRITE("getdirentriesattr(basep)", ARG6, sizeof(unsigned int));
   PRE_MEM_WRITE("getdirentriesattr(newState)", ARG7, sizeof(unsigned int));
}
POST(getdirentriesattr)
{
   char *p, *end;
   unsigned int count;
   unsigned int i;

   POST_MEM_WRITE(ARG5, sizeof(unsigned int));
   POST_MEM_WRITE(ARG6, sizeof(unsigned int));
   POST_MEM_WRITE(ARG7, sizeof(unsigned int));

   // return buffer is concatenation of variable-size structs
   count = *(unsigned int *)ARG5;
   p = (char *)ARG3;
   end = (char *)ARG3 + ARG4;
   for (i = 0; i < count; i++) {
      vg_assert(p < end);  // failure is kernel bug or Valgrind bug
      p += *(unsigned int *)p;
   }

   POST_MEM_WRITE(ARG3, p - (char *)ARG3);

   PRINT("got %d records, %ld/%lu bytes\n",
         count, (Addr)p-(Addr)ARG3, ARG4);
}

PRE(exchangedata)
{
   PRINT("exchangedata(%#lx(%s), %#lx(%s), %lu)",
         ARG1, (HChar*)ARG1, ARG2, (HChar*)ARG2, ARG3);
   PRE_REG_READ3(int, "exchangedata",
                 char *, path1, char *, path2, unsigned long, options);
   PRE_MEM_RASCIIZ( "exchangedata(path1)", ARG1 );
   PRE_MEM_RASCIIZ( "exchangedata(path2)", ARG2 );
}

PRE(fsctl)
{
   PRINT("fsctl ( %#lx(%s), %lu, %#lx, %lu )",
         ARG1, (HChar *)ARG1, ARG2, ARG3, ARG4);
   PRE_REG_READ4( long, "fsctl",
                  char *,"path", unsigned int,"request",
                  void *,"data", unsigned int,"options");

   PRE_MEM_RASCIIZ( "fsctl(path)", ARG1 );

   switch (ARG2) {
   case VKI_afpfsByteRangeLock2FSCTL: {
      struct vki_ByteRangeLockPB2 *pb = (struct vki_ByteRangeLockPB2 *)ARG3;
      PRE_FIELD_READ("fsctl(afpfsByteRangeLock2, pb->offset)",
                     pb->offset);
      PRE_FIELD_READ("fsctl(afpfsByteRangeLock2, pb->length)",
                     pb->length);
      PRE_FIELD_READ("fsctl(afpfsByteRangeLock2, pb->unLockFlag)",
                     pb->unLockFlag);
      PRE_FIELD_READ("fsctl(afpfsByteRangeLock2, pb->startEndFlag)",
                     pb->startEndFlag);
      PRE_FIELD_READ("fsctl(afpfsByteRangeLock2, pb->fd)",
                     pb->fd);

      PRE_FIELD_WRITE("fsctl(afpfsByteRangeLock2, pb->retRangeStart)",
                      pb->retRangeStart);

      // GrP fixme check fd
      break;
   }
   case VKI_FSIOC_SYNC_VOLUME:
       PRE_MEM_READ( "fsctl(FSIOC_SYNC_VOLUME)", ARG3, sizeof(int) );
       break;

   default:
      // fsctl requests use ioctl encoding
      ML_(PRE_unknown_ioctl)(tid, ARG2, ARG3);
      break;
   }
}

POST(fsctl)
{
   switch (ARG2) {
   case VKI_afpfsByteRangeLock2FSCTL: {
      struct vki_ByteRangeLockPB2 *pb = (struct vki_ByteRangeLockPB2 *)ARG3;
      POST_FIELD_WRITE(pb->retRangeStart);
      break;
   }
   case VKI_FSIOC_SYNC_VOLUME:
       break;

   default:
      // fsctl requests use ioctl encoding
      ML_(POST_unknown_ioctl)(tid, RES, ARG2, ARG3);
      break;
   }
}

PRE(initgroups)
{
    PRINT("initgroups(%s, %#lx, %lu)", (HChar *)ARG1, ARG2, ARG3);
    PRE_REG_READ3(long, "initgroups",
        int, setlen, vki_gid_t *, gidset, vki_uid_t, gmuid);
    PRE_MEM_READ("gidset", ARG2, ARG1 * sizeof(vki_gid_t));
}


//--------- posix_spawn ---------//
/* Largely copied from PRE(sys_execve) in syswrap-generic.c, and from
   the simpler AIX equivalent (syswrap-aix5.c). */
// Pre_read a char** argument.
static void pre_argv_envp(Addr a, ThreadId tid, const HChar* s1, const HChar* s2)
{
   while (True) {
      Addr a_deref;
      Addr* a_p = (Addr*)a;
      PRE_MEM_READ( s1, (Addr)a_p, sizeof(Addr) );
      a_deref = *a_p;
      if (0 == a_deref)
         break;
      PRE_MEM_RASCIIZ( s2, a_deref );
      a += sizeof(char*);
   }
}
static SysRes simple_pre_exec_check ( const HChar* exe_name,
                                      Bool trace_this_child )
{
   Int fd, ret;
   SysRes res;
   Bool setuid_allowed;

   // Check it's readable
   res = VG_(open)(exe_name, VKI_O_RDONLY, 0);
   if (sr_isError(res)) {
      return res;
   }
   fd = sr_Res(res);
   VG_(close)(fd);

   // Check we have execute permissions.  We allow setuid executables
   // to be run only in the case when we are not simulating them, that
   // is, they to be run natively.
   setuid_allowed = trace_this_child  ? False  : True;
   ret = VG_(check_executable)(NULL/*&is_setuid*/,
                               exe_name, setuid_allowed);
   if (0 != ret) {
      return VG_(mk_SysRes_Error)(ret);
   }
   return VG_(mk_SysRes_Success)(0);
}
PRE(posix_spawn)
{
   HChar*       path = NULL;       /* path to executable */
   HChar**      envp = NULL;
   HChar**      argv = NULL;
   HChar**      arg2copy;
   HChar*       launcher_basename = NULL;
   Int          i, j, tot_args;
   SysRes       res;
   Bool         trace_this_child;

   /* args: pid_t* pid
            char*  path
            posix_spawn_file_actions_t* file_actions
            char** argv
            char** envp
   */
   PRINT("posix_spawn( %#lx, %#lx(%s), %#lx, %#lx, %#lx )",
         ARG1, ARG2, ARG2 ? (HChar*)ARG2 : "(null)", ARG3, ARG4, ARG5 );

   /* Standard pre-syscall checks */

   PRE_REG_READ5(int, "posix_spawn", vki_pid_t*, pid, char*, path,
                 void*, file_actions, char**, argv, char**, envp );
   if (ARG1 != 0) {
    PRE_MEM_WRITE("posix_spawn(pid)", ARG1, sizeof(vki_pid_t) );
   }
   PRE_MEM_RASCIIZ("posix_spawn(path)", ARG2);
   // DDD: check file_actions
   if (ARG4 != 0)
      pre_argv_envp( ARG4, tid, "posix_spawn(argv)",
                                "posix_spawn(argv[i])" );
   if (ARG5 != 0)
      pre_argv_envp( ARG5, tid, "posix_spawn(envp)",
                                "posix_spawn(envp[i])" );

   if (0)
   VG_(printf)("posix_spawn( %#lx, %#lx(%s), %#lx, %#lx, %#lx )\n",
         ARG1, ARG2, ARG2 ? (HChar*)ARG2 : "(null)", ARG3, ARG4, ARG5 );

   /* Now follows a bunch of logic copied from PRE(sys_execve) in
      syswrap-generic.c. */

   /* Check that the name at least begins in client-accessible storage. */
   if (ARG2 == 0 /* obviously bogus */
       || !VG_(am_is_valid_for_client)( ARG2, 1, VKI_PROT_READ )) {
      SET_STATUS_Failure( VKI_EFAULT );
      return;
   }

   // Decide whether or not we want to follow along
   { // Make 'child_argv' be a pointer to the child's arg vector
     // (skipping the exe name)
     const HChar** child_argv = (const HChar**)ARG4;
     if (child_argv && child_argv[0] == NULL)
        child_argv = NULL;
     trace_this_child = VG_(should_we_trace_this_child)( (HChar*)ARG2, child_argv );
   }

   // Do the important checks:  it is a file, is executable, permissions are
   // ok, etc.  We allow setuid executables to run only in the case when
   // we are not simulating them, that is, they to be run natively.
   res = simple_pre_exec_check( (const HChar*)ARG2, trace_this_child );
   if (sr_isError(res)) {
      SET_STATUS_Failure( sr_Err(res) );
      return;
   }

   /* If we're tracing the child, and the launcher name looks bogus
      (possibly because launcher.c couldn't figure it out, see
      comments therein) then we have no option but to fail. */
   if (trace_this_child
       && (VG_(name_of_launcher) == NULL
           || VG_(name_of_launcher)[0] != '/')) {
      SET_STATUS_Failure( VKI_ECHILD ); /* "No child processes" */
      return;
   }

   /* Ok.  So let's give it a try. */
   VG_(debugLog)(1, "syswrap", "Posix_spawn of %s\n", (HChar*)ARG2);

   /* posix_spawn on Darwin is combining the fork and exec in one syscall.
      So, we should not terminate gdbserver : this is still the parent
      running, which will terminate its gdbserver when exiting.
      If the child process is traced, it will start a fresh gdbserver
      after posix_spawn. */

   // Set up the child's exe path.
   //
   if (trace_this_child) {

      // We want to exec the launcher.  Get its pre-remembered path.
      path = VG_(name_of_launcher);
      // VG_(name_of_launcher) should have been acquired by m_main at
      // startup.  The following two assertions should be assured by
      // the "If we're tracking the child .." test just above here.
      vg_assert(path);
      vg_assert(path[0] == '/');
      launcher_basename = path;

   } else {
      path = (HChar*)ARG2;
   }

   // Set up the child's environment.
   //
   // Remove the valgrind-specific stuff from the environment so the
   // child doesn't get vgpreload_core.so, vgpreload_<tool>.so, etc.
   // This is done unconditionally, since if we are tracing the child,
   // the child valgrind will set up the appropriate client environment.
   // Nb: we make a copy of the environment before trying to mangle it
   // as it might be in read-only memory (this was bug #101881).
   //
   // Then, if tracing the child, set VALGRIND_LIB for it.
   //
   if (ARG5 == 0) {
      envp = NULL;
   } else {
      envp = VG_(env_clone)( (HChar**)ARG5 );
      vg_assert(envp);
      VG_(env_remove_valgrind_env_stuff)( envp, /* ro_strings */ False, NULL);
   }

   if (trace_this_child) {
      // Set VALGRIND_LIB in ARG5 (the environment)
      VG_(env_setenv)( &envp, VALGRIND_LIB, VG_(libdir));
   }

   // Set up the child's args.  If not tracing it, they are
   // simply ARG4.  Otherwise, they are
   //
   // [launcher_basename] ++ VG_(args_for_valgrind) ++ [ARG2] ++ ARG4[1..]
   //
   // except that the first VG_(args_for_valgrind_noexecpass) args
   // are omitted.
   //
   if (!trace_this_child) {
      argv = (HChar**)ARG4;
   } else {
      vg_assert( VG_(args_for_valgrind) );
      vg_assert( VG_(args_for_valgrind_noexecpass) >= 0 );
      vg_assert( VG_(args_for_valgrind_noexecpass)
                   <= VG_(sizeXA)( VG_(args_for_valgrind) ) );
      /* how many args in total will there be? */
      // launcher basename
      tot_args = 1;
      // V's args
      tot_args += VG_(sizeXA)( VG_(args_for_valgrind) );
      tot_args -= VG_(args_for_valgrind_noexecpass);
      // name of client exe
      tot_args++;
      // args for client exe, skipping [0]
      arg2copy = (HChar**)ARG4;
      if (arg2copy && arg2copy[0]) {
         for (i = 1; arg2copy[i]; i++)
            tot_args++;
      }
      // allocate
      argv = VG_(malloc)( "di.syswrap.pre_sys_execve.1",
                          (tot_args+1) * sizeof(HChar*) );
      // copy
      j = 0;
      argv[j++] = launcher_basename;
      for (i = 0; i < VG_(sizeXA)( VG_(args_for_valgrind) ); i++) {
         if (i < VG_(args_for_valgrind_noexecpass))
            continue;
         argv[j++] = * (HChar**) VG_(indexXA)( VG_(args_for_valgrind), i );
      }
      argv[j++] = (HChar*)ARG2;
      if (arg2copy && arg2copy[0])
         for (i = 1; arg2copy[i]; i++)
            argv[j++] = arg2copy[i];
      argv[j++] = NULL;
      // check
      vg_assert(j == tot_args+1);
   }

   /* DDD: sort out the signal state.  What signal
      state does the child inherit from the parent?  */

   if (0) {
      HChar **cpp;
      VG_(printf)("posix_spawn: %s\n", path);
      for (cpp = argv; cpp && *cpp; cpp++)
         VG_(printf)("argv: %s\n", *cpp);
      if (1)
         for (cpp = envp; cpp && *cpp; cpp++)
            VG_(printf)("env: %s\n", *cpp);
   }

   /* Let the call go through as usual.  However, we have to poke
      the altered arguments back into the argument slots. */
   ARG2 = (UWord)path;
   ARG4 = (UWord)argv;
   ARG5 = (UWord)envp;

   /* not to mention .. */
   *flags |= SfMayBlock;
}
POST(posix_spawn)
{
   vg_assert(SUCCESS);
   if (ARG1 != 0) {
      POST_MEM_WRITE( ARG1, sizeof(vki_pid_t) );
   }
}


PRE(socket)
{
   PRINT("socket ( %ld, %ld, %ld )", SARG1, SARG2, SARG3);
   PRE_REG_READ3(long, "socket", int, domain, int, type, int, protocol);
}

POST(socket)
{
   SysRes r;
   vg_assert(SUCCESS);
   r = ML_(generic_POST_sys_socket)(tid, VG_(mk_SysRes_Success)(RES));
   SET_STATUS_from_SysRes(r);
}


PRE(setsockopt)
{
   PRINT("setsockopt ( %ld, %ld, %ld, %#lx, %ld )",
          SARG1, SARG2, SARG3, ARG4, SARG5);
   PRE_REG_READ5(long, "setsockopt",
                 int, s, int, level, int, optname,
                 const void *, optval, vki_socklen_t, optlen);
   ML_(generic_PRE_sys_setsockopt)(tid, ARG1,ARG2,ARG3,ARG4,ARG5);
}


PRE(getsockopt)
{
   Addr optval_p = ARG4;
   Addr optlen_p = ARG5;
   PRINT("getsockopt ( %ld, %ld, %ld, %#lx, %#lx )",
          SARG1, SARG2, SARG3, ARG4, ARG5);
   PRE_REG_READ5(long, "getsockopt",
                 int, s, int, level, int, optname,
                 void *, optval, vki_socklen_t *, optlen);
   /* int getsockopt(int socket, int level, int option_name,
                     void *restrict option_value,
                     socklen_t *restrict option_len); */
   /* vg_assert(sizeof(socklen_t) == sizeof(UInt)); */
   if (optval_p != (Addr)NULL) {
      ML_(buf_and_len_pre_check) ( tid, optval_p, optlen_p,
                                   "socketcall.getsockopt(optval)",
                                   "socketcall.getsockopt(optlen)" );
   }
   // DDD: #warning GrP fixme darwin-specific sockopts
}

POST(getsockopt)
{
   Addr optval_p = ARG4;
   Addr optlen_p = ARG5;
   vg_assert(SUCCESS);
   if (optval_p != (Addr)NULL) {
      ML_(buf_and_len_post_check) ( tid, VG_(mk_SysRes_Success)(RES),
                                    optval_p, optlen_p,
                                    "socketcall.getsockopt(optlen_out)" );
   // DDD: #warning GrP fixme darwin-specific sockopts
   }
}


PRE(connect)
{
   *flags |= SfMayBlock;
   PRINT("connect ( %ld, %#lx, %ld )", SARG1, ARG2, SARG3);
   PRE_REG_READ3(long, "connect",
                 int, sockfd, struct sockaddr *, serv_addr, int, addrlen);
   ML_(generic_PRE_sys_connect)(tid, ARG1,ARG2,ARG3);
}


PRE(accept)
{
   *flags |= SfMayBlock;
   PRINT("accept ( %ld, %#lx, %#lx )", SARG1, ARG2, SARG3);
   PRE_REG_READ3(long, "accept",
                 int, s, struct sockaddr *, addr, int *, addrlen);
   ML_(generic_PRE_sys_accept)(tid, ARG1,ARG2,ARG3);
}

POST(accept)
{
   SysRes r;
   vg_assert(SUCCESS);
   r = ML_(generic_POST_sys_accept)(tid, VG_(mk_SysRes_Success)(RES),
                                         ARG1,ARG2,ARG3);
   SET_STATUS_from_SysRes(r);
}

PRE(mkfifo)
{
   *flags |= SfMayBlock;
   PRINT("mkfifo ( %#lx(%s), %lx )", ARG1, (HChar *)ARG1, ARG2);
   PRE_REG_READ2(long, "mkfifo", const char *, path, vki_mode_t, mode);
   PRE_MEM_RASCIIZ( "mkfifo(path)", ARG1 );
}

POST(mkfifo)
{
   vg_assert(SUCCESS);
   if (!ML_(fd_allowed)(RES, "mkfifo", tid, True)) {
      VG_(close)(RES);
      SET_STATUS_Failure( VKI_EMFILE );
   } else {
      if (VG_(clo_track_fds))
         ML_(record_fd_open_with_given_name)(tid, RES, (HChar*)ARG1);
   }
}

PRE(sendto)
{
   *flags |= SfMayBlock;
   PRINT("sendto ( %ld, %#lx, %ld, %lu, %#lx, %ld )",
         SARG1, ARG2, SARG3, ARG4, ARG5, SARG6);
   PRE_REG_READ6(long, "sendto",
                 int, s, const void *, msg, int, len,
                 unsigned int, flags,
                 const struct sockaddr *, to, int, tolen);
   ML_(generic_PRE_sys_sendto)(tid, ARG1,ARG2,ARG3,ARG4,ARG5,ARG6);
}

PRE(sendfile)
{
#if VG_WORDSIZE == 4
   PRINT("sendfile(%ld, %ld, %llu, %#lx, %#lx, %ld)",
         SARG1, SARG2, LOHI64(ARG3, ARG4), ARG5, ARG6, SARG7);

   PRE_REG_READ7(long, "sendfile",
      int, fromfd, int, tofd,
      vki_uint32_t, offset_low32, vki_uint32_t, offset_high32,
      vki_uint64_t *, nwritten, struct sf_hdtr *, sf_header, int, flags);
   PRE_MEM_WRITE("sendfile(nwritten)", ARG5, sizeof(vki_uint64_t));
   if (ARG6) PRE_MEM_WRITE("sendfile(sf_header)", ARG6, sizeof(struct sf_hdtr));
#else
   PRINT("sendfile(%ld, %ld, %lu, %#lx, %#lx, %ld)",
         SARG1, SARG2, ARG3, ARG4, ARG5, SARG6);

   PRE_REG_READ6(long, "sendfile",
      int, fromfd, int, tofd,
      vki_uint64_t, offset,
      vki_uint64_t *, nwritten, struct sf_hdtr *, sf_header, int, flags);
   PRE_MEM_WRITE("sendfile(nwritten)", ARG4, sizeof(vki_uint64_t));
   if (ARG5) PRE_MEM_WRITE("sendfile(sf_header)", ARG5, sizeof(struct sf_hdtr));
#endif

   *flags |= SfMayBlock;
}
POST(sendfile)
{
#if VG_WORDSIZE == 4
   POST_MEM_WRITE(ARG5, sizeof(vki_uint64_t));
   if (ARG6) POST_MEM_WRITE(ARG6, sizeof(struct sf_hdtr));
#else
   POST_MEM_WRITE(ARG4, sizeof(vki_uint64_t));
   if (ARG5) POST_MEM_WRITE(ARG5, sizeof(struct sf_hdtr));
#endif
}

PRE(recvfrom)
{
   *flags |= SfMayBlock;
   PRINT("recvfrom ( %ld, %#lx, %ld, %lu, %#lx, %#lx )",
          SARG1, ARG2, SARG3, ARG4, ARG5, ARG6);
   PRE_REG_READ6(long, "recvfrom",
                 int, s, void *, buf, int, len, unsigned int, flags,
                 struct sockaddr *, from, int *, fromlen);
   ML_(generic_PRE_sys_recvfrom)(tid, ARG1,ARG2,ARG3,ARG4,ARG5,ARG6);
}

POST(recvfrom)
{
   vg_assert(SUCCESS);
   ML_(generic_POST_sys_recvfrom)(tid, VG_(mk_SysRes_Success)(RES),
                                       ARG1,ARG2,ARG3,ARG4,ARG5,ARG6);
}


PRE(sendmsg)
{
   *flags |= SfMayBlock;
   PRINT("sendmsg ( %ld, %#lx, %ld )", SARG1, ARG2, SARG3);
   PRE_REG_READ3(long, "sendmsg",
                 int, s, const struct msghdr *, msg, int, flags);
   ML_(generic_PRE_sys_sendmsg)(tid, "msg", (struct vki_msghdr *)ARG2);
}


PRE(recvmsg)
{
   *flags |= SfMayBlock;
   PRINT("recvmsg ( %ld, %#lx, %ld )", SARG1, ARG2, SARG3);
   PRE_REG_READ3(long, "recvmsg", int, s, struct msghdr *, msg, int, flags);
   ML_(generic_PRE_sys_recvmsg)(tid, "msg", (struct vki_msghdr *)ARG2);
}

POST(recvmsg)
{
   ML_(generic_POST_sys_recvmsg)(tid, "msg", (struct vki_msghdr *)ARG2, RES);
}


PRE(shutdown)
{
   *flags |= SfMayBlock;
   PRINT("shutdown ( %ld, %ld )", SARG1, SARG2);
   PRE_REG_READ2(int, "shutdown", int, s, int, how);
}


PRE(bind)
{
   PRINT("bind ( %ld, %#lx, %ld )", SARG1, ARG2, SARG3);
   PRE_REG_READ3(long, "bind",
                 int, sockfd, struct sockaddr *, my_addr, int, addrlen);
   ML_(generic_PRE_sys_bind)(tid, ARG1,ARG2,ARG3);
}


PRE(listen)
{
   PRINT("listen ( %ld, %ld )", SARG1, SARG2);
   PRE_REG_READ2(long, "listen", int, s, int, backlog);
}


PRE(getsockname)
{
   PRINT("getsockname ( %ld, %#lx, %#lx )", SARG1, ARG2, ARG3);
   PRE_REG_READ3(long, "getsockname",
                 int, s, struct sockaddr *, name, int *, namelen);
   ML_(generic_PRE_sys_getsockname)(tid, ARG1,ARG2,ARG3);
}

POST(getsockname)
{
   vg_assert(SUCCESS);
   ML_(generic_POST_sys_getsockname)(tid, VG_(mk_SysRes_Success)(RES),
                                          ARG1,ARG2,ARG3);
}


PRE(getpeername)
{
   PRINT("getpeername ( %ld, %#lx, %#lx )", SARG1, ARG2, ARG3);
   PRE_REG_READ3(long, "getpeername",
                 int, s, struct sockaddr *, name, int *, namelen);
   ML_(generic_PRE_sys_getpeername)(tid, ARG1,ARG2,ARG3);
}

POST(getpeername)
{
   vg_assert(SUCCESS);
   ML_(generic_POST_sys_getpeername)(tid, VG_(mk_SysRes_Success)(RES),
                                          ARG1,ARG2,ARG3);
}


PRE(socketpair)
{
   PRINT("socketpair ( %ld, %ld, %ld, %#lx )", SARG1, SARG2, SARG3, ARG4);
   PRE_REG_READ4(long, "socketpair",
                 int, d, int, type, int, protocol, int *, sv);
   ML_(generic_PRE_sys_socketpair)(tid, ARG1,ARG2,ARG3,ARG4);
}

POST(socketpair)
{
   vg_assert(SUCCESS);
   ML_(generic_POST_sys_socketpair)(tid, VG_(mk_SysRes_Success)(RES),
                                         ARG1,ARG2,ARG3,ARG4);
}


PRE(gethostuuid)
{
   PRINT("gethostuuid ( %#lx, %#lx )", ARG1, ARG2);
   PRE_REG_READ2(int,"gethostuuid",
                 char *,"uuid_buf",
                 const struct vki_timespec *,"timeout");

   PRE_MEM_WRITE("uuid_buf", ARG1, 16);
   PRE_MEM_READ("timeout", ARG2, sizeof(struct vki_timespec));

   *flags |= SfMayBlock;
}


POST(gethostuuid)
{
   POST_MEM_WRITE(ARG1, 16);
}

/* Darwin pipe() returns the two descriptors in two registers. */
PRE(pipe)
{
   PRINT("pipe ( )");
   PRE_REG_READ0(int, "pipe");
}

POST(pipe)
{
   Int p0, p1;
   vg_assert(SUCCESS);
   p0 = RES;
   p1 = RESHI;

   if (!ML_(fd_allowed)(p0, "pipe", tid, True) ||
       !ML_(fd_allowed)(p1, "pipe", tid, True)) {
      VG_(close)(p0);
      VG_(close)(p1);
      SET_STATUS_Failure( VKI_EMFILE );
   } else {
      if (VG_(clo_track_fds)) {
         ML_(record_fd_open_nameless)(tid, p0);
         ML_(record_fd_open_nameless)(tid, p1);
      }
   }
}


PRE(getlogin)
{
   PRINT("getlogin ( %#lx, %lu )", ARG1, ARG2);
   PRE_REG_READ2(long, "getlogin",
                 char *,"namebuf", unsigned int,"namelen");

   PRE_MEM_WRITE("getlogin(namebuf)", ARG1, ARG2);
}

POST(getlogin)
{
   POST_MEM_WRITE(ARG1, ARG2);
}


PRE(ptrace)
{
   PRINT("ptrace ( %ld, %ld, %#lx, %ld )", SARG1, SARG2, ARG3, SARG4);
   PRE_REG_READ4(long, "ptrace",
                 int,"request", vki_pid_t,"pid",
                 vki_caddr_t,"addr", int,"data");

   // Note: some code uses ptrace(random, 0, 0, 0) as a profiling mechanism.

   // GrP fixme anything needed?
}


PRE(issetugid)
{
   PRINT("issetugid ( )");
   PRE_REG_READ0(long, "issetugid");
}


PRE(getdtablesize)
{
   PRINT("getdtablesize ( )");
   PRE_REG_READ0(long, "getdtablesize");
}

POST(getdtablesize)
{
   // Subtract Valgrind's fd range from client's dtable
   if (RES > VG_(fd_hard_limit)) SET_STATUS_Success(VG_(fd_hard_limit));
}

PRE(lseek)
{
   PRINT("lseek ( %lu, %ld, %ld )", ARG1, SARG2, SARG3);
   PRE_REG_READ4(vki_off_t, "lseek",
                 unsigned int,fd, int,offset_hi, int,offset_lo,
                 unsigned int,whence);
}


PRE(pathconf)
{
   PRINT("pathconf(%#lx(%s), %ld)", ARG1, (HChar *)ARG1, SARG2);
   PRE_REG_READ2(long,"pathconf", const char *,"path", int,"name");
   PRE_MEM_RASCIIZ("pathconf(path)", ARG1);
}


PRE(fpathconf)
{
   PRINT("fpathconf(%ld, %ld)",  SARG1, SARG2);
   PRE_REG_READ2(long,"fpathconf", int,"fd", int,"name");

   if (!ML_(fd_allowed)(ARG1, "fpathconf", tid, False))
      SET_STATUS_Failure( VKI_EBADF );
}


PRE(getdirentries)
{
   PRINT("getdirentries(%ld, %#lx, %ld, %#lx)", SARG1, ARG2, SARG3, ARG4);
   PRE_REG_READ4(int, "getdirentries",
                 int, fd, char *, buf, int, nbytes, long *, basep);
   PRE_MEM_WRITE("getdirentries(basep)", ARG4, sizeof(long));
   PRE_MEM_WRITE("getdirentries(buf)", ARG2, ARG3);
}

POST(getdirentries)
{
   POST_MEM_WRITE(ARG4, sizeof(long));
   // GrP fixme be specific about d_name?
   POST_MEM_WRITE(ARG2, RES);
}


PRE(getdirentries64)
{
   PRINT("getdirentries64(%ld, %#lx, %lu, %#lx)", SARG1, ARG2, ARG3, ARG4);
   PRE_REG_READ4(vki_ssize_t, "getdirentries",
                 int,fd, char *,buf, vki_size_t,nbytes, vki_off_t *,basep);
   /* JRS 18-Nov-2014: it appears that sometimes |basep| doesn't point
      to valid memory and the kernel doesn't modify it.  I can't
      determine the conditions under which that happens.  But it
      causes Memcheck to complain, confusingly.  So disable this check
      for the time being.

      PRE_MEM_WRITE("getdirentries64(position)", ARG4, sizeof(vki_off_t));
   */
   PRE_MEM_WRITE("getdirentries64(buf)", ARG2, ARG3);
}
POST(getdirentries64)
{
   /* Disabled; see comments in the PRE wrapper.
      POST_MEM_WRITE(ARG4, sizeof(vki_off_t));
   */
   // GrP fixme be specific about d_name? (fixme copied from 32 bit version)
   POST_MEM_WRITE(ARG2, RES);
}


PRE(statfs64)
{
   PRINT("statfs64 ( %#lx(%s), %#lx )", ARG1, (HChar *)ARG1, ARG2);
   PRE_REG_READ2(long, "statfs64", const char *, path, struct statfs64 *, buf);
   PRE_MEM_RASCIIZ( "statfs64(path)", ARG1 );
   PRE_MEM_WRITE( "statfs64(buf)", ARG2, sizeof(struct vki_statfs64) );
}
POST(statfs64)
{
   POST_MEM_WRITE( ARG2, sizeof(struct vki_statfs64) );
}


PRE(fstatfs64)
{
   PRINT("fstatfs64 ( %lu, %#lx )", ARG1, ARG2);
   PRE_REG_READ2(long, "fstatfs64",
                 unsigned int, fd, struct statfs *, buf);
   PRE_MEM_WRITE( "fstatfs64(buf)", ARG2, sizeof(struct vki_statfs64) );
}
POST(fstatfs64)
{
   POST_MEM_WRITE( ARG2, sizeof(struct vki_statfs64) );
}

PRE(csops)
{
   PRINT("csops ( %ld, %#lx, %#lx, %lu )", SARG1, ARG2, ARG3, ARG4);
   PRE_REG_READ4(int, "csops",
                 vki_pid_t, pid, uint32_t, ops,
                 void *, useraddr, vki_size_t, usersize);

   PRE_MEM_WRITE( "csops(useraddr)", ARG3, ARG4 );

   // If the pid is ours, don't mark the program as KILL or HARD
   // Maybe we should keep track of this for later calls to STATUS
   if (!ARG1 || VG_(getpid)() == ARG1) {
      switch (ARG2) {
      case VKI_CS_OPS_MARKINVALID:
      case VKI_CS_OPS_MARKHARD:
      case VKI_CS_OPS_MARKKILL:
         SET_STATUS_Success(0);
      }
   }
}
POST(csops)
{
   POST_MEM_WRITE( ARG3, ARG4 );
}

PRE(auditon)
{
   PRINT("auditon ( %ld, %#lx, %lu )", SARG1, ARG2, ARG3);
   PRE_REG_READ3(int,"auditon",
                 int,"cmd", void*,"data", unsigned int,"length");

   switch (ARG1) {

   case VKI_A_SETPOLICY:
   case VKI_A_SETKMASK:
   case VKI_A_SETQCTRL:
   case VKI_A_SETCOND:
   case VKI_A_SETCLASS:
   case VKI_A_SETPMASK:
   case VKI_A_SETFSIZE:
#if DARWIN_VERS >= DARWIN_10_6
   case VKI_A_SENDTRIGGER:
#endif
      // kernel reads data..data+length
      PRE_MEM_READ("auditon(data)", ARG2, ARG3);
      break;

   case VKI_A_GETKMASK:
   case VKI_A_GETPOLICY:
   case VKI_A_GETQCTRL:
   case VKI_A_GETFSIZE:
   case VKI_A_GETCOND:
      // kernel writes data..data+length
      // GrP fixme be precise about what gets written
      PRE_MEM_WRITE("auditon(data)", ARG2, ARG3);
      break;


   case VKI_A_GETCLASS:
   case VKI_A_GETPINFO:
   case VKI_A_GETPINFO_ADDR:
#if DARWIN_VERS >= DARWIN_10_6
   case VKI_A_GETSINFO_ADDR:
#endif
      // kernel reads and writes data..data+length
      // GrP fixme be precise about what gets read and written
      PRE_MEM_READ("auditon(data)", ARG2, ARG3);
      PRE_MEM_WRITE("auditon(data)", ARG2, ARG3);
      break;

   case VKI_A_SETKAUDIT:
   case VKI_A_SETSTAT:
   case VKI_A_SETUMASK:
   case VKI_A_SETSMASK:
   case VKI_A_GETKAUDIT:
   case VKI_A_GETCWD:
   case VKI_A_GETCAR:
   case VKI_A_GETSTAT:
      // unimplemented on darwin
      break;

   default:
      VG_(message)(Vg_UserMsg, "UNKNOWN auditon cmd %ld\n", ARG1);
      break;
   }
}
POST(auditon)
{
   switch (ARG1) {

   case VKI_A_SETPOLICY:
   case VKI_A_SETKMASK:
   case VKI_A_SETQCTRL:
   case VKI_A_SETCOND:
   case VKI_A_SETCLASS:
   case VKI_A_SETPMASK:
   case VKI_A_SETFSIZE:
#if DARWIN_VERS >= DARWIN_10_6
   case VKI_A_SENDTRIGGER:
#endif
      // kernel reads data..data+length
      break;

   case VKI_A_GETKMASK:
   case VKI_A_GETPOLICY:
   case VKI_A_GETQCTRL:
   case VKI_A_GETFSIZE:
   case VKI_A_GETCOND:
      // kernel writes data..data+length
      // GrP fixme be precise about what gets written
      POST_MEM_WRITE(ARG2, ARG3);
      break;


   case VKI_A_GETCLASS:
   case VKI_A_GETPINFO:
   case VKI_A_GETPINFO_ADDR:
#if DARWIN_VERS >= DARWIN_10_6
   case VKI_A_GETSINFO_ADDR:
#endif
      // kernel reads and writes data..data+length
      // GrP fixme be precise about what gets read and written
      POST_MEM_WRITE(ARG2, ARG3);
      break;

   case VKI_A_SETKAUDIT:
   case VKI_A_SETSTAT:
   case VKI_A_SETUMASK:
   case VKI_A_SETSMASK:
   case VKI_A_GETKAUDIT:
   case VKI_A_GETCWD:
   case VKI_A_GETCAR:
   case VKI_A_GETSTAT:
      // unimplemented on darwin
      break;

   default:
      break;
   }
}

PRE(getaudit_addr)
{
   PRINT("getaudit_addr(%#lx, %ld)", ARG1, SARG2);
   PRE_REG_READ1(void*, "auditinfo_addr", int, "length");
   PRE_MEM_WRITE("getaudit_addr(auditinfo_addr)", ARG1, ARG2);
}
POST(getaudit_addr)
{
   POST_MEM_WRITE(ARG1, ARG2);
}


PRE(mmap)
{
   // SysRes r;
   if (0) VG_(am_do_sync_check)("(PRE_MMAP)",__FILE__,__LINE__);

#if VG_WORDSIZE == 4
   PRINT("mmap ( %#lx, %lu, %ld, %ld, %ld, %llu )",
         ARG1, ARG2, SARG3, SARG4, SARG5, LOHI64(ARG6, ARG7) );
   PRE_REG_READ7(Addr, "mmap",
                 Addr,start, vki_size_t,length, int,prot, int,flags, int,fd,
                 unsigned long,offset_hi, unsigned long,offset_lo);
   // GrP fixme V mmap and kernel mach_msg collided once - don't use
   // V's mechanism for now
   // r = ML_(generic_PRE_sys_mmap)( tid, ARG1, ARG2, ARG3, ARG4, ARG5,
   // (Off64T)LOHI64(ARG6, ARG7) );
#else
   PRINT("mmap ( %#lx, %lu, %ld, %ld, %ld, %ld )",
         ARG1, ARG2, SARG3, SARG4, SARG5, SARG6 );
   PRE_REG_READ6(long, "mmap",
                 Addr,start, vki_size_t,length, int,prot, int,flags, int,fd,
                 Off64T,offset);
   // r = ML_(generic_PRE_sys_mmap)( tid, ARG1, ARG2, ARG3, ARG4, ARG5, ARG6 );

#endif

   // SET_STATUS_from_SysRes(r);
}

POST(mmap)
{
   if (RES != -1) {
      ML_(notify_core_and_tool_of_mmap)(RES, ARG2, ARG3, ARG4, ARG5, ARG6);
      // Try to load symbols from the region
      VG_(di_notify_mmap)( (Addr)RES, False/*allow_SkFileV*/,
                           -1/*don't use_fd*/ );
      ML_(sync_mappings)("after", "mmap", 0);
   }
}


/* This function holds common elements of PRE(__sysctl) and
   PRE(sysctlbyname). */
static void common_PRE_sysctl (
               /*IMPLICIT ARGS*/
               ThreadId tid, /*OUT*/SyscallStatus* status, /*OUT*/UWord* flags,
               /*!IMPLICIT ARGS*/
               Bool is_kern_dot_userstack,
               UWord oldp, UWord oldlenp,
               UWord newp, UWord newlen )
{
   if (oldlenp) {
      // writes *oldlenp
      PRE_MEM_WRITE("sysctl(oldlenp)", oldlenp, sizeof(size_t));
      if (oldp) {
         // also reads *oldlenp, and writes up to oldp[0..(*oldlenp)-1]
         PRE_MEM_READ("sysctl(oldlenp)", oldlenp, sizeof(size_t));
         PRE_MEM_WRITE("sysctl(oldp)", oldp, *(size_t*)oldlenp);
      }
   }
   if (newp) {
      PRE_MEM_READ("sysctl(newp)", newp, newlen);
   }

   // GrP fixme intercept KERN_PROCARGS and KERN_PROC_PID for our pid
   // (executable path and arguments and environment

   if (is_kern_dot_userstack) {
      // Intercept sysctl(kern.usrstack). The kernel's reply
      // would be Valgrind's stack, not the client's stack.
      // GrP fixme kern_usrstack64 */
      if (newp || newlen) {
         SET_STATUS_Failure(VKI_EPERM); // USRSTACK is read-only */
      } else {
         Addr* t_oldp = (Addr*)oldp;
         size_t* t_oldlenp = (size_t*)oldlenp;
         if (t_oldlenp) {
            // According to some searches on the net, it looks like
            // USRSTACK gives the address of the byte following the
            // highest byte of the stack.  As VG_(clstk_end) is the
            // address of the highest addressable byte, we add 1.
            Addr stack_end = VG_(clstk_end)+1;
            size_t oldlen = *t_oldlenp;
            // always return actual size
            *t_oldlenp = sizeof(Addr);
            if (t_oldp && oldlen >= sizeof(Addr)) {
               // oldp is big enough.  copy value and return 0
               *t_oldp = stack_end;
               SET_STATUS_Success(0);
            } else {
               // oldp isn't big enough.  copy as much as possible
               // and return ENOMEM
               if (t_oldp) VG_(memcpy)(t_oldp, &stack_end, oldlen);
               SET_STATUS_Failure(VKI_ENOMEM);
            }
         }
      }
   }

   if (!SUCCESS && !FAILURE) {
      // Don't set SfPostOnFail if we've already handled it locally.
      *flags |= SfPostOnFail;
   }
}


PRE(__sysctl)
{
   UWord name    = ARG1;
   UWord namelen = ARG2;
   UWord oldp    = ARG3;
   UWord oldlenp = ARG4;
   UWord newp    = ARG5;
   UWord newlen  = ARG6;

   PRINT( "__sysctl ( %#lx, %lu, %#lx, %#lx, %#lx, %#lx )",
          name, namelen, oldp, oldlenp, newp, newlen );

   PRE_REG_READ6(int, "__sysctl", int*, name, unsigned int, namelen,
                 void*, oldp, vki_size_t *, oldlenp,
                 void*, newp, vki_size_t *, newlenp);

   PRE_MEM_READ("sysctl(name)", name, namelen);  // reads name[0..namelen-1]

   if (VG_(clo_trace_syscalls)) {
      UInt i;
      Int* t_name = (Int*)name;
      VG_(printf)(" mib: [ ");
      for (i = 0; i < namelen; i++) {
         VG_(printf)("%d ", t_name[i]);
      }
      VG_(printf)("]");
   }

   Int vKI_KERN_USRSTACKXX
      = VG_WORDSIZE == 4 ? VKI_KERN_USRSTACK32 : VKI_KERN_USRSTACK64;
   Bool is_kern_dot_userstack
      = name && namelen == 2
        && ((Int*)name)[0] == VKI_CTL_KERN
        && ((Int*)name)[1] == vKI_KERN_USRSTACKXX;

   common_PRE_sysctl( /*IMPLICIT ARGS*/tid,status,flags,/*!IMPLICIT_ARGS*/
                      is_kern_dot_userstack, oldp, oldlenp, newp, newlen );
}

POST(__sysctl)
{
   UWord oldp    = ARG3;
   UWord oldlenp = ARG4;

   if (SUCCESS || ERR == VKI_ENOMEM) {
      // sysctl can write truncated data and return VKI_ENOMEM
      if (oldlenp) {
         POST_MEM_WRITE(oldlenp, sizeof(size_t));
      }
      if (oldp && oldlenp) {
         POST_MEM_WRITE(oldp, *(size_t*)oldlenp);
      }
   }
}


PRE(sigpending)
{
   PRINT( "sigpending ( %#lx )", ARG1 );
   PRE_REG_READ1(long, "sigpending", vki_sigset_t *, set);
   PRE_MEM_WRITE( "sigpending(set)", ARG1, sizeof(vki_sigset_t));
}
POST(sigpending)
{
   POST_MEM_WRITE( ARG1, sizeof(vki_sigset_t) ) ;
}


PRE(sigprocmask)
{
   UWord arg1;
   PRINT("sigprocmask ( %ld, %#lx, %#lx )", SARG1, ARG2, ARG3);
   PRE_REG_READ3(long, "sigprocmask",
                 int, how, vki_sigset_t *, set, vki_sigset_t *, oldset);
   if (ARG2 != 0)
      PRE_MEM_READ( "sigprocmask(set)", ARG2, sizeof(vki_sigset_t));
   if (ARG3 != 0)
      PRE_MEM_WRITE( "sigprocmask(oldset)", ARG3, sizeof(vki_sigset_t));

   /* Massage ARG1 ('how').  If ARG2 (the new mask) is NULL then the
      value of 'how' is irrelevant, and it appears that Darwin's libc
      passes zero, which is not equal to any of
      SIG_{BLOCK,UNBLOCK,SETMASK}.  This causes
      VG_(do_sys_sigprocmask) to complain, since it checks the 'how'
      value independently of the other args.  Solution: in this case,
      simply pass a valid (but irrelevant) value for 'how'. */
   /* Also, in this case the new set is passed to the kernel by
      reference, not value, as in some other sigmask related Darwin
      syscalls. */
   arg1 = ARG1;
   if (ARG2 == 0  /* the new-set is NULL */
       && ARG1 != VKI_SIG_BLOCK
       && ARG1 != VKI_SIG_UNBLOCK && ARG1 != VKI_SIG_SETMASK) {
      arg1 = VKI_SIG_SETMASK;
   }
   SET_STATUS_from_SysRes(
      VG_(do_sys_sigprocmask) ( tid, arg1, (vki_sigset_t*)ARG2,
                                           (vki_sigset_t*)ARG3 )
   );

   if (SUCCESS)
      *flags |= SfPollAfter;
}

POST(sigprocmask)
{
   vg_assert(SUCCESS);
   if (RES == 0 && ARG3 != 0)
      POST_MEM_WRITE( ARG3, sizeof(vki_sigset_t));
}


PRE(sigsuspend)
{
   /* Just hand this off to the kernel.  Is that really correct?  And
      shouldn't we at least set SfPollAfter?  These questions apply to
      all the Linux versions too. */
   /* I think the first arg is the 32-bit signal mask (by value), and
      the other two args are ignored. */
   *flags |= SfMayBlock;
   PRINT("sigsuspend ( mask=0x%08lx )", ARG1 );
   PRE_REG_READ1(int, "sigsuspend", int, sigmask);
}


/* Be careful about the 4th arg, since that is a uint64_t.  Hence 64-
   and 32-bit wrappers are different.

   ARG5 and ARG6 (buffer, buffersize) specify a buffer start and
   length in the usual way.  I have seen values NULL, 0 passed in some
   cases.  I left the calls to PRE_MEM_WRITE/READ unconditional on the
   basis that they don't do anything if the length is zero, so it's OK
   for the buffer pointer to be NULL in that case (meaning they don't
   complain).

   int proc_info(int32_t callnum, int32_t pid,
                 uint32_t flavor, uint64_t arg,
                 user_addr_t buffer, int32_t buffersize)
*/
PRE(proc_info)
{
#if VG_WORDSIZE == 4
   PRINT("proc_info(%d, %d, %u, %llu, %#lx, %d)",
         (Int)ARG1, (Int)ARG2, (UInt)ARG3, LOHI64(ARG4,ARG5), ARG6, (Int)ARG7);
   PRE_REG_READ7(int, "proc_info",
                 int, callnum, int, pid, unsigned int, flavor,
                 vki_uint32_t, arg_low32,
                 vki_uint32_t, arg_high32,
                 void*, buffer, int, buffersize);
   PRE_MEM_WRITE("proc_info(buffer)", ARG6, ARG7);
#else
   PRINT("proc_info(%d, %d, %u, %llu, %#lx, %d)",
         (Int)ARG1, (Int)ARG2, (UInt)ARG3, (ULong)ARG4, ARG5, (Int)ARG6);
   PRE_REG_READ6(int, "proc_info",
                 int, callnum, int, pid, unsigned int, flavor,
                 unsigned long long int, arg,
                 void*, buffer, int, buffersize);
   PRE_MEM_WRITE("proc_info(buffer)", ARG5, ARG6);
#endif
}

POST(proc_info)
{
#if VG_WORDSIZE == 4
   vg_assert(SUCCESS);

   // Intercept internal call to proc_setcontrol() where flavor = 2, arg = 0
   if (ARG1 == 5 && ARG3 == 2 && LOHI64(ARG4,ARG5) == 0 )
   {
       const HChar* new_name = (const HChar*) ARG6;
       if (new_name) {    // Paranoia
          ThreadState* tst = VG_(get_ThreadState)(tid);
          SizeT new_len = VG_(strlen)(new_name);

          /* Don't bother reusing the memory. This is a rare event. */
          tst->thread_name =
             VG_(realloc)("syscall(proc_info)", tst->thread_name, new_len + 1);
          VG_(strcpy)(tst->thread_name, new_name);
       }
   }

   POST_MEM_WRITE(ARG6, ARG7);
#else
   vg_assert(SUCCESS);

   // Intercept internal call to proc_setcontrol() where flavor = 2, arg = 0
   if (ARG1 == 5 && ARG3 == 2 && ARG4 == 0 )
   {
      const HChar* new_name = (const HChar*) ARG5;
      if (new_name) {    // Paranoia
         ThreadState* tst = VG_(get_ThreadState)(tid);
         SizeT new_len = VG_(strlen)(new_name);

         /* Don't bother reusing the memory. This is a rare event. */
         tst->thread_name =
            VG_(realloc)("syscall(proc_info)", tst->thread_name, new_len + 1);
         VG_(strcpy)(tst->thread_name, new_name);
       }
   }

   POST_MEM_WRITE(ARG5, ARG6);
#endif
}


/* ---------------------------------------------------------------------
   aio_*
   ------------------------------------------------------------------ */

// We must record the aiocbp for each aio_read() in a table so that when
// aio_return() is called we can mark the memory written asynchronously by
// aio_read() as having been written.  We don't have to do this for
// aio_write().  See bug 197227 for more details.
static OSet* aiocbp_table = NULL;
static Bool aio_init_done = False;

static void aio_init(void)
{
   aiocbp_table = VG_(OSetWord_Create)(VG_(malloc), "syswrap.aio", VG_(free));
   aio_init_done = True;
}

PRE(aio_return)
{
   // This assumes that the kernel looks at the struct pointer, but not the
   // contents of the struct.
   PRINT( "aio_return ( %#lx )", ARG1 );
   PRE_REG_READ1(long, "aio_return", struct vki_aiocb*, aiocbp);
   if (ML_(safe_to_deref)((struct vki_aiocb *)ARG1, sizeof(struct vki_aiocb))) {
      SET_STATUS_from_SysRes(VG_(do_syscall1)(SYSNO, ARG1));
      if (SUCCESS && RES >= 0) {
         struct vki_aiocb* aiocbp = (struct vki_aiocb*)ARG1;
         if (!aio_init_done) {
            aio_init();
         }
         if (VG_(OSetWord_Remove)(aiocbp_table, (UWord)aiocbp)) {
            POST_MEM_WRITE((Addr)aiocbp->aio_buf, aiocbp->aio_nbytes);
         }
      }
   } else {
      SET_STATUS_Failure(VKI_EINVAL);
   }

}

PRE(aio_suspend)
{
   // This assumes that the kernel looks at the struct pointers in the list,
   // but not the contents of the structs.
   PRINT( "aio_suspend ( %#lx )", ARG1 );
   PRE_REG_READ3(long, "aio_suspend",
                 const struct vki_aiocb * const *, aiocbp, int, nent,
                 const struct vki_timespec *, timeout);
   if (ARG2 > 0) {
      PRE_MEM_READ("aio_suspend(list)", ARG1, ARG2 * sizeof(struct vki_aiocb *));
   }
   if (ARG3) {
      PRE_MEM_READ ("aio_suspend(timeout)", ARG3, sizeof(struct vki_timespec));
   }
}

PRE(aio_error)
{
   // This assumes that the kernel looks at the struct pointer, but not the
   // contents of the struct.
   PRINT( "aio_error ( %#lx )", ARG1 );
   PRE_REG_READ1(long, "aio_error", struct vki_aiocb*, aiocbp);
}

PRE(aio_read)
{
   struct vki_aiocb* aiocbp = (struct vki_aiocb*)ARG1;

   PRINT( "aio_read ( %#lx )", ARG1 );
   PRE_REG_READ1(long, "aio_read", struct vki_aiocb*, aiocbp);
   PRE_MEM_READ( "aio_read(aiocbp)", ARG1, sizeof(struct vki_aiocb));

   if (ML_(safe_to_deref)(aiocbp, sizeof(struct vki_aiocb))) {
      if (ML_(fd_allowed)(aiocbp->aio_fildes, "aio_read", tid, /*isNewFd*/False)) {
         PRE_MEM_WRITE("aio_read(aiocbp->aio_buf)",
                       (Addr)aiocbp->aio_buf, aiocbp->aio_nbytes);
      } else {
         SET_STATUS_Failure( VKI_EBADF );
      }
   } else {
      SET_STATUS_Failure( VKI_EINVAL );
   }
}
POST(aio_read)
{
   // We have to record the fact that there is an asynchronous read request
   // pending.  When a successful aio_return() occurs for this aiocb, then we
   // will mark the memory as having been defined.
   struct vki_aiocb* aiocbp = (struct vki_aiocb*)ARG1;
   if (!aio_init_done) aio_init();
   // aiocbp shouldn't already be in the table -- if it was a dup, the kernel
   // should have caused the aio_read() to fail and we shouldn't have reached
   // here.
   VG_(OSetWord_Insert)(aiocbp_table, (UWord)aiocbp);
}

PRE(aio_write)
{
   struct vki_aiocb* aiocbp = (struct vki_aiocb*)ARG1;

   PRINT( "aio_write ( %#lx )", ARG1 );
   PRE_REG_READ1(long, "aio_write", struct vki_aiocb*, aiocbp);
   PRE_MEM_READ( "aio_write(aiocbp)", ARG1, sizeof(struct vki_aiocb));

   if (ML_(safe_to_deref)(aiocbp, sizeof(struct vki_aiocb))) {
      if (ML_(fd_allowed)(aiocbp->aio_fildes, "aio_write", tid, /*isNewFd*/False)) {
         PRE_MEM_READ("aio_write(aiocbp->aio_buf)",
                      (Addr)aiocbp->aio_buf, aiocbp->aio_nbytes);
      } else {
         SET_STATUS_Failure( VKI_EBADF );
      }
   } else {
      SET_STATUS_Failure( VKI_EINVAL );
   }
}

/* ---------------------------------------------------------------------
   mach_msg: formatted messages
   ------------------------------------------------------------------ */

static size_t desc_size(mach_msg_descriptor_t *desc)
{
   switch (desc->type.type) {
   case MACH_MSG_PORT_DESCRIPTOR:          return sizeof(desc->port);
   case MACH_MSG_OOL_DESCRIPTOR:           return sizeof(desc->out_of_line);
   case MACH_MSG_OOL_VOLATILE_DESCRIPTOR:  return sizeof(desc->out_of_line);
   case MACH_MSG_OOL_PORTS_DESCRIPTOR:     return sizeof(desc->ool_ports);
   default:
      VG_(printf)("UNKNOWN mach message descriptor %d\n", desc->type.type);
      return sizeof(desc->type); // guess
   }
}


static void assign_port_names(mach_msg_ool_ports_descriptor_t *desc,
                              const char *name)
{
   mach_msg_size_t i;
   mach_port_t *ports = (mach_port_t *)desc->address;
   for (i = 0; i < desc->count; i++) {
      assign_port_name(ports[i], name);
   }
}


static void import_complex_message(ThreadId tid, mach_msg_header_t *mh)
{
   mach_msg_body_t *body;
   mach_msg_size_t count, i;
   uint8_t *p;
   mach_msg_descriptor_t *desc;

   vg_assert(mh->msgh_bits & MACH_MSGH_BITS_COMPLEX);

   body = (mach_msg_body_t *)(mh+1);
   count = body->msgh_descriptor_count;
   p = (uint8_t *)(body+1);

   for (i = 0; i < count; i++) {
      desc = (mach_msg_descriptor_t *)p;
      p += desc_size(desc);

      switch (desc->type.type) {
      case MACH_MSG_PORT_DESCRIPTOR:
         // single port
         record_unnamed_port(tid, desc->port.name, -1);
         record_port_insert_rights(desc->port.name, desc->port.disposition);
         PRINT("got port %s;\n", name_for_port(desc->port.name));
         break;

      case MACH_MSG_OOL_DESCRIPTOR:
      case MACH_MSG_OOL_VOLATILE_DESCRIPTOR:
         // out-of-line memory - map it
         // GrP fixme how is VOLATILE different? do we care?
         // GrP fixme do other flags tell us anything? assume shared for now
         // GrP fixme more SF_ flags marking mach_msg memory might be nice
         // GrP fixme protection
         if (desc->out_of_line.size > 0) {
            Addr start = VG_PGROUNDDN((Addr)desc->out_of_line.address);
            Addr end = VG_PGROUNDUP((Addr)desc->out_of_line.address +
                                    (Addr)desc->out_of_line.size);
            PRINT("got ool mem %p..%p;\n", desc->out_of_line.address,
                  (char*)desc->out_of_line.address+desc->out_of_line.size);

            ML_(notify_core_and_tool_of_mmap)(
               start, end - start, VKI_PROT_READ|VKI_PROT_WRITE,
               VKI_MAP_PRIVATE, -1, 0);
         }
         // GrP fixme mark only un-rounded part as initialized
         break;

      case MACH_MSG_OOL_PORTS_DESCRIPTOR:
         // out-of-line array of ports - map it
         // GrP fixme see fixmes above
         PRINT("got %d ool ports %p..%#lx", desc->ool_ports.count, desc->ool_ports.address, (Addr)desc->ool_ports.address+desc->ool_ports.count*sizeof(mach_port_t));

         if (desc->ool_ports.count > 0) {
            Addr start = VG_PGROUNDDN((Addr)desc->ool_ports.address);
            Addr end = VG_PGROUNDUP((Addr)desc->ool_ports.address + desc->ool_ports.count * sizeof(mach_port_t));
            mach_port_t *ports = (mach_port_t *)desc->ool_ports.address;

            ML_(notify_core_and_tool_of_mmap)(
               start, end - start, VKI_PROT_READ|VKI_PROT_WRITE,
               VKI_MAP_PRIVATE, -1, 0);

            PRINT(":");
            for (i = 0; i < desc->ool_ports.count; i++) {
               record_unnamed_port(tid, ports[i], -1);
               record_port_insert_rights(ports[i], desc->port.disposition);
               PRINT(" %s", name_for_port(ports[i]));
            }
         }
         PRINT(";\n");
         break;

      default:
         VG_(printf)("UNKNOWN Mach descriptor type %u!\n", desc->type.type);
         break;
      }
   }
}


static void pre_port_desc_read(ThreadId tid, mach_msg_port_descriptor_t *desc2)
{
#pragma pack(4)
   struct {
      mach_port_t name;
      mach_msg_size_t pad1;
      uint16_t pad2;
      uint8_t disposition;
      uint8_t type;
   } *desc = (void*)desc2;
#pragma pack()

   PRE_FIELD_READ("msg->desc.port.name",        desc->name);
   PRE_FIELD_READ("msg->desc.port.disposition", desc->disposition);
   PRE_FIELD_READ("msg->desc.port.type",        desc->type);
}


static void pre_ool_desc_read(ThreadId tid, mach_msg_ool_descriptor_t *desc2)
{
#pragma pack(4)
   struct {
      Addr address;
#if VG_WORDSIZE != 8
      mach_msg_size_t size;
#endif
      uint8_t deallocate;
      uint8_t copy;
      uint8_t pad1;
      uint8_t type;
#if VG_WORDSIZE == 8
      mach_msg_size_t size;
#endif
   } *desc = (void*)desc2;
#pragma pack()

   PRE_FIELD_READ("msg->desc.out_of_line.address",    desc->address);
   PRE_FIELD_READ("msg->desc.out_of_line.size",       desc->size);
   PRE_FIELD_READ("msg->desc.out_of_line.deallocate", desc->deallocate);
   PRE_FIELD_READ("msg->desc.out_of_line.copy",       desc->copy);
   PRE_FIELD_READ("msg->desc.out_of_line.type",       desc->type);
}

static void pre_oolports_desc_read(ThreadId tid,
                                   mach_msg_ool_ports_descriptor_t *desc2)
{
#pragma pack(4)
   struct {
      Addr address;
#if VG_WORDSIZE != 8
      mach_msg_size_t size;
#endif
      uint8_t deallocate;
      uint8_t copy;
      uint8_t disposition;
      uint8_t type;
#if VG_WORDSIZE == 8
      mach_msg_size_t size;
#endif
   } *desc = (void*)desc2;
#pragma pack()

   PRE_FIELD_READ("msg->desc.ool_ports.address",     desc->address);
   PRE_FIELD_READ("msg->desc.ool_ports.size",        desc->size);
   PRE_FIELD_READ("msg->desc.ool_ports.deallocate",  desc->deallocate);
   PRE_FIELD_READ("msg->desc.ool_ports.copy",        desc->copy);
   PRE_FIELD_READ("msg->desc.ool_ports.disposition", desc->disposition);
   PRE_FIELD_READ("msg->desc.ool_ports.type",        desc->type);
}


// Returns the size of the descriptor area
// (mach_msg_body_t + any mach_msg_descriptor_t)
static size_t export_complex_message(ThreadId tid, mach_msg_header_t *mh)
{
   mach_msg_body_t *body;
   mach_msg_size_t count, i;
   uint8_t *p;
   mach_msg_descriptor_t *desc;

   vg_assert(mh->msgh_bits & MACH_MSGH_BITS_COMPLEX);

   body = (mach_msg_body_t *)(mh+1);
   PRE_MEM_READ("msg->msgh_descriptor_count)", (Addr)body, sizeof(*body));

   count = body->msgh_descriptor_count;
   p = (uint8_t *)(body+1);

   for (i = 0; i < count; i++) {
      desc = (mach_msg_descriptor_t *)p;
      p += desc_size(desc);

      switch (desc->type.type) {
      case MACH_MSG_PORT_DESCRIPTOR:
         // single port; no memory map effects
         pre_port_desc_read(tid, &desc->port);
         break;

      case MACH_MSG_OOL_DESCRIPTOR:
      case MACH_MSG_OOL_VOLATILE_DESCRIPTOR:
         // out-of-line memory - unmap it if it's marked dealloc
         // GrP fixme need to remap if message fails?
         // GrP fixme how is VOLATILE different? do we care?
         // GrP fixme struct is different for lp64
         pre_ool_desc_read(tid, &desc->out_of_line);

         if (desc->out_of_line.deallocate  &&  desc->out_of_line.size > 0) {
            vm_size_t size = desc->out_of_line.size;
            Addr start = VG_PGROUNDDN((Addr)desc->out_of_line.address);
            Addr end = VG_PGROUNDUP((Addr)desc->out_of_line.address + size);
            PRINT("kill ool mem %p..%#lx; ", desc->out_of_line.address,
                  (Addr)desc->out_of_line.address + size);
            ML_(notify_core_and_tool_of_munmap)(start, end - start);
         }
         break;

      case MACH_MSG_OOL_PORTS_DESCRIPTOR:
         // out-of-line array of ports - unmap it if it's marked dealloc
         // GrP fixme need to remap if message fails?
         // GrP fixme struct different for lp64
         pre_oolports_desc_read(tid, &desc->ool_ports);

         if (desc->ool_ports.deallocate  &&  desc->ool_ports.count > 0) {
            vm_size_t size = desc->ool_ports.count * sizeof(mach_port_t);
            Addr start = VG_PGROUNDDN((Addr)desc->ool_ports.address);
            Addr end = VG_PGROUNDUP((Addr)desc->ool_ports.address + size);
            PRINT("kill ool port array %p..%#lx; ", desc->ool_ports.address,
                  (Addr)desc->ool_ports.address + size);
            ML_(notify_core_and_tool_of_munmap)(start, end - start);
         }
         break;
      default:
         VG_(printf)("UNKNOWN Mach descriptor type %u!\n", desc->type.type);
         break;
      }
   }

   return (size_t)((Addr)p - (Addr)body);
}


/* ---------------------------------------------------------------------
   mach_msg: host-related messages
   ------------------------------------------------------------------ */


POST(host_info)
{
#pragma pack(4)
   typedef struct {
      mach_msg_header_t Head;
      NDR_record_t NDR;
      kern_return_t RetCode;
      mach_msg_type_number_t host_info_outCnt;
      integer_t host_info_out[14];
   } Reply;
#pragma pack()

   Reply *reply = (Reply *)ARG1;

   if (reply->RetCode) PRINT("mig return %d", reply->RetCode);
}

PRE(host_info)
{
#pragma pack(4)
   typedef struct {
      mach_msg_header_t Head;
      NDR_record_t NDR;
      host_flavor_t flavor;
      mach_msg_type_number_t host_info_outCnt;
   } Request;
#pragma pack()

   Request *req = (Request *)ARG1;

   PRINT("host_info(mach_host_self(), flavor %d)", req->flavor);

   AFTER = POST_FN(host_info);
}


POST(host_page_size)
{
#pragma pack(4)
   typedef struct {
      mach_msg_header_t Head;
      NDR_record_t NDR;
      kern_return_t RetCode;
      vm_size_t out_page_size;
   } Reply;
#pragma pack()

   Reply *reply = (Reply *)ARG1;

   if (!reply->RetCode) {
      PRINT("page size %llu", (ULong)reply->out_page_size);
   } else {
      PRINT("mig return %d", reply->RetCode);
   }
}

PRE(host_page_size)
{
   PRINT("host_page_size(mach_host_self(), ...)");

   AFTER = POST_FN(host_page_size);
}


POST(host_get_io_master)
{
#pragma pack(4)
   typedef struct {
      mach_msg_header_t Head;
      /* start of the kernel processed data */
      mach_msg_body_t msgh_body;
      mach_msg_port_descriptor_t io_master;
      /* end of the kernel processed data */
   } Reply;
#pragma pack()

   Reply *reply = (Reply *)ARG1;

   assign_port_name(reply->io_master.name, "io_master-%p");
   PRINT("%s", name_for_port(reply->io_master.name));
}

PRE(host_get_io_master)
{
//#pragma pack(4)
//   typedef struct {
//      mach_msg_header_t Head;
//   } Request;
//#pragma pack()

   // Request *req = (Request *)ARG1;

   PRINT("host_get_io_master(mach_host_self())");

   AFTER = POST_FN(host_get_io_master);
}


POST(host_get_clock_service)
{
#pragma pack(4)
   typedef struct {
      mach_msg_header_t Head;
      /* start of the kernel processed data */
      mach_msg_body_t msgh_body;
      mach_msg_port_descriptor_t clock_serv;
      /* end of the kernel processed data */
   } Reply;
#pragma pack()

   Reply *reply = (Reply *)ARG1;

   record_named_port(tid, reply->clock_serv.name, -1, "clock-%p");
   assign_port_name(reply->clock_serv.name, "clock-%p");
   PRINT("%s", name_for_port(reply->clock_serv.name));
}

PRE(host_get_clock_service)
{
#pragma pack(4)
   typedef struct {
      mach_msg_header_t Head;
      NDR_record_t NDR;
      clock_id_t clock_id;
   } Request;
#pragma pack()

   Request *req = (Request *)ARG1;

   PRINT("host_get_clock_service(mach_host_self(), %d)", req->clock_id);

   AFTER = POST_FN(host_get_clock_service);
}


PRE(host_request_notification)
{
#pragma pack(4)
   typedef struct {
      mach_msg_header_t Head;
      /* start of the kernel processed data */
      mach_msg_body_t msgh_body;
      mach_msg_port_descriptor_t notify_port;
      /* end of the kernel processed data */
      NDR_record_t NDR;
      host_flavor_t notify_type;
   } Request;
#pragma pack()

   Request *req = (Request *)ARG1;

   if (MACH_REMOTE == mach_task_self()) {
      if (req->notify_type == 0) {
         PRINT("host_request_notification(mach_host_self(), %s, %s)",
               "HOST_NOTIFY_CALENDAR_CHANGE",
               name_for_port(req->notify_port.name));
      } else {
         PRINT("host_request_notification(mach_host_self(), %d, %s)",
               req->notify_type,
               name_for_port(req->notify_port.name));
      }
   } else {
      PRINT("host_request_notification(%s, %d, %s)",
            name_for_port(MACH_REMOTE),
            req->notify_type,
            name_for_port(req->notify_port.name));
   }

    // GrP fixme only do this on success
   assign_port_name(req->notify_port.name, "host_notify-%p");
}


PRE(host_create_mach_voucher)
{
#pragma pack(4)
    typedef struct {
        mach_msg_header_t Head;
        NDR_record_t NDR;
        mach_msg_type_number_t recipesCnt;
        uint8_t recipes[5120];
    } Request;
#pragma pack()

    Request *req = (Request *)ARG1;

    PRINT("host_create_mach_voucher(count %u)",
          req->recipesCnt);

    AFTER = POST_FN(host_create_mach_voucher);
}


POST(host_create_mach_voucher)
{
#pragma pack(4)
    typedef struct {
        mach_msg_header_t Head;
        /* start of the kernel processed data */
        mach_msg_body_t msgh_body;
        mach_msg_port_descriptor_t voucher;
        /* end of the kernel processed data */
    } Reply;
#pragma pack()

    Reply *reply = (Reply *)ARG1;

    // RK fixme properly parse this return type
    PRINT("got voucher %#x ", reply->voucher.name);
}


PRE(host_get_special_port)
{
#pragma pack(4)
    typedef struct {
        mach_msg_header_t Head;
        NDR_record_t NDR;
        int node;
        int which;
    } Request;
#pragma pack()

    Request *req = (Request *)ARG1;

    PRINT("host_get_special_port(node %d)", req->node);

    switch (req->which) {
        case HOST_PORT:
            PRINT("host_get_special_port(%s, HOST_PORT)",
                  name_for_port(MACH_REMOTE));
            break;
        case HOST_PRIV_PORT:
            PRINT("host_get_special_port(%s, HOST_PRIV_PORT)",
                  name_for_port(MACH_REMOTE));
            break;
        case HOST_IO_MAIN_PORT:
            PRINT("host_get_special_port(%s, HOST_IO_MAIN_PORT)",
                  name_for_port(MACH_REMOTE));
            break;
        // Not provided by kernel
        case HOST_DYNAMIC_PAGER_PORT:
            PRINT("host_get_special_port(%s, HOST_DYNAMIC_PAGER_PORT)",
                  name_for_port(MACH_REMOTE));
            break;
        case HOST_AUDIT_CONTROL_PORT:
            PRINT("host_get_special_port(%s, HOST_AUDIT_CONTROL_PORT)",
                  name_for_port(MACH_REMOTE));
            break;
        case HOST_USER_NOTIFICATION_PORT:
            PRINT("host_get_special_port(%s, HOST_USER_NOTIFICATION_PORT)",
                  name_for_port(MACH_REMOTE));
            break;
        // ...

        default:
            PRINT("host_get_special_port(%s, %d)",
                  name_for_port(MACH_REMOTE), req->which);
            break;
    }

    MACH_ARG(host_get_special_port.which) = req->which;

    AFTER = POST_FN(host_get_special_port);
}


POST(host_get_special_port)
{
#pragma pack(4)
    typedef struct {
        mach_msg_header_t Head;
        /* start of the kernel processed data */
        mach_msg_body_t msgh_body;
        mach_msg_port_descriptor_t port;
        /* end of the kernel processed data */
    } Reply;
#pragma pack()

    Reply *reply = (Reply *)ARG1;

    PRINT("got port %#x ", reply->port.name);

    /* The required entry in the allocated_ports list (mapping) might
     not exist, due perhaps to broken syscall wrappers (mach__N etc).
     Create a minimal entry so that assign_port_name below doesn't
     cause an assertion. */
    if (!port_exists(reply->port.name)) {
        port_create_vanilla(reply->port.name);
    }

    switch (MACH_ARG(host_get_special_port.which)) {
        case HOST_PORT:
            assign_port_name(reply->port.name, "port-%p");
            break;
        case HOST_PRIV_PORT:
            assign_port_name(reply->port.name, "priv-%p");
            break;
        case HOST_IO_MAIN_PORT:
            assign_port_name(reply->port.name, "io-master-%p");
            break;
        // Not provided by kernel
        case HOST_DYNAMIC_PAGER_PORT:
            assign_port_name(reply->port.name, "dynamic-pager-%p");
            break;
        case HOST_AUDIT_CONTROL_PORT:
            assign_port_name(reply->port.name, "audit-control-%p");
            break;
        case HOST_USER_NOTIFICATION_PORT:
            assign_port_name(reply->port.name, "user-notification-%p");
            break;
        // ...

        default:
            assign_port_name(reply->port.name, "special-%p");
            break;
    }

    PRINT("%s", name_for_port(reply->port.name));
}

/* ---------------------------------------------------------------------
   mach_msg: messages to a task
   ------------------------------------------------------------------ */

// JRS 2011-Aug-25: just guessing here.  I have no clear idea how
// these structs are derived.  They obviously relate to the various
// .def files in the xnu sources, and can also be found in some
// form in /usr/include/mach/*.h, but not sure how these all
// relate to each other.

PRE(mach_port_set_context)
{
#pragma pack(4)
   typedef struct {
      mach_msg_header_t Head;
      NDR_record_t NDR;
      mach_port_name_t name;
      mach_vm_address_t context;
   } Request;
#pragma pack()

   Request *req = (Request *)ARG1;

   PRINT("mach_port_set_context(%s, %s, 0x%llx)",
        name_for_port(MACH_REMOTE),
        name_for_port(req->name), req->context);

   AFTER = POST_FN(mach_port_set_context);
}

POST(mach_port_set_context)
{
//#pragma pack(4)
//   typedef struct {
//      mach_msg_header_t Head;
//      NDR_record_t NDR;
//      kern_return_t RetCode;
//   } Reply;
//#pragma pack()
}


// JRS 2011-Aug-25 FIXME completely bogus
PRE(task_get_exception_ports)
{
//#pragma pack(4)
//   typedef struct {
//      mach_msg_header_t Head;
//      NDR_record_t NDR;
//      exception_mask_t exception_mask;
//   } Request;
//#pragma pack()

   PRINT("task_get_exception_ports(BOGUS)");
   AFTER = POST_FN(task_get_exception_ports);
}

POST(task_get_exception_ports)
{
//#pragma pack(4)
//   typedef struct {
//      mach_msg_header_t Head;
//      /* start of the kernel processed data */
//      mach_msg_body_t msgh_body;
//      mach_msg_port_descriptor_t old_handlers[32];
//      /* end of the kernel processed data */
//      NDR_record_t NDR;
//      mach_msg_type_number_t masksCnt;
//      exception_mask_t masks[32];
//      exception_behavior_t old_behaviors[32];
//      thread_state_flavor_t old_flavors[32];
//   } Reply;
//#pragma pack()
}


///////////////////////////////////////////////////

PRE(mach_port_type)
{
#pragma pack(4)
   typedef struct {
      mach_msg_header_t Head;
      NDR_record_t NDR;
      mach_port_name_t name;
   } Request;
#pragma pack()

   Request *req = (Request *)ARG1;

   PRINT("mach_port_type(%s, %s, ...)",
         name_for_port(MACH_REMOTE), name_for_port(req->name));

   AFTER = POST_FN(mach_port_type);
}

POST(mach_port_type)
{
}


PRE(mach_port_extract_member)
{
#pragma pack(4)
   typedef struct {
      mach_msg_header_t Head;
      NDR_record_t NDR;
      mach_port_name_t name;
      mach_port_name_t pset;
   } Request;
#pragma pack()

   Request *req = (Request *)ARG1;

   PRINT("mach_port_extract_member(%s, 0x%x, 0x%x)",
         name_for_port(MACH_REMOTE),
         req->name, req->pset);

   AFTER = POST_FN(mach_port_extract_member);

   // GrP fixme port tracker?
}

POST(mach_port_extract_member)
{
#pragma pack(4)
   typedef struct {
      mach_msg_header_t Head;
      NDR_record_t NDR;
      kern_return_t RetCode;
   } Reply;
#pragma pack()

   Reply *reply = (Reply *)ARG1;

   if (reply->RetCode) PRINT("mig return %d", reply->RetCode);
}


PRE(mach_port_allocate)
{
#pragma pack(4)
   typedef struct {
      mach_msg_header_t Head;
      NDR_record_t NDR;
      mach_port_right_t right;
   } Request;
#pragma pack()

   Request *req = (Request *)ARG1;

   PRINT("mach_port_allocate(mach_task_self(), %d, ...)", req->right);

   MACH_ARG(mach_port_allocate.right) = req->right;

   AFTER = POST_FN(mach_port_allocate);
}

POST(mach_port_allocate)
{
#pragma pack(4)
   typedef struct {
      mach_msg_header_t Head;
      NDR_record_t NDR;
      kern_return_t RetCode;
      mach_port_name_t name;
   } Reply;
#pragma pack()

   Reply *reply = (Reply *)ARG1;

   if (!reply->RetCode) {
      if (MACH_REMOTE == vg_task_port) {
         // GrP fixme port tracking is too imprecise
         // vg_assert(!port_exists(reply->name));
         record_unnamed_port(tid, reply->name, MACH_ARG(mach_port_allocate.right));
         PRINT("got port 0x%x", reply->name);
      } else {
         VG_(printf)("UNKNOWN inserted port 0x%x into remote task\n", reply->name);
      }
   } else {
      PRINT("mig return %d", reply->RetCode);
   }
}


PRE(mach_port_deallocate)
{
#pragma pack(4)
   typedef struct {
      mach_msg_header_t Head;
      NDR_record_t NDR;
      mach_port_name_t name;
   } Request;
#pragma pack()

   Request *req = (Request *)ARG1;

   PRINT("mach_port_deallocate(%s, %s)",
         name_for_port(MACH_REMOTE),
         name_for_port(req->name));

   MACH_ARG(mach_port.port) = req->name;

   AFTER = POST_FN(mach_port_deallocate);

   // Must block to prevent race (other thread allocates and
   // notifies after we deallocate but before we notify)
   *flags &= ~SfMayBlock;
}

POST(mach_port_deallocate)
{
#pragma pack(4)
   typedef struct {
      mach_msg_header_t Head;
      NDR_record_t NDR;
      kern_return_t RetCode;
   } Reply;
#pragma pack()

   Reply *reply = (Reply *)ARG1;

   if (!reply->RetCode) {
      if (MACH_REMOTE == vg_task_port) {
         // Must have cleared SfMayBlock in PRE to prevent race
         record_port_dealloc(MACH_ARG(mach_port.port));
      } else {
         VG_(printf)("UNKNOWN remote port dealloc\n");
      }
   } else {
      PRINT("mig return %d", reply->RetCode);
   }
}


PRE(mach_port_get_refs)
{
#pragma pack(4)
   typedef struct {
      mach_msg_header_t Head;
      NDR_record_t NDR;
      mach_port_name_t name;
      mach_port_right_t right;
   } Request;
#pragma pack()

   Request *req = (Request *)ARG1;

   PRINT("mach_port_get_refs(%s, %s, 0x%x)",
         name_for_port(MACH_REMOTE),
         name_for_port(req->name), req->right);

   MACH_ARG(mach_port_mod_refs.port) = req->name;
   MACH_ARG(mach_port_mod_refs.right) = req->right;

   AFTER = POST_FN(mach_port_get_refs);
}

POST(mach_port_get_refs)
{
#pragma pack(4)
   typedef struct {
      mach_msg_header_t Head;
      NDR_record_t NDR;
      kern_return_t RetCode;
      mach_port_urefs_t refs;
   } Reply;
#pragma pack()

   Reply *reply = (Reply *)ARG1;

   if (!reply->RetCode) {
      PRINT("got refs=%d", reply->refs);
   } else {
      PRINT("mig return %d", reply->RetCode);
   }
}


PRE(mach_port_mod_refs)
{
#pragma pack(4)
   typedef struct {
      mach_msg_header_t Head;
      NDR_record_t NDR;
      mach_port_name_t name;
      mach_port_right_t right;
      mach_port_delta_t delta;
   } Request;
#pragma pack()

   Request *req = (Request *)ARG1;

   PRINT("mach_port_mod_refs(%s, %s, 0x%x, 0x%x)",
         name_for_port(MACH_REMOTE),
         name_for_port(req->name), req->right, req->delta);

   MACH_ARG(mach_port_mod_refs.port) = req->name;
   MACH_ARG(mach_port_mod_refs.right) = req->right;
   MACH_ARG(mach_port_mod_refs.delta) = req->delta;

   AFTER = POST_FN(mach_port_mod_refs);

   // Must block to prevent race (other thread allocates and
   // notifies after we deallocate but before we notify)
   *flags &= ~SfMayBlock;
}

POST(mach_port_mod_refs)
{
#pragma pack(4)
   typedef struct {
      mach_msg_header_t Head;
      NDR_record_t NDR;
      kern_return_t RetCode;
   } Reply;
#pragma pack()

   Reply *reply = (Reply *)ARG1;

   if (!reply->RetCode) {
      if (MACH_REMOTE == vg_task_port) {
         // Must have cleared SfMayBlock in PRE to prevent race
         record_port_mod_refs(MACH_ARG(mach_port_mod_refs.port),
                              MACH_PORT_TYPE(MACH_ARG(mach_port_mod_refs.right)),
                              MACH_ARG(mach_port_mod_refs.delta));
      } else {
         VG_(printf)("UNKNOWN remote port mod refs\n");
      }
   } else {
      PRINT("mig return %d", reply->RetCode);
   }
}


PRE(mach_port_get_set_status)
{
#pragma pack(4)
   typedef struct {
      mach_msg_header_t Head;
      NDR_record_t NDR;
      mach_port_name_t name;
   } Request;
#pragma pack()

   Request *req = (Request *)ARG1;

   PRINT("mach_port_get_set_status(%s, %s)",
         name_for_port(MACH_REMOTE),
         name_for_port(req->name));

   AFTER = POST_FN(mach_port_get_set_status);
}

POST(mach_port_get_set_status)
{
//#pragma pack(4)
//   typedef struct {
//      mach_msg_header_t Head;
//      /* start of the kernel processed data */
//      mach_msg_body_t msgh_body;
//      mach_msg_ool_descriptor_t members;
//      /* end of the kernel processed data */
//      NDR_record_t NDR;
//      mach_msg_type_number_t membersCnt;
//      mach_msg_trailer_t trailer;
//   } Reply;
//#pragma pack()

   // Reply *reply = (Reply *)ARG1;

   // GrP fixme nothing to do?
}


PRE(mach_port_move_member)
{
#pragma pack(4)
    typedef struct {
        mach_msg_header_t Head;
        NDR_record_t NDR;
        mach_port_name_t member;
        mach_port_name_t after;
    } Request;
#pragma pack()

    Request *req = (Request *)ARG1;

    PRINT("mach_port_move_member(%s, %s, %s)",
          name_for_port(MACH_REMOTE),
          name_for_port(req->member),
          name_for_port(req->after));
    /*
    MACH_ARG(mach_port_move_member.member) = req->member;
    MACH_ARG(mach_port_move_member.after) = req->after;
    */
    AFTER = POST_FN(mach_port_move_member);
}

POST(mach_port_move_member)
{
#pragma pack(4)
   typedef struct {
      mach_msg_header_t Head;
      NDR_record_t NDR;
      kern_return_t RetCode;
      mach_msg_trailer_t trailer;
   } Reply;
#pragma pack()

   Reply *reply = (Reply *)ARG1;

   if (!reply->RetCode) {
      // fixme port set tracker?
   } else {
      PRINT("mig return %d", reply->RetCode);
   }
}


PRE(mach_port_destroy)
{
#pragma pack(4)
   typedef struct {
      mach_msg_header_t Head;
      NDR_record_t NDR;
      mach_port_name_t name;
   } Request;
#pragma pack()

   Request *req = (Request *)ARG1;

   PRINT("mach_port_destroy(%s, %s)",
         name_for_port(MACH_REMOTE),
         name_for_port(req->name));

   MACH_ARG(mach_port.port) = req->name;

   AFTER = POST_FN(mach_port_destroy);

   // Must block to prevent race (other thread allocates and
   // notifies after we deallocate but before we notify)
   *flags &= ~SfMayBlock;
}

POST(mach_port_destroy)
{
#pragma pack(4)
   typedef struct {
      mach_msg_header_t Head;
      NDR_record_t NDR;
      kern_return_t RetCode;
   } Reply;
#pragma pack()

   Reply *reply = (Reply *)ARG1;

   if (!reply->RetCode) {
      if (MACH_REMOTE == vg_task_port) {
         // Must have cleared SfMayBlock in PRE to prevent race
         record_port_destroy(MACH_ARG(mach_port.port));
      } else {
         VG_(printf)("UNKNOWN remote port destroy\n");
      }
   } else {
      PRINT("mig return %d", reply->RetCode);
   }
}


PRE(mach_port_request_notification)
{
#pragma pack(4)
   typedef struct {
      mach_msg_header_t Head;
      /* start of the kernel processed data */
      mach_msg_body_t msgh_body;
      mach_msg_port_descriptor_t notify;
      /* end of the kernel processed data */
      NDR_record_t NDR;
      mach_port_name_t name;
      mach_msg_id_t msgid;
      mach_port_mscount_t sync;
   } Request;
#pragma pack()

   Request *req = (Request *)ARG1;

   PRINT("mach_port_request_notification(%s, %s, %d, %d, %d, %d, ...)",
         name_for_port(MACH_REMOTE),
         name_for_port(req->name), req->msgid, req->sync,
         req->notify.name, req->notify.disposition);

   AFTER = POST_FN(mach_port_request_notification);
}

POST(mach_port_request_notification)
{
   // GrP fixme port tracker? not sure
}


PRE(mach_port_insert_right)
{
#pragma pack(4)
   typedef struct {
      mach_msg_header_t Head;
      /* start of the kernel processed data */
      mach_msg_body_t msgh_body;
      mach_msg_port_descriptor_t poly;
      /* end of the kernel processed data */
      NDR_record_t NDR;
      mach_port_name_t name;
   } Request;
#pragma pack()

   Request *req = (Request *)ARG1;

   PRINT("mach_port_insert_right(%s, %s, %d, %d)",
         name_for_port(MACH_REMOTE),
         name_for_port(req->name), req->poly.name, req->poly.disposition);

   AFTER = POST_FN(mach_port_insert_right);

   if (MACH_REMOTE == mach_task_self()) {
      // GrP fixme import_complex_message handles everything?
      // what about export_complex_message for MOVE variants?
   } else {
      VG_(printf)("UNKNOWN mach_port_insert_right into remote task!\n");
      // GrP fixme also may remove rights from this task?
   }

   // GrP fixme port tracker?
}

POST(mach_port_insert_right)
{
}


PRE(mach_port_extract_right)
{
#pragma pack(4)
   typedef struct {
      mach_msg_header_t Head;
      NDR_record_t NDR;
      mach_port_name_t name;
      mach_msg_type_name_t msgt_name;
   } Request;
#pragma pack()

   Request *req = (Request *)ARG1;

   PRINT("mach_port_extract_right(%s, %s, %d)",
         name_for_port(MACH_REMOTE),
         name_for_port(req->name), req->msgt_name);

   AFTER = POST_FN(mach_port_extract_right);

   // fixme port tracker?
}

POST(mach_port_extract_right)
{
   // fixme import_complex_message handles the returned result, right?
}


PRE(mach_port_get_attributes)
{
#pragma pack(4)
   typedef struct {
      mach_msg_header_t Head;
      NDR_record_t NDR;
      mach_port_name_t name;
      mach_port_flavor_t flavor;
      mach_msg_type_number_t port_info_outCnt;
   } Request;
#pragma pack()

   Request *req = (Request *)ARG1;

   PRINT("mach_port_get_attributes(%s, %s, %d, ..., %d)",
         name_for_port(MACH_REMOTE),
         name_for_port(req->name), req->flavor, req->port_info_outCnt);

   AFTER = POST_FN(mach_port_get_attributes);
}

POST(mach_port_get_attributes)
{
}


PRE(mach_port_set_attributes)
{
#pragma pack(4)
   typedef struct {
      mach_msg_header_t Head;
      NDR_record_t NDR;
      mach_port_name_t name;
      mach_port_flavor_t flavor;
      mach_msg_type_number_t port_infoCnt;
      integer_t port_info[10];
   } Request;
#pragma pack()

   Request *req = (Request *)ARG1;

   PRINT("mach_port_set_attributes(%s, %s, %d, ..., %d)",
        name_for_port(MACH_REMOTE),
        name_for_port(req->name), req->flavor, req->port_infoCnt);

   AFTER = POST_FN(mach_port_set_attributes);
}

POST(mach_port_set_attributes)
{
}


PRE(mach_port_insert_member)
{
#pragma pack(4)
   typedef struct {
      mach_msg_header_t Head;
      NDR_record_t NDR;
      mach_port_name_t name;
      mach_port_name_t pset;
   } Request;
#pragma pack()

   Request *req = (Request *)ARG1;

   PRINT("mach_port_insert_member(%s, 0x%x, 0x%x)",
         name_for_port(MACH_REMOTE), req->name, req->pset);

   AFTER = POST_FN(mach_port_insert_member);

   // GrP fixme port tracker?
}

POST(mach_port_insert_member)
{
}


PRE(task_get_special_port)
{
#pragma pack(4)
   typedef struct {
      mach_msg_header_t Head;
      NDR_record_t NDR;
      int which_port;
   } Request;
#pragma pack()

   Request *req = (Request *)ARG1;

   switch (req->which_port) {
   case TASK_KERNEL_PORT:
      PRINT("task_get_special_port(%s, TASK_KERNEL_PORT)",
            name_for_port(MACH_REMOTE));
      break;
   case TASK_HOST_PORT:
      PRINT("task_get_special_port(%s, TASK_HOST_PORT)",
            name_for_port(MACH_REMOTE));
      break;
   case TASK_BOOTSTRAP_PORT:
      PRINT("task_get_special_port(%s, TASK_BOOTSTRAP_PORT)",
            name_for_port(MACH_REMOTE));
      break;
#if DARWIN_VERS < DARWIN_10_8
   /* These disappeared in 10.8 */
   case TASK_WIRED_LEDGER_PORT:
      PRINT("task_get_special_port(%s, TASK_WIRED_LEDGER_PORT)",
            name_for_port(MACH_REMOTE));
      break;
   case TASK_PAGED_LEDGER_PORT:
      PRINT("task_get_special_port(%s, TASK_PAGED_LEDGER_PORT)",
            name_for_port(MACH_REMOTE));
      break;
#endif
   default:
      PRINT("task_get_special_port(%s, %d)",
            name_for_port(MACH_REMOTE), req->which_port);
      break;
   }

   MACH_ARG(task_get_special_port.which_port) = req->which_port;

   AFTER = POST_FN(task_get_special_port);
}

POST(task_get_special_port)
{
#pragma pack(4)
   typedef struct {
      mach_msg_header_t Head;
      /* start of the kernel processed data */
      mach_msg_body_t msgh_body;
      mach_msg_port_descriptor_t special_port;
      /* end of the kernel processed data */
   } Reply;
#pragma pack()

   Reply *reply = (Reply *)ARG1;

   PRINT("got port %#x ", reply->special_port.name);

   switch (MACH_ARG(task_get_special_port.which_port)) {
   case TASK_BOOTSTRAP_PORT:
      vg_bootstrap_port = reply->special_port.name;
      record_named_port(tid, reply->special_port.name, -1, "bootstrap");
      assign_port_name(reply->special_port.name, "bootstrap");
      break;
   case TASK_KERNEL_PORT:
      assign_port_name(reply->special_port.name, "kernel");
      break;
   case TASK_HOST_PORT:
      assign_port_name(reply->special_port.name, "host");
      break;
#if DARWIN_VERS < DARWIN_10_8
   /* These disappeared in 10.8 */
   case TASK_WIRED_LEDGER_PORT:
      assign_port_name(reply->special_port.name, "wired-ledger");
      break;
   case TASK_PAGED_LEDGER_PORT:
      assign_port_name(reply->special_port.name, "paged-ledger");
      break;
#endif
   default:
      assign_port_name(reply->special_port.name, "special-%p");
      break;
   }

   PRINT("%s", name_for_port(reply->special_port.name));
}


PRE(task_set_special_port)
{
#pragma pack(4)
    typedef struct {
        mach_msg_header_t Head;
        /* start of the kernel processed data */
        mach_msg_body_t msgh_body;
        mach_msg_port_descriptor_t special_port;
        /* end of the kernel processed data */
        NDR_record_t NDR;
        int which_port;
    } Request;
#pragma pack()

    Request *req = (Request *)ARG1;

    PRINT("got port %#x ", req->special_port.name);

    // MACH_ARG(task_set_special_port.which_port) = req->which_port;
    PRINT("%s", name_for_port(req->special_port.name));

    AFTER = POST_FN(task_set_special_port);
}

POST(task_set_special_port)
{
#pragma pack(4)
    typedef struct {
        mach_msg_header_t Head;
        NDR_record_t NDR;
        kern_return_t RetCode;
    } Reply;
#pragma pack()

    Reply *reply = (Reply *)ARG1;
    if (!reply->RetCode) {
    } else {
        PRINT("mig return %d", reply->RetCode);
    }
}


PRE(semaphore_create)
{
#pragma pack(4)
   typedef struct {
      mach_msg_header_t Head;
      NDR_record_t NDR;
      int policy;
      int value;
   } Request;
#pragma pack()

   Request *req = (Request *)ARG1;

   PRINT("semaphore_create(%s, ..., %d, %d)",
         name_for_port(MACH_REMOTE), req->policy, req->value);

   AFTER = POST_FN(semaphore_create);
}

POST(semaphore_create)
{
#pragma pack(4)
   typedef struct {
      mach_msg_header_t Head;
      /* start of the kernel processed data */
      mach_msg_body_t msgh_body;
      mach_msg_port_descriptor_t semaphore;
      /* end of the kernel processed data */
      mach_msg_trailer_t trailer;
   } Reply;
#pragma pack()

   Reply *reply = (Reply *)ARG1;

   record_named_port(tid, reply->semaphore.name, -1, "semaphore-%p");
   assign_port_name(reply->semaphore.name, "semaphore-%p");
   PRINT("%s", name_for_port(reply->semaphore.name));
}


PRE(semaphore_destroy)
{
#pragma pack(4)
   typedef struct {
      mach_msg_header_t Head;
      /* start of the kernel processed data */
      mach_msg_body_t msgh_body;
      mach_msg_port_descriptor_t semaphore;
      /* end of the kernel processed data */
      mach_msg_trailer_t trailer;
   } Request;
#pragma pack()

   Request *req = (Request *)ARG1;

   PRINT("semaphore_destroy(%s, %s)",
         name_for_port(MACH_REMOTE), name_for_port(req->semaphore.name));

   record_port_destroy(req->semaphore.name);

   AFTER = POST_FN(semaphore_destroy);
}

POST(semaphore_destroy)
{
#pragma pack(4)
   typedef struct {
      mach_msg_header_t Head;
      NDR_record_t NDR;
      kern_return_t RetCode;
      mach_msg_trailer_t trailer;
   } Reply;
#pragma pack()

   Reply *reply = (Reply *)ARG1;
   if (!reply->RetCode) {
   } else {
      PRINT("mig return %d", reply->RetCode);
   }
}

PRE(task_policy_set)
{
#pragma pack(4)
   typedef struct {
      mach_msg_header_t Head;
      NDR_record_t NDR;
      task_policy_flavor_t flavor;
      mach_msg_type_number_t policy_infoCnt;
      integer_t policy_info[16];
   } Request;
#pragma pack()

   Request *req = (Request *)ARG1;

   PRINT("task_policy_set(%s) flavor:%d", name_for_port(MACH_REMOTE), req->flavor);

   AFTER = POST_FN(task_policy_set);
}

POST(task_policy_set)
{
#pragma pack(4)
   typedef struct {
      mach_msg_header_t Head;
      NDR_record_t NDR;
      kern_return_t RetCode;
   } Reply;
#pragma pack()

   Reply *reply = (Reply *)ARG1;
   if (!reply->RetCode) {
   } else {
      PRINT("mig return %d", reply->RetCode);
   }
}


PRE(mach_ports_register)
{
//#pragma pack(4)
//    typedef struct {
//       mach_msg_header_t Head;
//       /* start of the kernel processed data */
//       mach_msg_body_t msgh_body;
//       mach_msg_ool_ports_descriptor_t init_port_set;
//       /* end of the kernel processed data */
//       NDR_record_t NDR;
//       mach_msg_type_number_t init_port_setCnt;
//    } Request;
//#pragma pack()

    // Request *req = (Request *)ARG1;

    PRINT("mach_ports_register(%s)", name_for_port(MACH_REMOTE));

    AFTER = POST_FN(mach_ports_register);
}

POST(mach_ports_register)
{
#pragma pack(4)
    typedef struct {
       mach_msg_header_t Head;
       NDR_record_t NDR;
       kern_return_t RetCode;
    } Reply;
#pragma pack()

    Reply *reply = (Reply *)ARG1;
    if (!reply->RetCode) {
    } else {
        PRINT("mig return %d", reply->RetCode);
    }
}


PRE(mach_ports_lookup)
{
//#pragma pack(4)
//   typedef struct {
//       mach_msg_header_t Head;
//   } Request;
//#pragma pack()

   // Request *req = (Request *)ARG1;

   PRINT("mach_ports_lookup(%s)", name_for_port(MACH_REMOTE));

   AFTER = POST_FN(mach_ports_lookup);
}

POST(mach_ports_lookup)
{
//#pragma pack(4)
//   typedef struct {
//      mach_msg_header_t Head;
//      /* start of the kernel processed data */
//      mach_msg_body_t msgh_body;
//      mach_msg_ool_ports_descriptor_t init_port_set;
//      /* end of the kernel processed data */
//      NDR_record_t NDR;
//      mach_msg_type_number_t init_port_setCnt;
//   } Reply;
//#pragma pack()

    // Reply *reply = (Reply *)ARG1;
}


PRE(task_info)
{
#pragma pack(4)
    typedef struct {
        mach_msg_header_t Head;
        NDR_record_t NDR;
        task_flavor_t flavor;
        mach_msg_type_number_t task_info_outCnt;
    } Request;
#pragma pack()

    Request *req = (Request *)ARG1;

    PRINT("task_info(%s) flavor:%d", name_for_port(MACH_REMOTE), req->flavor);

    AFTER = POST_FN(task_info);
}

POST(task_info)
{
#pragma pack(4)
    typedef struct {
        mach_msg_header_t Head;
        NDR_record_t NDR;
        kern_return_t RetCode;
        mach_msg_type_number_t task_info_outCnt;
        integer_t task_info_out[52];
    } Reply;
#pragma pack()

    Reply *reply = (Reply *)ARG1;
    if (!reply->RetCode) {
    } else {
        PRINT("mig return %d", reply->RetCode);
    }
}


PRE(task_set_info)
{
#pragma pack(4)
    typedef struct {
        mach_msg_header_t Head;
        NDR_record_t NDR;
        task_flavor_t flavor;
        mach_msg_type_number_t task_info_inCnt;
        integer_t task_info_in[52];
    } Request;
#pragma pack()

    Request *req = (Request *)ARG1;

    PRINT("task_set_info(%s) flavor:%d", name_for_port(MACH_REMOTE), req->flavor);

    AFTER = POST_FN(task_set_info);
}

POST(task_set_info)
{
#pragma pack(4)
    typedef struct {
        mach_msg_header_t Head;
        NDR_record_t NDR;
        kern_return_t RetCode;
    } Reply;
#pragma pack()

    Reply *reply = (Reply *)ARG1;
    if (!reply->RetCode) {
    } else {
        PRINT("mig return %d", reply->RetCode);
    }
}

PRE(task_threads)
{
//#pragma pack(4)
//   typedef struct {
//      mach_msg_header_t Head;
//   } Request;
//#pragma pack()

   // Request *req = (Request *)ARG1;

   PRINT("task_threads(%s)", name_for_port(MACH_REMOTE));

   AFTER = POST_FN(task_threads);
}

POST(task_threads)
{
#pragma pack(4)
   typedef struct {
      mach_msg_header_t Head;
      /* start of the kernel processed data */
      mach_msg_body_t msgh_body;
      mach_msg_ool_ports_descriptor_t act_list;
      /* end of the kernel processed data */
      NDR_record_t NDR;
      mach_msg_type_number_t act_listCnt;
      mach_msg_trailer_t trailer;
   } Reply;
#pragma pack()

   Reply *reply = (Reply *)ARG1;

   if (MACH_REMOTE == vg_task_port) {
      assign_port_names(&reply->act_list, "thread-%p");
   } else {
      assign_port_names(&reply->act_list, "remote-thread-%p");
   }
}


PRE(task_suspend)
{
   PRINT("task_suspend(%s)", name_for_port(MACH_REMOTE));

   if (MACH_REMOTE == vg_task_port) {
      // GrP fixme self-suspend
      vg_assert(0);
   } else {
      // suspend other - no problem
   }

   AFTER = POST_FN(task_suspend);
}

POST(task_suspend)
{
}


PRE(task_resume)
{
   PRINT("task_resume(%s)", name_for_port(MACH_REMOTE));

   if (MACH_REMOTE == vg_task_port) {
      // GrP fixme self-resume
      vg_assert(0);
   } else {
      // resume other - no problem
   }

   AFTER = POST_FN(task_resume);
}

POST(task_resume)
{
}


PRE(vm_allocate)
{
#pragma pack(4)
   typedef struct {
      mach_msg_header_t Head;
      NDR_record_t NDR;
      vm_address_t address;
      vm_size_t size;
      int flags;
   } Request;
#pragma pack()

   Request *req = (Request *)ARG1;

   PRINT("vm_allocate (%s, at %#llx, size %llu, flags %#x)",
         name_for_port(MACH_REMOTE),
         (ULong)req->address, (ULong)req->size, req->flags);

   MACH_ARG(vm_allocate.size) = req->size;
   MACH_ARG(vm_allocate.flags) = req->flags;

   AFTER = POST_FN(vm_allocate);
}

POST(vm_allocate)
{
#pragma pack(4)
   typedef struct {
      mach_msg_header_t Head;
      NDR_record_t NDR;
      kern_return_t RetCode;
      vm_address_t address;
      mach_msg_trailer_t trailer;
   } Reply;
#pragma pack()

   Reply *reply = (Reply *)ARG1;

   if (!reply->RetCode) {
      if (MACH_REMOTE == vg_task_port) {
        PRINT("allocated at %#llx", (ULong)reply->address);
         // requesting 0 bytes returns address 0 with no error
         if (MACH_ARG(vm_allocate.size)) {
            ML_(notify_core_and_tool_of_mmap)(
                  reply->address, MACH_ARG(vm_allocate.size),
                  VKI_PROT_READ|VKI_PROT_WRITE, VKI_MAP_ANON, -1, 0);
         }
      } else {
         PRINT("allocated at %#llx in remote task %s",
               (ULong)reply->address,
               name_for_port(MACH_REMOTE));
      }
   } else {
      PRINT("mig return %d", reply->RetCode);
   }
}


PRE(vm_deallocate)
{
#pragma pack(4)
   typedef struct {
      mach_msg_header_t Head;
      NDR_record_t NDR;
      vm_address_t address;
      vm_size_t size;
   } Request;
#pragma pack()

   Request *req = (Request *)ARG1;

   PRINT("vm_deallocate(%s, at %#llx, size %llu)",
         name_for_port(MACH_REMOTE),
         (ULong)req->address, (ULong)req->size);

   MACH_ARG(vm_deallocate.address) = req->address;
   MACH_ARG(vm_deallocate.size) = req->size;

   AFTER = POST_FN(vm_deallocate);

   // Must block to prevent race (other thread allocates and
   // notifies after we deallocate but before we notify)
   *flags &= ~SfMayBlock;
}

POST(vm_deallocate)
{
#pragma pack(4)
   typedef struct {
      mach_msg_header_t Head;
      NDR_record_t NDR;
      kern_return_t RetCode;
      mach_msg_trailer_t trailer;
   } Reply;
#pragma pack()

   Reply *reply = (Reply *)ARG1;

   if (!reply->RetCode) {
      if (MACH_REMOTE == vg_task_port) {
         if (MACH_ARG(vm_deallocate.size)) {
            Addr start = VG_PGROUNDDN(MACH_ARG(vm_deallocate.address));
            Addr end = VG_PGROUNDUP(MACH_ARG(vm_deallocate.address) +
                                    MACH_ARG(vm_deallocate.size));
            // Must have cleared SfMayBlock in PRE to prevent race
            ML_(notify_core_and_tool_of_munmap)(start, end - start);
         }
      }
   } else {
      PRINT("mig return %d", reply->RetCode);
   }
}


PRE(vm_protect)
{
#pragma pack(4)
   typedef struct {
      mach_msg_header_t Head;
      NDR_record_t NDR;
      vm_address_t address;
      vm_size_t size;
      boolean_t set_maximum;
      vm_prot_t new_protection;
   } Request;
#pragma pack()

   Request *req = (Request *)ARG1;

   PRINT("vm_protect(%s, at %#llx, size %llu, set_max %d, prot %d)",
         name_for_port(MACH_REMOTE),
         (ULong)req->address, (ULong)req->size,
         req->set_maximum, req->new_protection);

   MACH_ARG(vm_protect.address) = req->address;
   MACH_ARG(vm_protect.size) = req->size;
   MACH_ARG(vm_protect.set_maximum) = req->set_maximum;
   MACH_ARG(vm_protect.new_protection) = req->new_protection;

   AFTER = POST_FN(vm_protect);
}

POST(vm_protect)
{
#pragma pack(4)
   typedef struct {
      mach_msg_header_t Head;
      NDR_record_t NDR;
      kern_return_t RetCode;
      mach_msg_trailer_t trailer;
   } Reply;
#pragma pack()

   Reply *reply = (Reply *)ARG1;

   if (!reply->RetCode) {
      if (MACH_REMOTE == vg_task_port) {
         Addr start = VG_PGROUNDDN(MACH_ARG(vm_protect.address));
         Addr end = VG_PGROUNDUP(MACH_ARG(vm_protect.address) +
                                 MACH_ARG(vm_protect.size));
         UInt prot = MACH_ARG(vm_protect.new_protection);
         if (MACH_ARG(vm_protect.set_maximum)) {
             // GrP fixme mprotect max
             VG_(printf)("UNKNOWN vm_protect set maximum");
            //VG_(mprotect_max_range)(start, end-start, prot);
         } else {
            ML_(notify_core_and_tool_of_mprotect)(start, end-start, prot);
            VG_(di_notify_vm_protect)(start, end-start, prot);
         }
      }
   } else {
      PRINT("mig return %d", reply->RetCode);
   }
}


PRE(vm_inherit)
{
#pragma pack(4)
   typedef struct {
      mach_msg_header_t Head;
      NDR_record_t NDR;
      vm_address_t address;
      vm_size_t size;
      vm_inherit_t new_inheritance;
   } Request;
#pragma pack()

   Request *req = (Request *)ARG1;

   PRINT("vm_inherit(%s, at %#llx, size %llu, value %d)",
         name_for_port(MACH_REMOTE),
         (ULong)req->address, (ULong)req->size,
         req->new_inheritance);

   AFTER = POST_FN(vm_inherit);
}

POST(vm_inherit)
{
#pragma pack(4)
   typedef struct {
      mach_msg_header_t Head;
      NDR_record_t NDR;
      kern_return_t RetCode;
      mach_msg_trailer_t trailer;
   } Reply;
#pragma pack()

   Reply *reply = (Reply *)ARG1;

   if (!reply->RetCode) {
      if (MACH_REMOTE == vg_task_port) {
         // GrP fixme do something?
      }
   } else {
      PRINT("mig return %d", reply->RetCode);
   }
}


PRE(vm_read)
{
#pragma pack(4)
   typedef struct {
      mach_msg_header_t Head;
      NDR_record_t NDR;
      vm_address_t address;
      vm_size_t size;
   } Request;
#pragma pack()

   Request *req = (Request *)ARG1;

   PRINT("vm_read(from %s at %#llx size %llu)",
         name_for_port(MACH_REMOTE),
         (ULong)req->address, (ULong)req->size);

   MACH_ARG(vm_read.addr) = req->address;
   MACH_ARG(vm_read.size) = req->size;

   AFTER = POST_FN(vm_read);
}

POST(vm_read)
{
//#pragma pack(4)
//   typedef struct {
//      mach_msg_header_t Head;
//      /* start of the kernel processed data */
//      mach_msg_body_t msgh_body;
//      mach_msg_ool_descriptor_t data;
//      /* end of the kernel processed data */
//      NDR_record_t NDR;
//      mach_msg_type_number_t dataCnt;
//   } Reply;
//#pragma pack()

   // Reply *reply = (Reply *)ARG1;

   if (MACH_REMOTE == vg_task_port) {
      // vm_read from self
      // GrP fixme copy initialized state
   }
}



PRE(mach_vm_read)
{
#pragma pack(4)
   typedef struct {
      mach_msg_header_t Head;
      NDR_record_t NDR;
      mach_vm_address_t address;
      mach_vm_size_t size;
   } Request;
#pragma pack()

   Request *req = (Request *)ARG1;

   PRINT("mach_vm_read(from %s at 0x%llx size %llu)",
         name_for_port(MACH_REMOTE), req->address, req->size);

   MACH_ARG(mach_vm_read.addr) = req->address;
   MACH_ARG(mach_vm_read.size) = req->size;

   AFTER = POST_FN(mach_vm_read);
}

POST(mach_vm_read)
{
//#pragma pack(4)
//   typedef struct {
//      mach_msg_header_t Head;
//      /* start of the kernel processed data */
//      mach_msg_body_t msgh_body;
//      mach_msg_ool_descriptor_t data;
//      /* end of the kernel processed data */
//      NDR_record_t NDR;
//      mach_msg_type_number_t dataCnt;
//   } Reply;
//#pragma pack()

   // Reply *reply = (Reply *)ARG1;

   if (MACH_REMOTE == vg_task_port) {
      // vm_read from self
      // GrP fixme copy initialized state
   }
}


PRE(vm_read_overwrite)
{
#pragma pack(4)
   typedef struct {
      mach_msg_header_t Head;
      NDR_record_t NDR;
      vm_address_t address;
      vm_size_t size;
      vm_address_t data;
   } Request;
#pragma pack()

   Request *req = (Request *)ARG1;

   PRINT("vm_read_overwrite(from %s at %#llx size %llu to %#llx)",
         name_for_port(MACH_REMOTE),
         (ULong)req->address, (ULong)req->size, (ULong)req->data);

   MACH_ARG(vm_read_overwrite.addr) = req->address;
   MACH_ARG(vm_read_overwrite.size) = req->size;
   MACH_ARG(vm_read_overwrite.data) = req->data;

   PRE_MEM_WRITE("vm_read_overwrite(data)", req->data, req->size);

   AFTER = POST_FN(vm_read_overwrite);
}

POST(vm_read_overwrite)
{
#pragma pack(4)
   typedef struct {
      mach_msg_header_t Head;
      NDR_record_t NDR;
      kern_return_t RetCode;
      vm_size_t outsize;
   } Reply;
#pragma pack()

   Reply *reply = (Reply *)ARG1;

   if (reply->RetCode) {
       PRINT("mig return %d", reply->RetCode);
   } else {
      PRINT("read %llu bytes", (unsigned long long)reply->outsize);
      if (MACH_REMOTE == vg_task_port) {
         // vm_read_overwrite from self
         // GrP fixme copy initialized state
         POST_MEM_WRITE(MACH_ARG(vm_read_overwrite.data), reply->outsize);
      } else {
         // vm_read_overwrite from remote
         POST_MEM_WRITE(MACH_ARG(vm_read_overwrite.data), reply->outsize);
      }
   }
}


PRE(vm_copy)
{
#pragma pack(4)
   typedef struct {
      mach_msg_header_t Head;
      NDR_record_t NDR;
      vm_address_t source_address;
      vm_size_t size;
      vm_address_t dest_address;
   } Request;
#pragma pack()

   Request *req = (Request *)ARG1;

   PRINT("vm_copy(%s, %#llx, %lld, %#llx)",
         name_for_port(MACH_REMOTE),
         (ULong)req->source_address,
         (ULong)req->size, (ULong)req->dest_address);

   MACH_ARG(vm_copy.src) = req->source_address;
   MACH_ARG(vm_copy.dst) = req->dest_address;
   MACH_ARG(vm_copy.size) = req->size;

   AFTER = POST_FN(vm_copy);
}

POST(vm_copy)
{
#pragma pack(4)
   typedef struct {
      mach_msg_header_t Head;
      NDR_record_t NDR;
      kern_return_t RetCode;
      mach_msg_trailer_t trailer;
   } Reply;
#pragma pack()

   Reply *reply = (Reply *)ARG1;

   if (!reply->RetCode) {
      if (MACH_REMOTE == vg_task_port) {
         // GrP fixme set dst's initialization equal to src's
         // and wipe any symbols or translations in dst
      }
   } else {
      PRINT("mig return %d", reply->RetCode);
   }
}


PRE(vm_map)
{
#pragma pack(4)
   typedef struct {
      mach_msg_header_t Head;
      /* start of the kernel processed data */
      mach_msg_body_t msgh_body;
      mach_msg_port_descriptor_t object;
      /* end of the kernel processed data */
      NDR_record_t NDR;
      vm_address_t address;
      vm_size_t size;
      vm_address_t mask;
      int flags;
      vm_offset_t offset;
      boolean_t copy;
      vm_prot_t cur_protection;
      vm_prot_t max_protection;
      vm_inherit_t inheritance;
   } Request;
#pragma pack()

   Request *req = (Request *)ARG1;

   // GrP fixme check these
   PRINT("vm_map(in %s, at %#llx, size %llu, from %s ...)",
         name_for_port(MACH_REMOTE),
         (ULong)req->address, (ULong)req->size,
         name_for_port(req->object.name));

   MACH_ARG(vm_map.size) = req->size;
   MACH_ARG(vm_map.copy) = req->copy;
   MACH_ARG(vm_map.protection) = (req->cur_protection & req->max_protection);

   AFTER = POST_FN(vm_map);
}

POST(vm_map)
{
#pragma pack(4)
   typedef struct {
      mach_msg_header_t Head;
      NDR_record_t NDR;
      kern_return_t RetCode;
      vm_address_t address;
      mach_msg_trailer_t trailer;
   } Reply;
#pragma pack()

   Reply *reply = (Reply *)ARG1;

   if (!reply->RetCode) {
      // GrP fixme check src and dest tasks
     PRINT("mapped at %#llx", (ULong)reply->address);
      // GrP fixme max prot
      ML_(notify_core_and_tool_of_mmap)(
            reply->address, VG_PGROUNDUP(MACH_ARG(vm_map.size)),
            MACH_ARG(vm_map.protection), VKI_MAP_SHARED, -1, 0);
      // GrP fixme VKI_MAP_PRIVATE if !copy?
   } else {
      PRINT("mig return %d", reply->RetCode);
   }
}


PRE(vm_remap)
{
#pragma pack(4)
   typedef struct {
      mach_msg_header_t Head;
      /* start of the kernel processed data */
      mach_msg_body_t msgh_body;
      mach_msg_port_descriptor_t src_task;
      /* end of the kernel processed data */
      NDR_record_t NDR;
      vm_address_t target_address;
      vm_size_t size;
      vm_address_t mask;
      boolean_t anywhere;
      vm_address_t src_address;
      boolean_t copy;
      vm_inherit_t inheritance;
   } Request;
#pragma pack()

   Request *req = (Request *)ARG1;

   // GrP fixme check src and dest tasks

   if (VG_(clo_trace_syscalls)) {
      mach_port_name_t source_task = req->src_task.name;
      if (source_task == mach_task_self()) {
         PRINT("vm_remap(mach_task_self(), "
               "to %#llx size %llu, from mach_task_self() at %#llx, ...)",
               (ULong)req->target_address,
               (ULong)req->size, (ULong)req->src_address);
      } else {
         PRINT("vm_remap(mach_task_self(), "
               "to %#llx size %llu, from task %u at %#llx, ...)",
               (ULong)req->target_address, (ULong)req->size,
               source_task, (ULong)req->src_address);
      }
   }

   // arg1 is task
   // vt->syscall_arg2 = req->target_address;
   MACH_ARG(vm_remap.size) = req->size;
   // vt->syscall_arg4 = req->copy;

   AFTER = POST_FN(vm_remap);
}

POST(vm_remap)
{
#pragma pack(4)
   typedef struct {
      mach_msg_header_t Head;
      NDR_record_t NDR;
      kern_return_t RetCode;
      vm_address_t target_address;
      vm_prot_t cur_protection;
      vm_prot_t max_protection;
      mach_msg_trailer_t trailer;
   } Reply;
#pragma pack()

   Reply *reply = (Reply *)ARG1;

   if (!reply->RetCode) {
      // GrP fixme check src and dest tasks
      UInt prot = reply->cur_protection & reply->max_protection;
      // GrP fixme max prot
      PRINT("mapped at %#llx", (ULong)reply->target_address);
      ML_(notify_core_and_tool_of_mmap)(
            reply->target_address, VG_PGROUNDUP(MACH_ARG(vm_remap.size)),
            prot, VKI_MAP_SHARED, -1, 0);
      // GrP fixme VKI_MAP_FIXED if !copy?
      // GrP fixme copy initialized bits from source to dest if source_task is also mach_task_self
   } else {
      PRINT("mig return %d", reply->RetCode);
   }
}


PRE(mach_make_memory_entry_64)
{
#pragma pack(4)
   typedef struct {
      mach_msg_header_t Head;
      /* start of the kernel processed data */
      mach_msg_body_t msgh_body;
      mach_msg_port_descriptor_t parent_entry;
      /* end of the kernel processed data */
      NDR_record_t NDR;
      memory_object_size_t size;
      memory_object_offset_t offset;
      vm_prot_t permission;
   } Request;
#pragma pack()

   Request *req = (Request *)ARG1;

   PRINT("mach_make_memory_entry_64(%s, %llu, %llu, %d, ..., %u)",
         name_for_port(MACH_REMOTE),
         req->size, req->offset, req->permission, req->parent_entry.type);

   AFTER = POST_FN(mach_make_memory_entry_64);
}

POST(mach_make_memory_entry_64)
{
#pragma pack(4)
   typedef struct {
      mach_msg_header_t Head;
      mach_msg_body_t msgh_body;
      mach_msg_port_descriptor_t object;
      NDR_record_t NDR;
      memory_object_size_t size;
   } Reply;
#pragma pack()

   Reply *reply = (Reply *)ARG1;

   if (reply->Head.msgh_bits & MACH_MSGH_BITS_COMPLEX) {
      assign_port_name(reply->object.name, "memory-%p");
      PRINT("%s", name_for_port(reply->object.name));
   }
}


PRE(vm_purgable_control)
{
#pragma pack(4)
   typedef struct {
      mach_msg_header_t Head;
      NDR_record_t NDR;
      vm_address_t address;
      vm_purgable_t control;
      int state;
   } Request;
#pragma pack()

   Request *req = (Request *)ARG1;

   PRINT("vm_purgable_control(%s, %#llx, %d, %d)",
         name_for_port(MACH_REMOTE),
         (ULong)req->address, req->control, req->state);

   // GrP fixme verify address?

   AFTER = POST_FN(vm_purgable_control);
}

POST(vm_purgable_control)
{
#pragma pack(4)
   typedef struct {
      mach_msg_header_t Head;
      NDR_record_t NDR;
      kern_return_t RetCode;
      int state;
   } Reply;
#pragma pack()

   Reply *reply = (Reply *)ARG1;

   if (!reply->RetCode) {
   } else {
      PRINT("mig return %d", reply->RetCode);
   }
}


PRE(mach_vm_purgable_control)
{
#pragma pack(4)
   typedef struct {
      mach_msg_header_t Head;
      NDR_record_t NDR;
      mach_vm_address_t address;
      vm_purgable_t control;
      int state;
   } Request;
#pragma pack()

   Request *req = (Request *)ARG1;

   PRINT("mach_vm_purgable_control(%s, 0x%llx, %d, %d)",
         name_for_port(MACH_REMOTE),
         (ULong)req->address, req->control, req->state);

   // GrP fixme verify address?

   AFTER = POST_FN(mach_vm_purgable_control);
}

POST(mach_vm_purgable_control)
{
#pragma pack(4)
   typedef struct {
      mach_msg_header_t Head;
      NDR_record_t NDR;
      kern_return_t RetCode;
      int state;
   } Reply;
#pragma pack()

   Reply *reply = (Reply *)ARG1;

   if (!reply->RetCode) {
   } else {
      PRINT("mig return %d", reply->RetCode);
   }
}


PRE(mach_vm_allocate)
{
#pragma pack(4)
   typedef struct {
      mach_msg_header_t Head;
      NDR_record_t NDR;
      mach_vm_address_t address;
      mach_vm_size_t size;
      int flags;
   } Request;
#pragma pack()

   Request *req = (Request *)ARG1;

   PRINT("mach_vm_allocate (%s, at 0x%llx, size %llu, flags 0x%x)",
         name_for_port(MACH_REMOTE),
         req->address, req->size, req->flags);

   MACH_ARG(mach_vm_allocate.size) = req->size;
   MACH_ARG(mach_vm_allocate.flags) = req->flags;

   AFTER = POST_FN(mach_vm_allocate);
}

POST(mach_vm_allocate)
{
#pragma pack(4)
   typedef struct {
      mach_msg_header_t Head;
      NDR_record_t NDR;
      kern_return_t RetCode;
      mach_vm_address_t address;
      mach_msg_trailer_t trailer;
   } Reply;
#pragma pack()

   Reply *reply = (Reply *)ARG1;

   if (!reply->RetCode) {
      if (MACH_REMOTE == vg_task_port) {
         PRINT("allocated at 0x%llx", reply->address);
         // requesting 0 bytes returns address 0 with no error
         if (MACH_ARG(mach_vm_allocate.size)) {
            ML_(notify_core_and_tool_of_mmap)(
                  reply->address, MACH_ARG(mach_vm_allocate.size),
                  VKI_PROT_READ|VKI_PROT_WRITE, VKI_MAP_ANON, -1, 0);
         }
      } else {
         PRINT("allocated at 0x%llx in remote task %s", reply->address,
               name_for_port(MACH_REMOTE));
      }
   } else {
      PRINT("mig return %d", reply->RetCode);
   }
}


PRE(mach_vm_deallocate)
{
#pragma pack(4)
   typedef struct {
      mach_msg_header_t Head;
      NDR_record_t NDR;
      mach_vm_address_t address;
      mach_vm_size_t size;
   } Request;
#pragma pack()

   Request *req = (Request *)ARG1;

   PRINT("mach_vm_deallocate(%s, at 0x%llx, size %llu)",
         name_for_port(MACH_REMOTE),
         req->address, req->size);

   MACH_ARG(mach_vm_deallocate.address) = req->address;
   MACH_ARG(mach_vm_deallocate.size) = req->size;

   AFTER = POST_FN(mach_vm_deallocate);

   // Must block to prevent race (other thread allocates and
   // notifies after we deallocate but before we notify)
   *flags &= ~SfMayBlock;
}

POST(mach_vm_deallocate)
{
#pragma pack(4)
   typedef struct {
      mach_msg_header_t Head;
      NDR_record_t NDR;
      kern_return_t RetCode;
      mach_msg_trailer_t trailer;
   } Reply;
#pragma pack()

   Reply *reply = (Reply *)ARG1;

   if (!reply->RetCode) {
      if (MACH_REMOTE == vg_task_port) {
         if (MACH_ARG(mach_vm_deallocate.size)) {
            Addr start = VG_PGROUNDDN(MACH_ARG(mach_vm_deallocate.address));
            Addr end = VG_PGROUNDUP(MACH_ARG(mach_vm_deallocate.address) +
                                    MACH_ARG(mach_vm_deallocate.size));
            // Must have cleared SfMayBlock in PRE to prevent race
            ML_(notify_core_and_tool_of_munmap)(start, end - start);
         }
      }
   } else {
      PRINT("mig return %d", reply->RetCode);
   }
}


PRE(mach_vm_protect)
{
#pragma pack(4)
   typedef struct {
      mach_msg_header_t Head;
      NDR_record_t NDR;
      mach_vm_address_t address;
      mach_vm_size_t size;
      boolean_t set_maximum;
      vm_prot_t new_protection;
   } Request;
#pragma pack()

   Request *req = (Request *)ARG1;

   PRINT("mach_vm_protect(%s, at 0x%llx, size %llu, set_max %d, prot %d)",
         name_for_port(MACH_REMOTE), req->address, req->size,
         req->set_maximum, req->new_protection);

   MACH_ARG(mach_vm_protect.address) = req->address;
   MACH_ARG(mach_vm_protect.size) = req->size;
   MACH_ARG(mach_vm_protect.set_maximum) = req->set_maximum;
   MACH_ARG(mach_vm_protect.new_protection) = req->new_protection;

   AFTER = POST_FN(mach_vm_protect);
}

POST(mach_vm_protect)
{
#pragma pack(4)
   typedef struct {
      mach_msg_header_t Head;
      NDR_record_t NDR;
      kern_return_t RetCode;
      mach_msg_trailer_t trailer;
   } Reply;
#pragma pack()

   Reply *reply = (Reply *)ARG1;

   if (!reply->RetCode) {
      if (MACH_REMOTE == vg_task_port) {
         Addr start = VG_PGROUNDDN(MACH_ARG(mach_vm_protect.address));
         Addr end = VG_PGROUNDUP(MACH_ARG(mach_vm_protect.address) +
                                 MACH_ARG(mach_vm_protect.size));
         UInt prot = MACH_ARG(mach_vm_protect.new_protection);
         if (MACH_ARG(mach_vm_protect.set_maximum)) {
            // DDD: #warning GrP fixme mprotect max
            //VG_(mprotect_max_range)(start, end-start, prot);
         } else {
            ML_(notify_core_and_tool_of_mprotect)(start, end-start, prot);
         }
      }
   } else {
      PRINT("mig return %d", reply->RetCode);
   }
}


PRE(mach_vm_inherit)
{
#pragma pack(4)
   typedef struct {
      mach_msg_header_t Head;
      NDR_record_t NDR;
      mach_vm_address_t address;
      mach_vm_size_t size;
      vm_inherit_t new_inheritance;
   } Request;
#pragma pack()

   Request *req = (Request *)ARG1;

   PRINT("mach_vm_inherit(to %s, at 0x%llx, size %llu, value %u)",
         name_for_port(MACH_REMOTE),
         req->address, req->size, req->new_inheritance);

   AFTER = POST_FN(mach_vm_inherit);
}

POST(mach_vm_inherit)
{
#pragma pack(4)
   typedef struct {
      mach_msg_header_t Head;
      NDR_record_t NDR;
      kern_return_t RetCode;
      mach_msg_trailer_t trailer;
   } Reply;
#pragma pack()

   Reply *reply = (Reply *)ARG1;

   if (!reply->RetCode) {
      // no V-visible side effects
      // GrP fixme except maybe fork/exec
   } else {
      PRINT("mig return %d", reply->RetCode);
   }
}


PRE(mach_vm_copy)
{
#pragma pack(4)
   typedef struct {
      mach_msg_header_t Head;
      NDR_record_t NDR;
      mach_vm_address_t source_address;
      mach_vm_size_t size;
      mach_vm_address_t dest_address;
   } Request;
#pragma pack()

   Request *req = (Request *)ARG1;

   PRINT("mach_vm_copy(%s, 0x%llx, %llu, 0x%llx)",
         name_for_port(MACH_REMOTE),
         req->source_address, req->size, req->dest_address);

   // arg1 is task
   // vt->syscall_arg2 = req->source_address;
   // vt->syscall_arg3 = req->size;
   // vt->syscall_arg4 = req->dest_address;

   AFTER = POST_FN(mach_vm_copy);
}

POST(mach_vm_copy)
{
#pragma pack(4)
   typedef struct {
      mach_msg_header_t Head;
      NDR_record_t NDR;
      kern_return_t RetCode;
      mach_msg_trailer_t trailer;
   } Reply;
#pragma pack()

   Reply *reply = (Reply *)ARG1;

   if (!reply->RetCode) {
      if (MACH_REMOTE == vg_task_port) {
         // GrP fixme set dest's initialization equal to src's
         // BUT vm_copy allocates no memory
      }
   } else {
      PRINT("mig return %d", reply->RetCode);
   }
}

PRE(mach_vm_read_overwrite)
{
#pragma pack(4)
   typedef struct {
      mach_msg_header_t Head;
      NDR_record_t NDR;
      mach_vm_address_t address;
      mach_vm_size_t size;
      mach_vm_address_t data;
   } Request;
#pragma pack()

   Request *req = (Request *)ARG1;

   PRINT("mach_vm_read_overwrite(%s, 0x%llx, %llu, 0x%llx)",
         name_for_port(MACH_REMOTE),
         req->address, req->size, req->data);

   AFTER = POST_FN(mach_vm_read_overwrite);
}

POST(mach_vm_read_overwrite)
{
#pragma pack(4)
   typedef struct {
      mach_msg_header_t Head;
      NDR_record_t NDR;
      kern_return_t RetCode;
      mach_vm_size_t outsize;
   } Reply;
#pragma pack()

   Reply *reply = (Reply *)ARG1;

   if (!reply->RetCode) {
      if (MACH_REMOTE == vg_task_port) {
         // GrP fixme set dest's initialization equal to src's
         // BUT vm_copy allocates no memory
      }
   } else {
      PRINT("mig return %d", reply->RetCode);
   }
}

PRE(mach_vm_map)
{
#pragma pack(4)
   typedef struct {
      mach_msg_header_t Head;
      /* start of the kernel processed data */
      mach_msg_body_t msgh_body;
      mach_msg_port_descriptor_t object;
      /* end of the kernel processed data */
      NDR_record_t NDR;
      mach_vm_address_t address;
      mach_vm_size_t size;
      mach_vm_address_t mask;
      int flags;
      memory_object_offset_t offset;
      boolean_t copy;
      vm_prot_t cur_protection;
      vm_prot_t max_protection;
      vm_inherit_t inheritance;
   } Request;
#pragma pack()

   Request *req = (Request *)ARG1;

   // GrP fixme check these
   PRINT("mach_vm_map(in %s->%s at 0x%llx, size %llu, cur_prot:%x max_prot:%x ...)",
         name_for_port(req->Head.msgh_remote_port),
         name_for_port(req->object.name),
         req->address, req->size,
         req->cur_protection,
         req->max_protection);

   MACH_ARG(mach_vm_map.size) = req->size;
   MACH_ARG(mach_vm_map.copy) = req->copy;
   MACH_ARG(mach_vm_map.protection) =
      (req->cur_protection & req->max_protection);

   AFTER = POST_FN(mach_vm_map);
}

POST(mach_vm_map)
{
#pragma pack(4)
   typedef struct {
      mach_msg_header_t Head;
      NDR_record_t NDR;
      kern_return_t RetCode;
      mach_vm_address_t address;
      mach_msg_trailer_t trailer;
   } Reply;
#pragma pack()

   Reply *reply = (Reply *)ARG1;

   if (!reply->RetCode) {
      // GrP fixme check src and dest tasks
      PRINT("mapped at 0x%llx", reply->address);
#     if 0
      // GrP fixme max prot
      ML_(notify_core_and_tool_of_mmap)(
            reply->address, VG_PGROUNDUP(MACH_ARG(mach_vm_map.size)),
            MACH_ARG(mach_vm_map.protection), VKI_MAP_SHARED, -1, 0);
      // GrP fixme VKI_MAP_PRIVATE if !copy?
#     else
      ML_(sync_mappings)("after", "mach_vm_map", 0);
#     endif
   } else {
      PRINT("mig return %d", reply->RetCode);
   }
}


PRE(mach_vm_remap)
{
#pragma pack(4)
   typedef struct {
      mach_msg_header_t Head;
      /* start of the kernel processed data */
      mach_msg_body_t msgh_body;
      mach_msg_port_descriptor_t src_task;
      /* end of the kernel processed data */
      NDR_record_t NDR;
      mach_vm_address_t target_address;
      mach_vm_size_t size;
      mach_vm_offset_t mask;
      int flags;
      mach_vm_address_t src_address;
      boolean_t copy;
      vm_inherit_t inheritance;
   } Request;
#pragma pack()

   Request *req = (Request *)ARG1;

   // GrP fixme check these
   PRINT("mach_vm_remap(in %s, at 0x%llx, size %llu, from %s ...)",
         name_for_port(MACH_REMOTE),
         req->target_address, req->size,
         name_for_port(req->src_task.name));

   MACH_ARG(mach_vm_remap.size) = req->size;
   MACH_ARG(mach_vm_remap.copy) = req->copy;

   AFTER = POST_FN(mach_vm_remap);
}

POST(mach_vm_remap)
{
#pragma pack(4)
   typedef struct {
      mach_msg_header_t Head;
      NDR_record_t NDR;
      kern_return_t RetCode;
      mach_vm_address_t target_address;
      vm_prot_t cur_protection;
      vm_prot_t max_protection;
   } Reply;
#pragma pack()

   Reply *reply = (Reply *)ARG1;

   if (!reply->RetCode) {
      // GrP fixme check src and dest tasks
      PRINT("mapped at 0x%llx", reply->target_address);
      // GrP fixme max prot
      ML_(notify_core_and_tool_of_mmap)(
            reply->target_address, VG_PGROUNDUP(MACH_ARG(mach_vm_remap.size)),
            reply->cur_protection, VKI_MAP_SHARED, -1, 0);
      // GrP fixme VKI_MAP_PRIVATE if !copy?
   } else {
      PRINT("mig return %d", reply->RetCode);
   }
}


PRE(mach_vm_region_recurse)
{
#pragma pack(4)
   typedef struct {
      mach_msg_header_t Head;
      NDR_record_t NDR;
      mach_vm_address_t address;
      natural_t nesting_depth;
      mach_msg_type_number_t infoCnt;
   } Request;
#pragma pack()

   Request *req = (Request *)ARG1;

   PRINT("mach_vm_region_recurse(in %s, at 0x%llx, depth %u, count %u)",
         name_for_port(MACH_REMOTE),
         req->address, req->nesting_depth, req->infoCnt);

   AFTER = POST_FN(mach_vm_region_recurse);
}

POST(mach_vm_region_recurse)
{
#pragma pack(4)
   typedef struct {
      mach_msg_header_t Head;
      NDR_record_t NDR;
      kern_return_t RetCode;
      mach_vm_address_t address;
      mach_vm_size_t size;
      natural_t nesting_depth;
      mach_msg_type_number_t infoCnt;
      int info[19];
   } Reply;
#pragma pack()

   Reply *reply = (Reply *)ARG1;

   if (!reply->RetCode) {
       PRINT("got region at 0x%llx, size %llu, depth %u, count %u",
             reply->address, reply->size,
             reply->nesting_depth, reply->infoCnt);
       // GrP fixme mark info contents beyond infoCnt as bogus
   } else {
      PRINT("mig return %d", reply->RetCode);
   }
}


/* ---------------------------------------------------------------------
   mach_msg: messages to thread
   ------------------------------------------------------------------ */



POST(thread_terminate)
{
}


PRE(thread_terminate)
{
   mach_msg_header_t *mh = (mach_msg_header_t *)ARG1;
   Bool self_terminate = (mh->msgh_request_port == MACH_THREAD);

   PRINT("thread_terminate(%s)", name_for_port(mh->msgh_request_port));

   AFTER = POST_FN(thread_terminate);

   if (self_terminate) {
      // Terminating this thread.
      // Copied from sys_exit.
      ThreadState *tst = VG_(get_ThreadState)(tid);
      tst->exitreason = VgSrc_ExitThread;
      tst->os_state.exitcode = 0;  // GrP fixme anything better?
      // What we would like to do is:
      //   SET_STATUS_Success(0);
      // but that doesn't work, because this is a MACH-class syscall,
      // and SET_STATUS_Success creates a UNIX-class syscall result.
      // Hence we have to laboriously construct the full SysRes "by hand"
      // and use that to set the syscall return status.
#if defined(VGA_x86)
      SET_STATUS_from_SysRes(
         VG_(mk_SysRes_x86_darwin)(
            VG_DARWIN_SYSCALL_CLASS_MACH,
            False/*success*/, 0, 0
         )
      );
#elif defined(VGA_amd64)
       SET_STATUS_from_SysRes(
         VG_(mk_SysRes_amd64_darwin)(
            VG_DARWIN_SYSCALL_CLASS_MACH,
            False/*success*/, 0, 0
         )
      );
#elif defined(VGA_arm64)
       SET_STATUS_from_SysRes(
         VG_(mk_SysRes_arm64_darwin)(
            VG_DARWIN_SYSCALL_CLASS_MACH,
            False/*success*/, 0, 0
         )
      );
#else
#error unknown architecture
#endif
      *flags &= ~SfMayBlock;  // clear flag set by PRE(mach_msg)
   } else {
      // Terminating some other thread.
      // Do keep the scheduler lock while terminating any other thread.
      // Otherwise we might halt the other thread while it holds the lock,
      // which would deadlock the process.
      // GrP fixme good enough?
      // GrP fixme need to clean up other thread's valgrind data?
   }
}


POST(thread_create)
{
}


PRE(thread_create)
{
   PRINT("thread_create(mach_task_self(), ...)");

   AFTER = POST_FN(thread_create);

   // GrP fixme
   VG_(core_panic)("thread_create() unimplemented");
}


PRE(thread_create_running)
{
#pragma pack(4)
   typedef struct {
      mach_msg_header_t Head;
      NDR_record_t NDR;
      thread_state_flavor_t flavor;
      mach_msg_type_number_t new_stateCnt;
      natural_t new_state[144];
   } Request;
#pragma pack()

   Request *req;
   thread_state_t regs;
   ThreadState *new_thread;

   PRINT("thread_create_running(mach_task_self(), ...)");

   // The new thread will immediately begin execution,
   // so we need to hijack the register state here.

   req = (Request *)ARG1;
   regs = (thread_state_t)req->new_state;

   // Build virtual thread.
   new_thread = build_thread(regs, req->flavor, req->new_stateCnt);

   // Edit the thread state to send to the real kernel.
   hijack_thread_state(regs, req->flavor, req->new_stateCnt, new_thread);

   AFTER = POST_FN(thread_create_running);
}


POST(thread_create_running)
{
#pragma pack(4)
   typedef struct {
      mach_msg_header_t Head;
      /* start of the kernel processed data */
      mach_msg_body_t msgh_body;
      mach_msg_port_descriptor_t child_act;
      /* end of the kernel processed data */
   } Reply;
#pragma pack()

   Reply *reply = (Reply *)ARG1;

   assign_port_name(reply->child_act.name, "thread-%p");
   PRINT("%s", name_for_port(reply->child_act.name));
}


PRE(bsdthread_create)
{
   ThreadState *tst;

   PRINT("bsdthread_create( %#lx, %#lx, %#lx, %#lx, %#lx )",
         ARG1, ARG2, ARG3, ARG4, ARG5);
   PRE_REG_READ5(pthread_t,"bsdthread_create",
                 void *,"func", void *,"func_arg", void *,"stack",
                 pthread_t,"thread", unsigned int,"flags");

   // The kernel will call V's pthread_hijack() to launch the thread.
   // Here we allocate the thread state and pass it to pthread_hijack()
   // via the func_arg parameter.

   tst = VG_(get_ThreadState)(VG_(alloc_ThreadState)());
   allocstack(tst->tid);

   tst->os_state.func_arg = (Addr)ARG2;
   ARG2 = (Word)tst;

   // Create a semaphore that pthread_hijack will signal once it starts
   // POST(bsdthread_create) needs to wait for the new memory map to appear
   semaphore_create(mach_task_self(), &tst->os_state.child_go,
                    SYNC_POLICY_FIFO, 0);
   semaphore_create(mach_task_self(), &tst->os_state.child_done,
                    SYNC_POLICY_FIFO, 0);
}

POST(bsdthread_create)
{
   // Tell new thread's pthread_hijack to proceed, and wait for it to finish.
   // We hold V's lock on the child's behalf.
   // If we return before letting pthread_hijack do its thing, V thinks
   // the new pthread struct is still unmapped when we return to libc,
   // causing false errors.

   ThreadState *tst = (ThreadState *)ARG2;
   semaphore_signal(tst->os_state.child_go);
   semaphore_wait(tst->os_state.child_done);
   semaphore_destroy(mach_task_self(), tst->os_state.child_go);
   semaphore_destroy(mach_task_self(), tst->os_state.child_done);

   // GrP fixme semaphore destroy needed when thread creation fails
   // GrP fixme probably other cleanup too
   // GrP fixme spinlocks might be good enough?

   // DDD: I'm not at all sure this is the right spot for this.  It probably
   // should be in pthread_hijack instead, just before the call to
   // start_thread_NORETURN(), call_on_new_stack_0_1(), but we don't have the
   // parent tid value there...
   vg_assert(VG_(owns_BigLock_LL)(tid));
   VG_TRACK ( pre_thread_ll_create, tid, tst->tid );
}


PRE(bsdthread_terminate)
{
   ThreadState *tst;

   PRINT("bsdthread_terminate( %#lx, %lx, %s, %s )",
         ARG1, ARG2, name_for_port(ARG3), name_for_port(ARG4));
   PRE_REG_READ4(int,"bsdthread_terminate",
                 void *,"freeaddr", size_t,"freesize",
                 mach_port_t,"kport", mach_port_t,"joinsem");

   // Free memory and signal semaphore.
   // GrP fixme errors?
   if (ARG4) semaphore_signal((semaphore_t)ARG4);
   if (ARG1  &&  ARG2) {
       ML_(notify_core_and_tool_of_munmap)(ARG1, ARG2);
#      if DARWIN_VERS >= DARWIN_10_8
       /* JRS 2012 Aug 02: ugly hack: vm_deallocate disappeared from
          the mig output.  Work around it for the time being. */
       VG_(do_syscall2)(__NR_munmap, ARG1, ARG2);
#      else
       vm_deallocate(mach_task_self(), (vm_address_t)ARG1, (vm_size_t)ARG2);
#      endif
   }

   // Tell V to terminate the thread.
   // Copied from sys_exit.
   tst = VG_(get_ThreadState)(tid);
   tst->exitreason = VgSrc_ExitThread;
   tst->os_state.exitcode = 0;  // GrP fixme anything better?
   SET_STATUS_Success(0);
}


POST(thread_suspend)
{
}

PRE(thread_suspend)
{
   mach_msg_header_t *mh = (mach_msg_header_t *)ARG1;
   Bool self_suspend = (mh->msgh_request_port == MACH_THREAD);

   PRINT("thread_suspend(%s)", name_for_port(mh->msgh_request_port));

   AFTER = POST_FN(thread_suspend);

   if (self_suspend) {
       // Don't keep the scheduler lock while self-suspending.
       // Otherwise we might halt while still holding the lock,
       // which would deadlock the process.
       *flags |= SfMayBlock;
   } else {
       // Do keep the scheduler lock while suspending any other thread.
       // Otherwise we might halt the other thread while it holds the lock,
       // which would deadlock the process.
       *flags &= ~SfMayBlock;
   }
}


POST(thread_resume)
{
}

PRE(thread_resume)
{
   mach_msg_header_t *mh = (mach_msg_header_t *)ARG1;
   Bool self_resume = (mh->msgh_request_port == MACH_THREAD);

   PRINT("thread_resume(%s)", name_for_port(mh->msgh_request_port));

   AFTER = POST_FN(thread_resume);

   if (self_resume) {
       // This doesn't make much sense.  If we are resuming ourself, we can't
       // already be running.  So I don't see how we can ever get here.
       vg_assert(0);
   } else {
       // Resuming some other thread.  It might not yet come back to life
       // (if the suspend count is still above zero) so make sure we keep
       // holding the lock.
       *flags &= ~SfMayBlock;
   }
}


POST(thread_get_state)
{
#pragma pack(4)
   typedef struct {
      mach_msg_header_t Head;
      NDR_record_t NDR;
      kern_return_t RetCode;
      mach_msg_type_number_t old_stateCnt;
      natural_t old_state[144];
      mach_msg_trailer_t trailer;
   } Reply;
#pragma pack()

   Reply *reply = (Reply *)ARG1;
   // mach_port_t thread = MACH_ARG(thread_get_state.thread);
   thread_state_flavor_t flavor = MACH_ARG(thread_get_state.flavor);

   if (!reply->RetCode) {
      thread_state_from_vex((thread_state_t)reply->old_state,
                             flavor, reply->old_stateCnt,
                             &VG_(get_ThreadState)(tid)->arch.vex);
   } else {
      PRINT("mig return %d", reply->RetCode);
   }
}

PRE(thread_get_state)
{
#pragma pack(4)
   typedef struct {
      mach_msg_header_t Head;
      NDR_record_t NDR;
      thread_state_flavor_t flavor;
      mach_msg_type_number_t old_stateCnt;
   } Request;
#pragma pack()

   Request *req = (Request *)ARG1;
   // Bool self = (req->Head.msgh_request_port == MACH_THREAD);

   // GrP fixme   if (self) {
   PRINT("thread_get_state(%s, %d)",
         name_for_port(req->Head.msgh_request_port), req->flavor);
       /*} else {
       PRINT("thread_get_state(0x%x, %d)",
             req->Head.msgh_request_port, req->flavor);
             }*/

   // Hack the thread state after making the real call.
   MACH_ARG(thread_get_state.thread) = req->Head.msgh_request_port;
   MACH_ARG(thread_get_state.flavor) = req->flavor;

   AFTER = POST_FN(thread_get_state);
}


PRE(thread_policy)
{
   mach_msg_header_t *mh = (mach_msg_header_t *)ARG1;
   // Bool self = (mh->msgh_request_port == MACH_THREAD);

   // GrP fixme   if (self) {
      PRINT("thread_policy(%s, ...)", name_for_port(mh->msgh_request_port));
      /*} else {
      PRINT("thread_policy(thread 0x%x, ...)", mh->msgh_request_port);
      }*/

   AFTER = POST_FN(thread_policy);
}

POST(thread_policy)
{
}


PRE(thread_policy_set)
{
   mach_msg_header_t *mh = (mach_msg_header_t *)ARG1;

   PRINT("thread_policy_set(%s, ...)", name_for_port(mh->msgh_request_port));

   AFTER = POST_FN(thread_policy_set);
}

POST(thread_policy_set)
{
}


PRE(thread_info)
{
   mach_msg_header_t *mh = (mach_msg_header_t *)ARG1;

   PRINT("thread_info(%s, ...)", name_for_port(mh->msgh_request_port));
   // GrP fixme does any thread info need to be hijacked?

   AFTER = POST_FN(thread_info);
}

POST(thread_info)
{
   // GrP fixme mark unused parts of thread_info_out as uninitialized?
}



/* ---------------------------------------------------------------------
   mach_msg: messages to bootstrap port
   ------------------------------------------------------------------ */


POST(bootstrap_register)
{
#pragma pack(4)
   typedef struct {
      mach_msg_header_t Head;
      NDR_record_t NDR;
      kern_return_t RetCode;
      mach_msg_trailer_t trailer;
   } Reply;
#pragma pack()

   Reply *reply = (Reply *)ARG1;

   if (reply->RetCode) PRINT("mig return %d", reply->RetCode);
}

PRE(bootstrap_register)
{
#pragma pack(4)
   typedef struct {
      mach_msg_header_t Head;
      /* start of the kernel processed data */
      mach_msg_body_t msgh_body;
      mach_msg_port_descriptor_t service_port;
      /* end of the kernel processed data */
      NDR_record_t NDR;
      name_t service_name;
   } Request;
#pragma pack()

   Request *req = (Request *)ARG1;

   PRINT("bootstrap_register(port 0x%x, \"%s\")",
         req->service_port.name, req->service_name);

   /* The required entry in the allocated_ports list (mapping) might
      not exist, due perhaps to broken syscall wrappers (mach__N etc).
      Create a minimal entry so that assign_port_name below doesn't
      cause an assertion. */
   if (!port_exists(req->service_port.name)) {
      port_create_vanilla(req->service_port.name);
   }

   assign_port_name(req->service_port.name, req->service_name);

   AFTER = POST_FN(bootstrap_register);
}


POST(bootstrap_look_up)
{
#pragma pack(4)
   typedef struct {
      mach_msg_header_t Head;
      /* start of the kernel processed data */
      mach_msg_body_t msgh_body;
      mach_msg_port_descriptor_t service_port;
      /* end of the kernel processed data */
      mach_msg_trailer_t trailer;
   } Reply;
#pragma pack()

   Reply *reply = (Reply *)ARG1;

   if ((reply->Head.msgh_bits & MACH_MSGH_BITS_COMPLEX)  &&
       reply->service_port.name)
   {
       assign_port_name(reply->service_port.name,
                        MACH_ARG(bootstrap_look_up.service_name));
       PRINT("%s", name_for_port(reply->service_port.name));
   } else {
       PRINT("not found");
   }
   VG_(free)(MACH_ARG(bootstrap_look_up.service_name));
}

PRE(bootstrap_look_up)
{
#pragma pack(4)
   typedef struct {
      mach_msg_header_t Head;
      NDR_record_t NDR;
      name_t service_name;
   } Request;
#pragma pack()

   Request *req = (Request *)ARG1;

   PRINT("bootstrap_look_up(\"%s\")", req->service_name);

   MACH_ARG(bootstrap_look_up.service_name) =
      VG_(strdup)("syswrap-darwin.bootstrap-name", req->service_name);

   AFTER = POST_FN(bootstrap_look_up);
}


/* ---------------------------------------------------------------------
   mach_msg: receiver-specific handlers
   ------------------------------------------------------------------ */


POST(mach_msg_receive)
{
   mach_msg_header_t *mh = (mach_msg_header_t *)ARG1;

   // GrP fixme don't know of anything interesting here currently
   // import_complex_message handles everything
   // PRINT("UNHANDLED reply %d", mh->msgh_id);

   // Assume the call may have mapped or unmapped memory
   ML_(sync_mappings)("after", "mach_msg_receive", mh->msgh_id);
}

PRE(mach_msg_receive)
{
   mach_msg_header_t *mh = (mach_msg_header_t *)ARG1;

   PRINT("mach_msg_receive(port %s)", name_for_port(mh->msgh_reply_port));

   AFTER = POST_FN(mach_msg_receive);

   // no message sent, only listening for a reply
   // assume message may block
   *flags |= SfMayBlock;
}


PRE(mach_msg_bootstrap)
{
   // message to bootstrap port

   mach_msg_header_t *mh = (mach_msg_header_t *)ARG1;

   switch (mh->msgh_id) {
   case 403:
      CALL_PRE(bootstrap_register);
      return;
   case 404:
      CALL_PRE(bootstrap_look_up);
      return;

   default:
      PRINT("UNHANDLED bootstrap message [id %d, to %s, reply 0x%x]\n",
            mh->msgh_id, name_for_port(mh->msgh_request_port),
            mh->msgh_reply_port);
      return;
   }
}


PRE(mach_msg_host)
{
   // message to host self - check for host-level kernel calls

   mach_msg_header_t *mh = (mach_msg_header_t *)ARG1;

   switch (mh->msgh_id) {
   case 200:
      CALL_PRE(host_info);
      return;
   case 202:
      CALL_PRE(host_page_size);
      return;
   case 205:
      CALL_PRE(host_get_io_master);
      return;
   case 206:
      CALL_PRE(host_get_clock_service);
      return;
   case 217:
      CALL_PRE(host_request_notification);
      return;
   case 222:
      CALL_PRE(host_create_mach_voucher);
      return;

   case 412:
      CALL_PRE(host_get_special_port);
      return;

   default:
      // unknown message to host self
      log_decaying("UNKNOWN host message [id %d, to %s, reply 0x%x]",
                   mh->msgh_id, name_for_port(mh->msgh_request_port),
                   mh->msgh_reply_port);
      return;
   }
}

// JRS 2011-Aug-25: these magic numbers (3201 etc) come from
// /usr/include/mach/mach_port.h et al (grep in /usr/include
// for them)
PRE(mach_msg_task)
{
   // message to a task port

   mach_msg_header_t *mh = (mach_msg_header_t *)ARG1;

   switch (mh->msgh_id) {
   case 3201:
      CALL_PRE(mach_port_type);
      return;
   case 3204:
      CALL_PRE(mach_port_allocate);
      return;
   case 3205:
      CALL_PRE(mach_port_destroy);
      return;
   case 3206:
      CALL_PRE(mach_port_deallocate);
      return;
   case 3207:
      CALL_PRE(mach_port_get_refs);
      return;
   case 3208:
      CALL_PRE(mach_port_mod_refs);
      return;
   case 3211:
      CALL_PRE(mach_port_get_set_status);
      return;
   case 3212:
      CALL_PRE(mach_port_move_member);
      return;
   case 3213:
      CALL_PRE(mach_port_request_notification);
      return;
   case 3214:
      CALL_PRE(mach_port_insert_right);
      return;
   case 3215:
      CALL_PRE(mach_port_extract_right);
      return;
   case 3217:
      CALL_PRE(mach_port_get_attributes);
      return;
   case 3218:
      CALL_PRE(mach_port_set_attributes);
      return;
   case 3226:
      CALL_PRE(mach_port_insert_member);
      return;
   case 3227:
      CALL_PRE(mach_port_extract_member);
      return;

   case 3229:
      CALL_PRE(mach_port_set_context);
      return;

   case 3402:
      CALL_PRE(task_threads);
      return;
   case 3403:
      CALL_PRE(mach_ports_register);
      return;
   case 3404:
      CALL_PRE(mach_ports_lookup);
      return;
   case 3405:
      CALL_PRE(task_info);
      return;
   case 3406:
      CALL_PRE(task_set_info);
      return;
   case 3407:
      CALL_PRE(task_suspend);
      return;
   case 3408:
      CALL_PRE(task_resume);
      return;
   case 3409:
      CALL_PRE(task_get_special_port);
      return;
   case 3410:
      CALL_PRE(task_set_special_port);
      return;
   case 3411:
      CALL_PRE(thread_create);
      return;
   case 3412:
      CALL_PRE(thread_create_running);
      return;

   case 3414:
      CALL_PRE(task_get_exception_ports);
      return;

   case 3418:
      CALL_PRE(semaphore_create);
      return;
   case 3419:
      CALL_PRE(semaphore_destroy);
      return;
   case 3420:
      CALL_PRE(task_policy_set);
      return;

#if DARWIN_VERS >= DARWIN_10_12
   case 3444:
      CALL_PRE(task_register_dyld_image_infos);
      return;

   case 3447:
      CALL_PRE(task_register_dyld_shared_cache_image_info);
      return;
#endif /* DARWIN_VERS >= DARWIN_10_12 */

   case 3801:
      CALL_PRE(vm_allocate);
      return;
   case 3802:
      CALL_PRE(vm_deallocate);
      return;
   case 3803:
      CALL_PRE(vm_protect);
      return;
   case 3804:
      CALL_PRE(vm_inherit);
      return;
   case 3805:
      CALL_PRE(vm_read);
      return;
   case 3808:
      CALL_PRE(vm_copy);
      return;
   case 3809:
      CALL_PRE(vm_read_overwrite);
      return;
   case 3812:
      CALL_PRE(vm_map);
      return;
   case 3814:
      CALL_PRE(vm_remap);
      return;
   case 3825:
      CALL_PRE(mach_make_memory_entry_64);
      return;
   case 3830:
      CALL_PRE(vm_purgable_control);
      return;

   case 4800:
      CALL_PRE(mach_vm_allocate);
      return;
   case 4801:
      CALL_PRE(mach_vm_deallocate);
      return;
   case 4802:
      CALL_PRE(mach_vm_protect);
      return;
   case 4803:
      CALL_PRE(mach_vm_inherit);
      return;
   case 4804:
      CALL_PRE(mach_vm_read);
      return;
   case 4807:
      CALL_PRE(mach_vm_copy);
      return;
   case 4808:
      CALL_PRE(mach_vm_read_overwrite);
      return;
   case 4811:
      CALL_PRE(mach_vm_map);
      return;
   case 4813:
      CALL_PRE(mach_vm_remap);
      return;
   case 4815:
      CALL_PRE(mach_vm_region_recurse);
      return;
   case 4817:
      CALL_PRE(mach_make_memory_entry_64);
      return;
   case 4818:
      CALL_PRE(mach_vm_purgable_control);
      return;

#if DARWIN_VERS >= DARWIN_10_15
   case 8000:
      CALL_PRE(task_restartable_ranges_register);
      return;
#endif

   default:
      // unknown message to task self
      log_decaying("UNKNOWN task message [id %d, to %s, reply 0x%x]",
                   mh->msgh_id, name_for_port(mh->msgh_remote_port),
                   mh->msgh_reply_port);
      return;
   }
}


PRE(mach_msg_thread)
{
   // message to local thread - check for thread-level kernel calls

   mach_msg_header_t *mh = (mach_msg_header_t *)ARG1;

   switch (mh->msgh_id) {
   case 3600:
      CALL_PRE(thread_terminate);
      return;
   case 3603:
      CALL_PRE(thread_get_state);
      return;
   case 3605:
      CALL_PRE(thread_suspend);
      return;
   case 3606:
      CALL_PRE(thread_resume);
      return;
   case 3612:
      CALL_PRE(thread_info);
      return;
   case 3616:
      CALL_PRE(thread_policy);
      return;
   case 3617:
      CALL_PRE(thread_policy_set);
      return;
   default:
      // unknown message to a thread
      VG_(printf)("UNKNOWN thread message [id %d, to %s, reply 0x%x]\n",
                  mh->msgh_id, name_for_port(mh->msgh_request_port),
                  mh->msgh_reply_port);
      return;
   }
}


static int is_thread_port(mach_port_t port)
{
   if (port == 0) return False;

   return VG_(lwpid_to_vgtid)(port) != VG_INVALID_THREADID;
}


static int is_task_port(mach_port_t port)
{
   if (port == 0) return False;

   if (port == vg_task_port) return True;

   return (0 == VG_(strncmp)("task-", name_for_port(port), 5));
}


/* ---------------------------------------------------------------------
   mach_msg: base handlers
   ------------------------------------------------------------------ */

PRE(mach_msg)
{
   mach_msg_header_t *mh = (mach_msg_header_t *)ARG1;
   mach_msg_option_t option = (mach_msg_option_t)ARG2;
  //  mach_msg_size_t send_size = (mach_msg_size_t)ARG3;
   mach_msg_size_t rcv_size = (mach_msg_size_t)ARG4;
   // mach_port_t rcv_name = (mach_port_t)ARG5;
   size_t complex_header_size = 0;

  //  PRINT("mach_msg"
  //    "(msg: %#lx, option:%#lx, send_size:%ld, rcv_size:%ld, rcv_name:%s, timeout:%ld, notify:%s)",
  //    ARG1, ARG2, ARG3, ARG4, name_for_port(ARG5), ARG6, name_for_port(ARG7));
   PRE_REG_READ7(long, "mach_msg",
                 mach_msg_header_t*,"msg", mach_msg_option_t,"option",
                 mach_msg_size_t,"send_size", mach_msg_size_t,"rcv_size",
                 mach_port_t,"rcv_name", mach_msg_timeout_t,"timeout",
                 mach_port_t,"notify");

   // Assume default POST handler until specified otherwise
   AFTER = NULL;

   // Assume call may block unless specified otherwise
   *flags |= SfMayBlock;

   if (option & MACH_SEND_MSG) {
      // Validate outgoing message header
      PRE_MEM_READ("mach_msg(msg.msgh_bits)",
                   (Addr)&mh->msgh_bits, sizeof(mh->msgh_bits));
      // msgh_size not required, use parameter instead
      PRE_MEM_READ("mach_msg(msg.msgh_remote_port)",
                   (Addr)&mh->msgh_remote_port, sizeof(mh->msgh_remote_port));
      PRE_MEM_READ("mach_msg(msg.msgh_local_port)",
                   (Addr)&mh->msgh_local_port, sizeof(mh->msgh_local_port));
      // msgh_reserved not required
      PRE_MEM_READ("mach_msg(msg.msgh_id)",
                   (Addr)&mh->msgh_id, sizeof(mh->msgh_id));

      if (mh->msgh_bits & MACH_MSGH_BITS_COMPLEX) {
         // Validate typed message data and handle memory map changes.
         complex_header_size = export_complex_message(tid, mh);
      }

      // GrP fixme handle sender-specified message trailer
      // (but is this only for too-secure processes?)
      // JRS 11 Nov 2014: this assertion is OK for <= 10.9 but fails on 10.10
#     if DARWIN_VERS >= DARWIN_10_10
      if (mh->msgh_bits & MACH_SEND_TRAILER) {
        log_decaying("UNKNOWN mach_msg unhandled MACH_SEND_TRAILER option");
      //   mach_msg_trailer_t* trailer = (mach_msg_trailer_t*)(ARG1 + send_size);

      //   PRE_FIELD_READ("mach_msg(trailer->msgh_trailer_type)", trailer->msgh_trailer_type);
      //   PRE_FIELD_READ("mach_msg(trailer->msgh_trailer_size)", trailer->msgh_trailer_size);
      //   PRE_MEM_READ("mach_msg(trailer)", (Addr)trailer, trailer->msgh_trailer_size);

      //   if (trailer->msgh_trailer_size > 0) {
      //     // Only one format is supported at the moment
      //     vg_assert(trailer->msgh_trailer_type == MACH_MSG_TRAILER_FORMAT_0);
      //   }

#if 0
        int trailer_type = GET_RCV_ELEMENTS(option);
        if (trailer->msgh_trailer_size == 0) {
          PRINT("mach_msg(EMPTY %d trailer)", trailer_type);
        } else {
          switch (trailer_type) {
            case MACH_RCV_TRAILER_NULL: {
              // vg_assert(trailer->msgh_trailer_size == sizeof(mach_msg_trailer_t));
              // Nothing more to check
              PRINT("mach_msg(trailer)");
              break;
            }

            case MACH_RCV_TRAILER_SEQNO: {
              // vg_assert(trailer->msgh_trailer_size == sizeof(mach_msg_seqno_trailer_t));
              mach_msg_seqno_trailer_t* real_trailer = (mach_msg_seqno_trailer_t*)trailer;
              PRINT("mach_msg(seqno_trailer) [seqno %d]", real_trailer->msgh_seqno);
              break;
            }

            case MACH_RCV_TRAILER_SENDER: {
              // vg_assert(trailer->msgh_trailer_size == sizeof(mach_msg_security_trailer_t));
              mach_msg_security_trailer_t* real_trailer = (mach_msg_security_trailer_t*)trailer;
              PRINT("mach_msg(security_trailer) [seqno %d, sender %#xd%xd]",
                real_trailer->msgh_seqno,
                real_trailer->msgh_sender.val[0], real_trailer->msgh_sender.val[1]);
              break;
            }

            case MACH_RCV_TRAILER_AUDIT: {
              // vg_assert(trailer->msgh_trailer_size == sizeof(mach_msg_audit_trailer_t));
              mach_msg_audit_trailer_t* real_trailer = (mach_msg_audit_trailer_t*)trailer;
              PRINT("mach_msg(audit_trailer) [seqno %d, sender %#x%x, audit %#x%x%x%x%x%x%x%x]",
                real_trailer->msgh_seqno,
                real_trailer->msgh_sender.val[0], real_trailer->msgh_sender.val[1],
                real_trailer->msgh_audit.val[0], real_trailer->msgh_audit.val[1],
                real_trailer->msgh_audit.val[2], real_trailer->msgh_audit.val[3],
                real_trailer->msgh_audit.val[4], real_trailer->msgh_audit.val[5],
                real_trailer->msgh_audit.val[6], real_trailer->msgh_audit.val[7]);
              break;
            }

            case MACH_RCV_TRAILER_CTX: {
              // vg_assert(trailer->msgh_trailer_size == sizeof(mach_msg_context_trailer_t));
              mach_msg_context_trailer_t* real_trailer = (mach_msg_context_trailer_t*)trailer;
              PRINT("mach_msg(context_trailer) [seqno %d, sender %#x%x, audit %#x%x%x%x%x%x%x%x, context: %llx]",
                real_trailer->msgh_seqno,
                real_trailer->msgh_sender.val[0], real_trailer->msgh_sender.val[1],
                real_trailer->msgh_audit.val[0], real_trailer->msgh_audit.val[1],
                real_trailer->msgh_audit.val[2], real_trailer->msgh_audit.val[3],
                real_trailer->msgh_audit.val[4], real_trailer->msgh_audit.val[5],
                real_trailer->msgh_audit.val[6], real_trailer->msgh_audit.val[7],
                real_trailer->msgh_context);
              break;
            }

            case MACH_RCV_TRAILER_AV: {
              // vg_assert(trailer->msgh_trailer_size == sizeof(mach_msg_mac_trailer_t));
              mach_msg_mac_trailer_t* real_trailer = (mach_msg_mac_trailer_t*)trailer;
              PRINT("mach_msg(av_trailer) [seqno %d, sender %#x%x, audit %#x%x%x%x%x%x%x%x, context: %llx, ad: %d, sender: %s]",
                real_trailer->msgh_seqno,
                real_trailer->msgh_sender.val[0], real_trailer->msgh_sender.val[1],
                real_trailer->msgh_audit.val[0], real_trailer->msgh_audit.val[1],
                real_trailer->msgh_audit.val[2], real_trailer->msgh_audit.val[3],
                real_trailer->msgh_audit.val[4], real_trailer->msgh_audit.val[5],
                real_trailer->msgh_audit.val[6], real_trailer->msgh_audit.val[7],
                real_trailer->msgh_context, real_trailer->msgh_ad,
                name_for_port(real_trailer->msgh_labels.sender));
              break;
            }

            case MACH_RCV_TRAILER_LABELS: {
              // vg_assert(trailer->msgh_trailer_size == sizeof(mach_msg_mac_trailer_t));
              mach_msg_mac_trailer_t* real_trailer = (mach_msg_mac_trailer_t*)trailer;
              PRINT("mach_msg(labels_trailer) [seqno %d, sender %#x%x, audit %#x%x%x%x%x%x%x%x, context: %llx, ad: %d, sender: %s]",
                real_trailer->msgh_seqno,
                real_trailer->msgh_sender.val[0], real_trailer->msgh_sender.val[1],
                real_trailer->msgh_audit.val[0], real_trailer->msgh_audit.val[1],
                real_trailer->msgh_audit.val[2], real_trailer->msgh_audit.val[3],
                real_trailer->msgh_audit.val[4], real_trailer->msgh_audit.val[5],
                real_trailer->msgh_audit.val[6], real_trailer->msgh_audit.val[7],
                real_trailer->msgh_context, real_trailer->msgh_ad,
                name_for_port(real_trailer->msgh_labels.sender));
              break;
            }

            default:
              log_decaying("UNKNOWN mach_msg_trailer_t [type %d]", trailer_type);
            }
          }
        }
#endif
      }
#     else
      vg_assert(! (mh->msgh_bits & MACH_SEND_TRAILER));
#     endif

      MACH_REMOTE = mh->msgh_remote_port;
      MACH_MSGH_ID = mh->msgh_id;
   }

   if (option & MACH_RCV_MSG) {
      // Pre-validate receive buffer
      PRE_MEM_WRITE("mach_msg(receive buffer)", (Addr)mh, rcv_size);
   }

   // Call a PRE handler. The PRE handler may set an AFTER handler.

   if (!(option & MACH_SEND_MSG)) {
      // no message sent, receive only
      CALL_PRE(mach_msg_receive);
      return;
   }
   else if (mh->msgh_request_port == vg_host_port) {
      // message sent to mach_host_self()
      CALL_PRE(mach_msg_host);
      return;
   }
   else if (is_task_port(mh->msgh_request_port)) {
      // message sent to a task
      CALL_PRE(mach_msg_task);
      return;
   }
   else if (mh->msgh_request_port == vg_bootstrap_port) {
      // message sent to bootstrap port
      CALL_PRE(mach_msg_bootstrap);
      return;
   }
   else if (is_thread_port(mh->msgh_request_port)) {
      // message sent to one of this process's threads
      CALL_PRE(mach_msg_thread);
      return;
   }
   else {
      // this is an attempt to optimize mapping sync
      // but there are always some cases hard to find
#if 0
      Bool do_mapping_update = False;
      // sorted by msgh_id, we suppose that msgh_id are different for each service,
      // which is obviously not true...
      switch (mh->msgh_id) {
         // com.apple.windowserver.active
         case 29008: // this one opens a port type 'a'

         // com.apple.windowserver.active 'a' port
         case 29000:
         case 29822:
         case 29820: // adds a vm mapping
         case 29809: // contains a ool mem
         case 29800: // opens a port type 'b'
         case 29873:
         case 29876: // adds a vm mapping

         // com.apple.windowserver.active 'b' port
         case 29624:
         case 29625:
         case 29506:
         case 29504:
         case 29509:
         case 29315:
         case 29236:
         case 29473:
         case 29268:
         case 29237: // contains a ool mem
         case 29360:
         case 29301:
         case 29287:
         case 29568:
         case 29570: // contains a ool mem
         case 29211:
         case 29569: // contains a ool mem
         case 29374:
         case 29246:
         case 29239:
         case 29272:
            if (mh->msgh_id == 29820 ||
               mh->msgh_id == 29876)
               do_mapping_update = True;

            PRINT("com.apple.windowserver.active service mach_msg [id %d, to %s, reply 0x%x]",
               mh->msgh_id, name_for_port(mh->msgh_request_port),
               mh->msgh_reply_port);
            break;

         // com.apple.FontServer
         case 13024:
            PRINT("com.apple.FontServerservice mach_msg [id %d, to %s, reply 0x%x]",
               mh->msgh_id, name_for_port(mh->msgh_request_port),
               mh->msgh_reply_port);
            break;

         // com.apple.system.notification_center
         case 78945698:
         case 78945701:
         case 78945695: // contains a ool mem
         case 78945694:
         case 78945700:
            if (mh->msgh_id == 78945695)
               do_mapping_update = False;
            PRINT("com.apple.system.notification_center mach_msg [id %d, to %s, reply 0x%x]",
               mh->msgh_id, name_for_port(mh->msgh_request_port),
               mh->msgh_reply_port);
            break;

         // com.apple.CoreServices.coreservicesd
         case 10000:
         case 10019:
         case 10002: // adds vm mappings
         case 10003: // adds vm mappings
         case 14007:
         case 13000:
         case 13001:
         case 13011:
         case 13016: // contains a ool mem
            if (mh->msgh_id == 10002||
                mh->msgh_id == 10003)
               do_mapping_update = True;
            PRINT("com.apple.CoreServices.coreservicesd mach_msg [id %d, to %s, reply 0x%x]",
               mh->msgh_id, name_for_port(mh->msgh_request_port),
               mh->msgh_reply_port);
            break;

         // com.apple.system.logger
         case 118:
            PRINT("com.apple.system.logger mach_msg [id %d, to %s, reply 0x%x]",
               mh->msgh_id, name_for_port(mh->msgh_request_port),
               mh->msgh_reply_port);
            break;

         // com.apple.coreservices.launchservicesd, and others
         case 1999646836: // might adds vm mapping
            if (mh->msgh_id == 1999646836)
               do_mapping_update = True;
            PRINT("om.apple.coreservices.launchservicesd mach_msg [id %d, to %s, reply 0x%x]",
               mh->msgh_id, name_for_port(mh->msgh_request_port),
               mh->msgh_reply_port);
            break;

         // com.apple.ocspd
         case 33012:
            PRINT("com.apple.ocspd mach_msg [id %d, to %s, reply 0x%x]",
               mh->msgh_id, name_for_port(mh->msgh_request_port),
               mh->msgh_reply_port);

         default:
            // arbitrary message to arbitrary port
            do_mapping_update = True;
            PRINT("UNHANDLED mach_msg [id %d, to %s, reply 0x%x]",
               mh->msgh_id, name_for_port(mh->msgh_request_port),
               mh->msgh_reply_port);
      }

      // this is an optimization, don't check mapping on known mach_msg
      if (do_mapping_update)
         AFTER = POST_FN(mach_msg_unhandled);
      else
         AFTER = POST_FN(mach_msg_unhandled_check);
#else
      AFTER = POST_FN(mach_msg_unhandled);
#endif

      // Assume the entire message body may be read.
      // GrP fixme generates false positives for unknown protocols
      /*
      PRE_MEM_READ("mach_msg(payload)",
                   (Addr)((char*)mh + sizeof(mach_msg_header_t) + complex_header_size),
                   send_size - sizeof(mach_msg_header_t) - complex_header_size);
      */
      (void) complex_header_size;
      return;
   }
}

POST(mach_msg)
{
   mach_msg_header_t *mh = (mach_msg_header_t *)ARG1;
   mach_msg_option_t option = (mach_msg_option_t)ARG2;

   if (option & MACH_RCV_MSG) {
      if (RES != 0) {
         // error during send or receive
         // GrP fixme need to clean up port rights?
      } else {
         mach_msg_trailer_t *mt =
             (mach_msg_trailer_t *)((Addr)mh + round_msg(mh->msgh_size));

         // Assume the entire received message and trailer is initialized
         // GrP fixme would being more specific catch any bugs?
         POST_MEM_WRITE((Addr)mh,
                        round_msg(mh->msgh_size) + mt->msgh_trailer_size);

         if (mh->msgh_bits & MACH_MSGH_BITS_COMPLEX) {
             // Update memory map for out-of-line message data
             import_complex_message(tid, mh);
         }
      }
   }

   // Call handler chosen by PRE(mach_msg)
   if (AFTER) {
      (*AFTER)(tid, arrghs, status);
   }
}

#if DARWIN_VERS >= DARWIN_13_00

#define MACH64_MSG_VECTOR 0x0000000100000000ull

typedef uint64_t mach_msg_option64_t;

typedef struct {
	/* a mach_msg_header_t* or mach_msg_aux_header_t* */
	mach_vm_address_t               msgv_data;
	/* if msgv_rcv_addr is non-zero, use it as rcv address instead */
	mach_vm_address_t               msgv_rcv_addr;
	mach_msg_size_t                 msgv_send_size;
	mach_msg_size_t                 msgv_rcv_size;
} mach_msg_vector_t;

PRE(mach_msg2)
{
#define MACH_MSG2_UNSHIFT_HIGH(x) ((x) >> 32)
#define MACH_MSG2_UNSHIFT_LOW(x) ((x) & 0xffffffff)

  Word msgh_bits = MACH_MSG2_UNSHIFT_LOW(ARG3);
  Word send_size = MACH_MSG2_UNSHIFT_HIGH(ARG3);
  Word msgh_remote_port = MACH_MSG2_UNSHIFT_LOW(ARG4);
  Word msgh_local_port = MACH_MSG2_UNSHIFT_HIGH(ARG4);
  Word msgh_voucher = MACH_MSG2_UNSHIFT_LOW(ARG5);
  Word msgh_id = MACH_MSG2_UNSHIFT_HIGH(ARG5);
  Word desc_count = MACH_MSG2_UNSHIFT_LOW(ARG6);
  Word rcv_name = MACH_MSG2_UNSHIFT_HIGH(ARG6);
  Word rcv_size = MACH_MSG2_UNSHIFT_LOW(ARG7);
  Word priority = MACH_MSG2_UNSHIFT_HIGH(ARG7);

#undef MACH_MSG2_UNSHIFT_HIGH
#undef MACH_MSG2_UNSHIFT_LOW

  mach_msg_header_t *mh = (mach_msg_header_t *)ARG1;
  mach_msg_option64_t options = (mach_msg_option64_t)ARG2;

  PRINT(
    "mach_msg2(%#lx "
    "{id: %d, bits: %#x, size: %u, voucher: %s, local: %s, remote: %s}, "
    "options %#llx, "
    "%#lx (msgh_bits %#lx | send_size %lu), %#lx (remote %s | local %s), "
    "%#lx (voucher %s | id %#lx), %#lx (desc_count %lu | rcv_name %s), "
    "%#lx (rcv_size %lu | priority %lu), timeout %lu) ",
    ARG1,
    mh->msgh_id, mh->msgh_bits, mh->msgh_size, name_for_port(mh->msgh_voucher_port), name_for_port(mh->msgh_local_port), name_for_port(mh->msgh_remote_port),
    options,
    ARG3, msgh_bits, send_size, ARG4, name_for_port(msgh_remote_port), name_for_port(msgh_local_port),
    ARG5, name_for_port(msgh_voucher), msgh_id, ARG6, desc_count, name_for_port(rcv_name),
    ARG7, rcv_size, priority, ARG8
  );
  PRE_REG_READ8(kern_return_t, "mach_msg2",
    void *, data,
    mach_msg_option64_t, options,
    uint64_t, msgh_bits_and_send_size,
    uint64_t, msgh_remote_and_local_port,
    uint64_t, msgh_voucher_and_id,
    uint64_t, desc_count_and_rcv_name,
    uint64_t, rcv_size_and_priority,
    uint64_t, timeout);
  SizeT size = sizeof(mach_msg_header_t);
  SizeT trailer_size = 0;
  if (options & MACH_SEND_MSG && msgh_bits & MACH_SEND_TRAILER) {
    trailer_size = REQUESTED_TRAILER_SIZE(options);
  }
// FIXME: loads of issues on macOS 13 and no computer to test on
// disabled for now
#if DARWIN_VERS != DARWIN_13_00
  if (options & MACH64_MSG_VECTOR) {
    mach_msg_vector_t *msgv = (mach_msg_vector_t *)mh;
    PRE_MEM_READ("mach_msg2(msgv)", (Addr)mh, sizeof(mach_msg_vector_t));
    if (options & MACH_SEND_MSG) {
      PRE_MEM_READ("mach_msg2(msgv->data)", (Addr)msgv->msgv_data, msgv->msgv_send_size);
    }
    if (options & MACH_RCV_MSG) {
      if (msgv->msgv_rcv_addr != 0) {
        PRE_MEM_WRITE("mach_msg2(msgv->rcv_addr)", (Addr)msgv->msgv_rcv_addr, msgv->msgv_rcv_size);
      } else {
        PRE_MEM_WRITE("mach_msg2(msgv->data)", (Addr)msgv->msgv_data, msgv->msgv_rcv_size);
      }
    }
  } else {
    if (send_size > size) {
      size = send_size;
    }
    if (options & MACH_SEND_MSG) {
      PRE_MEM_READ("mach_msg2(msg)", (Addr)mh, size + trailer_size);
    }
    if (rcv_size > size) {
      size = rcv_size;
    }
    if (options & MACH_RCV_MSG) {
      PRE_MEM_WRITE("mach_msg2(msg)", (Addr)mh, size);
    }
  }
#endif

  // Assume call may block unless specified otherwise
  *flags |= SfMayBlock;

  AFTER = NULL;

  if (options & MACH_SEND_MSG) {
    MACH_REMOTE = msgh_remote_port;
    MACH_MSGH_ID = msgh_id;
  }

  // Call a PRE handler. The PRE handler may set an AFTER handler.
  if (!(options & MACH_SEND_MSG)) {
    // no message sent, receive only
    CALL_PRE(mach_msg_receive);
    return;
  } else if (msgh_local_port == vg_host_port) {
    // message sent to mach_host_self()
    CALL_PRE(mach_msg_host);
    return;
  } else if (is_task_port(msgh_local_port)) {
    // message sent to a task
    CALL_PRE(mach_msg_task);
    return;
  } else if (msgh_local_port == vg_bootstrap_port) {
    // message sent to bootstrap port
    CALL_PRE(mach_msg_bootstrap);
    return;
  } else if (is_thread_port(msgh_local_port)) {
    // message sent to one of this process's threads
    CALL_PRE(mach_msg_thread);
    return;
  } else {
    AFTER = POST_FN(mach_msg_unhandled);
    return;
  }
}

POST(mach_msg2)
{
  // Call handler chosen by PRE(mach_msg2)
  if (AFTER) {
    (*AFTER)(tid, arrghs, status);
  }
}
#endif

POST(mach_msg_unhandled)
{
   mach_msg_header_t *mh = (mach_msg_header_t *)ARG1;
   ML_(sync_mappings)("after", "mach_msg_receive-UNHANDLED", mh->msgh_id);
}

POST(mach_msg_unhandled_check)
{
   if (ML_(sync_mappings)("after", "mach_msg_receive (unhandled_check)", 0))
      PRINT("mach_msg_unhandled_check tid:%d missed mapping change()", tid);
}


/* ---------------------------------------------------------------------
   other Mach traps
   ------------------------------------------------------------------ */

PRE(mach_reply_port)
{
   PRINT("mach_reply_port()");
}

POST(mach_reply_port)
{
   record_named_port(tid, RES, MACH_PORT_RIGHT_RECEIVE, "reply-%p");
   PRINT("reply port %s", name_for_port(RES));
}


PRE(mach_thread_self)
{
   PRINT("mach_thread_self()");
}

POST(mach_thread_self)
{
   record_named_port(tid, RES, MACH_PORT_RIGHT_SEND, "thread-%p");
   PRINT("thread %#lx", RES);
}


PRE(mach_host_self)
{
   PRINT("mach_host_self()");
}

POST(mach_host_self)
{
   vg_host_port = RES;
   record_named_port(tid, RES, MACH_PORT_RIGHT_SEND, "mach_host_self()");
   PRINT("host %#lx", RES);
}


PRE(mach_task_self)
{
   PRINT("mach_task_self()");
}

POST(mach_task_self)
{
   vg_task_port = RES;
   record_named_port(tid, RES, MACH_PORT_RIGHT_SEND, "mach_task_self()");
   PRINT("task %#lx", RES);
}


PRE(syscall_thread_switch)
{
   PRINT("syscall_thread_switch(%s, %ld, %ld)",
      name_for_port(ARG1), SARG2, SARG3);
   PRE_REG_READ3(long, "syscall_thread_switch",
                 mach_port_t,"thread", int,"option", natural_t,"timeout");

   *flags |= SfMayBlock;
}


PRE(semaphore_signal)
{
   PRINT("semaphore_signal(%s)", name_for_port(ARG1));
   PRE_REG_READ1(long, "semaphore_signal", semaphore_t,"semaphore");
}


PRE(semaphore_signal_all)
{
   PRINT("semaphore_signal_all(%s)", name_for_port(ARG1));
   PRE_REG_READ1(long, "semaphore_signal_all", semaphore_t,"semaphore");
}


PRE(semaphore_signal_thread)
{
   PRINT("semaphore_signal_thread(%s, %s)",
         name_for_port(ARG1), name_for_port(ARG2));
   PRE_REG_READ2(long, "semaphore_signal_thread",
                 semaphore_t,"semaphore", mach_port_t,"thread");
}


PRE(semaphore_wait)
{
   PRINT("semaphore_wait(%s)", name_for_port(ARG1));
   PRE_REG_READ1(long, "semaphore_signal", semaphore_t,"semaphore");

   *flags |= SfMayBlock;
}


PRE(semaphore_wait_signal)
{
   PRINT("semaphore_wait_signal(%s, %s)",
         name_for_port(ARG1), name_for_port(ARG2));
   PRE_REG_READ2(long, "semaphore_wait_signal",
                 semaphore_t,"wait_semaphore",
                 semaphore_t,"signal_semaphore");

   *flags |= SfMayBlock;
}


PRE(semaphore_timedwait)
{
   PRINT("semaphore_timedwait(%s, %g seconds)",
         name_for_port(ARG1), ARG2+ARG3/1000000000.0);
   PRE_REG_READ3(long, "semaphore_wait_signal",
                 semaphore_t,"semaphore",
                 int,"wait_time_hi",
                 int,"wait_time_lo");

   *flags |= SfMayBlock;
}


PRE(semaphore_timedwait_signal)
{
   PRINT("semaphore_wait_signal(wait %s, signal %s, %g seconds)",
         name_for_port(ARG1), name_for_port(ARG2), ARG3+ARG4/1000000000.0);
   PRE_REG_READ4(long, "semaphore_wait_signal",
                 semaphore_t,"wait_semaphore",
                 semaphore_t,"signal_semaphore",
                 int,"wait_time_hi",
                 int,"wait_time_lo");

   *flags |= SfMayBlock;
}


PRE(__semwait_signal)
{
   /* 10.5 args: int cond_sem, int mutex_sem,
                 int timeout, int relative,
                 time_t tv_sec, time_t tv_nsec */
   PRINT("__semwait_signal(wait %s, signal %s, %ld, %ld, %lds:%ldns)",
         name_for_port(ARG1), name_for_port(ARG2), SARG3, SARG4, SARG5, SARG6);
   PRE_REG_READ6(long, "__semwait_signal",
                 int,"cond_sem", int,"mutex_sem",
                 int,"timeout", int,"relative",
                 vki_time_t,"tv_sec", int,"tv_nsec");

   *flags |= SfMayBlock;
}
// GrP provided this alternative version for 10.6, but NjN
// reckons the 10.5 is is still correct for 10.6.  So, retaining
// Greg's version as a comment just in case we need it later.
//PRE(__old_semwait_signal)
//{
//   /* 10.5 args: int cond_sem, int mutex_sem,
//                 int timeout, int relative,
//                 const timespec *ts */
//   PRINT("__old_semwait_signal(wait %s, signal %s, %ld, %ld, %#lx)",
//         name_for_port(ARG1), name_for_port(ARG2), ARG3, ARG4, ARG5);
//   PRE_REG_READ5(int, "__old_semwait_signal",
//                 int,cond_sem, int,mutex_sem,
//                 int,timeout, int,relative,
//                 const struct vki_timespec *,ts);
//
//   if (ARG5) PRE_MEM_READ ("__old_semwait_signal(ts)",
//                           ARG5, sizeof(struct vki_timespec));
//
//   *flags |= SfMayBlock;
//}


PRE(task_name_for_pid)
{
   PRINT("task_name_for_pid(%s, %ld, %#lx)", name_for_port(ARG1), SARG2, ARG3);
   PRE_REG_READ3(long, "task_name_for_pid",
                 mach_port_t,"target",
                 vki_pid_t, "pid", mach_port_t *,"task");
   PRE_MEM_WRITE("task_name_for_pid(task)", ARG3, sizeof(mach_port_t));
}

POST(task_name_for_pid)
{
   mach_port_t task;

   POST_MEM_WRITE(ARG3, sizeof(mach_port_t));

   task = *(mach_port_t *)ARG3;
   record_named_port(tid, task, MACH_PORT_RIGHT_SEND, "task-name-%p");
   PRINT("task-name %#x", task);
}

PRE(task_for_pid)
{
   PRINT("task_for_pid(%s, %ld, %#lx)", name_for_port(ARG1), SARG2, ARG3);
   PRE_REG_READ3(long, "task_for_pid",
                 mach_port_t,"target",
                 vki_pid_t, "pid", mach_port_t *,"task");
   PRE_MEM_WRITE("task_for_pid(task)", ARG3, sizeof(mach_port_t));
}

POST(task_for_pid)
{
   mach_port_t task;

   POST_MEM_WRITE(ARG3, sizeof(mach_port_t));

   task = *(mach_port_t *)ARG3;
   record_named_port(tid, task, MACH_PORT_RIGHT_SEND, "task-%p");
   PRINT("task 0x%x", task);
}


PRE(pid_for_task)
{
   PRINT("pid_for_task(%s, %#lx)", name_for_port(ARG1), ARG2);
   PRE_REG_READ2(long, "task_for_pid", mach_port_t,"task", vki_pid_t *,"pid");
   PRE_MEM_WRITE("task_for_pid(pid)", ARG2, sizeof(vki_pid_t));
}

POST(pid_for_task)
{
   vki_pid_t pid;

   POST_MEM_WRITE(ARG2, sizeof(vki_pid_t));

   pid = *(vki_pid_t *)ARG2;
   PRINT("pid %u", pid);
}


PRE(mach_timebase_info)
{
   PRINT("mach_timebase_info(%#lx)", ARG1);
   PRE_REG_READ1(long, "mach_timebase_info", void *,"info");
   PRE_MEM_WRITE("mach_timebase_info(info)", ARG1, sizeof(struct vki_mach_timebase_info));
}

POST(mach_timebase_info)
{
   POST_MEM_WRITE(ARG1, sizeof(struct vki_mach_timebase_info));
}


PRE(mach_wait_until)
{
#if VG_WORDSIZE == 8
   PRINT("mach_wait_until(%lu)", ARG1);
   PRE_REG_READ1(long, "mach_wait_until",
                 unsigned long long,"deadline");
#else
   PRINT("mach_wait_until(%llu)", LOHI64(ARG1, ARG2));
   PRE_REG_READ2(long, "mach_wait_until",
                 int,"deadline_hi", int,"deadline_lo");
#endif
   *flags |= SfMayBlock;
}


PRE(mk_timer_create)
{
   PRINT("mk_timer_create()");
   PRE_REG_READ0(long, "mk_timer_create");
}

POST(mk_timer_create)
{
   record_named_port(tid, RES, MACH_PORT_RIGHT_SEND, "mk_timer-%p");
}


PRE(mk_timer_destroy)
{
   PRINT("mk_timer_destroy(%s)", name_for_port(ARG1));
   PRE_REG_READ1(long, "mk_timer_destroy", mach_port_t,"name");

   // Must block to prevent race (other thread allocates and
   // notifies after we deallocate but before we notify)
   *flags &= ~SfMayBlock;
}

POST(mk_timer_destroy)
{
   // Must have cleared SfMayBlock in PRE to prevent race
   record_port_destroy(ARG1);
}


PRE(mk_timer_arm)
{
#if VG_WORDSIZE == 8
   PRINT("mk_timer_arm(%s, %lu)", name_for_port(ARG1), ARG2);
   PRE_REG_READ2(long, "mk_timer_arm", mach_port_t,"name",
                 unsigned long,"expire_time");
#else
   PRINT("mk_timer_arm(%s, %llu)", name_for_port(ARG1), LOHI64(ARG2, ARG3));
   PRE_REG_READ3(long, "mk_timer_arm", mach_port_t,"name",
                 int,"expire_time_hi", int,"expire_time_lo");
#endif
}


PRE(mk_timer_cancel)
{
   PRINT("mk_timer_cancel(%s, %#lx)", name_for_port(ARG1), ARG2);
   PRE_REG_READ2(long, "mk_timer_cancel",
                 mach_port_t,"name", Addr,"result_time");
   if (ARG2) {
      PRE_MEM_WRITE("mk_timer_cancel(result_time)", ARG2,sizeof(vki_uint64_t));
   }
}

POST(mk_timer_cancel)
{
   if (ARG2) {
      POST_MEM_WRITE(ARG2, sizeof(vki_uint64_t));
   }
}


PRE(iokit_user_client_trap)
{
   PRINT("iokit_user_client_trap(%s, %ld, %lx, %lx, %lx, %lx, %lx, %lx)",
         name_for_port(ARG1), ARG2, ARG3, ARG4, ARG5, ARG6, ARG7, ARG8);
   PRE_REG_READ8(kern_return_t, "iokit_user_client_trap",
                 mach_port_t,connect, unsigned int,index,
                 uintptr_t,p1, uintptr_t,p2, uintptr_t,p3,
                 uintptr_t,p4, uintptr_t,p5, uintptr_t,p6);

   // can't do anything else with this in general
   // might be able to use connect+index to choose something sometimes
}

POST(iokit_user_client_trap)
{
   ML_(sync_mappings)("after", "iokit_user_client_trap", ARG2);
}


PRE(swtch)
{
   PRINT("swtch ( )");
   PRE_REG_READ0(long, "swtch");

   *flags |= SfMayBlock;
}


PRE(swtch_pri)
{
   PRINT("swtch_pri ( %ld )", SARG1);
   PRE_REG_READ1(long, "swtch_pri", int,"pri");

   *flags |= SfMayBlock;
}


PRE(FAKE_SIGRETURN)
{
   /* See comments on PRE(sys_rt_sigreturn) in syswrap-amd64-linux.c for
      an explanation of what follows. */
   /* This handles the fake signal-return system call created by
      sigframe-x86-darwin.c. */
   /* See also comments just below on PRE(sigreturn). */

   PRINT("FAKE_SIGRETURN ( )");

   vg_assert(VG_(is_valid_tid)(tid));
   vg_assert(tid >= 1 && tid < VG_N_THREADS);
   vg_assert(VG_(is_running_thread)(tid));

   /* Remove the signal frame from this thread's (guest) stack,
      in the process restoring the pre-signal guest state. */
   VG_(sigframe_destroy)(tid, True);

   /* Tell the driver not to update the guest state with the "result",
      and set a bogus result to keep it happy. */
   *flags |= SfNoWriteResult;
   SET_STATUS_Success(0);

   /* Check to see if any signals arose as a result of this. */
   *flags |= SfPollAfter;
}


PRE(sigreturn)
{
   /* This is the "real" sigreturn.  But because we construct all the
      signal frames ourselves (of course, in m_sigframe), this cannot
      happen as a result of normal signal delivery.  I think it
      happens only when doing siglongjmp, in which case Darwin's Libc
      appears to use it for two different purposes: to mess with the
      per-thread sigaltstack flags (as per arg 2), or to restore the
      thread's state from a ucontext* (as per arg 1). */

   PRINT("sigreturn ( uctx=%#lx, infostyle=%#lx )", ARG1, ARG2);

   vg_assert(VG_(is_valid_tid)(tid));
   vg_assert(tid >= 1 && tid < VG_N_THREADS);
   vg_assert(VG_(is_running_thread)(tid));

   if (ARG2 == VKI_UC_SET_ALT_STACK) {
      /* This is confusing .. the darwin kernel sources imply there is
         a per-thread on-altstack/not-on-altstack flag, which is set
         by this flag.  Just ignore it and claim success for the time
         being. */
      VG_(debugLog)(1, "syswrap-darwin",
                       "WARNING: Ignoring sigreturn( ..., "
                       "UC_SET_ALT_STACK );\n");
      SET_STATUS_Success(0);
      return;
   }
   if (ARG2 == VKI_UC_RESET_ALT_STACK) {
      /* Ditto */
      VG_(debugLog)(1, "syswrap-darwin",
                       "WARNING: Ignoring sigreturn( ..., "
                       "UC_RESET_ALT_STACK );\n");
      SET_STATUS_Success(0);
      return;
   }

   /* Otherwise claim this isn't supported.  (Could be
      catastrophic).

      What do we have to do if we do need to support it?

      1. Change the second argument of VG_(sigframe_destroy) from
         "Bool isRT" to "UInt sysno", so we can pass the syscall
         number, so it can distinguish this case from the
         __NR_DARWIN_FAKE_SIGRETURN case.

      2. In VG_(sigframe_destroy), look at sysno to distinguish the
         cases.  For __NR_DARWIN_FAKE_SIGRETURN, behave as at present.
         For this case, restore the thread's CPU state (or at least
         the integer regs) from the ucontext in ARG1 (and do all the
         other "signal-returns" stuff too).

      3. For (2), how do we know where the ucontext is?  One way is to
         temporarily copy ARG1 into this thread's guest_EBX (or any
         other int reg), and have VG_(sigframe_destroy) read
         guest_EBX.  Why is it ok to trash guest_EBX (or any other int
         reg)?  Because VG_(sigframe_destroy) is just about to
         overwrite all the regs anyway -- since the primary purpose of
         calling it is to restore the register state from the ucontext
         pointed to by ARG1.

      Hey, it's uggerly.  But at least it's documented.
   */
   /* But in the meantime ... */
   VG_(debugLog)(0, "syswrap-darwin",
                    "WARNING: Ignoring sigreturn( uctx=..., 0 );\n");
   VG_(debugLog)(0, "syswrap-darwin",
                    "WARNING: Thread/program/Valgrind "
                    "will likely segfault now.\n");
   VG_(debugLog)(0, "syswrap-darwin",
                    "WARNING: Please file a bug report at "
                    "http://www.valgrind.org.\n");
   SET_STATUS_Failure( VKI_ENOSYS );
}


/* ---------------------------------------------------------------------
   machine-dependent traps
   ------------------------------------------------------------------ */


#if defined(VGA_arm64)
PRE(thread_set_tsd_base)
{
  PRINT("thread_set_tsd_base ( %#lx )", ARG1);
  PRE_REG_READ1(void, "thread_set_tsd_base", struct pthread_t *, self);

  {
    ThreadState *tst = VG_(get_ThreadState)(tid);
    tst->os_state.pthread = ARG1;
    tst->arch.vex.guest_TPIDR_EL0 = ARG1;
    // SET_STATUS_Success(0x60);
    // see comments on x86 case just below
    SET_STATUS_from_SysRes(
        VG_(mk_SysRes_arm64_darwin)(
          VG_DARWIN_SYSNO_CLASS(__NR_thread_set_tsd_base),
          False, 0, ARG1
        )
    );
  }
}

#elif defined(VGA_x86) || defined(VGA_amd64)

#if defined(VGA_x86)
static VexGuestX86SegDescr* alloc_zeroed_x86_LDT ( void )
{
   Int nbytes = VEX_GUEST_X86_LDT_NENT * sizeof(VexGuestX86SegDescr);
   return VG_(calloc)("syswrap-darwin.ldt", nbytes, 1);
}
#endif

PRE(thread_fast_set_cthread_self)
{
   PRINT("thread_fast_set_cthread_self ( %#lx )", ARG1);
   PRE_REG_READ1(void, "thread_fast_set_cthread_self", struct pthread_t *, self);

#if defined(VGA_x86)
   // Point the USER_CTHREAD ldt entry (slot 6, reg 0x37) at this pthread
   {
      VexGuestX86SegDescr *ldt;
      ThreadState *tst = VG_(get_ThreadState)(tid);
      ldt = (VexGuestX86SegDescr *)tst->arch.vex.guest_LDT;
      if (!ldt) {
         ldt = alloc_zeroed_x86_LDT();
         tst->arch.vex.guest_LDT = (HWord)ldt;
      }
      VG_(memset)(&ldt[6], 0, sizeof(ldt[6]));
      ldt[6].LdtEnt.Bits.LimitLow = 1;
      ldt[6].LdtEnt.Bits.LimitHi = 0;
      ldt[6].LdtEnt.Bits.BaseLow = ARG1 & 0xffff;
      ldt[6].LdtEnt.Bits.BaseMid = (ARG1 >> 16) & 0xff;
      ldt[6].LdtEnt.Bits.BaseHi = (ARG1 >> 24) & 0xff;
      ldt[6].LdtEnt.Bits.Pres = 1; // ACC_P
      ldt[6].LdtEnt.Bits.Dpl = 3; // ACC_PL_U
      ldt[6].LdtEnt.Bits.Type = 0x12; // ACC_DATA_W
      ldt[6].LdtEnt.Bits.Granularity = 1;  // SZ_G
      ldt[6].LdtEnt.Bits.Default_Big = 1;  // SZ_32

      tst->os_state.pthread = ARG1;
      tst->arch.vex.guest_GS = 0x37;

      // What we would like to do is:
      //   SET_STATUS_Success(0x37);
      // but that doesn't work, because this is a MDEP-class syscall,
      // and SET_STATUS_Success creates a UNIX-class syscall result.
      // Hence we have to laboriously construct the full SysRes "by hand"
      // and use that to set the syscall return status.
      SET_STATUS_from_SysRes(
         VG_(mk_SysRes_x86_darwin)(
            VG_DARWIN_SYSNO_CLASS(__NR_thread_fast_set_cthread_self),
            False, 0, 0x37
         )
      );
   }

#elif defined(VGA_amd64)
   // GrP fixme bigger hack than x86
   {
      ThreadState *tst = VG_(get_ThreadState)(tid);
      tst->os_state.pthread = ARG1;
      tst->arch.vex.guest_GS_CONST = ARG1;
      // SET_STATUS_Success(0x60);
      // see comments on x86 case just above
      SET_STATUS_from_SysRes(
         VG_(mk_SysRes_amd64_darwin)(
            VG_DARWIN_SYSNO_CLASS(__NR_thread_fast_set_cthread_self),
            False, 0, 0x60
         )
      );
   }
#endif
}
#else
#error unknown architecture
#endif


/* ---------------------------------------------------------------------
   Added for OSX 10.6 (Snow Leopard)
   ------------------------------------------------------------------ */

#if DARWIN_VERS >= DARWIN_10_6

PRE(psynch_mutexwait)
{
   PRINT("psynch_mutexwait(BOGUS)");
   *flags |= SfMayBlock;
}
POST(psynch_mutexwait)
{
}

PRE(psynch_mutexdrop)
{
   PRINT("psynch_mutexdrop(BOGUS)");
   *flags |= SfMayBlock;
}
POST(psynch_mutexdrop)
{
}

PRE(psynch_cvbroad)
{
   PRINT("psynch_cvbroad(BOGUS)");
}
POST(psynch_cvbroad)
{
}

PRE(psynch_cvsignal)
{
   PRINT("psynch_cvsignal(BOGUS)");
}
POST(psynch_cvsignal)
{
}

PRE(psynch_cvwait)
{
   PRINT("psynch_cvwait(BOGUS)");
   *flags |= SfMayBlock;
}
POST(psynch_cvwait)
{
}

PRE(psynch_rw_rdlock)
{
   PRINT("psynch_rw_rdlock(BOGUS)");
   *flags |= SfMayBlock;
}
POST(psynch_rw_rdlock)
{
}

PRE(psynch_rw_wrlock)
{
   PRINT("psynch_rw_wrlock(BOGUS)");
   *flags |= SfMayBlock;
}
POST(psynch_rw_wrlock)
{
}

PRE(psynch_rw_unlock)
{
   PRINT("psynch_rw_unlock(BOGUS)");
}
POST(psynch_rw_unlock)
{
}

PRE(__thread_selfid)
{
   PRINT("__thread_selfid ()");
   PRE_REG_READ0(vki_uint64_t, "__thread_selfid");
}

PRE(fsgetpath)
{
#if VG_WORDSIZE == 4
   PRINT("fsgetpath(%#lx, %ld, %#lx {%u,%u}, %llu)",
         ARG1, ARG2, ARG3,
         ((unsigned int *)ARG3)[0], ((unsigned int *)ARG3)[1],
         LOHI64(ARG4, ARG5));
   PRE_REG_READ5(ssize_t, "fsgetpath",
                 void*,"buf", size_t,"bufsize",
                 fsid_t *,"fsid",
                 vki_uint32_t, "objid_low32", vki_uint32_t, "objid_high32");
#else
   PRINT("fsgetpath(%#lx, %ld, %#lx {%u,%u}, %lu)",
         ARG1, ARG2, ARG3,
         ((unsigned int *)ARG3)[0],
         ((unsigned int *)ARG3)[1], ARG4);
   PRE_REG_READ4(ssize_t, "fsgetpath",
                 void*,"buf", size_t,"bufsize",
                 fsid_t *,"fsid", uint64_t,"objid");
#endif
   PRE_MEM_READ("fsgetpath(fsid)", ARG3, sizeof(fsid_t));
   PRE_MEM_WRITE("fsgetpath(buf)", ARG1, ARG2);
}

POST(fsgetpath)
{
   POST_MEM_WRITE(ARG1, RES);
}

PRE(audit_session_self)
{
  PRINT("audit_session_self()");
}
POST(audit_session_self)
{
  record_named_port(tid, RES, MACH_PORT_RIGHT_SEND, "audit-session-%p");
  PRINT("audit-session %#lx", RES);
}

PRE(fgetattrlist)
{
   PRINT("fgetattrlist(%ld, %#lx, %#lx, %lu, %lu)",
         ARG1, ARG2, ARG3, ARG4, ARG5);
   PRE_REG_READ5(int, "fgetattrlist",
                 int,fd, struct vki_attrlist *,attrList,
                 void *,attrBuf, vki_size_t,attrBufSize, unsigned int,options);
   PRE_MEM_READ("fgetattrlist(attrList)", ARG2, sizeof(struct vki_attrlist));
   PRE_MEM_WRITE("fgetattrlist(attrBuf)", ARG3, ARG4);
}
POST(fgetattrlist)
{
   if (ARG4 > sizeof(vki_uint32_t)) {
      // attrBuf is uint32_t size followed by attr data
      vki_uint32_t *sizep = (vki_uint32_t *)ARG3;
      POST_MEM_WRITE(ARG3, sizeof(vki_uint32_t));
      if (ARG5 & FSOPT_REPORT_FULLSIZE) {
         // *sizep is bytes required for return value, including *sizep
      } else {
         // *sizep is actual bytes returned, including *sizep
      }
      scan_attrlist(tid, (struct vki_attrlist *)ARG2, sizep+1, MIN(*sizep, ARG4), &get1attr);
   }
}

#endif /* DARWIN_VERS >= DARWIN_10_6 */


/* ---------------------------------------------------------------------
   Added for OSX 10.7 (Lion)
   ------------------------------------------------------------------ */

#if DARWIN_VERS >= DARWIN_10_7

PRE(psynch_cvclrprepost)
{
   PRINT("psynch_cvclrprepost(BOGUS)");
   *flags |= SfMayBlock;
}
POST(psynch_cvclrprepost)
{
}

#endif /* DARWIN_VERS >= DARWIN_10_7 */


/* ---------------------------------------------------------------------
   Added for OSX 10.8 (Mountain Lion)
   ------------------------------------------------------------------ */

/* About munge tags, eg munge_wllww.

   Means the syscall takes 5 args.  For a 64 bit process each arg
   occupies one 64-bit value and so the mapping to ARGn macros is
   direct.  For a 32 bit process, this is more complex: 'w' denotes a
   32-bit word and 'l' a 64-bit word.  Hence the wllww denotation
   indicates that, in a 64 bit process, the args are: ARG1 ARG2 ARG3
   ARG4 ARG5, but in a 32 bit process they are: ARG1 ARG3:ARG2
   ARG5:ARG4 ARG6 ARG7.  And we have to laboriously reconstruct them
   in order to get sane values for the arguments in 32-bit
   processes. */

static void munge_wwl(UWord* a1, UWord* a2, ULong* a3,
                      UWord aRG1, UWord aRG2, UWord aRG3, UWord aRG4)
{
#  if defined(VGA_x86)
   *a1 = aRG1; *a2 = aRG2; *a3 = LOHI64(aRG3,aRG4);
#  else
   *a1 = aRG1; *a2 = aRG2; *a3 = aRG3;
#  endif
}

static void munge_wll(UWord* a1, ULong* a2, ULong* a3,
                      UWord aRG1, UWord aRG2, UWord aRG3,
                      UWord aRG4, UWord aRG5)
{
#  if defined(VGA_x86)
   *a1 = aRG1; *a2 = LOHI64(aRG2,aRG3); *a3 = LOHI64(aRG4,aRG5);
#  else
   *a1 = aRG1; *a2 = aRG2; *a3 = aRG3;
#  endif
}

static void munge_wlww(UWord* a1, ULong* a2, UWord* a3, UWord* a4,
                       UWord aRG1, UWord aRG2, UWord aRG3,
                       UWord aRG4, UWord aRG5)
{
#  if defined(VGA_x86)
   *a1 = aRG1; *a2 = LOHI64(aRG2,aRG3); *a3 = aRG4; *a4 = aRG5;
#  else
   *a1 = aRG1; *a2 = aRG2; *a3 = aRG3; *a4 = aRG4;
#  endif
}

static void munge_wwlw(UWord* a1, UWord* a2, ULong* a3, UWord* a4,
                       UWord aRG1, UWord aRG2, UWord aRG3,
                       UWord aRG4, UWord aRG5)
{
#  if defined(VGA_x86)
   *a1 = aRG1; *a2 = aRG2; *a3 = LOHI64(aRG3,aRG4); *a4 = aRG5;
#  else
   *a1 = aRG1; *a2 = aRG2; *a3 = aRG3; *a4 = aRG4;
#  endif
}

static void munge_wwwl(UWord* a1, UWord* a2, UWord* a3, ULong* a4,
                       UWord aRG1, UWord aRG2, UWord aRG3,
                       UWord aRG4, UWord aRG5)
{
#  if defined(VGA_x86)
   *a1 = aRG1; *a2 = aRG2; *a3 = aRG3; *a4 = LOHI64(aRG4,aRG5);
#  else
   *a1 = aRG1; *a2 = aRG2; *a3 = aRG3; *a4 = aRG4;
#  endif
}

static void munge_wllww(UWord* a1, ULong* a2, ULong* a3, UWord* a4, UWord* a5,
                        UWord aRG1, UWord aRG2, UWord aRG3,
                        UWord aRG4, UWord aRG5, UWord aRG6, UWord aRG7)
{
#  if defined(VGA_x86)
   *a1 = aRG1; *a2 = LOHI64(aRG2,aRG3); *a3 = LOHI64(aRG4,aRG5);
   *a4 = aRG6; *a5 = aRG7;
#  else
   *a1 = aRG1; *a2 = aRG2; *a3 = aRG3; *a4 = aRG4; *a5 = aRG5;
#  endif
}

static void munge_wwllww(UWord* a1, UWord* a2, ULong* a3,
                         ULong* a4, UWord* a5, UWord* a6,
                         UWord aRG1, UWord aRG2, UWord aRG3, UWord aRG4,
                         UWord aRG5, UWord aRG6, UWord aRG7, UWord aRG8)
{
#  if defined(VGA_x86)
   *a1 = aRG1; *a2 = aRG2;
   *a3 = LOHI64(aRG3,aRG4); *a4 = LOHI64(aRG5,aRG6);
   *a5 = aRG7; *a6 = aRG8;
#  else
   *a1 = aRG1; *a2 = aRG2; *a3 = aRG3; *a4 = aRG4; *a5 = aRG5; *a6 = aRG6;
#  endif
}

#if DARWIN_VERS >= DARWIN_10_8

PRE(kernelrpc_mach_vm_allocate_trap)
{
   UWord a1; UWord a2; ULong a3; UWord a4;
   munge_wwlw(&a1, &a2, &a3, &a4, ARG1, ARG2, ARG3, ARG4, ARG5);
   PRINT("kernelrpc_mach_vm_allocate_trap"
         "(target:%s, address:%p, size:%#llx, flags:%#lx)",
         name_for_port(a1), *(void**)a2, a3, a4);
   PRE_MEM_WRITE("kernelrpc_mach_vm_allocate_trap(address)",
                 a2, sizeof(void*));
}
POST(kernelrpc_mach_vm_allocate_trap)
{
   UWord a1; UWord a2; ULong a3; UWord a4;
   munge_wwlw(&a1, &a2, &a3, &a4, ARG1, ARG2, ARG3, ARG4, ARG5);
   PRINT("address:%p size:%#llx", *(void**)a2, a3);
   if (ML_(safe_to_deref)((void*)a2, sizeof(void*))) {
      POST_MEM_WRITE(a2, sizeof(void*));
   }
   if (a1 == mach_task_self()) {
#     if 1
      ML_(sync_mappings)("POST(kernelrpc_mach_vm_allocate_trap)", "??", 0);
#     else
      /* This is nearly right, but not always -- sometimes the mapping
         appears to be r--, for some reason.  Hence resync. */
      ML_(notify_core_and_tool_of_mmap)(
         *(UWord*)a2, a3,
         VKI_PROT_READ|VKI_PROT_WRITE, VKI_MAP_ANON, -1, 0);
#     endif
   }
}

PRE(kernelrpc_mach_vm_deallocate_trap)
{
   UWord a1; ULong a2; ULong a3;
   munge_wll(&a1, &a2, &a3, ARG1, ARG2, ARG3, ARG4, ARG5);
   PRINT("kernelrpc_mach_vm_deallocate_trap"
         "(target:%#lx, address:%#llx, size:%#llx)", a1, a2, a3);
}
POST(kernelrpc_mach_vm_deallocate_trap)
{
   UWord a1; ULong a2; ULong a3;
   munge_wll(&a1, &a2, &a3, ARG1, ARG2, ARG3, ARG4, ARG5);
   // kernelrpc_mach_vm_deallocate_trap could be call with
   // address ==0 && size == 0,
   // we shall not notify any unmap then
   if (a3)
      ML_(notify_core_and_tool_of_munmap)(a2, a3);
}

PRE(kernelrpc_mach_vm_protect_trap)
{
   UWord a1; ULong a2; ULong a3; UWord a4; UWord a5;
   munge_wllww(&a1, &a2, &a3, &a4, &a5,
               ARG1, ARG2, ARG3, ARG4, ARG5, ARG6, ARG7);
   PRINT("kernelrpc_mach_vm_protect_trap"
         "(task:%#lx, address:%#llx, size:%#llx,"
         " set_maximum:%#lx, new_prot:%#lx)", a1, a2, a3, a4, a5);
}
POST(kernelrpc_mach_vm_protect_trap)
{
   UWord a1; ULong a2; ULong a3; UWord a4; UWord a5;
   munge_wllww(&a1, &a2, &a3, &a4, &a5,
               ARG1, ARG2, ARG3, ARG4, ARG5, ARG6, ARG7);
   if (/*a4 set_maximum == 0 && */a1 == mach_task_self()) {
      ML_(notify_core_and_tool_of_mprotect)((Addr)a2, (SizeT)a3, (Int)a5);
      VG_(di_notify_vm_protect)((Addr)a2, (SizeT)a3, (UInt)a5);
   }
}

PRE(kernelrpc_mach_port_allocate_trap)
{
   // munge_www -- no need to call helper
   PRINT("kernelrpc_mach_port_allocate_trap(task:%#lx, mach_port_right_t:%#lx)",
         ARG1, ARG2);
   PRE_MEM_WRITE("kernelrpc_mach_port_allocate_trap(name)",
                 ARG3, sizeof(mach_port_name_t));
}
POST(kernelrpc_mach_port_allocate_trap)
{
   // munge_www -- no need to call helper
   POST_MEM_WRITE(ARG3, sizeof(mach_port_name_t));
   PRINT(", name:%#x", *(mach_port_name_t*)ARG3);
   record_unnamed_port(tid, *(mach_port_name_t *)ARG3, ARG2);
}

PRE(kernelrpc_mach_port_destroy_trap)
{
   // munge_ww -- no need to call helper
   PRINT("kernelrpc_mach_port_destroy_trap(task:%#lx, name:%#lx)", ARG1, ARG2);
   record_port_destroy(ARG2);
}

PRE(kernelrpc_mach_port_deallocate_trap)
{
   // munge_ww -- no need to call helper
   PRINT("kernelrpc_mach_port_deallocate_trap(task:%#lx, name:%#lx ) FIXME",
         ARG1, ARG2);
}
POST(kernelrpc_mach_port_deallocate_trap)
{
   // munge_ww -- no need to call helper
}

PRE(kernelrpc_mach_port_mod_refs_trap)
{
   // munge_wwww -- no need to call helper
   PRINT("kernelrpc_mach_port_mod_refs_trap"
         "(task:%#lx, name:%#lx, right:%#lx refs:%#lx) FIXME",
         ARG1, ARG2, ARG3, ARG4);
}

PRE(kernelrpc_mach_port_move_member_trap)
{
   // munge_www -- no need to call helper
   PRINT("kernelrpc_mach_port_move_member_trap"
         "(task:%#lx, name:%#lx, after:%#lx ) FIXME",
         ARG1, ARG2, ARG3);
}

PRE(kernelrpc_mach_port_insert_right_trap)
{
   //munge_wwww -- no need to call helper
   PRINT("kernelrpc_mach_port_insert_right_trap(FIXME)"
         "(%lx,%lx,%lx,%lx)", ARG1, ARG2, ARG3, ARG4);
}

PRE(kernelrpc_mach_port_insert_member_trap)
{
   // munge_www -- no need to call helper
   PRINT("kernelrpc_mach_port_insert_member_trap(FIXME)"
         "(%lx,%lx,%lx)", ARG1, ARG2, ARG3);
}

PRE(kernelrpc_mach_port_extract_member_trap)
{
   // munge_www -- no need to call helper
   PRINT("kernelrpc_mach_port_extract_member_trap(FIXME)"
         "(%lx,%lx,%lx)", ARG1, ARG2, ARG3);
}

PRE(iopolicysys)
{
   // munge_???
   PRINT("iopolicysys(FIXME)(0x%lx, 0x%lx, 0x%lx)", ARG1, ARG2, ARG3);
   /* mem effects unknown */
}
POST(iopolicysys)
{
   // munge_???
}

PRE(process_policy)
{
   // munge_???
   PRINT("process_policy(FIXME)("
         "scope:0x%lx, action:0x%lx, policy:0x%lx, policy_subtype:0x%lx,"
         " attr:%lx, target_pid:%lx, target_threadid:%lx)",
         ARG1, ARG2, ARG3, ARG4, ARG5, ARG6, ARG7);
   /* mem effects unknown */
}
POST(process_policy)
{
   // munge_???
}

PRE(csops_audittoken)
{
  PRINT("csops_audittoken(%ld, %#lx, %#lx, %lu, %#lx)", SARG1, ARG2, ARG3, ARG4, ARG5);
  PRE_REG_READ5(int, "csops_audittoken",
    vki_pid_t, pid, uint32_t, ops,
    void *, useraddr, vki_size_t, usersize, void *, uaudittoken);

  if (ARG5 == 0) {
    SET_STATUS_Failure( VKI_EINVAL );
    return;
  }

  PRE_MEM_WRITE( "csops_audittoken(useraddr)", ARG3, ARG4 );

  // If the pid is ours, don't mark the program as KILL or HARD
  // Maybe we should keep track of this for later calls to STATUS
  if (!ARG1 || VG_(getpid)() == ARG1) {
    switch (ARG2) {
    case VKI_CS_OPS_MARKINVALID:
    case VKI_CS_OPS_MARKHARD:
    case VKI_CS_OPS_MARKKILL:
        SET_STATUS_Success(0);
    }
  }
}

POST(csops_audittoken)
{
   POST_MEM_WRITE( ARG3, ARG4 );
}

#endif /* DARWIN_VERS >= DARWIN_10_8 */


/* ---------------------------------------------------------------------
   Added for OSX 10.9 (Mavericks)
   ------------------------------------------------------------------ */

#if DARWIN_VERS >= DARWIN_10_9

PRE(kernelrpc_mach_vm_map_trap)
{
   UWord a1; UWord a2; ULong a3; ULong a4; UWord a5; UWord a6;
   munge_wwllww(&a1, &a2, &a3, &a4, &a5, &a6,
                ARG1, ARG2, ARG3, ARG4, ARG5, ARG6, ARG7, ARG8);
   PRINT("kernelrpc_mach_vm_map_trap"
         "(target:%#lx, address:%p, size:%#llx,"
         " mask:%#llx, flags:%#lx, cur_prot:%#lx)",
         a1, *(void**)a2, a3, a4, a5, a6);
   PRE_MEM_WRITE("kernelrpc_mach_vm_map_trap(address)", a2, sizeof(void*));
}
POST(kernelrpc_mach_vm_map_trap)
{
   UWord a1; UWord a2; ULong a3; ULong a4; UWord a5; UWord a6;
   munge_wwllww(&a1, &a2, &a3, &a4, &a5, &a6,
                ARG1, ARG2, ARG3, ARG4, ARG5, ARG6, ARG7, ARG8);
   PRINT("-> address:%p", *(void**)a2);
   if (ML_(safe_to_deref)((void*)a2, sizeof(void*))) {
      POST_MEM_WRITE(a2, sizeof(void*));
   }
   ML_(notify_core_and_tool_of_mmap)(
      *(mach_vm_address_t*)a2, a3,
      VKI_PROT_READ|VKI_PROT_WRITE, VKI_MAP_ANON, -1, 0);
   // ML_(sync_mappings)("after", "kernelrpc_mach_vm_map_trap", 0);
}

PRE(kernelrpc_mach_port_construct_trap)
{
   UWord a1; UWord a2; ULong a3; UWord a4;
   munge_wwlw(&a1, &a2, &a3, &a4, ARG1, ARG2, ARG3, ARG4, ARG5);
   mach_port_options_t* options = (mach_port_options_t*) a2;
   PRINT("kernelrpc_mach_port_construct_trap"
         "(target: %s, options: %#lx {flags: %#x, mpl_ql: %#x}, context: %llx, name: %p)",
         name_for_port(a1), a2, options->flags, options->mpl.mpl_qlimit, a3, *(mach_port_name_t**)a4);
   PRE_MEM_READ("kernelrpc_mach_port_construct_trap(options)", a2,
                sizeof(mach_port_options_t));
   PRE_MEM_WRITE("kernelrpc_mach_port_construct_trap(name)", a4,
                 sizeof(mach_port_name_t*));
}
POST(kernelrpc_mach_port_construct_trap)
{
   UWord a1; UWord a2; ULong a3; UWord a4;
   munge_wwlw(&a1, &a2, &a3, &a4, ARG1, ARG2, ARG3, ARG4, ARG5);
   PRINT("-> name:%p", *(mach_port_name_t**)a4);
   if (ML_(safe_to_deref)((mach_port_name_t*)a4, sizeof(mach_port_name_t*))) {
      POST_MEM_WRITE(a4, sizeof(mach_port_name_t*));
   }
}

PRE(kernelrpc_mach_port_destruct_trap)
{
   UWord a1; UWord a2; UWord a3; ULong a4;
   munge_wwwl(&a1, &a2, &a3, &a4, ARG1, ARG2, ARG3, ARG4, ARG5);
   PRINT("kernelrpc_mach_port_destruct_trap(FIXME)"
         "(%lx,%lx,%lx,%llx)", a1, a2, a3, a4);
}

PRE(kernelrpc_mach_port_guard_trap)
{
   UWord a1; UWord a2; ULong a3; UWord a4;
   munge_wwlw(&a1, &a2, &a3, &a4, ARG1, ARG2, ARG3, ARG4, ARG5);
   PRINT("kernelrpc_mach_port_guard_trap(FIXME)"
         "(%lx,%lx,%llx,%lx)", a1, a2, a3, a4);
}

PRE(kernelrpc_mach_port_unguard_trap)
{
   // munge_wwl
   UWord a1; UWord a2; ULong a3;
   munge_wwl(&a1, &a2, &a3, ARG1, ARG2, ARG3, ARG4);
   PRINT("kernelrpc_mach_port_unguard_trap(FIXME)"
         "(%lx,%lx,%llx)", a1, a2, a3);
}

#endif /* DARWIN_VERS >= DARWIN_10_9 */


/* ---------------------------------------------------------------------
   Added for OSX 10.10 (Yosemite)
   ------------------------------------------------------------------ */

#if DARWIN_VERS >= DARWIN_10_10

PRE(necp_match_policy)
{
   // int necp_match_policy(uint8_t *parameters, size_t parameters_size,
   //                       struct necp_aggregate_result *returned_result)
   PRINT("necp_match_policy(FIXME)(%lx,%lu, %lx)", ARG1, ARG2, ARG3);
   PRE_REG_READ3(int, "necp_match_policy", uint8_t*, parameters,
                 size_t, parameters_size, struct necp_aggregate_result*,
                 returned_result);
   PRE_MEM_READ("necp_match_policy(returned_result)", ARG1, ARG2);
}
POST(necp_match_policy)
{
   POST_MEM_WRITE(ARG3, sizeof(struct vki_necp_aggregate_result));
}

PRE(sysctlbyname)
{
   UWord name    = ARG1;
   UWord namelen = ARG2;
   UWord oldp    = ARG3;
   UWord oldlenp = ARG4;
   UWord newp    = ARG5;
   UWord newlen  = ARG6;  // FIXME: or newlenp ??

   PRINT( "sysctlbyname ( %#lx,%lu, %#lx,%#lx, %#lx,%lu )",
          name, namelen, oldp, oldlenp, newp, newlen );

   PRE_REG_READ6(int, "sysctlbyname", char*, name, size_t, namelen,
                 void*, oldp, vki_size_t *, oldlenp,
                 void*, newp, vki_size_t *, newlenp);  //  <---<<

   // reads name[0..namelen-1]
   PRE_MEM_READ("sysctlbyname(name)", name, namelen);

   if (VG_(clo_trace_syscalls)) {
      UInt i;
      const HChar* t_name = (const HChar*)name;
      VG_(printf)(" name: ");
      for (i = 0; i < namelen; i++) {
         VG_(printf)("%c", t_name[i]);
      }
      VG_(printf)(" ");
   }

   Bool is_kern_dot_userstack
      = False;

   common_PRE_sysctl( /*IMPLICIT ARGS*/tid,status,flags,/*!IMPLICIT_ARGS*/
                      is_kern_dot_userstack, oldp, oldlenp, newp, newlen );
}
POST(sysctlbyname)
{
   UWord oldp    = ARG3;
   UWord oldlenp = ARG4;

   if (SUCCESS || ERR == VKI_ENOMEM) {
      // sysctl can write truncated data and return VKI_ENOMEM
      if (oldlenp) {
         POST_MEM_WRITE(oldlenp, sizeof(size_t));
      }
      if (oldp && oldlenp) {
         POST_MEM_WRITE(oldp, *(size_t*)oldlenp);
      }
   }
}

PRE(getattrlistbulk)
{
   // int getattrlistbulk(int dirfd, struct attrlist *alist,
   //                     void *attributeBuffer, size_t bufferSize,
   //                     uint64_t options);
   // Presumably the last arg is value-pair in the 32 bit case.
   PRINT("getattrlistbulk(FIXME)(%ld, %lx, %lx,%lu, %lu)",
         SARG1, ARG2, ARG3, ARG4, ARG5);
   PRE_REG_READ5(int, "getattrlistbulk", int, dirfd, void*, list,
                 void*, attributeBuffer, size_t, bufferSize,
                 uint32_t, options_lo32);
   PRE_MEM_READ("getattrlistbulk(alist)", ARG2, sizeof(struct vki_attrlist));
   PRE_MEM_WRITE("getattrlistbulk(attributeBuffer)", ARG3, ARG4);
}
POST(getattrlistbulk)
{
   // FIXME: this isn't right.  It seems as if what is returned is a
   // set of variable-length records -- see complication in
   // POST(getattrlist).  For now, just paint the entire result buffer
   // as defined.  Sigh.
   vg_assert(SUCCESS);
   if (ARG3 && /* "at least one output element was written" */RES > 0)
      POST_MEM_WRITE(ARG3, ARG4);
}

PRE(faccessat)
{
    uint32_t fd = ARG1;
    PRINT("faccessat(fd:%d, path:%#lx(%s), amode:%#lx, flag:%#lx)",
          fd, ARG2, ARG2 ? (HChar*)ARG2 : "null", ARG3, ARG4);
    PRE_REG_READ4(int, "faccessat",
                  int, fd, user_addr_t, path, int, amode, int, flag);

    if (fd != VKI_AT_FDCWD && !ML_(fd_allowed)(fd, "faccessat", tid, False)) {
      SET_STATUS_Failure( VKI_EBADF );
    }
    PRE_MEM_RASCIIZ( "faccessat(path)", ARG2 );
}

PRE(fstatat64)
{
    uint32_t fd = ARG1;
    PRINT("fstatat64(fd:%d, path:%#lx(%s), ub:%#lx, flag:%#lx)",
          fd, ARG2, ARG2 ? (HChar*)ARG2 : "null", ARG3, ARG4);
    PRE_REG_READ4(int, "fstatat64",
                  int, fd, user_addr_t, path, user_addr_t, ub, int, flag);

    if (fd != VKI_AT_FDCWD && !ML_(fd_allowed)(fd, "fstatat64", tid, False)) {
      SET_STATUS_Failure( VKI_EBADF );
    }
    PRE_MEM_RASCIIZ( "fstatat64(path)", ARG2 );
    PRE_MEM_WRITE( "fstatat64(ub)", ARG3, sizeof(struct vki_stat64) );
}
POST(fstatat64)
{
    POST_MEM_WRITE( ARG3, sizeof(struct vki_stat64) );
}

PRE(unlinkat)
{
    PRINT("unlinkat ( %ld, %#lx(%s), %#lx )",
          SARG1, ARG2, (HChar*)ARG2, SARG3);
    PRE_REG_READ3(long, "unlinkat",
                  int, fd, const char *, path, int, flag);
    PRE_MEM_RASCIIZ( "unlinkat(path)", ARG2 );
}

PRE(readlinkat)
{
    Word  saved = SYSNO;

    PRINT("readlinkat ( %ld, %#lx(%s), %#lx, %ld )",
          SARG1, ARG2, (HChar*)ARG2, ARG3, SARG4);
    PRE_REG_READ4(long, "readlinkat",
                  int, dfd, const char *, path, char *, buf, int, bufsiz);
    PRE_MEM_RASCIIZ( "readlinkat(path)", ARG2 );
    PRE_MEM_WRITE( "readlinkat(buf)", ARG3,ARG4 );

    /*
     * Refer to coregrind/m_syswrap/syswrap-linux.c
     */
    {
        /* Normal case */
        SET_STATUS_from_SysRes( VG_(do_syscall4)(saved, ARG1, ARG2, ARG3, ARG4));
    }

    if (SUCCESS && RES > 0)
        POST_MEM_WRITE( ARG3, RES );
}

PRE(bsdthread_ctl)
{
   // int bsdthread_ctl(user_addr_t cmd, user_addr_t arg1,
   //                   user_addr_t arg2, user_addr_t arg3)
   PRINT("bsdthread_ctl(FIXME)(%lx,%lx,%lx,%lx)", ARG1, ARG2, ARG3, ARG4);
   PRE_REG_READ4(int, "bsdthreadctl",
                 void*, cmd, void*, arg1, void*, arg2, void*, arg3);
}

// syscalls.master says
// int csrctl(uint32_t op, user_addr_t useraddr, user_addr_t usersize) NO_SYSCALL_STUB;
// but https://github.com/search?q=repo%3Aapple-open-source%2Fmacos%20__csrctl&type=code says
// int __csrctl(csr_op_t op, void *buffer, size_t size);
PRE(csrctl)
{
   switch (ARG1) {
   case VKI_CSR_CHECK:
     PRINT("csrctl(op:CSR_CHECK, useraddr:%#lx, usersize:%#lx)", ARG2, ARG3);
     PRE_REG_READ3(int, "csrctl",
                   uint32_t, op, void*, useraddr, size_t, usersize);
     PRE_MEM_READ( "csrctl(useraddr)", ARG2, ARG3 );
     break;

   case VKI_CSR_GET_ACTIVE_CONFIG:
      PRINT("csrctl(op:CSR_GET_ACTIVE_CONFIG, useraddr:%#lx, usersize:%#lx)", ARG2, ARG3);
      PRE_REG_READ3(int, "csrctl",
                    uint32_t, op, void*, useraddr, size_t, usersize);
      PRE_MEM_WRITE( "csrctl(useraddr)", ARG2, ARG3 );
      break;

   default:
      PRINT("csrctl(op:%ld [??], useraddr:%#lx, usersize:%#lx)", ARG1, ARG2, ARG3);
      log_decaying("UNKNOWN csrctl %ld!", ARG1);
      break;
   }
}
POST(csrctl)
{
   vg_assert(SUCCESS);
   switch (ARG1) {
   case VKI_CSR_GET_ACTIVE_CONFIG:
      POST_MEM_WRITE( ARG2, ARG3 );
      break;

   default:
      break;
   }
}

PRE(guarded_open_dprotected_np)
{
    PRINT("guarded_open_dprotected_np("
        "path:%#lx(%s), guard:%#lx, guardflags:%#lx, flags:%#lx, "
        "dpclass:%#lx, dpflags: %#lx) FIXME",
        ARG1, (HChar*)ARG1, ARG2, ARG3, ARG4, ARG5, ARG6);
}

PRE(guarded_write_np)
{
    PRINT("guarded_write_np(fd:%ld, guard:%#lx, cbuf:%#lx, nbyte:%llu) FIXME",
        ARG1, ARG2, ARG3, (ULong)ARG4);
}

PRE(guarded_pwrite_np)
{
    PRINT("guarded_pwrite_np(fd:%ld, guard:%#lx, buf:%#lx, nbyte:%llu, offset:%lld) FIXME",
        ARG1, ARG2, ARG3, (ULong)ARG4, (Long)ARG5);
}

PRE(guarded_writev_np)
{
    PRINT("guarded_writev_np(fd:%ld, guard:%#lx, iovp:%#lx, iovcnt:%llu) FIXME",
        ARG1, ARG2, ARG3, (ULong)ARG4);
}

PRE(openat)
{
   if (ARG3 & VKI_O_CREAT) {
      // 4-arg version
      PRINT("openat ( %ld, %#" FMT_REGWORD "x(%s), %ld, %ld )",
            SARG1, ARG2, (HChar*)(Addr)ARG2, SARG3, SARG4);
      PRE_REG_READ4(long, "openat",
                    int, dfd, const char *, filename, int, flags, int, mode);
   } else {
     // 3-arg version
     PRINT("openat ( %ld, %#" FMT_REGWORD "x(%s), %ld )",
           SARG1, ARG2, (HChar*)(Addr)ARG2, SARG3);
     PRE_REG_READ3(long, "openat",
                   int, dfd, const char *, filename, int, flags);
   }
   PRE_MEM_RASCIIZ( "openat(filename)", ARG2 );

   /* For absolute filenames, dfd is ignored.  If dfd is AT_FDCWD,
      filename is relative to cwd.  When comparing dfd against AT_FDCWD,
      be sure only to compare the bottom 32 bits. */
   if (ML_(safe_to_deref)( (void*)(Addr)ARG2, 1 )
       && *(Char *)(Addr)ARG2 != '/'
       && ((Int)ARG1) != ((Int)VKI_AT_FDCWD)
       && !ML_(fd_allowed)(ARG1, "openat", tid, False))
      SET_STATUS_Failure( VKI_EBADF );

   /* Otherwise handle normally */
   *flags |= SfMayBlock;
}

POST(openat)
{
   vg_assert(SUCCESS);
   if (!ML_(fd_allowed)(RES, "openat", tid, True)) {
      VG_(close)(RES);
      SET_STATUS_Failure( VKI_EMFILE );
   } else {
      if (VG_(clo_track_fds))
         ML_(record_fd_open_with_given_name)(tid, RES, (HChar*)(Addr)ARG2);
   }
}

PRE(mkdirat)
{
   PRINT("mkdirat ( %" FMT_REGWORD "u, %#" FMT_REGWORD "x(%s), %" FMT_REGWORD "u )", ARG1,ARG2,(char*)ARG2,ARG3);
   PRE_REG_READ3(int, "mkdirat",
                 int, fd, const char *, path, unsigned int, mode);
   PRE_MEM_RASCIIZ( "mkdirat(path)", ARG2 );
   *flags |= SfMayBlock;
}

#endif /* DARWIN_VERS >= DARWIN_10_10 */


/* ---------------------------------------------------------------------
   Added for OSX 10.11 (El Capitan)
   ------------------------------------------------------------------ */

#if DARWIN_VERS >= DARWIN_10_11

PRE(kdebug_trace_string)
{
  PRINT("kdebug_trace_string(%#lx (%s), %#lx, %s)", ARG1, kdebug_debugid(ARG1), ARG2, (HChar*)(Addr)ARG3);
  if (ARG3 != 0) {
    PRE_MEM_RASCIIZ("kdebug_trace_string(string)", ARG3);
  }
  SET_STATUS_Success(0);
}

PRE(kevent_qos)
{
   PRINT("kevent_qos( %ld, %#lx, %ld, %#lx, %ld, %#lx, %ld, %ld )",
         SARG1, ARG2, SARG3, ARG4, SARG5, ARG6, SARG7, ARG8);
   PRE_REG_READ8(int,"kevent_qos",
                 int,kq,
                 const struct vki_kevent_qos_s *,changelist,
                 int,nchanges,
                 struct vki_kevent_qos_s *,eventlist,
                 int,nevents,
                 void*,data_out,
                 size_t*,data_available,
                 unsigned int,flags);

   if (ARG3) PRE_MEM_READ ("kevent_qos(changelist)",
                           ARG2, ARG3 * sizeof(struct vki_kevent_qos_s));
   if (ARG5) PRE_MEM_WRITE("kevent_qos(eventlist)",
                           ARG4, ARG5 * sizeof(struct vki_kevent_qos_s));
   if (ARG7) PRE_MEM_WRITE("kevent_qos(data_out)",
                           ARG6, ARG7 * sizeof(void*));

   *flags |= SfMayBlock;
}

POST(kevent_qos)
{
   PRINT("kevent_qos ret %ld dst %#lx (%zu)", RES, ARG4, sizeof(struct vki_kevent_qos_s));
   if (RES > 0) {
      ML_(sync_mappings)("after", "kevent_qos", 0);
      POST_MEM_WRITE(ARG4, RES * sizeof(struct vki_kevent_qos_s));
   }
}


PRE(pselect)
{
   *flags |= SfMayBlock;
   PRINT("pselect ( %ld, %#lx, %#lx, %#lx, %#lx, %#lx )", SARG1, ARG2, ARG3,
         ARG4, ARG5, ARG6);
   PRE_REG_READ5(long, "pselect",
                 int, n, vki_fd_set *, readfds, vki_fd_set *, writefds,
                 vki_fd_set *, exceptfds, struct vki_timeval *, timeout);
   // XXX: this possibly understates how much memory is read.
   if (ARG2 != 0)
      PRE_MEM_READ( "pselect(readfds)",
		     ARG2, ARG1/8 /* __FD_SETSIZE/8 */ );
   if (ARG3 != 0)
      PRE_MEM_READ( "pselect(writefds)",
		     ARG3, ARG1/8 /* __FD_SETSIZE/8 */ );
   if (ARG4 != 0)
      PRE_MEM_READ( "pselect(exceptfds)",
		     ARG4, ARG1/8 /* __FD_SETSIZE/8 */ );
   if (ARG5 != 0)
      PRE_timeval_READ( "pselect(timeout)", ARG5 );
   if (ARG6 != 0)
      PRE_MEM_READ( "pselect(sigmask)", ARG6, sizeof(vki_sigset_t) );
}

#endif /* DARWIN_VERS >= DARWIN_10_11 */


/* ---------------------------------------------------------------------
 Added for macOS 10.12 (Sierra)
 ------------------------------------------------------------------ */

#if DARWIN_VERS >= DARWIN_10_12

PRE(getentropy)
{
    PRINT("getentropy(buffer:%#lx, size:%ld)", ARG1, ARG2);
    PRE_REG_READ2(int, "getentropy",
                  void*, buffer, size_t, size);
    PRE_MEM_WRITE( "getentropy(buffer)", ARG1, ARG2 );
}

POST(getentropy)
{
    vg_assert(SUCCESS);
    POST_MEM_WRITE( ARG1, ARG2 );
}

PRE(necp_open)
{
   PRINT("necp_open(%#lx)", ARG1);
   PRE_REG_READ1(int, "necp_open", int, flags);
}

PRE(necp_client_action)
{
   PRINT("necp_client_action(%lu, %#lx, %#lx, %lu, %#lx, %lu)",
     ARG1, ARG2, ARG3, ARG4, ARG5, ARG6);
   PRE_REG_READ6(int, "necp_client_action",
     int, necp_fd, uint32_t, action,
     unsigned char*, client_id, size_t, client_id_len,
     uint8_t*, buffer, size_t, buffer_size);

   switch (ARG2 /* request */) {
   case VKI_NECP_CLIENT_ACTION_ADD:
      if (ARG4 != sizeof(uuid_t) || ARG6 == 0 || ARG6 > VKI_NECP_MAX_CLIENT_PARAMETERS_SIZE) {
          SET_STATUS_Failure( VKI_EINVAL );
      }
      PRE_MEM_WRITE( "necp_client_action(ADD, client_id)", ARG3, ARG4);
      PRE_MEM_READ( "necp_client_action(ADD, buffer)", ARG5, ARG6);
      break;
   case VKI_NECP_CLIENT_ACTION_CLAIM:
      if (ARG4 != sizeof(uuid_t)) {
          SET_STATUS_Failure( VKI_EINVAL );
      }
      PRE_MEM_READ( "necp_client_action(CLAIM, client_id)", ARG3, ARG4);
      break;
   case VKI_NECP_CLIENT_ACTION_REMOVE:
      if (ARG4 != sizeof(uuid_t) || (ARG5 != 0 && ARG6 != VKI_IFNET_STATS_PER_FLOW_SIZE)) {
          SET_STATUS_Failure( VKI_EINVAL );
      }
      PRE_MEM_READ( "necp_client_action(REMOVE, client_id)", ARG3, ARG4);
      PRE_MEM_READ( "necp_client_action(REMOVE, buffer)", ARG5, ARG6);
      break;
   case VKI_NECP_CLIENT_ACTION_COPY_PARAMETERS:
      if ((ARG3 != 0 && ARG4 != sizeof(uuid_t)) || ARG6 == 0) {
          SET_STATUS_Failure( VKI_EINVAL );
      }
      if (ARG3 != 0) {
        PRE_MEM_READ( "necp_client_action(COPY_PARAMETERS, client_id)", ARG3, ARG4);
      }
      PRE_MEM_READ( "necp_client_action(COPY_PARAMETERS, buffer)", ARG5, ARG6);
      break;
   case VKI_NECP_CLIENT_ACTION_COPY_RESULT:
      if ((ARG3 != 0 && ARG4 != sizeof(uuid_t)) || ARG6 == 0) {
          SET_STATUS_Failure( VKI_EINVAL );
      }
      if (ARG3 != 0) {
        PRE_MEM_READ( "necp_client_action(COPY_RESULT, client_id)", ARG3, ARG4);
      }
      PRE_MEM_READ( "necp_client_action(COPY_RESULT, buffer)", ARG5, ARG6);
      break;
   case VKI_NECP_CLIENT_ACTION_COPY_UPDATED_RESULT:
      if ((ARG3 != 0 && ARG4 != sizeof(uuid_t)) || ARG6 == 0) {
          SET_STATUS_Failure( VKI_EINVAL );
      }
      if (ARG3 != 0) {
        PRE_MEM_READ( "necp_client_action(COPY_UPDATED_RESULT, client_id)", ARG3, ARG4);
      }
      PRE_MEM_READ( "necp_client_action(COPY_UPDATED_RESULT, buffer)", ARG5, ARG6);
      break;
   case VKI_NECP_CLIENT_ACTION_COPY_LIST:
      if (ARG6 < sizeof(u_int32_t)) {
          SET_STATUS_Failure( VKI_EINVAL );
      }
      PRE_MEM_READ( "necp_client_action(COPY_LIST, buffer)", ARG5, ARG6);
      break;
   case VKI_NECP_CLIENT_ACTION_AGENT:
      if (ARG4 != sizeof(uuid_t) || ARG6 == 0) {
          SET_STATUS_Failure( VKI_EINVAL );
      }
      PRE_MEM_READ( "necp_client_action(AGENT, client_id)", ARG3, ARG4);
      PRE_MEM_READ( "necp_client_action(AGENT, buffer)", ARG5, ARG6);
      break;
   case VKI_NECP_CLIENT_ACTION_COPY_AGENT:
      if (ARG4 != sizeof(uuid_t) || ARG6 == 0) {
          SET_STATUS_Failure( VKI_EINVAL );
      }
      PRE_MEM_READ( "necp_client_action(COPY_AGENT, client_id)", ARG3, ARG4);
      PRE_MEM_READ( "necp_client_action(COPY_AGENT, buffer)", ARG5, ARG6);
      PRE_MEM_WRITE( "necp_client_action(COPY_AGENT, buffer)", ARG5, ARG6);
      break;
   case VKI_NECP_CLIENT_ACTION_AGENT_USE:
      if (ARG4 != sizeof(uuid_t) || ARG6 != sizeof(struct vki_necp_agent_use_parameters)) {
          SET_STATUS_Failure( VKI_EINVAL );
      }
      PRE_MEM_READ( "necp_client_action(AGENT_USE, client_id)", ARG3, ARG4);
      PRE_MEM_READ( "necp_client_action(AGENT_USE, buffer)", ARG5, ARG6);
      PRE_MEM_WRITE( "necp_client_action(AGENT_USE, buffer)", ARG5, ARG6);
      break;
   case VKI_NECP_CLIENT_ACTION_COPY_INTERFACE:
      if (ARG4 != sizeof(u_int32_t) || ARG6 < sizeof(struct vki_necp_interface_details_legacy)) {
          SET_STATUS_Failure( VKI_EINVAL );
      }
      PRE_MEM_READ( "necp_client_action(COPY_INTERFACE, client_id)", ARG3, ARG4);
      PRE_MEM_WRITE( "necp_client_action(COPY_INTERFACE, buffer)", ARG5, ARG6);
      break;
   case VKI_NECP_CLIENT_ACTION_COPY_ROUTE_STATISTICS:
      if (ARG4 != sizeof(uuid_t) || ARG6 < VKI_NECP_STAT_COUNTS_SIZE) {
          SET_STATUS_Failure( VKI_EINVAL );
      }
      PRE_MEM_READ( "necp_client_action(COPY_ROUTE_STATISTICS, client_id)", ARG3, ARG4);
      PRE_MEM_WRITE( "necp_client_action(COPY_ROUTE_STATISTICS, buffer)", ARG5, ARG6);
      break;
   case VKI_NECP_CLIENT_ACTION_UPDATE_CACHE:
      if (ARG4 != sizeof(uuid_t) || ARG6 != sizeof(struct vki_necp_cache_buffer)) {
          SET_STATUS_Failure( VKI_EINVAL );
      }
      PRE_MEM_READ( "necp_client_action(UPDATE_CACHE, client_id)", ARG3, ARG4);
      PRE_MEM_READ( "necp_client_action(UPDATE_CACHE, buffer)", ARG5, ARG6);
      break;
   case VKI_NECP_CLIENT_ACTION_COPY_CLIENT_UPDATE:
      if (ARG4 != sizeof(uuid_t) || ARG6 == 0) {
          SET_STATUS_Failure( VKI_EINVAL );
      }
      PRE_MEM_WRITE( "necp_client_action(COPY_CLIENT_UPDATE, client_id)", ARG3, ARG4);
      PRE_MEM_WRITE( "necp_client_action(COPY_CLIENT_UPDATE, buffer)", ARG5, ARG6);
      break;
   case VKI_NECP_CLIENT_ACTION_SIGN:
      if (ARG4 < sizeof(struct vki_necp_client_signable) || ARG6 != VKI_NECP_CLIENT_ACTION_SIGN_TAG_LENGTH) {
          SET_STATUS_Failure( VKI_EINVAL );
      }
      PRE_MEM_READ( "necp_client_action(SIGN, client_id)", ARG3, ARG4);
      PRE_MEM_WRITE( "necp_client_action(SIGN, buffer)", ARG5, ARG6);
      break;
#if DARWIN_VERS >= DARWIN_14_00
   case VKI_NECP_CLIENT_ACTION_ADD_FLOW:
      if (ARG4 != sizeof(uuid_t) || ARG6 != sizeof(struct vki_necp_client_add_flow)) {
          SET_STATUS_Failure( VKI_EINVAL );
      }
      PRE_MEM_READ( "necp_client_action(ADD_FLOW, client_id)", ARG3, ARG4);
      PRE_MEM_WRITE( "necp_client_action(ADD_FLOW, buffer)", ARG5, ARG6);
   case VKI_NECP_CLIENT_ACTION_REMOVE_FLOW:
      if (ARG4 == 0 || ARG6 != sizeof(struct vki_ifnet_stats_per_flow)) {
          SET_STATUS_Failure( VKI_EINVAL );
      }
      PRE_MEM_READ( "necp_client_action(REMOVE_FLOW, client_id)", ARG3, ARG4);
      PRE_MEM_READ( "necp_client_action(REMOVE_FLOW, buffer)", ARG5, ARG6);
      break;
#endif
   default:
      VG_(printf)("UNKNOWN necp_client_action action %ld\n", ARG2);
      break;
   }
}

static const HChar *ulop_name(int op)
{
   switch (op) {
      case VKI_UL_UNFAIR_LOCK:          return "UL_UNFAIR_LOCK";
      case VKI_UL_COMPARE_AND_WAIT:     return "UL_COMPARE_AND_WAIT";
      default: return "??";
   }
}

PRE(ulock_wake)
{
	 uint ul_opcode = ARG1 & VKI_UL_OPCODE_MASK;
	 uint ul_flags = ARG1 & VKI_UL_FLAGS_MASK;
   switch (ul_opcode) {
   case VKI_UL_UNFAIR_LOCK:
   case VKI_UL_COMPARE_AND_WAIT: {
     const char* name = ulop_name(ul_opcode);
     if (ul_flags & VKI_ULF_WAKE_THREAD) {
       PRINT("ulock_wake(operation:%s (flags: %#x), addr:%#lx, wake_value:%s)",
             name, ul_flags, ARG2, name_for_port(ARG3));
     } else {
       PRINT("ulock_wake(operation:%s (flags: %#x), addr:%#lx, wake_value:%ld /*unused*/)",
             name, ul_flags, ARG2, ARG3);
     }
    PRE_REG_READ3(int, "ulock_wake",
                  uint32_t, operation, void*, addr, uint64_t, wake_value);
     break;
}

   default:
      PRINT("ulock_wake(operation:%ld (opcode: %u [??], flags: %#x), addr:%#lx, wake_value:%ld)", ARG1, ul_opcode, ul_flags, ARG2, ARG3);
      log_decaying("UNKNOWN ulock_wake %ld (opcode: %u [??], flags: %#x)!", ARG1, ul_opcode, ul_flags);
      break;
   }
}

PRE(ulock_wait)
{
    uint ul_opcode = ARG1 & VKI_UL_OPCODE_MASK;
    uint ul_flags = ARG1 & VKI_UL_FLAGS_MASK;

    switch (ul_opcode) {
    case VKI_UL_UNFAIR_LOCK:
    case VKI_UL_COMPARE_AND_WAIT: {
      const char* name = ulop_name(ul_opcode);
      PRINT("ulock_wait(operation:%s (flags: %#x), addr:%#lx, value:%ld, timeout:%ld)",
            name, ul_flags, ARG2, ARG3, ARG4);
      PRE_REG_READ4(int, "ulock_wait",
                    uint32_t, operation, void*, addr, uint64_t, value, uint32_t, timeout);
      PRE_MEM_READ("ulock_wait(addr)", ARG2, 4 );
      break;
    }

    default:
      PRINT("ulock_wait(operation:%ld (opcode: %u [??], flags: %#x), addr:%#lx, value:%ld, timeout:%ld)", ARG1, ul_opcode, ul_flags, ARG2, ARG3, ARG4);
      log_decaying("UNKNOWN ulock_wait %ld (opcode: %u [??], flags: %#x)!", ARG1, ul_opcode, ul_flags);
      break;
    }

    *flags |= SfMayBlock;
}

PRE(terminate_with_payload)
{
    PRINT("terminate_with_payload"
          "(pid: %ld, reason_namespace:%ld, reason_code:%ld, payload:%#lx, payload_size:%ld, reason_string:%s, reason_flags:%#x)",
          ARG1, ARG2, ARG3, ARG4, ARG5, (char*)ARG6, (uint)ARG7);
    PRE_REG_READ7(int, "terminate_with_payload", int, pid,
                  uint32_t, reason_namespace, uint64_t, reason_code, void*, payload,
                  uint32_t, payload_size, const char*, reason_string, uint64_t, reason_flags);
    PRE_MEM_READ("abort_with_payload(payload)", ARG4, ARG5);
    PRE_MEM_RASCIIZ("abort_with_payload(reason_string)", ARG6);
}

PRE(abort_with_payload)
{
    PRINT("abort_with_payload"
          "(reason_namespace:%ld, reason_code:%ld, payload:%#lx, payload_size:%ld, reason_string:%s, reason_flags:%#x)",
          ARG1, ARG2, ARG3, ARG4, (char*)ARG5, (uint)ARG6);
    PRE_REG_READ6(uint32_t, "abort_with_payload",
                  uint32_t, reason_namespace, uint64_t, reason_code, void*, payload,
                  uint32_t, payload_size, const char*, reason_string, uint64_t, reason_flags);
    PRE_MEM_READ("abort_with_payload(payload)", ARG3, ARG4);
    PRE_MEM_RASCIIZ("abort_with_payload(reason_string)", ARG5);
}

PRE(host_create_mach_voucher_trap)
{
    // munge_wwww -- no need to call helper
    PRINT("host_create_mach_voucher_trap"
        "(host:%s, recipes:%#lx, recipes_size:%ld, voucher:%#lx)",
        name_for_port(ARG1), ARG2, ARG3, ARG4);
    PRE_MEM_READ( "host_create_mach_voucher_trap(recipes)", ARG2, ARG3 );
    PRE_MEM_WRITE( "host_create_mach_voucher_trap(voucher)", ARG4, sizeof(mach_port_name_t) );
}
POST(host_create_mach_voucher_trap)
{
  vg_assert(SUCCESS);
  POST_MEM_WRITE( ARG4, sizeof(mach_port_name_t) );
}

PRE(task_register_dyld_image_infos)
{
//#pragma pack(4)
//    typedef struct {
//       mach_msg_header_t Head;
//       /* start of the kernel processed data */
//       mach_msg_body_t msgh_body;
//       mach_msg_ool_descriptor_t dyld_images;
//       /* end of the kernel processed data */
//       NDR_record_t NDR;
//       mach_msg_type_number_t dyld_imagesCnt;
//    } Request;
//#pragma pack()

    // Request *req = (Request *)ARG1;

    PRINT("task_register_dyld_image_infos(%s)", name_for_port(MACH_REMOTE));

    AFTER = POST_FN(task_register_dyld_image_infos);
}

POST(task_register_dyld_image_infos)
{
#pragma pack(4)
    typedef struct {
       mach_msg_header_t Head;
       NDR_record_t NDR;
       kern_return_t RetCode;
    } Reply;
#pragma pack()

    Reply *reply = (Reply *)ARG1;
    if (!reply->RetCode) {
    } else {
        PRINT("mig return %d", reply->RetCode);
    }
}

PRE(task_register_dyld_shared_cache_image_info)
{
//#pragma pack(4)
//    typedef struct {
//       mach_msg_header_t Head;
//       NDR_record_t NDR;
//       dyld_kernel_image_info_t dyld_cache_image;
//       boolean_t no_cache;
//       boolean_t private_cache;
//    } Request;
//#pragma pack()

    // Request *req = (Request *)ARG1;

    PRINT("task_register_dyld_shared_cache_image_info(%s)",
        name_for_port(MACH_REMOTE));

    AFTER = POST_FN(task_register_dyld_shared_cache_image_info);
}

POST(task_register_dyld_shared_cache_image_info)
{
#pragma pack(4)
    typedef struct {
       mach_msg_header_t Head;
       NDR_record_t NDR;
       kern_return_t RetCode;
    } Reply;
#pragma pack()

    Reply *reply = (Reply *)ARG1;
    if (!reply->RetCode) {
    } else {
        PRINT("mig return %d", reply->RetCode);
    }
}

PRE(mach_generate_activity_id)
{
    // munge_www -- no need to call helper
    PRINT("mach_generate_activity_id"
        "(target:%s, count:%ld)",
        name_for_port(ARG1), ARG2);
    PRE_REG_READ3(long, "mach_generate_activity_id",
                  mach_port_name_t, target, int, count, uint64_t *, activity_id);
    if (ARG2 <= 0 || ARG2 > MACH_ACTIVITY_ID_COUNT_MAX) {
       SET_STATUS_Failure( VKI_EINVAL );
    }
    if (ML_(safe_to_deref)( (void*)ARG3, sizeof(vki_uint64_t*) )) {
       PRE_MEM_WRITE( "mach_generate_activity_id(activity_id)", ARG3, sizeof(vki_uint64_t) );
    } else {
       SET_STATUS_Failure( VKI_EFAULT );
    }
}

POST(mach_generate_activity_id)
{
    if (ML_(safe_to_deref)( (void*)ARG3, sizeof(vki_uint64_t*) )) {
       POST_MEM_WRITE( ARG3, sizeof(vki_uint64_t) );
       PRINT("-> activity_id:%#llx", *(uint64_t*)ARG3);
    }
}

#endif /* DARWIN_VERS >= DARWIN_10_12 */

/* ---------------------------------------------------------------------
 Added for macOS 10.13 (High Sierra)
 ------------------------------------------------------------------ */

#if DARWIN_VERS >= DARWIN_10_13

PRE(openat_nocancel)
{
   if (ARG3 & VKI_O_CREAT) {
      // 4-arg version
      PRINT("openat_nocancel ( %ld, %#" FMT_REGWORD "x(%s), %ld, %ld )",
            SARG1, ARG2, (HChar*)(Addr)ARG2, SARG3, SARG4);
      PRE_REG_READ4(long, "openat_nocancel",
                    int, dfd, const char *, filename, int, flags, int, mode);
   } else {
     // 3-arg version
     PRINT("openat_nocancel ( %ld, %#" FMT_REGWORD "x(%s), %ld )",
           SARG1, ARG2, (HChar*)(Addr)ARG2, SARG3);
     PRE_REG_READ3(long, "openat_nocancel",
                   int, dfd, const char *, filename, int, flags);
   }
   PRE_MEM_RASCIIZ( "openat_nocancel(filename)", ARG2 );

   /* For absolute filenames, dfd is ignored.  If dfd is AT_FDCWD,
      filename is relative to cwd.  When comparing dfd against AT_FDCWD,
      be sure only to compare the bottom 32 bits. */
   if (ML_(safe_to_deref)( (void*)(Addr)ARG2, 1 )
       && *(Char *)(Addr)ARG2 != '/'
       && ((Int)ARG1) != ((Int)VKI_AT_FDCWD)
       && !ML_(fd_allowed)(ARG1, "openat_nocancel", tid, False))
      SET_STATUS_Failure( VKI_EBADF );

   /* Otherwise handle normally */
   *flags |= SfMayBlock;
}
POST(openat_nocancel)
{
   vg_assert(SUCCESS);
   if (!ML_(fd_allowed)(RES, "openat_nocancel", tid, True)) {
      VG_(close)(RES);
      SET_STATUS_Failure( VKI_EMFILE );
   } else {
      if (VG_(clo_track_fds))
         ML_(record_fd_open_with_given_name)(tid, RES, (HChar*)(Addr)ARG2);
   }
}

PRE(kevent_id)
{
  PRINT("kevent_id(id:%ld, changelist:%#lx, nchanges:%ld, eventlist:%#lx, nevents:%ld, data_out:%#lx, data_available:%ld, flags:%lx)",
        ARG1, ARG2, ARG3, ARG4, ARG5, ARG6, ARG7, ARG8);
  PRE_REG_READ8(int,"kevent_id",
                uint64_t,id,
                const struct vki_kevent_qos_s *,changelist,
                int,nchanges,
                struct vki_kevent_qos_s *,eventlist,
                int,nevents,
                void*,data_out,
                size_t*,data_available,
                unsigned int,flags);

  if (ARG3) PRE_MEM_READ ("kevent_id(changelist)",
                          ARG2, ARG3 * sizeof(struct vki_kevent_qos_s));
  if (ARG5) PRE_MEM_WRITE("kevent_id(eventlist)",
                          ARG4, ARG5 * sizeof(struct vki_kevent_qos_s));
  if (ARG7) PRE_MEM_WRITE ("kevent_id(data_out)",
                          ARG6, ARG7 * sizeof(void*));

  *flags |= SfMayBlock;
}

POST(kevent_id)
{
   PRINT("kevent_id ret %ld dst %#lx (%zu)", RES, ARG4, sizeof(struct vki_kevent_qos_s));
   if (RES > 0) {
      POST_MEM_WRITE(ARG4, RES * sizeof(struct vki_kevent_qos_s));
   }
}

PRE(thread_get_special_reply_port)
{
   PRINT("thread_get_special_reply_port()");
}

POST(thread_get_special_reply_port)
{
   record_named_port(tid, RES, MACH_PORT_RIGHT_RECEIVE, "special-reply-%p");
   PRINT("special reply port %s", name_for_port(RES));
}
<<<<<<< HEAD

=======
>>>>>>> af81aade
#endif /* DARWIN_VERS >= DARWIN_10_13 */


/* ---------------------------------------------------------------------
 Added for macOS 10.14 (Mojave)
 ------------------------------------------------------------------ */

#if DARWIN_VERS >= DARWIN_10_14
PRE(kernelrpc_mach_port_get_attributes_trap)
{
  PRINT("kernelrpc_mach_port_get_attributes_trap( %s, %s, %ld, %#lx, %#lx )",
        name_for_port(ARG1), name_for_port(ARG2), ARG3, ARG4, ARG5);
  PRE_REG_READ5(kern_return_t, "kernelrpc_mach_port_get_attributes_trap",
                mach_port_name_t, target, mach_port_name_t, name, mach_port_flavor_t, flavor,
	              mach_port_info_t, port_info_out, mach_msg_type_number_t*, port_info_outCnt);
  PRE_MEM_READ( "kernelrpc_mach_port_get_attributes_trap(port_info_outCnt)", ARG5, sizeof(mach_msg_type_number_t));
  PRE_MEM_WRITE( "kernelrpc_mach_port_get_attributes_trap(port_info_outCnt)", ARG5, sizeof(mach_msg_type_number_t));
  mach_msg_type_number_t count = *(mach_msg_type_number_t*)ARG5;
  if (count > 0) {
    PRE_MEM_WRITE( "kernelrpc_mach_port_get_attributes_trap(port_info_out)", ARG4, count * sizeof(integer_t));
  }
}
#endif /* DARWIN_VERS >= DARWIN_10_14 */


/* ---------------------------------------------------------------------
 Added for macOS 10.15 (Catalina)
 ------------------------------------------------------------------ */

#if DARWIN_VERS >= DARWIN_10_15

PRE(task_restartable_ranges_register)
{
   PRINT("task_restartable_ranges_register(%s, %#lx, %ld)", name_for_port(ARG1), ARG2, ARG3);
}

POST(task_restartable_ranges_register)
{
#pragma pack(4)
   typedef struct {
      mach_msg_header_t Head;
      NDR_record_t NDR;
      kern_return_t RetCode;
   } Reply;
#pragma pack()

   Reply *reply = (Reply *)ARG1;

   if (!reply->RetCode) {
   } else {
      PRINT("mig return %d", reply->RetCode);
   }
}

PRE(kernelrpc_mach_port_request_notification_trap)
{
  PRINT("kernelrpc_mach_port_request_notification_trap(%s, %s, %ld, %ld, %s, %ld, %#lx)",
         name_for_port(ARG1), name_for_port(ARG2), ARG3, ARG4, name_for_port(ARG5), ARG6, ARG7);
  PRE_REG_READ7(kern_return_t, "kernelrpc_mach_port_request_notification_trap",
    ipc_space_t, task, mach_port_name_t, name, mach_msg_id_t, msgid,
	  mach_port_mscount_t, sync, mach_port_name_t, notify, mach_msg_type_name_t, notifyPoly,
	  mach_port_name_t*, previous);
  if (ARG7 != 0) {
    PRE_MEM_WRITE("kernelrpc_mach_port_request_notification_trap(previous)", ARG7, sizeof(mach_port_name_t));
  }
}

POST(kernelrpc_mach_port_request_notification_trap)
{
  if (RES == 0 && ARG7 != 0) {
    POST_MEM_WRITE(ARG7, sizeof(mach_port_name_t));
    PRINT("-> previous:%s", name_for_port(*(mach_port_name_t*)ARG7));
  }
}

PRE(kernelrpc_mach_port_type_trap)
{
  PRINT("kernelrpc_mach_port_type_trap(%s, %s, %#lx)",
         name_for_port(ARG1), name_for_port(ARG2), ARG3);
  PRE_REG_READ3(kern_return_t, "kernelrpc_mach_port_type_trap",
    ipc_space_t, task, mach_port_name_t, name, mach_port_type_t*, ptype);
  if (ARG3 != 0) {
    PRE_MEM_WRITE("kernelrpc_mach_port_type_trap(ptype)", ARG3, sizeof(mach_port_type_t));
  }
}

POST(kernelrpc_mach_port_type_trap)
{
  if (RES == 0 && ARG3 != 0) {
    POST_MEM_WRITE(ARG3, sizeof(mach_port_type_t));
    PRINT("-> ptype:%#x", *(mach_port_type_t*)ARG3);
  }
}

#endif /* DARWIN_VERS >= DARWIN_10_15 */


/* ---------------------------------------------------------------------
 Added for macOS 11.0 (Big Sur)
 ------------------------------------------------------------------ */

#if DARWIN_VERS >= DARWIN_11_00

#define DYLD_VM_END_MWL (-1ull)

PRE(shared_region_check_np)
{
  // Special value used by dyld to forbid further uses of map_with_linking_np on macOS 13+
  Bool special_call = DARWIN_VERS >= DARWIN_13_00 && ARG1 == DYLD_VM_END_MWL;

  if (special_call) {
    PRINT("shared_region_check_np(disable_map_with_linking)");
  } else {
  PRINT("shared_region_check_np(%#lx)", ARG1);
  }
  PRE_REG_READ1(kern_return_t, "shared_region_check_np", uint64_t*, start_address);

  if (!special_call) {
  PRE_MEM_WRITE("shared_region_check_np(start_address)", ARG1, sizeof(uint64_t));
}
}

POST(shared_region_check_np)
{
  Bool special_call = DARWIN_VERS >= DARWIN_13_00 && ARG1 == DYLD_VM_END_MWL;

  if (special_call) {
    return;
  }

  if (RES == 0) {
    POST_MEM_WRITE(ARG1, sizeof(uint64_t));
    PRINT("shared dyld cache %#llx", *((uint64_t*) ARG1));
  }
}

PRE(shared_region_map_and_slide_np)
{
  PRINT("shared_region_map_and_slide_np(%ld, %lu, %#lx, %lu, %#lx, %lu)", SARG1, ARG2, ARG3, ARG4, ARG5, ARG6);
  PRE_REG_READ6(kern_return_t, "shared_region_map_and_slide_np",
    int, fd, uint32_t, count, const struct shared_file_mapping_np*, mappings,
    uint32_t, slide, uint64_t*, slide_start, uint32_t, slide_size);
}

PRE(task_read_for_pid)
{
  PRINT("task_read_for_pid(%s, %ld, %#lx)", name_for_port(ARG1), ARG2, ARG3);
  PRE_REG_READ3(kern_return_t, "task_read_for_pid", mach_port_name_t, target_tport, int, pid, mach_port_name_t*, t);

  if (ARG3 != 0) {
    PRE_MEM_WRITE("task_read_for_pid(t)", ARG3, sizeof(mach_port_name_t));
  }
}

POST(task_read_for_pid)
{
  if (RES == 0 && ARG3 != 0) {
    POST_MEM_WRITE(ARG3, sizeof(mach_port_name_t));
    PRINT("-> t:%s", name_for_port(*(mach_port_name_t*)ARG3));
  }
}

PRE(ulock_wait2)
{
  PRINT("ulock_wait2(%ld, %#lx, %ld, %#lx, %ld)",
        ARG1, ARG2, ARG3, ARG4, ARG5);
  PRE_REG_READ5(int, "ulock_wait2",
                uint32_t, operation, void*, addr, uint64_t, value,
                uint32_t, timeout, uint64_t, value2);
  Int value_size = 4;
  if (ARG1 == VKI_UL_COMPARE_AND_WAIT64
      || ARG1 == VKI_UL_COMPARE_AND_WAIT64_SHARED
      || ARG1 == VKI_UL_COMPARE_AND_WAIT_SHARED) {
    value_size = 8;
  }
  if (ARG2 != 0) {
    PRE_MEM_READ("ulock_wait2(addr)", ARG2, value_size);
    *flags |= SfMayBlock;
  } else {
    SET_STATUS_Failure( VKI_EINVAL );
  }
}

#if defined(VGA_arm64)
PRE(sys_crossarch_trap)
{
  PRINT("sys_crossarch_trap(%lu)", ARG1);
  PRE_REG_READ1(kern_return_t, "sys_crossarch_trap", uint32_t, name);
}

PRE(objc_bp_assist_cfg_np)
{
  PRINT("objc_bp_assist_cfg_np(%#lx, %#lx)", ARG1, ARG2);
}
#endif

#endif /* DARWIN_VERS >= DARWIN_11_00 */


/* ---------------------------------------------------------------------
 Added for macOS 12.0 (Monterey)
 ------------------------------------------------------------------ */

#if DARWIN_VERS >= DARWIN_12_00

#endif /* DARWIN_VERS >= DARWIN_12_00 */


/* ---------------------------------------------------------------------
 Added for macOS 13.0 (Ventura)
 ------------------------------------------------------------------ */

#if DARWIN_VERS >= DARWIN_13_00

struct mwl_region {
	int                  mwlr_fd;
	vm_prot_t            mwlr_protections;
	uint64_t             mwlr_file_offset;
	mach_vm_address_t    mwlr_address;
	mach_vm_size_t       mwlr_size;
};

struct mwl_info_hdr {
	uint32_t        mwli_version;
	uint16_t        mwli_page_size;
	uint16_t        mwli_pointer_format;
	uint32_t        mwli_binds_offset;
	uint32_t        mwli_binds_count;
	uint32_t        mwli_chains_offset;
	uint32_t        mwli_chains_size;
	uint64_t        mwli_slide;
	uint64_t        mwli_image_address;
};

#define MWL_MAX_REGION_COUNT 5  /* data, const, data auth, auth const, objc const */

PRE(map_with_linking_np)
{
  PRINT("map_with_linking_np(%#lx, %lu, %#lx, %lu)", ARG1, ARG2, ARG3, ARG4);
  PRE_REG_READ4(long, "map_with_linking_np",
    void*, regions, uint32_t, region_count,
    void*, link_info, uint32_t, link_info_size);
  if (ARG2 == 0 || ARG2 > MWL_MAX_REGION_COUNT)
  if (ARG1) {
    PRE_MEM_READ( "map_with_linking_np(regions)", ARG1, sizeof(struct mwl_region) * ARG2 );
  }
  if (ARG3) {
    PRE_MEM_READ( "map_with_linking_np(link_info)", ARG3, ARG4 );
  }
}

#endif /* DARWIN_VERS >= DARWIN_13_00 */


/* ---------------------------------------------------------------------
 Added for macOS 14.0 (Sonoma)
 ------------------------------------------------------------------ */

#if DARWIN_VERS >= DARWIN_14_00

PRE(kernelrpc_mach_vm_purgable_control_trap)
{
   UWord a1; ULong a2; UWord a3; UWord a4;
   munge_wlww(&a1, &a2, &a3, &a4, ARG1, ARG2, ARG3, ARG4, ARG5);
   PRINT("kernelrpc_mach_vm_purgable_control_trap"
         "(target:%s, address:%#llx, control:%ld, state:%#lx)",
         name_for_port(a1), a2, a3, a4);
   PRE_REG_READ4(kern_return_t, "kernelrpc_mach_vm_purgable_control_trap",
                 mach_port_name_t, target, mach_vm_offset_t, address,
                 vm_purgable_t, control, int*/*really user_addr_t*/, state);
   PRE_MEM_READ("kernelrpc_mach_vm_purgable_control_trap(state)", a4, sizeof(int));
   PRE_MEM_WRITE("kernelrpc_mach_vm_purgable_control_trap(state)", a4, sizeof(int));
}

POST(kernelrpc_mach_vm_purgable_control_trap)
{
   UWord a1; ULong a2; UWord a3; UWord a4;
   munge_wlww(&a1, &a2, &a3, &a4, ARG1, ARG2, ARG3, ARG4, ARG5);
   if (RES == 0) {
      POST_MEM_WRITE(a4, sizeof(int));
      PRINT("-> state: %#x", *(int*)a4);
   }
}

#endif /* DARWIN_VERS >= DARWIN_14_00 */


/* ---------------------------------------------------------------------
 Added for macOS 15.0 (Sequoia)
 ------------------------------------------------------------------ */

#if DARWIN_VERS >= DARWIN_15_00

PRE(kdebug_trace64)
{
  PRINT("kdebug_trace64(%#lx (%s), %#lx, %#lx, %#lx, %#lx)",
         ARG1, kdebug_debugid(ARG1), ARG2, ARG3, ARG4, ARG5);
  SET_STATUS_Success(0);
}

#endif /* DARWIN_VERS >= DARWIN_15_00 */


/* ---------------------------------------------------------------------
 Added for Apple Silicon
 ------------------------------------------------------------------ */

#if defined(VGA_arm64)

PRE(syscall)
{
  PRINT("syscall(%ld, %#lx, %#lx, %#lx, %#lx, %#lx, %#lx, %#lx) = ",
        ARG1, ARG2, ARG3, ARG4, ARG5, ARG6, ARG7, ARG8);
  const SyscallTableEntry* sys = ML_(get_darwin_syscall_entry)(VG_DARWIN_SYSCALL_CONSTRUCT_UNIX(ARG1));
  if (sys) {
    // shift the arguments
    RegWord tmp = ARG1;
    ARG1 = ARG2;
    ARG2 = ARG3;
    ARG3 = ARG4;
    ARG4 = ARG5;
    ARG5 = ARG6;
    ARG6 = ARG7;
    ARG7 = ARG8;
    ARG8 = tmp;
    sys->before(tid, layout, arrghs, status, flags);
  } else {
    SET_STATUS_Failure( VKI_ENOSYS );
  }
}

POST(syscall)
{
  const SyscallTableEntry* sys = ML_(get_darwin_syscall_entry)(VG_DARWIN_SYSCALL_CONSTRUCT_UNIX(ARG8));
  if (sys && sys->after) {
    sys->after(tid, arrghs, status);
  }
}

#endif /* defined(VGA_arm64) */


/* ---------------------------------------------------------------------
   syscall tables
   ------------------------------------------------------------------ */

/* Add a Darwin-specific, arch-independent wrapper to a syscall table. */

#define MACX_(sysno, name) \
           WRAPPER_ENTRY_X_(darwin, VG_DARWIN_SYSNO_INDEX(sysno), name)

#define MACXY(sysno, name) \
           WRAPPER_ENTRY_XY(darwin, VG_DARWIN_SYSNO_INDEX(sysno), name)

#define _____(sysno) GENX_(sysno, sys_ni_syscall)  /* UNIX style only */

/*
     _____ : unsupported by the kernel (sys_ni_syscall) (UNIX-style only)
             unfortunately misused for Mach too, causing assertion failures
  // _____ : unimplemented in valgrind
     GEN   : handlers are in syswrap-generic.c
     MAC   : handlers are in this file
        X_ : PRE handler only
        XY : PRE and POST handlers
*/
const SyscallTableEntry ML_(syscall_table)[] = {
#if defined(VGA_arm64)
   MACX_(__NR_syscall,     syscall),
#else
// _____(__NR_syscall),   // 0
#endif
   MACX_(__NR_exit,        exit),
   GENX_(__NR_fork,        sys_fork),
   GENXY(__NR_read,        sys_read),
   GENX_(__NR_write,       sys_write),
   GENXY(__NR_open,        sys_open),
   GENX_(__NR_close,       sys_close),
   GENXY(__NR_wait4,       sys_wait4),
   _____(VG_DARWIN_SYSCALL_CONSTRUCT_UNIX(8)),     // old creat
   GENX_(__NR_link,        sys_link),
   GENX_(__NR_unlink,      sys_unlink),
   _____(VG_DARWIN_SYSCALL_CONSTRUCT_UNIX(11)),    // old execv
   GENX_(__NR_chdir,       sys_chdir),
   GENX_(__NR_fchdir,      sys_fchdir),
   GENX_(__NR_mknod,       sys_mknod),
   GENX_(__NR_chmod,       sys_chmod),
   GENX_(__NR_chown,       sys_chown),
   _____(VG_DARWIN_SYSCALL_CONSTRUCT_UNIX(17)),    // old break
   MACXY(__NR_getfsstat,   getfsstat),
   _____(VG_DARWIN_SYSCALL_CONSTRUCT_UNIX(19)),    // old lseek
   GENX_(__NR_getpid,      sys_getpid),     // 20
   _____(VG_DARWIN_SYSCALL_CONSTRUCT_UNIX(21)),    // old mount
   _____(VG_DARWIN_SYSCALL_CONSTRUCT_UNIX(22)),    // old umount
   GENX_(__NR_setuid,      sys_setuid),
   GENX_(__NR_getuid,      sys_getuid),
   GENX_(__NR_geteuid,     sys_geteuid),
   MACX_(__NR_ptrace,      ptrace),
   MACXY(__NR_recvmsg,     recvmsg),
   MACX_(__NR_sendmsg,     sendmsg),
   MACXY(__NR_recvfrom,    recvfrom),
   MACXY(__NR_accept,      accept),
   MACXY(__NR_getpeername, getpeername),
   MACXY(__NR_getsockname, getsockname),
   GENX_(__NR_access,      sys_access),
   MACX_(__NR_chflags,     chflags),
   MACX_(__NR_fchflags,    fchflags),
   GENX_(__NR_sync,        sys_sync),
   GENX_(__NR_kill,        sys_kill),
#if defined(VGA_arm64)
   MACX_(__NR_sys_crossarch_trap, sys_crossarch_trap),
#else
   _____(VG_DARWIN_SYSCALL_CONSTRUCT_UNIX(38)),    // old stat
#endif
   GENX_(__NR_getppid,     sys_getppid),
   _____(VG_DARWIN_SYSCALL_CONSTRUCT_UNIX(40)),    // old lstat
   GENXY(__NR_dup,         sys_dup),
   MACXY(__NR_pipe,        pipe),
   GENX_(__NR_getegid,     sys_getegid),
#if DARWIN_VERS >= DARWIN_10_7
   _____(VG_DARWIN_SYSCALL_CONSTRUCT_UNIX(44)),    // old profil
#else
// _____(__NR_profil),
#endif
   _____(VG_DARWIN_SYSCALL_CONSTRUCT_UNIX(45)),    // old ktrace
   MACXY(__NR_sigaction,   sigaction),
   GENX_(__NR_getgid,      sys_getgid),
   MACXY(__NR_sigprocmask, sigprocmask),
   MACXY(__NR_getlogin,    getlogin),
// _____(__NR_setlogin),
// _____(__NR_acct),
   MACXY(__NR_sigpending,  sigpending),
   GENXY(__NR_sigaltstack, sys_sigaltstack),
   MACXY(__NR_ioctl,       ioctl),
// _____(__NR_reboot),
// _____(__NR_revoke),
   GENX_(__NR_symlink,     sys_symlink),   // 57
   GENX_(__NR_readlink,    sys_readlink),
   GENX_(__NR_execve,      sys_execve),
   GENX_(__NR_umask,       sys_umask),     // 60
   GENX_(__NR_chroot,      sys_chroot),
   _____(VG_DARWIN_SYSCALL_CONSTRUCT_UNIX(62)),    // old fstat
   _____(VG_DARWIN_SYSCALL_CONSTRUCT_UNIX(63)),    // used internally, reserved
   _____(VG_DARWIN_SYSCALL_CONSTRUCT_UNIX(64)),    // old getpagesize
   GENX_(__NR_msync,       sys_msync),
   GENX_(__NR_vfork,       sys_fork),              // (We treat vfork as fork.)
   _____(VG_DARWIN_SYSCALL_CONSTRUCT_UNIX(67)),    // old vread
   _____(VG_DARWIN_SYSCALL_CONSTRUCT_UNIX(68)),    // old vwrite
   _____(VG_DARWIN_SYSCALL_CONSTRUCT_UNIX(69)),    // old sbrk
   _____(VG_DARWIN_SYSCALL_CONSTRUCT_UNIX(70)),    // old sstk
   _____(VG_DARWIN_SYSCALL_CONSTRUCT_UNIX(71)),    // old mmap
   _____(VG_DARWIN_SYSCALL_CONSTRUCT_UNIX(72)),    // old vadvise
   GENXY(__NR_munmap,      sys_munmap),
   GENXY(__NR_mprotect,    sys_mprotect),
   GENX_(__NR_madvise,     sys_madvise),
   _____(VG_DARWIN_SYSCALL_CONSTRUCT_UNIX(76)),    // old vhangup
   _____(VG_DARWIN_SYSCALL_CONSTRUCT_UNIX(77)),    // old vlimit
   GENXY(__NR_mincore,     sys_mincore),
   GENXY(__NR_getgroups,   sys_getgroups),
// _____(__NR_setgroups),   // 80
   GENX_(__NR_getpgrp,     sys_getpgrp),
   GENX_(__NR_setpgid,     sys_setpgid),
   GENXY(__NR_setitimer,   sys_setitimer),
   _____(VG_DARWIN_SYSCALL_CONSTRUCT_UNIX(84)),    // old wait
// _____(__NR_swapon),
   GENXY(__NR_getitimer,   sys_getitimer),
   _____(VG_DARWIN_SYSCALL_CONSTRUCT_UNIX(87)),    // old gethostname
   _____(VG_DARWIN_SYSCALL_CONSTRUCT_UNIX(88)),    // old sethostname
   MACXY(__NR_getdtablesize, getdtablesize),
   GENXY(__NR_dup2,        sys_dup2),
   _____(VG_DARWIN_SYSCALL_CONSTRUCT_UNIX(91)),    // old getdopt
   MACXY(__NR_fcntl,       fcntl),
   GENX_(__NR_select,      sys_select),
   _____(VG_DARWIN_SYSCALL_CONSTRUCT_UNIX(94)),    // old setdopt
   GENX_(__NR_fsync,       sys_fsync),
   GENX_(__NR_setpriority, sys_setpriority),
   MACXY(__NR_socket,      socket),
   MACX_(__NR_connect,     connect),
   _____(VG_DARWIN_SYSCALL_CONSTRUCT_UNIX(99)),    // old accept
   GENX_(__NR_getpriority, sys_getpriority),   // 100
   _____(VG_DARWIN_SYSCALL_CONSTRUCT_UNIX(101)),   // old send
   _____(VG_DARWIN_SYSCALL_CONSTRUCT_UNIX(102)),   // old recv
   _____(VG_DARWIN_SYSCALL_CONSTRUCT_UNIX(103)),   // old sigreturn
   MACX_(__NR_bind,        bind),
   MACX_(__NR_setsockopt,  setsockopt),
   MACX_(__NR_listen,      listen),
   _____(VG_DARWIN_SYSCALL_CONSTRUCT_UNIX(107)),   // old vtimes
   _____(VG_DARWIN_SYSCALL_CONSTRUCT_UNIX(108)),   // old sigvec
   _____(VG_DARWIN_SYSCALL_CONSTRUCT_UNIX(109)),   // old sigblock
   _____(VG_DARWIN_SYSCALL_CONSTRUCT_UNIX(110)),   // old sigsetmask
   MACX_(__NR_sigsuspend,  sigsuspend),            // old sigsuspend
   _____(VG_DARWIN_SYSCALL_CONSTRUCT_UNIX(112)),   // old sigstack
   _____(VG_DARWIN_SYSCALL_CONSTRUCT_UNIX(113)),   // old recvmsg
   _____(VG_DARWIN_SYSCALL_CONSTRUCT_UNIX(114)),   // old sendmsg
   _____(VG_DARWIN_SYSCALL_CONSTRUCT_UNIX(115)),   // old vtrace
   GENXY(__NR_gettimeofday, sys_gettimeofday),
   GENXY(__NR_getrusage,   sys_getrusage),
   MACXY(__NR_getsockopt,  getsockopt),
   _____(VG_DARWIN_SYSCALL_CONSTRUCT_UNIX(119)),   // old resuba
   GENXY(__NR_readv,       sys_readv),        // 120
   GENX_(__NR_writev,      sys_writev),
// _____(__NR_settimeofday),
   GENX_(__NR_fchown,      sys_fchown),
   GENX_(__NR_fchmod,      sys_fchmod),
   _____(VG_DARWIN_SYSCALL_CONSTRUCT_UNIX(125)),   // old recvfrom
// _____(__NR_setreuid),
// _____(__NR_setregid),
   GENX_(__NR_rename,      sys_rename),
   _____(VG_DARWIN_SYSCALL_CONSTRUCT_UNIX(129)),   // old truncate
   _____(VG_DARWIN_SYSCALL_CONSTRUCT_UNIX(130)),   // old ftruncate
   GENX_(__NR_flock,       sys_flock),
   MACXY(__NR_mkfifo,      mkfifo),
   MACX_(__NR_sendto,      sendto),
   MACX_(__NR_shutdown,    shutdown),
   MACXY(__NR_socketpair,  socketpair),
   GENX_(__NR_mkdir,       sys_mkdir),
   GENX_(__NR_rmdir,       sys_rmdir),
   GENX_(__NR_utimes,      sys_utimes),
   MACX_(__NR_futimes,     futimes),
// _____(__NR_adjtime),     // 140
   _____(VG_DARWIN_SYSCALL_CONSTRUCT_UNIX(141)),   // old getpeername
   MACXY(__NR_gethostuuid, gethostuuid),
   _____(VG_DARWIN_SYSCALL_CONSTRUCT_UNIX(143)),   // old sethostid
   _____(VG_DARWIN_SYSCALL_CONSTRUCT_UNIX(144)),   // old getrlimit
   _____(VG_DARWIN_SYSCALL_CONSTRUCT_UNIX(145)),   // old setrlimit
   _____(VG_DARWIN_SYSCALL_CONSTRUCT_UNIX(146)),   // old killpg
   GENX_(__NR_setsid,      sys_setsid),
   _____(VG_DARWIN_SYSCALL_CONSTRUCT_UNIX(148)),   // old setquota
   _____(VG_DARWIN_SYSCALL_CONSTRUCT_UNIX(149)),   // old qquota
   _____(VG_DARWIN_SYSCALL_CONSTRUCT_UNIX(150)),   // old getsockname
// _____(__NR_getpgid),
// _____(__NR_setprivexec),
   GENXY(__NR_pread,       sys_pread64),
   GENX_(__NR_pwrite,      sys_pwrite64),
// _____(__NR_nfssvc),
   _____(VG_DARWIN_SYSCALL_CONSTRUCT_UNIX(156)),   // old getdirentries
   GENXY(__NR_statfs,      sys_statfs),
   GENXY(__NR_fstatfs,     sys_fstatfs),
// _____(__NR_unmount),
   _____(VG_DARWIN_SYSCALL_CONSTRUCT_UNIX(160)),   // old async_daemon
// _____(__NR_getfh),
   _____(VG_DARWIN_SYSCALL_CONSTRUCT_UNIX(162)),   // old getdomainname
   _____(VG_DARWIN_SYSCALL_CONSTRUCT_UNIX(163)),   // old setdomainname
   _____(VG_DARWIN_SYSCALL_CONSTRUCT_UNIX(164)),   // ???
// _____(__NR_quotactl),
   _____(VG_DARWIN_SYSCALL_CONSTRUCT_UNIX(166)),   // old exportfs
   MACX_(__NR_mount,       mount),
   _____(VG_DARWIN_SYSCALL_CONSTRUCT_UNIX(168)),   // old ustat
   MACXY(__NR_csops,       csops),                 // code-signing ops
#if DARWIN_VERS >= DARWIN_10_8
   MACXY(__NR_csops_audittoken, csops_audittoken), // 170
#else
   _____(VG_DARWIN_SYSCALL_CONSTRUCT_UNIX(170)),   // old table
#endif
   _____(VG_DARWIN_SYSCALL_CONSTRUCT_UNIX(171)),   // old wait3
   _____(VG_DARWIN_SYSCALL_CONSTRUCT_UNIX(172)),   // old rpause
// _____(__NR_waitid),
   _____(VG_DARWIN_SYSCALL_CONSTRUCT_UNIX(174)),   // old getdents
   _____(VG_DARWIN_SYSCALL_CONSTRUCT_UNIX(175)),   // old gc_control
// _____(__NR_add_profil),
   _____(VG_DARWIN_SYSCALL_CONSTRUCT_UNIX(177)),   // ???
#if DARWIN_VERS >= DARWIN_10_11
   MACX_(__NR_kdebug_trace_string, kdebug_trace_string), // 178
#else
   _____(VG_DARWIN_SYSCALL_CONSTRUCT_UNIX(178)),   // ???
#endif
#if DARWIN_VERS >= DARWIN_15_00
   MACX_(__NR_kdebug_trace64, kdebug_trace64), // 179
#else
   _____(VG_DARWIN_SYSCALL_CONSTRUCT_UNIX(179)),   // ???
#endif
   MACX_(__NR_kdebug_trace, kdebug_trace),     // 180
   GENX_(__NR_setgid,      sys_setgid),
   MACX_(__NR_setegid,     setegid),
   MACX_(__NR_seteuid,     seteuid),
   MACX_(__NR_sigreturn,   sigreturn),
// _____(__NR_chud),
   _____(VG_DARWIN_SYSCALL_CONSTRUCT_UNIX(186)),   // ???
#if DARWIN_VERS >= DARWIN_10_6
// _____(__NR_fdatasync),
#else
   _____(VG_DARWIN_SYSCALL_CONSTRUCT_UNIX(187)),   // ???
#endif
   GENXY(__NR_stat,        sys_newstat),
   GENXY(__NR_fstat,       sys_newfstat),
   GENXY(__NR_lstat,       sys_newlstat),
   MACX_(__NR_pathconf,    pathconf),
   MACX_(__NR_fpathconf,   fpathconf),
   _____(VG_DARWIN_SYSCALL_CONSTRUCT_UNIX(193)),   // ???
   GENXY(__NR_getrlimit,   sys_getrlimit),
   GENX_(__NR_setrlimit,   sys_setrlimit),
   MACXY(__NR_getdirentries, getdirentries),
   MACXY(__NR_mmap,        mmap),
   _____(VG_DARWIN_SYSCALL_CONSTRUCT_UNIX(198)),   // __syscall
   MACX_(__NR_lseek,       lseek),
   GENX_(__NR_truncate,    sys_truncate64),   // 200
   GENX_(__NR_ftruncate,   sys_ftruncate64),
   MACXY(__NR___sysctl,    __sysctl),
   GENX_(__NR_mlock,       sys_mlock),
   GENX_(__NR_munlock,     sys_munlock),
// _____(__NR_undelete),
// _____(__NR_ATsocket),
// _____(__NR_ATgetmsg),
// _____(__NR_ATputmsg),
// _____(__NR_ATPsndreq),
// _____(__NR_ATPsndrsp),
// _____(__NR_ATPgetreq),
// _____(__NR_ATPgetrsp),
   _____(VG_DARWIN_SYSCALL_CONSTRUCT_UNIX(213)),   // Reserved for AppleTalk
#if DARWIN_VERS >= DARWIN_10_6
   _____(VG_DARWIN_SYSCALL_CONSTRUCT_UNIX(214)),   // old kqueue_from_portset_np
   _____(VG_DARWIN_SYSCALL_CONSTRUCT_UNIX(215)),   // old kqueue_portset_np
#else
// _____(__NR_kqueue_from_portset_np),
// _____(__NR_kqueue_portset_np),
#endif
// _____(__NR_mkcomplex),
// _____(__NR_statv),
// _____(__NR_lstatv),
// _____(__NR_fstatv),
   MACXY(__NR_getattrlist, getattrlist),   // 220
   MACX_(__NR_setattrlist, setattrlist),
   MACXY(__NR_getdirentriesattr, getdirentriesattr),
   MACX_(__NR_exchangedata,      exchangedata),
   _____(VG_DARWIN_SYSCALL_CONSTRUCT_UNIX(224)),   // checkuseraccess
// _____(__NR_searchfs),
   GENX_(__NR_delete,      sys_unlink),
// _____(__NR_copyfile),
#if DARWIN_VERS >= DARWIN_10_6
   MACX_(__NR_fgetattrlist, fgetattrlist), // 228
// _____(__NR_fsetattrlist),
#else
   _____(VG_DARWIN_SYSCALL_CONSTRUCT_UNIX(228)),   // ??
   _____(VG_DARWIN_SYSCALL_CONSTRUCT_UNIX(229)),   // ??
#endif
   GENXY(__NR_poll,        sys_poll),
   MACX_(__NR_watchevent,  watchevent),
   MACXY(__NR_waitevent,   waitevent),
   MACX_(__NR_modwatch,    modwatch),
   MACXY(__NR_getxattr,    getxattr),
   MACXY(__NR_fgetxattr,   fgetxattr),
   MACX_(__NR_setxattr,    setxattr),
   MACX_(__NR_fsetxattr,   fsetxattr),
   MACX_(__NR_removexattr, removexattr),
   MACX_(__NR_fremovexattr, fremovexattr),
   MACXY(__NR_listxattr,   listxattr),    // 240
   MACXY(__NR_flistxattr,  flistxattr),
   MACXY(__NR_fsctl,       fsctl),
   MACX_(__NR_initgroups,  initgroups),
   MACXY(__NR_posix_spawn, posix_spawn),
#if DARWIN_VERS >= DARWIN_10_6
// _____(__NR_ffsctl),
#else
   _____(VG_DARWIN_SYSCALL_CONSTRUCT_UNIX(245)),   // ???
#endif
   _____(VG_DARWIN_SYSCALL_CONSTRUCT_UNIX(246)),   // ???
// _____(__NR_nfsclnt),
// _____(__NR_fhopen),
   _____(VG_DARWIN_SYSCALL_CONSTRUCT_UNIX(249)),   // ???
// _____(__NR_minherit),
// _____(__NR_semsys),
// _____(__NR_msgsys),
// _____(__NR_shmsys),
   MACXY(__NR_semctl,      semctl),
   MACX_(__NR_semget,      semget),
   MACX_(__NR_semop,       semop),
   _____(VG_DARWIN_SYSCALL_CONSTRUCT_UNIX(257)),   // ???
// _____(__NR_msgctl),
// _____(__NR_msgget),
// _____(__NR_msgsnd),   // 260
// _____(__NR_msgrcv),
   MACXY(__NR_shmat,       shmat),
   MACXY(__NR_shmctl,      shmctl),
   MACXY(__NR_shmdt,       shmdt),
   MACX_(__NR_shmget,      shmget),
   MACXY(__NR_shm_open,    shm_open),
   MACXY(__NR_shm_unlink,  shm_unlink),
   MACX_(__NR_sem_open,    sem_open),
   MACX_(__NR_sem_close,   sem_close),
   MACX_(__NR_sem_unlink,  sem_unlink),
   MACX_(__NR_sem_wait,    sem_wait),
   MACX_(__NR_sem_trywait, sem_trywait),
   MACX_(__NR_sem_post,    sem_post),
   // 274 seems to have been repurposed for 10.10.  Was sem_getvalue,
   //     has become sysctlbyname.  See below.
   MACXY(__NR_sem_init,    sem_init),
   MACX_(__NR_sem_destroy, sem_destroy),
   MACX_(__NR_open_extended,  open_extended),    // 277
// _____(__NR_umask_extended),
   MACXY(__NR_stat_extended,  stat_extended),
   MACXY(__NR_lstat_extended, lstat_extended),   // 280
   MACXY(__NR_fstat_extended, fstat_extended),
   MACX_(__NR_chmod_extended, chmod_extended),
   MACX_(__NR_fchmod_extended,fchmod_extended),
   MACXY(__NR_access_extended,access_extended),
   MACX_(__NR_settid,         settid),
#if DARWIN_VERS >= DARWIN_10_8
   MACX_(__NR_gettid, gettid),  // 286
#endif
// _____(__NR_setsgroups),
// _____(__NR_getsgroups),
// _____(__NR_setwgroups),
// _____(__NR_getwgroups),
// _____(__NR_mkfifo_extended),
// _____(__NR_mkdir_extended),
// _____(__NR_identitysvc),
#if DARWIN_VERS >= DARWIN_11_00
   MACXY(__NR_shared_region_check_np, shared_region_check_np), // 294
#endif
// _____(__NR_shared_region_map_np),
#if DARWIN_VERS >= DARWIN_10_6
// _____(__NR_vm_pressure_monitor),
// _____(__NR_psynch_rw_longrdlock),
// _____(__NR_psynch_rw_yieldwrlock),
// _____(__NR_psynch_rw_downgrade),
// _____(__NR_psynch_rw_upgrade),
   MACXY(__NR_psynch_mutexwait, psynch_mutexwait), // 301
   MACXY(__NR_psynch_mutexdrop, psynch_mutexdrop), // 302
   MACXY(__NR_psynch_cvbroad,   psynch_cvbroad),   // 303
   MACXY(__NR_psynch_cvsignal,  psynch_cvsignal),  // 304
   MACXY(__NR_psynch_cvwait,    psynch_cvwait),    // 305
   MACXY(__NR_psynch_rw_rdlock, psynch_rw_rdlock), // 306
   MACXY(__NR_psynch_rw_wrlock, psynch_rw_wrlock), // 307
   MACXY(__NR_psynch_rw_unlock, psynch_rw_unlock), // 308
// _____(__NR_psynch_rw_unlock2),
#else
   _____(VG_DARWIN_SYSCALL_CONSTRUCT_UNIX(296)),   // old load_shared_file
   _____(VG_DARWIN_SYSCALL_CONSTRUCT_UNIX(297)),   // old reset_shared_file
   _____(VG_DARWIN_SYSCALL_CONSTRUCT_UNIX(298)),   // old new_system_shared_regions
   _____(VG_DARWIN_SYSCALL_CONSTRUCT_UNIX(299)),   // old shared_region_map_file_np
   _____(VG_DARWIN_SYSCALL_CONSTRUCT_UNIX(300)),   // old shared_region_make_private_np
// _____(__NR___pthread_mutex_destroy),
// _____(__NR___pthread_mutex_init),
// _____(__NR___pthread_mutex_lock),
// _____(__NR___pthread_mutex_trylock),
// _____(__NR___pthread_mutex_unlock),
// _____(__NR___pthread_cond_init),
// _____(__NR___pthread_cond_destroy),
// _____(__NR___pthread_cond_broadcast),
// _____(__NR___pthread_cond_signal),
#endif
// _____(__NR_getsid),
// _____(__NR_settid_with_pid),
#if DARWIN_VERS >= DARWIN_10_7
   MACXY(__NR_psynch_cvclrprepost, psynch_cvclrprepost), // 312
#else
   _____(VG_DARWIN_SYSCALL_CONSTRUCT_UNIX(308)),   // old __pthread_cond_timedwait
#endif
// _____(__NR_aio_fsync),
   MACX_(__NR_aio_return,     aio_return),
   MACX_(__NR_aio_suspend,    aio_suspend),
// _____(__NR_aio_cancel),
   MACX_(__NR_aio_error,      aio_error),
   MACXY(__NR_aio_read,       aio_read),
   MACX_(__NR_aio_write,      aio_write),
// _____(__NR_lio_listio),   // 320
   _____(VG_DARWIN_SYSCALL_CONSTRUCT_UNIX(321)),   // ???

#if DARWIN_VERS >= DARWIN_10_8
   MACXY(__NR_iopolicysys, iopolicysys),
   MACXY(__NR_process_policy, process_policy),
#else
   _____(VG_DARWIN_SYSCALL_CONSTRUCT_UNIX(322)),   // ???
   _____(VG_DARWIN_SYSCALL_CONSTRUCT_UNIX(323)),   // ???
#endif
// _____(__NR_mlockall),
// _____(__NR_munlockall),
   _____(VG_DARWIN_SYSCALL_CONSTRUCT_UNIX(326)),   // ???
   MACX_(__NR_issetugid,               issetugid),
   MACX_(__NR___pthread_kill,          __pthread_kill),
   MACX_(__NR___pthread_sigmask,       __pthread_sigmask),
   MACXY(__NR___sigwait,               __sigwait),  // 330
   MACX_(__NR___disable_threadsignal,  __disable_threadsignal),
   MACX_(__NR___pthread_markcancel,    __pthread_markcancel),
   MACX_(__NR___pthread_canceled,      __pthread_canceled),
   MACX_(__NR___semwait_signal,        __semwait_signal),
   _____(VG_DARWIN_SYSCALL_CONSTRUCT_UNIX(335)),   // old utrace
   MACXY(__NR_proc_info,               proc_info),  // 336
   MACXY(__NR_sendfile,    sendfile),
   MACXY(__NR_stat64,      stat64),
   MACXY(__NR_fstat64,     fstat64),
   MACXY(__NR_lstat64,     lstat64),    // 340
   MACXY(__NR_stat64_extended,  stat64_extended),
   MACXY(__NR_lstat64_extended, lstat64_extended),
   MACXY(__NR_fstat64_extended, fstat64_extended),
   MACXY(__NR_getdirentries64, getdirentries64),
   MACXY(__NR_statfs64,    statfs64),
   MACXY(__NR_fstatfs64,   fstatfs64),
   MACXY(__NR_getfsstat64, getfsstat64),
   MACX_(__NR___pthread_chdir,  __pthread_chdir),
   MACX_(__NR___pthread_fchdir, __pthread_fchdir),
// _____(__NR_audit),
   MACXY(__NR_auditon,     auditon),
   _____(VG_DARWIN_SYSCALL_CONSTRUCT_UNIX(352)),   // ???
// _____(__NR_getauid),
// _____(__NR_setauid),
// _____(__NR_getaudit),
// _____(__NR_setaudit),
   MACXY(__NR_getaudit_addr, getaudit_addr),
// _____(__NR_setaudit_addr),
// _____(__NR_auditctl),
   MACXY(__NR_bsdthread_create,     bsdthread_create),   // 360
   MACX_(__NR_bsdthread_terminate,  bsdthread_terminate),
   MACXY(__NR_kqueue,      kqueue),
   MACXY(__NR_kevent,      kevent),
   GENX_(__NR_lchown,      sys_lchown),
// _____(__NR_stack_snapshot),
   MACX_(__NR_bsdthread_register, bsdthread_register),
   MACX_(__NR_workq_open,  workq_open),
   MACXY(__NR_workq_ops,   workq_ops),
#if DARWIN_VERS >= DARWIN_10_6
   MACXY(__NR_kevent64,      kevent64),
#else
   _____(VG_DARWIN_SYSCALL_CONSTRUCT_UNIX(369)),   // ???
#endif
   _____(VG_DARWIN_SYSCALL_CONSTRUCT_UNIX(370)),   // old semwait_signal
   _____(VG_DARWIN_SYSCALL_CONSTRUCT_UNIX(371)),   // old semwait_signal_nocancel
#if DARWIN_VERS >= DARWIN_10_6
   MACX_(__NR___thread_selfid, __thread_selfid),
#else
   _____(VG_DARWIN_SYSCALL_CONSTRUCT_UNIX(372)),   // ???
#endif
   _____(VG_DARWIN_SYSCALL_CONSTRUCT_UNIX(373)),   // ???
#if DARWIN_VERS < DARWIN_10_11
   _____(VG_DARWIN_SYSCALL_CONSTRUCT_UNIX(374)),   // ???
#endif
#if DARWIN_VERS < DARWIN_10_13
   _____(VG_DARWIN_SYSCALL_CONSTRUCT_UNIX(375)),   // ???
#endif
   _____(VG_DARWIN_SYSCALL_CONSTRUCT_UNIX(376)),   // ???
   _____(VG_DARWIN_SYSCALL_CONSTRUCT_UNIX(377)),   // ???
   _____(VG_DARWIN_SYSCALL_CONSTRUCT_UNIX(378)),   // ???
   _____(VG_DARWIN_SYSCALL_CONSTRUCT_UNIX(379)),   // ???
// _____(__NR___mac_execve),   // 380
   MACX_(__NR___mac_syscall, __mac_syscall),
// _____(__NR___mac_get_file),
// _____(__NR___mac_set_file),
// _____(__NR___mac_get_link),
// _____(__NR___mac_set_link),
// _____(__NR___mac_get_proc),
// _____(__NR___mac_set_proc),
// _____(__NR___mac_get_fd),
// _____(__NR___mac_set_fd),
// _____(__NR___mac_get_pid),
// _____(__NR___mac_get_lcid),
// _____(__NR___mac_get_lctx),
// _____(__NR___mac_set_lctx),
// _____(__NR_setlcid),
// _____(__NR_getlcid),
   // GrP fixme need any special nocancel handling?
   GENXY(__NR_read_nocancel,     sys_read),
   GENX_(__NR_write_nocancel,    sys_write),
   GENXY(__NR_open_nocancel,     sys_open),
   GENX_(__NR_close_nocancel,    sys_close),
   GENXY(__NR_wait4_nocancel,    sys_wait4),   // 400
   MACXY(__NR_recvmsg_nocancel,  recvmsg),
   MACX_(__NR_sendmsg_nocancel,  sendmsg),
   MACXY(__NR_recvfrom_nocancel, recvfrom),
   MACXY(__NR_accept_nocancel,   accept),
   GENX_(__NR_msync_nocancel,    sys_msync),
   MACXY(__NR_fcntl_nocancel,    fcntl),
   GENX_(__NR_select_nocancel,   sys_select),
   GENX_(__NR_fsync_nocancel,    sys_fsync),
   MACX_(__NR_connect_nocancel,  connect),
   MACX_(__NR_sigsuspend_nocancel, sigsuspend),
   GENXY(__NR_readv_nocancel,    sys_readv),
   GENX_(__NR_writev_nocancel,   sys_writev),
   MACX_(__NR_sendto_nocancel,   sendto),
   GENXY(__NR_pread_nocancel,    sys_pread64),
   GENX_(__NR_pwrite_nocancel,   sys_pwrite64),
// _____(__NR_waitid_nocancel),
   GENXY(__NR_poll_nocancel,     sys_poll),
// _____(__NR_msgsnd_nocancel),
// _____(__NR_msgrcv_nocancel),
   MACX_(__NR_sem_wait_nocancel, sem_wait), // 420
// _____(__NR_aio_suspend_nocancel),
// _____(__NR___sigwait_nocancel),
   MACX_(__NR___semwait_signal_nocancel, __semwait_signal),
// _____(__NR___mac_mount),
// _____(__NR___mac_get_mount),
// _____(__NR___mac_getfsstat),
#if DARWIN_VERS >= DARWIN_10_6
   MACXY(__NR_fsgetpath, fsgetpath),
   MACXY(__NR_audit_session_self, audit_session_self),
// _____(__NR_audit_session_join),
#endif
#if DARWIN_VERS >= DARWIN_10_9
    MACX_(__NR_fileport_makeport, fileport_makeport),
// _____(__NR_fileport_makefd),                         // 431
// _____(__NR_audit_session_port),                      // 432
// _____(__NR_pid_suspend),                             // 433
// _____(__NR_pid_resume),                              // 434
   _____(VG_DARWIN_SYSCALL_CONSTRUCT_UNIX(435)),        // ???
   _____(VG_DARWIN_SYSCALL_CONSTRUCT_UNIX(436)),        // ???
   _____(VG_DARWIN_SYSCALL_CONSTRUCT_UNIX(437)),        // ???
#if DARWIN_VERS >= DARWIN_11_00
    MACX_(__NR_shared_region_map_and_slide_np, shared_region_map_and_slide_np), // 438
#endif
// _____(__NR_kas_info),                                // 439
// _____(__NR_memorystatus_control),                    // 440
    MACX_(__NR_guarded_open_np, guarded_open_np),
    MACX_(__NR_guarded_close_np, guarded_close_np),
    MACX_(__NR_guarded_kqueue_np, guarded_kqueue_np),
    MACX_(__NR_change_fdguard_np, change_fdguard_np),
    MACX_(__NR_connectx, connectx),
    MACX_(__NR_disconnectx, disconnectx),
#endif
#if DARWIN_VERS >= DARWIN_10_10
   MACXY(__NR_sysctlbyname,        sysctlbyname),       // 274
   MACXY(__NR_necp_match_policy,   necp_match_policy),  // 460
   MACXY(__NR_getattrlistbulk,     getattrlistbulk),    // 461
   MACXY(__NR_openat,              openat),             // 463
#if DARWIN_VERS >= DARWIN_10_13
   MACXY(__NR_openat_nocancel,     openat_nocancel),    // 464
#endif
   MACX_(__NR_faccessat,           faccessat),          // 466
   MACXY(__NR_fstatat64,           fstatat64),          // 470
   MACX_(__NR_unlinkat,            unlinkat),           // 472
   MACX_(__NR_readlinkat,          readlinkat),         // 473
   MACX_(__NR_mkdirat,             mkdirat),            // 475
   MACX_(__NR_bsdthread_ctl,       bsdthread_ctl),      // 478
   MACXY(__NR_csrctl,              csrctl),             // 483
   MACX_(__NR_guarded_open_dprotected_np, guarded_open_dprotected_np),  // 484
   MACX_(__NR_guarded_write_np, guarded_write_np),      // 485
   MACX_(__NR_guarded_pwrite_np, guarded_pwrite_np),    // 486
   MACX_(__NR_guarded_writev_np, guarded_writev_np),    // 487
// _____(__NR___mremap_encrypted),                      // 489
#endif
#if DARWIN_VERS >= DARWIN_10_11
// _____(__NR_kdebug_trace_string),                     // 178
   MACXY(__NR_kevent_qos, kevent_qos),                  // 374
   MACX_(__NR_pselect, pselect),                        // 394
// _____(__NR_netagent_trigger),                        // 490
// _____(__NR_stack_snapshot_with_config),              // 491
// _____(__NR_microstackshot),                          // 492
// _____(__NR_grab_pgo_data),                           // 493
// _____(__NR_persona),                                 // 494
   _____(VG_DARWIN_SYSCALL_CONSTRUCT_UNIX(495)),        // ???
   _____(VG_DARWIN_SYSCALL_CONSTRUCT_UNIX(496)),        // ???
   _____(VG_DARWIN_SYSCALL_CONSTRUCT_UNIX(497)),        // ???
   _____(VG_DARWIN_SYSCALL_CONSTRUCT_UNIX(498)),        // ???
// _____(__NR_work_interval_ctl),                       // 499
#endif
#if DARWIN_VERS >= DARWIN_10_12
// _____(__NR_kdebug_typefilter),                       // 177
// _____(__NR_clonefileat),                             // 462
// _____(__NR_renameatx_np),                            // 488
   MACXY(__NR_getentropy, getentropy),                  // 500
   MACX_(__NR_necp_open, necp_open),                    // 501
   MACX_(__NR_necp_client_action, necp_client_action),  // 502
   _____(VG_DARWIN_SYSCALL_CONSTRUCT_UNIX(503)),        // ???
   _____(VG_DARWIN_SYSCALL_CONSTRUCT_UNIX(504)),        // ???
   _____(VG_DARWIN_SYSCALL_CONSTRUCT_UNIX(505)),        // ???
   _____(VG_DARWIN_SYSCALL_CONSTRUCT_UNIX(506)),        // ???
   _____(VG_DARWIN_SYSCALL_CONSTRUCT_UNIX(507)),        // ???
   _____(VG_DARWIN_SYSCALL_CONSTRUCT_UNIX(508)),        // ???
   _____(VG_DARWIN_SYSCALL_CONSTRUCT_UNIX(509)),        // ???
   _____(VG_DARWIN_SYSCALL_CONSTRUCT_UNIX(510)),        // ???
   _____(VG_DARWIN_SYSCALL_CONSTRUCT_UNIX(511)),        // ???
   _____(VG_DARWIN_SYSCALL_CONSTRUCT_UNIX(512)),        // ???
   _____(VG_DARWIN_SYSCALL_CONSTRUCT_UNIX(513)),        // ???
   _____(VG_DARWIN_SYSCALL_CONSTRUCT_UNIX(514)),        // ???
   MACX_(__NR_ulock_wait, ulock_wait),                  // 515
   MACX_(__NR_ulock_wake, ulock_wake),                  // 516
// _____(__NR_fclonefileat),                            // 517
// _____(__NR_fs_snapshot),                             // 518
   _____(VG_DARWIN_SYSCALL_CONSTRUCT_UNIX(519)),        // ???
   MACX_(__NR_terminate_with_payload, terminate_with_payload), // 520
   MACX_(__NR_abort_with_payload, abort_with_payload),  // 521
#endif
#if DARWIN_VERS >= DARWIN_10_13
// _____(__NR_thread_selfcounts),                       // 186
  MACXY(__NR_kevent_id, kevent_id),                     // 375
// _____(__NR_necp_session_open),                       // 522
// _____(__NR_necp_session_action),                     // 523
// _____(__NR_setattrlistat),                           // 524
// _____(__NR_net_qos_guideline),                       // 525
// _____(__NR_fmount),                                  // 526
// _____(__NR_ntp_adjtime),                             // 527
// _____(__NR_ntp_gettime),                             // 528
// _____(__NR_os_fault_with_payload),                   // 529
#endif
#if DARWIN_VERS >= DARWIN_10_14
// _____(__NR_kqueue_workloop_ctl),                     // 530
// _____(__NR___mach_bridge_remote_time),               // 531
#endif
#if DARWIN_VERS >= DARWIN_10_15
// _____(__NR_coalition_ledger),                        // 532
// _____(__NR_log_data),                                // 533
// _____(__NR_memorystatus_available_memory),           // 534
#endif
#if DARWIN_VERS >= DARWIN_11_00
#if defined(VGP_arm64_darwin)
   MACX_(__NR_objc_bp_assist_cfg_np, objc_bp_assist_cfg_np), // 535
#endif
// _____(__NR_shared_region_map_and_slide_2_np),        // 536
// _____(__NR_pivot_root),                              // 537
// _____(__NR_task_inspect_for_pid),                    // 538
   MACXY(__NR_task_read_for_pid, task_read_for_pid),    // 539
// _____(__NR_sys_preadv),                              // 540
// _____(__NR_sys_pwritev),                             // 541
// _____(__NR_sys_preadv_nocancel),                     // 542
// _____(__NR_sys_pwritev_nocancel),                    // 543
   MACX_(__NR_ulock_wait2, ulock_wait2),                // 544
// _____(__NR_proc_info_extended_id),                   // 545
#endif
#if DARWIN_VERS >= DARWIN_12_00
// _____(__NR_tracker_action),                          // 546
// _____(__NR_debug_syscall_reject),                    // 547
#endif
#if DARWIN_VERS >= DARWIN_13_00
// _____(__NR_sys_debug_syscall_reject_config),         // 548
// _____(__NR_graftdmg),                                // 549
   MACX_(__NR_map_with_linking_np, map_with_linking_np), // 550
// _____(__NR_freadlink),                               // 551
// _____(__NR_sys_record_system_event),                 // 552
// _____(__NR_mkfifoat),                                // 553
// _____(__NR_mknodat),                                 // 554
// _____(__NR_ungraftdmg),                              // 555
#endif
#if DARWIN_VERS >= DARWIN_15_00
// _____(__NR_sys_coalition_policy_set),                // 556
// _____(__NR_sys_coalition_policy_get),                // 557
#endif
// _____(__NR_MAXSYSCALL)
   MACX_(__NR_DARWIN_FAKE_SIGRETURN, FAKE_SIGRETURN)
};


// Mach traps use negative syscall numbers.
// Use ML_(mach_trap_table)[-mach_trap_number] .
// cf xnu sources osfmk/kern/syscall_sw.c

const SyscallTableEntry ML_(mach_trap_table)[] = {
   _____(VG_DARWIN_SYSCALL_CONSTRUCT_MACH(0)),
   _____(VG_DARWIN_SYSCALL_CONSTRUCT_MACH(1)),
   _____(VG_DARWIN_SYSCALL_CONSTRUCT_MACH(2)),
   _____(VG_DARWIN_SYSCALL_CONSTRUCT_MACH(3)),
   _____(VG_DARWIN_SYSCALL_CONSTRUCT_MACH(4)),
   _____(VG_DARWIN_SYSCALL_CONSTRUCT_MACH(5)),
   _____(VG_DARWIN_SYSCALL_CONSTRUCT_MACH(6)),
   _____(VG_DARWIN_SYSCALL_CONSTRUCT_MACH(7)),
   _____(VG_DARWIN_SYSCALL_CONSTRUCT_MACH(8)),
   _____(VG_DARWIN_SYSCALL_CONSTRUCT_MACH(9)),

#  if DARWIN_VERS >= DARWIN_10_8
   MACXY(VG_DARWIN_SYSCALL_CONSTRUCT_MACH(10), kernelrpc_mach_vm_allocate_trap),
#  else
   _____(VG_DARWIN_SYSCALL_CONSTRUCT_MACH(10)),
#  endif

#  if DARWIN_VERS >= DARWIN_14_00
   MACXY(VG_DARWIN_SYSCALL_CONSTRUCT_MACH(11), kernelrpc_mach_vm_purgable_control_trap),
#  else
   _____(VG_DARWIN_SYSCALL_CONSTRUCT_MACH(11)),
#  endif

#  if DARWIN_VERS >= DARWIN_10_8
   MACXY(VG_DARWIN_SYSCALL_CONSTRUCT_MACH(12), kernelrpc_mach_vm_deallocate_trap),
#  else
   _____(VG_DARWIN_SYSCALL_CONSTRUCT_MACH(12)),
#  endif

   _____(VG_DARWIN_SYSCALL_CONSTRUCT_MACH(13)),

#  if DARWIN_VERS >= DARWIN_10_8
   MACXY(VG_DARWIN_SYSCALL_CONSTRUCT_MACH(14), kernelrpc_mach_vm_protect_trap),
#  endif

#  if DARWIN_VERS >= DARWIN_10_9
   MACXY(VG_DARWIN_SYSCALL_CONSTRUCT_MACH(15), kernelrpc_mach_vm_map_trap),
#  endif

#  if DARWIN_VERS < DARWIN_10_8
   _____(VG_DARWIN_SYSCALL_CONSTRUCT_MACH(14)),
   _____(VG_DARWIN_SYSCALL_CONSTRUCT_MACH(15)),
#  endif

#  if DARWIN_VERS >= DARWIN_10_8
   MACXY(VG_DARWIN_SYSCALL_CONSTRUCT_MACH(16), kernelrpc_mach_port_allocate_trap),
   MACX_(VG_DARWIN_SYSCALL_CONSTRUCT_MACH(17), kernelrpc_mach_port_destroy_trap),
   MACX_(VG_DARWIN_SYSCALL_CONSTRUCT_MACH(18), kernelrpc_mach_port_deallocate_trap),
   MACX_(VG_DARWIN_SYSCALL_CONSTRUCT_MACH(19), kernelrpc_mach_port_mod_refs_trap),
   MACX_(VG_DARWIN_SYSCALL_CONSTRUCT_MACH(20), kernelrpc_mach_port_move_member_trap),
   MACX_(VG_DARWIN_SYSCALL_CONSTRUCT_MACH(21), kernelrpc_mach_port_insert_right_trap),
   MACX_(VG_DARWIN_SYSCALL_CONSTRUCT_MACH(22), kernelrpc_mach_port_insert_member_trap),
   MACX_(VG_DARWIN_SYSCALL_CONSTRUCT_MACH(23), kernelrpc_mach_port_extract_member_trap),
#  else
   _____(VG_DARWIN_SYSCALL_CONSTRUCT_MACH(16)),
   _____(VG_DARWIN_SYSCALL_CONSTRUCT_MACH(17)),
   _____(VG_DARWIN_SYSCALL_CONSTRUCT_MACH(18)),
   _____(VG_DARWIN_SYSCALL_CONSTRUCT_MACH(19)),
   _____(VG_DARWIN_SYSCALL_CONSTRUCT_MACH(20)),
   _____(VG_DARWIN_SYSCALL_CONSTRUCT_MACH(21)),
   _____(VG_DARWIN_SYSCALL_CONSTRUCT_MACH(22)),
   _____(VG_DARWIN_SYSCALL_CONSTRUCT_MACH(23)),
#  endif

#  if DARWIN_VERS >= DARWIN_10_9
   MACXY(VG_DARWIN_SYSCALL_CONSTRUCT_MACH(24), kernelrpc_mach_port_construct_trap),
   MACX_(VG_DARWIN_SYSCALL_CONSTRUCT_MACH(25), kernelrpc_mach_port_destruct_trap),
#  else
   _____(VG_DARWIN_SYSCALL_CONSTRUCT_MACH(24)),
   _____(VG_DARWIN_SYSCALL_CONSTRUCT_MACH(25)),
#  endif

   MACXY(__NR_mach_reply_port, mach_reply_port),
   MACXY(__NR_thread_self_trap, mach_thread_self),
   MACXY(__NR_task_self_trap, mach_task_self),
   MACXY(__NR_host_self_trap, mach_host_self),
   _____(VG_DARWIN_SYSCALL_CONSTRUCT_MACH(30)),
   MACXY(__NR_mach_msg_trap, mach_msg),
// _____(__NR_mach_msg_overwrite_trap),
   MACX_(__NR_semaphore_signal_trap, semaphore_signal),
   MACX_(__NR_semaphore_signal_all_trap, semaphore_signal_all),
   MACX_(__NR_semaphore_signal_thread_trap, semaphore_signal_thread),
   MACX_(__NR_semaphore_wait_trap, semaphore_wait),
   MACX_(__NR_semaphore_wait_signal_trap, semaphore_wait_signal),
   MACX_(__NR_semaphore_timedwait_trap, semaphore_timedwait),
   MACX_(__NR_semaphore_timedwait_signal_trap, semaphore_timedwait_signal),

#  if DARWIN_VERS >= DARWIN_10_14
   MACX_(__NR_kernelrpc_mach_port_get_attributes_trap, kernelrpc_mach_port_get_attributes_trap),
#  else
   _____(VG_DARWIN_SYSCALL_CONSTRUCT_MACH(40)),    // -40
#  endif

#  if DARWIN_VERS >= DARWIN_10_9
   MACX_(__NR_kernelrpc_mach_port_guard_trap, kernelrpc_mach_port_guard_trap),
   MACX_(__NR_kernelrpc_mach_port_unguard_trap, kernelrpc_mach_port_unguard_trap),
#  else
   _____(VG_DARWIN_SYSCALL_CONSTRUCT_MACH(41)),
   _____(VG_DARWIN_SYSCALL_CONSTRUCT_MACH(42)),
#  endif

#  if DARWIN_VERS >= DARWIN_10_12
   MACXY(__NR_mach_generate_activity_id, mach_generate_activity_id),
#  elif DARWIN_VERS >= DARWIN_10_10
   _____(VG_DARWIN_SYSCALL_CONSTRUCT_MACH(43)),
#  elif defined(VGA_x86) || DARWIN_VERS == DARWIN_10_9
// _____(__NR_map_fd),
#  else
   _____(VG_DARWIN_SYSCALL_CONSTRUCT_MACH(43)),
#  endif

   MACXY(__NR_task_name_for_pid, task_name_for_pid),
   MACXY(__NR_task_for_pid, task_for_pid),
   MACXY(__NR_pid_for_task, pid_for_task),
#if DARWIN_VERS >= DARWIN_13_00
   MACXY(__NR_mach_msg2_trap, mach_msg2),
#else
   _____(VG_DARWIN_SYSCALL_CONSTRUCT_MACH(47)),
#endif
#if defined(VGA_x86)
// _____(__NR_macx_swapon),
// _____(__NR_macx_swapoff),
#else
   _____(VG_DARWIN_SYSCALL_CONSTRUCT_MACH(48)),
   _____(VG_DARWIN_SYSCALL_CONSTRUCT_MACH(49)),
#endif
#if DARWIN_VERS >= DARWIN_10_13
   MACXY(__NR_thread_get_special_reply_port, thread_get_special_reply_port),
#else
   _____(VG_DARWIN_SYSCALL_CONSTRUCT_MACH(50)),
#endif /* DARWIN_VERS >= DARWIN_10_13 */
#if defined(VGA_x86)
// _____(__NR_macx_triggers),
// _____(__NR_macx_backing_store_suspend),
// _____(__NR_macx_backing_store_recovery),
#else
   _____(VG_DARWIN_SYSCALL_CONSTRUCT_MACH(51)),
   _____(VG_DARWIN_SYSCALL_CONSTRUCT_MACH(52)),
   _____(VG_DARWIN_SYSCALL_CONSTRUCT_MACH(53)),
#endif
   _____(VG_DARWIN_SYSCALL_CONSTRUCT_MACH(54)),
   _____(VG_DARWIN_SYSCALL_CONSTRUCT_MACH(55)),
   _____(VG_DARWIN_SYSCALL_CONSTRUCT_MACH(56)),
   _____(VG_DARWIN_SYSCALL_CONSTRUCT_MACH(57)),
   _____(VG_DARWIN_SYSCALL_CONSTRUCT_MACH(58)),
   MACX_(__NR_swtch_pri, swtch_pri),
   MACX_(__NR_swtch, swtch),   // -60
   MACX_(__NR_syscall_thread_switch, syscall_thread_switch),
// _____(__NR_clock_sleep_trap),
   _____(VG_DARWIN_SYSCALL_CONSTRUCT_MACH(63)),
   _____(VG_DARWIN_SYSCALL_CONSTRUCT_MACH(64)),
   _____(VG_DARWIN_SYSCALL_CONSTRUCT_MACH(65)),
   _____(VG_DARWIN_SYSCALL_CONSTRUCT_MACH(66)),
   _____(VG_DARWIN_SYSCALL_CONSTRUCT_MACH(67)),
   _____(VG_DARWIN_SYSCALL_CONSTRUCT_MACH(68)),
   _____(VG_DARWIN_SYSCALL_CONSTRUCT_MACH(69)),
#if DARWIN_VERS >= DARWIN_10_12
   MACXY(__NR_host_create_mach_voucher_trap, host_create_mach_voucher_trap),
#else
   _____(VG_DARWIN_SYSCALL_CONSTRUCT_MACH(70)),
#endif
   _____(VG_DARWIN_SYSCALL_CONSTRUCT_MACH(71)),
   _____(VG_DARWIN_SYSCALL_CONSTRUCT_MACH(72)),
   _____(VG_DARWIN_SYSCALL_CONSTRUCT_MACH(73)),
   _____(VG_DARWIN_SYSCALL_CONSTRUCT_MACH(74)),
   _____(VG_DARWIN_SYSCALL_CONSTRUCT_MACH(75)),
#if DARWIN_VERS >= DARWIN_10_15
   MACXY(__NR_kernelrpc_mach_port_type_trap, kernelrpc_mach_port_type_trap),
   MACXY(__NR_kernelrpc_mach_port_request_notification_trap, kernelrpc_mach_port_request_notification_trap),
#else
   _____(VG_DARWIN_SYSCALL_CONSTRUCT_MACH(76)),
   _____(VG_DARWIN_SYSCALL_CONSTRUCT_MACH(77)),
#endif
   _____(VG_DARWIN_SYSCALL_CONSTRUCT_MACH(78)),
   _____(VG_DARWIN_SYSCALL_CONSTRUCT_MACH(79)),
   _____(VG_DARWIN_SYSCALL_CONSTRUCT_MACH(80)),   // -80
   _____(VG_DARWIN_SYSCALL_CONSTRUCT_MACH(81)),
   _____(VG_DARWIN_SYSCALL_CONSTRUCT_MACH(82)),
   _____(VG_DARWIN_SYSCALL_CONSTRUCT_MACH(83)),
   _____(VG_DARWIN_SYSCALL_CONSTRUCT_MACH(84)),
   _____(VG_DARWIN_SYSCALL_CONSTRUCT_MACH(85)),
   _____(VG_DARWIN_SYSCALL_CONSTRUCT_MACH(86)),
   _____(VG_DARWIN_SYSCALL_CONSTRUCT_MACH(87)),
   _____(VG_DARWIN_SYSCALL_CONSTRUCT_MACH(88)),
   MACXY(__NR_mach_timebase_info, mach_timebase_info),
   MACX_(__NR_mach_wait_until, mach_wait_until),
   MACXY(__NR_mk_timer_create, mk_timer_create),
   MACXY(__NR_mk_timer_destroy, mk_timer_destroy),
   MACX_(__NR_mk_timer_arm, mk_timer_arm),
   MACXY(__NR_mk_timer_cancel, mk_timer_cancel),
   _____(VG_DARWIN_SYSCALL_CONSTRUCT_MACH(95)),
   _____(VG_DARWIN_SYSCALL_CONSTRUCT_MACH(96)),
   _____(VG_DARWIN_SYSCALL_CONSTRUCT_MACH(97)),
   _____(VG_DARWIN_SYSCALL_CONSTRUCT_MACH(98)),
   _____(VG_DARWIN_SYSCALL_CONSTRUCT_MACH(99)),
   MACXY(__NR_iokit_user_client_trap, iokit_user_client_trap), // -100
};


// Machine-dependent traps have wacky syscall numbers, and use the Mach trap
// calling convention instead of the syscall convention.
// Use ML_(mdep_trap_table)[syscallno - ML_(mdep_trap_base)] .

const SyscallTableEntry ML_(mdep_trap_table)[] = {
#if defined(VGA_x86)
   MACX_(__NR_thread_fast_set_cthread_self, thread_fast_set_cthread_self),
#elif defined(VGA_amd64)
   MACX_(__NR_thread_fast_set_cthread_self, thread_fast_set_cthread_self),
#elif defined(VGA_arm64)
   MACX_(__NR_thread_set_tsd_base, thread_set_tsd_base),
#else
#error unknown architecture
#endif
};

const SyscallTableEntry* ML_(get_darwin_syscall_entry) ( UInt sysno )
{
   const UInt syscall_table_size =
              sizeof(ML_(syscall_table)) / sizeof(ML_(syscall_table)[0]);

   const UInt mach_trap_table_size =
              sizeof(ML_(mach_trap_table)) / sizeof(ML_(mach_trap_table)[0]);

   const UInt mdep_trap_table_size =
              sizeof(ML_(mdep_trap_table)) / sizeof(ML_(mdep_trap_table)[0]);

   const SyscallTableEntry *table;
   Int size;

   switch (VG_DARWIN_SYSNO_CLASS(sysno)) {
   case VG_DARWIN_SYSCALL_CLASS_UNIX:
      table = ML_(syscall_table);
      size = syscall_table_size;
      break;
   case VG_DARWIN_SYSCALL_CLASS_MACH:
      table = ML_(mach_trap_table);
      size = mach_trap_table_size;
      break;
   case VG_DARWIN_SYSCALL_CLASS_MDEP:
      table = ML_(mdep_trap_table);
      size = mdep_trap_table_size;
      break;
   default:
      vg_assert2(0, "invalid syscall class: %d (syscall: %d / %#x)\n", VG_DARWIN_SYSNO_CLASS(sysno), VG_DARWIN_SYSNO_INDEX(sysno), sysno);
      break;
   }

   sysno = VG_DARWIN_SYSNO_INDEX(sysno);
   if (sysno < size) {
      const SyscallTableEntry *sys = &table[sysno];
      if (!sys->before)
         return NULL; /* no entry */
      return sys;
   }

   /* Can't find a wrapper. */
   return NULL;
}

#endif // defined(VGO_darwin)

/*--------------------------------------------------------------------*/
/*--- end                                                          ---*/
/*--------------------------------------------------------------------*/<|MERGE_RESOLUTION|>--- conflicted
+++ resolved
@@ -10839,7 +10839,6 @@
                   void*, buffer, size_t, size);
     PRE_MEM_WRITE( "getentropy(buffer)", ARG1, ARG2 );
 }
-
 POST(getentropy)
 {
     vg_assert(SUCCESS);
@@ -11287,10 +11286,6 @@
    record_named_port(tid, RES, MACH_PORT_RIGHT_RECEIVE, "special-reply-%p");
    PRINT("special reply port %s", name_for_port(RES));
 }
-<<<<<<< HEAD
-
-=======
->>>>>>> af81aade
 #endif /* DARWIN_VERS >= DARWIN_10_13 */
 
 
