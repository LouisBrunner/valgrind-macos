--- conflicted
+++ resolved
@@ -303,20 +303,12 @@
                                       Word sigsetSzB );
 #elif defined(VGO_freebsd)
 extern
-<<<<<<< HEAD
-UWord ML_(do_syscall_for_client_WRK)( Word syscallno,
-                                      void* guest_state,
-                                      const vki_sigset_t *syscall_mask,
-                                      const vki_sigset_t *restore_mask,
-                                      Word sigsetSzB );
-=======
 UWord ML_(do_syscall_for_client_WRK)(Word syscallno,
                                      void* guest_state,
                                      const vki_sigset_t *syscall_mask,
                                      const vki_sigset_t *restore_mask,
                                      Word sigsetSzB,
                                      UChar *cflag);
->>>>>>> 7b21f122
 #elif defined(VGO_darwin)
 extern
 UWord ML_(do_syscall_for_client_unix_WRK)( Word syscallno,
@@ -396,13 +388,8 @@
    switch (VG_DARWIN_SYSNO_CLASS(syscallno)) {
       case VG_DARWIN_SYSCALL_CLASS_UNIX:
          err = ML_(do_syscall_for_client_unix_WRK)(
-<<<<<<< HEAD
-                  VG_DARWIN_SYSNO_FOR_KERNEL(syscallno), &tst->arch.vex,
-                  syscall_mask, &saved, 0/*unused:sigsetSzB*/
-=======
                   VG_DARWIN_SYSNO_FOR_KERNEL(syscallno), &tst->arch.vex, 
                   syscall_mask, &saved, 0/*unused:sigsetSzB*/, &cflag
->>>>>>> 7b21f122
                );
          /* Save the carry flag. */
 #  if defined(VGP_amd64_darwin)
