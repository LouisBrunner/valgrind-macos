#include <ctype.h>
#include <stdio.h>
#include <string.h>
#include <assert.h>
#include <stdlib.h>

int main(void)
{
   char* astring = strdup("this is a string # with something to seek");
   size_t len = strlen(astring);
   (memccpy)(astring+10, astring, '#', len-10);
   sprintf(astring, "this is a string # with something to seek");
<<<<<<< HEAD
   memccpy(astring, astring+10, '#', len);

=======
   (memccpy)(astring, astring+10, '#', len);
   
>>>>>>> 7b21f122
   sprintf(astring, "this is a string # with something to seek");
   /*
    * space is earlier than len, no overlap
    * "this " gets copied (up to and including the first ' ')
    * and it overwrites the destination starting with the 's' of "string"
    * so res will point to the 'g' of "string"
    */
   char* res = memccpy(astring+10, astring, ' ', len-10);
   assert(res && *res == 'g');
   sprintf(astring, "this is a string # with something to seek");
   /* length is 0, nothing copied, returns NULL */
   res = (memccpy)(astring, "abcdefhhijklmnopqrstuvwxy", 'z', 0);
   assert(NULL == res);
   /* 'z' not found so 20 bytes copied, returns NULL */
   res = (memccpy)(astring, "abcdefhhijklmnopqrstuvwxy", 'z', 20);
   assert(NULL == res);
   free(astring);
}<|MERGE_RESOLUTION|>--- conflicted
+++ resolved
@@ -10,13 +10,8 @@
    size_t len = strlen(astring);
    (memccpy)(astring+10, astring, '#', len-10);
    sprintf(astring, "this is a string # with something to seek");
-<<<<<<< HEAD
-   memccpy(astring, astring+10, '#', len);
-
-=======
    (memccpy)(astring, astring+10, '#', len);
    
->>>>>>> 7b21f122
    sprintf(astring, "this is a string # with something to seek");
    /*
     * space is earlier than len, no overlap
