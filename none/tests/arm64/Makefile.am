--- conflicted
+++ resolved
@@ -18,11 +18,7 @@
 	atomics_v81.stdout.exp atomics_v81.stderr.exp atomics_v81.vgtest \
 	simd_v81.stdout.exp simd_v81.stderr.exp simd_v81.vgtest \
 	simd_dotprod.stdout.exp simd_dotprod.stderr.exp simd_dotprod.vgtest \
-<<<<<<< HEAD
-        fmadd_sub.stdout.exp fmadd_sub.stderr.exp fmadd_sub.vgtest \
-=======
 	fmadd_sub.stdout.exp fmadd_sub.stderr.exp fmadd_sub.vgtest \
->>>>>>> a215f02d
 	fp_and_simd_v82.stdout.exp fp_and_simd_v82.stderr.exp \
 	fp_and_simd_v82.vgtest \
 	ldxp_stxp_basisimpl.stdout.exp ldxp_stxp_basisimpl.stderr.exp \
@@ -55,8 +51,6 @@
   check_PROGRAMS += fp_and_simd_v82
 endif
 
-<<<<<<< HEAD
-=======
 if HAVE_SHA3
   check_PROGRAMS += sha512_v82
 endif
@@ -65,7 +59,6 @@
   check_PROGRAMS += fcvta_s_u frinta_frintn
 endif
 
->>>>>>> a215f02d
 if BUILD_ARMV82_DOTPROD_TESTS
   check_PROGRAMS += simd_dotprod
 endif
