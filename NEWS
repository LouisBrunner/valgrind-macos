Release 3.23.0 (?? Apr 2024)
~~~~~~~~~~~~~~~~~~~~~~~~~~~~

This release supports X86/Linux, AMD64/Linux, ARM32/Linux, ARM64/Linux,
PPC32/Linux, PPC64BE/Linux, PPC64LE/Linux, S390X/Linux, MIPS32/Linux,
MIPS64/Linux, ARM/Android, ARM64/Android, MIPS32/Android, X86/Android,
X86/Solaris, AMD64/Solaris, AMD64/MacOSX 10.12, X86/FreeBSD and
AMD64/FreeBSD.  There is also preliminary support for X86/macOS 10.13,
AMD64/macOS 10.13 and nanoMIPS/Linux.

* ==================== CORE CHANGES ===================

* ================== PLATFORM CHANGES =================

* ==================== TOOL CHANGES ===================

* ==================== FIXED BUGS ====================

The following bugs have been fixed or resolved.  Note that "n-i-bz"
stands for "not in bugzilla" -- that is, a bug that was reported to us
but never got a bugzilla entry.  We encourage you to file bugs in
bugzilla (https://bugs.kde.org/enter_bug.cgi?product=valgrind) rather
than mailing the developers (or mailing lists) directly -- bugs that
are not entered into bugzilla tend to get forgotten about or ignored.


281059  Cannot connect to Oracle using valgrind
390269  unhandled amd64-darwin syscall: unix:464 (openat_nocancel)
401284  False positive "Source and destination overlap in strncat"
428364  Signals inside io_uring_enter not handled
437790  valgrind reports "Conditional jump or move depends on uninitialised
        value" in memchr of macOS 10.12-10.15
460616  disInstr(arm64): unhandled instruction 0x4E819402 (dotprod/ASIMDDP)
466884  Missing writev uninit padding suppression for _XSend
475498  Add reallocarray wrapper
476320  Build failure with GCC
476331  clean up generated/distributed filter scripts
476535  Difference in allocation size for massif/tests/overloaded-new between
        clang++/libc++ and g++/libstdc++
476548  valgrind 3.22.0 fails on assertion when loading debuginfo file
        produced by mold
476708  valgrind-monitor.py regular expressions should use raw strings
476780  Extend strlcat and strlcpy wrappers to GNU libc
476787  Build of Valgrind 3.21.0 fails when SOLARIS_PT_SUNDWTRACE_THRP is
        defined
476887  WARNING: unhandled amd64-freebsd syscall: 578
477198  Add fchmodat2 syscall on linux
477628  Add mremap support for Solaris
477630  Include ucontext.h rather than sys/ucontext.h in Solaris sources
477719  vgdb incorrectly replies to qRcmd packet
478211  Redundant code for vgdb.c and Valgrind core tools
478624  Valgrind incompatibility with binutils-2.42 on x86 with new nop patterns
        (unhandled instruction bytes: 0x2E 0x8D 0xB4 0x26
478837  valgrind fails to read debug info for rust binaries
479041  Executables without RW sections do not trigger debuginfo reading
480052  WARNING: unhandled amd64-freebsd syscall: 580
480126  Build failure on Raspberry Pi 5 / OS 6.1.0-rpi7-rpi-v8
480405  valgrind 3.22.0 "m_debuginfo/image.c:586 (set_CEnt):
        Assertion '!sr_isError(sr)' failed."
480488  Add support for FreeBSD 13.3
480706  Unhandled syscall 325 (mlock2)
n-i-bz  Add redirect for memccpy

To see details of a given bug, visit
  https://bugs.kde.org/show_bug.cgi?id=XXXXXX
where XXXXXX is the bug number as listed above.

(3.23.0.RC1: ?? Apr 2024)

Release 3.22.0 (31 Oct 2023)
~~~~~~~~~~~~~~~~~~~~~~~~~~~~

This release supports X86/Linux, AMD64/Linux, ARM32/Linux, ARM64/Linux,
PPC32/Linux, PPC64BE/Linux, PPC64LE/Linux, S390X/Linux, MIPS32/Linux,
MIPS64/Linux, ARM/Android, ARM64/Android, MIPS32/Android, X86/Android,
X86/Solaris, AMD64/Solaris, AMD64/MacOSX 10.12, X86/FreeBSD and
AMD64/FreeBSD.  There is also preliminary support for X86/macOS 10.13,
AMD64/macOS 10.13 and nanoMIPS/Linux.

* ==================== CORE CHANGES ===================

* A new configure option --with-gdbscripts-dir lets you install
  the gdb valgrind python monitor scripts in a specific location.
  For example a distro could use it to install the scripts in a
  safe load location --with-gdbscripts-dir=%{_datadir}/gdb/auto-load
  It is also possible to configure --without-gdb-scripts-dir so no
  .debug_gdb_scripts section is added to the vgpreload library and
  no valgrind-monitor python scripts are installed at all.

* ================== PLATFORM CHANGES =================

* Support has been added for FreeBSD 14 and FreeBSD 15.
* Add support for the folllowing FreeBSD system calls:
  close_range, kqueuex, membarrier, timerfd_create,
  timerfd_settime and timerfd_gettime (all added in FreeBSD 15).

* ==================== TOOL CHANGES ===================

* Memcheck now tests and warns about the values used for
  alignment and size. These apply to various functions: memalign,
  posix_memalign and aligned_alloc in C and various overloads
  of operators new and delete in C++. The kinds of error that can
  be detected are
  - invalid alignment, for instance the alignment is usually required
    to be a power of 2
  - mismatched alignment between aligned allocation and aligned
    deallocation
  - mismatched size when sized delete is used
  - bad size for functions that have implementation defined behaviour
    when the requested size is zero

* Cachegrind:
  - You can now profile part of a program's execution using the new
    `CACHEGRIND_START_INSTRUMENTATION` and `CACHEGRIND_STOP_INSTRUMENTATION`
    client requests, along with the new `--instr-at-start` option. The
    behaviour is the same as Callgrind's equivalent functionality.

* ==================== FIXED BUGS ====================

The following bugs have been fixed or resolved.  Note that "n-i-bz"
stands for "not in bugzilla" -- that is, a bug that was reported to us
but never got a bugzilla entry.  We encourage you to file bugs in
bugzilla (https://bugs.kde.org/enter_bug.cgi?product=valgrind) rather
than mailing the developers (or mailing lists) directly -- bugs that
are not entered into bugzilla tend to get forgotten about or ignored.

390871  ELF debug info reader confused with multiple .rodata* sections
417993  vbit-test fail on s390x with Iop_Add32: spurious dependency on uninit
426751  Valgrind reports "still reachable" memory using musl
        (alpine running inside docker)
432801  Valgrind 3.16.1 reports a jump based on uninitialized memory somehow
        related to clang and signals
433857  Add validation to C++17 aligned new/delete alignment size
433859  Add mismatched detection to C++ 17 aligned new/delete
460192  Add epoll_pwait2
461074  DWARF2 CFI reader: unhandled DW_OP_ 0x11 (consts) DW_OP_ 0x92 (bregx)
465782  s390x: Valgrind doesn't compile with Clang on s390x
466105  aligned_alloc problems, part 2
467441  Add mismatched detection to C++ 14 sized delete
469049  link failure on ppc64 (big endian) valgrind 3.20
469146  massif --ignore-fn does not ignore inlined functions
469768  Make it possible to install gdb scripts in a different location
470121  Can't run callgrind_control with valgrind 3.21.0 because of perl errors
470132  s390x: Assertion failure on VGM instruction
470520  Multiple realloc zero errors crash in MC_(eq_Error)
470713  Failure on the Yosys project: valgrind: m_libcfile.c:1802
        (Bool vgPlain_realpath(const HChar *, HChar *)):
        Assertion 'resolved' failed
470830  Don't print actions vgdb me ... continue for vgdb --multi mode
470978  s390x: Valgrind cannot start qemu-kvm when "sysctl vm.allocate_pgste=0"
471311  gdb --multi mode stdout redirecting to stderr
471807  Add support for lazy reading and downloading of DWARF debuginfo
472219  Syscall param ppoll(ufds.events) points to uninitialised byte(s)
472875  none/tests/s390x/dfp-1 failure 
472963  Broken regular expression in configure.ac
473604  Fix bug472219.c compile failure with Clang 16
473677  make check compile failure with Clang 16 based on GCC 13.x
473745  must-be-redirected function - strlen
473870  FreeBSD 14 applications fail early at startup
473944  Handle mold linker split RW PT_LOAD segments correctly
474332  aligned_alloc under Valgrind returns nullptr when alignment is not a multiple of sizeof(void *)
475650  DRD does not work with C11 threads
475652  Missing suppression for __wcsncpy_avx2 (strncpy-avx2.S:308)?
476108  vg_replace_malloc DELETE checks size
n-i-bz  Allow arguments with spaces in .valgrindrc files
n-i-bz  FreeBSD fixed reading of Valgrind tools own debuginfo

To see details of a given bug, visit
  https://bugs.kde.org/show_bug.cgi?id=XXXXXX
where XXXXXX is the bug number as listed above.

(3.22.0.RC1: 17 Oct 2023)
(3.22.0.RC2: 26 Oct 2023)

Release 3.21.0 (28 Apr 2023)
~~~~~~~~~~~~~~~~~~~~~~~~~~~~

This release supports X86/Linux, AMD64/Linux, ARM32/Linux, ARM64/Linux,
PPC32/Linux, PPC64BE/Linux, PPC64LE/Linux, S390X/Linux, MIPS32/Linux,
MIPS64/Linux, ARM/Android, ARM64/Android, MIPS32/Android, X86/Android,
X86/Solaris, AMD64/Solaris, AMD64/MacOSX 10.12, X86/FreeBSD and
AMD64/FreeBSD.  There is also preliminary support for X86/macOS 10.13,
AMD64/macOS 10.13 and nanoMIPS/Linux.

* ==================== CORE CHANGES ===================

* When GDB is used to debug a program running under valgrind using
  the valgrind gdbserver, GDB will automatically load some
  python code provided in valgrind defining GDB front end commands
  corresponding to the valgrind monitor commands.
  These GDB front end commands accept the same format as
  the monitor commands directly sent to the Valgrind gdbserver.
  These GDB front end commands provide a better integration
  in the GDB command line interface, so as to use for example
  GDB auto-completion, command specific help, searching for
  a command or command help matching a regexp, ...
  For relevant monitor commands, GDB will evaluate arguments
  to make the use of monitor commands easier.
  For example, instead of having to print the address of a variable
  to pass it to a subsequent monitor command, the GDB front end
  command will evaluate the address argument. It is for example
  possible to do:
    (gdb) memcheck who_points_at &some_struct sizeof(some_struct)
  instead of:
    (gdb) p &some_struct
    $2 = (some_struct_type *) 0x1130a0 <some_struct>
    (gdb) p sizeof(some_struct)
    $3 = 40
    (gdb) monitor who_point_at 0x1130a0 40

* The vgdb utility now supports extended-remote protocol when
  invoked with --multi. In this mode the GDB run command is
  supported. Which means you don't need to run gdb and valgrind
  from different terminals. So for example to start your program
  in gdb and run it under valgrind you can do:
  $ gdb prog
  (gdb) set remote exec-file prog
  (gdb) set sysroot /
  (gdb) target extended-remote | vgdb --multi
  (gdb) start

* The behaviour of realloc with a size of zero can now
  be changed for tools that intercept malloc. Those
  tools are memcheck, helgrind, drd, massif and dhat.
  Realloc implementations generally do one of two things
     - free the memory like free() and return NULL
       (GNU libc and ptmalloc).
     - either free the memory and then allocate a
       minimum sized block or just return the
       original pointer. Return NULL if the
       allocation of the minimum sized block fails
       (jemalloc, musl, snmalloc, Solaris, macOS).
  When Valgrind is configured and built it will
  try to match the OS and libc behaviour. However
  if you are using a non-default library to replace
  malloc and family (e.g., musl on a glibc Linux or
  tcmalloc on FreeBSD) then you can use a command line
  option to change the behaviour of Valgrind:
    --realloc-zero-bytes-frees=yes|no [yes on Linux glibc, no otherwise]

* ================== PLATFORM CHANGES =================

* Make the address space limit on FreeBSD amd64 128Gbytes
  (the same as Linux and Solaris, it was 32Gbytes)

* ==================== TOOL CHANGES ===================

* Memcheck:
  - When doing a delta leak_search, it is now possible to only
    output the new loss records compared to the previous leak search.
    This is available in the memcheck monitor command 'leak_search'
    by specifying the "new" keyword or in your program by using
    the client request VALGRIND_DO_NEW_LEAK_CHECK.
    Whenever a "delta" leak search is done (i.e. when specifying
    "new" or "increased" or "changed" in the monitor command),
    the new loss records have a "new" marker.
  - Valgrind now contains python code that defines GDB memcheck
    front end monitor commands. See CORE CHANGES.
  - Performs checks for the use of realloc with a size of zero.
    This is non-portable and a source of errors. If memcheck
    detects such a usage it will generate an error
      realloc() with size 0
    followed by the usual callstacks.
    A switch has been added to allow this to be turned off:
      --show-realloc-size-zero=yes|no [yes]

* Helgrind:
  - The option ---history-backtrace-size=<number> allows to configure
    the number of entries to record in the stack traces of "old"
    accesses. Previously, this number was hardcoded to 8.
  - Valgrind now contains python code that defines GDB helgrind
    front end monitor commands. See CORE CHANGES.

* Cachegrind:
  - `--cache-sim=no` is now the default. The cache simulation is old and
    unlikely to match any real modern machine. This means only the `Ir`
    event are gathered by default, but that is by far the most useful
    event.
  - `cg_annotate`, `cg_diff`, and `cg_merge` have been rewritten in
    Python. As a result, they all have more flexible command line
    argument handling, e.g. supporting `--show-percs` and
    `--no-show-percs` forms as well as the existing `--show-percs=yes`
    and `--show-percs=no`.
  - `cg_annotate` has some functional changes.
    - It's much faster, e.g. 3-4x on common cases.
    - It now supports diffing (with `--diff`, `--mod-filename`, and
      `--mod-funcname`) and merging (by passing multiple data files).
    - It now provides more information at the file and function level.
      There are now "File:function" and "Function:file" sections. These
      are very useful for programs that use inlining a lot.
    - Support for user-annotated files and the `-I`/`--include` option
      has been removed, because it was of little use and blocked other
      improvements.
    - The `--auto` option is renamed `--annotate`, though the old
      `--auto=yes`/`--auto=no` forms are still supported.
  - `cg_diff` and `cg_merge` are now deprecated, because `cg_annotate`
    now does a better job of diffing and merging.
  - The Cachegrind output file format has changed very slightly, but in
    ways nobody is likely to notice.

* Callgrind:
  - Valgrind now contains python code that defines GDB callgrind
    front end monitor commands. See CORE CHANGES.

* Massif:
  - Valgrind now contains python code that defines GDB massif
    front end monitor commands. See CORE CHANGES.

* DHAT:
  - A new kind of user request has been added which allows you to
    override the 1024 byte limit on access count histograms for blocks
    of memory. The client request is DHAT_HISTOGRAM_MEMORY.

* ==================== FIXED BUGS ====================

The following bugs have been fixed or resolved.  Note that "n-i-bz"
stands for "not in bugzilla" -- that is, a bug that was reported to us
but never got a bugzilla entry.  We encourage you to file bugs in
bugzilla (https://bugs.kde.org/enter_bug.cgi?product=valgrind) rather
than mailing the developers (or mailing lists) directly -- bugs that
are not entered into bugzilla tend to get forgotten about or ignored.

170510  Don't warn about ioctl of size 0 without direction hint
241072  List tools in --help output
327548  false positive while destroying mutex
382034  Testcases build fixes for musl
351857  confusing error message about valid command line option
374596  inconsistent RDTSCP support on x86_64
392331  Spurious lock not held error from inside pthread_cond_timedwait
397083  Likely false positive "uninitialised value(s)" for __wmemchr_avx2 and __wmemcmp_avx2_movbe
400793  pthread_rwlock_timedwrlock false positive
419054  Unhandled syscall getcpu on arm32
433873  openat2 syscall unimplemented on Linux
434057  Add stdio mode to valgrind's gdbserver
435441  valgrind fails to interpose malloc on musl 1.2.2 due to weak symbol name and no libc soname
436413  Warn about realloc of size zero
439685  compiler warning in callgrind/main.c
444110  priv/guest_ppc_toIR.c:36198:31: warning: duplicated 'if' condition.
444487  hginfo test detects an extra lock inside data symbol "_rtld_local"
444488  Use glibc.pthread.stack_cache_size tunable
444568  drd/tests/pth_barrier_thr_cr fails on Fedora 38
445743  "The impossible happened: mutex is locked simultaneously by two threads"
        while using mutexes with priority inheritance and signals
449309  Missing loopback device ioctl(s) 
459476  vgdb: allow address reuse to avoid "address already in use" errorsuse" errors
460356  s390: Sqrt32Fx4 -- cannot reduce tree
462830  WARNING: unhandled amd64-freebsd syscall: 474
463027  broken check for MPX instruction support in assembler
464103  Enhancement: add a client request to DHAT to mark memory to be histogrammed
464476  Firefox fails to start under Valgrind
464609  Valgrind memcheck should support Linux pidfd_open
464680  Show issues caused by memory policies like selinux deny_execmem
464859  Build failures with GCC-13 (drd tsan_unittest)
464969  D language demangling
465435  m_libcfile.c:66 (vgPlain_safe_fd): Assertion 'newfd >= VG_(fd_hard_limit)' failed.
466104  aligned_alloc problems, part 1
467036  Add time cost statistics for Regtest
467482  Build failure on aarch64 Alpine
467714  fdleak_* and rlimit tests fail when parent process has more than
        64 descriptors opened
467839  Gdbserver: Improve compatibility of library directory name
468401  [PATCH] Add a style file for clang-format
468556  Build failure for vgdb
468606  build: remove "Valgrind relies on GCC" check/output
469097  ppc64(be) doesn't support SCV syscall instruction
n-i-bz  FreeBSD rfork syscall fail with EINVAL or ENOSYS rather than VG_(unimplemented)

To see details of a given bug, visit
  https://bugs.kde.org/show_bug.cgi?id=XXXXXX
where XXXXXX is the bug number as listed above.

* ==================== KNOWN ISSUES ===================

* configure --enable-lto=yes is know to not work in all setups.
  See bug 469049. Workaround: Build without LTO.

(3.21.0.RC1: 14 Apr 2023)
(3.21.0.RC2: 21 Apr 2023)

Release 3.20.0 (24 Oct 2022)
~~~~~~~~~~~~~~~~~~~~~~~~~~~~

This release supports X86/Linux, AMD64/Linux, ARM32/Linux, ARM64/Linux,
PPC32/Linux, PPC64BE/Linux, PPC64LE/Linux, S390X/Linux, MIPS32/Linux,
MIPS64/Linux, ARM/Android, ARM64/Android, MIPS32/Android, X86/Android,
X86/Solaris, AMD64/Solaris, AMD64/MacOSX 10.12, X86/FreeBSD and
AMD64/FreeBSD.  There is also preliminary support for X86/macOS 10.13,
AMD64/macOS 10.13 and nanoMIPS/Linux.

* ==================== CORE CHANGES ===================

* The option "--vgdb-stop-at=event1,event2,..." accepts the new value abexit.
  This indicates to invoke gdbserver when your program exits abnormally
  (i.e. with a non zero exit code).
* Fix Rust v0 name demangling.
* The Linux rseq syscall is now implemented as (silently) returning ENOSYS.
* Add FreeBSD syscall wrappers for __specialfd and __realpathat.
* Remove FreeBSD dependencies on COMPAT10, which fixes compatibility with
  HardenedBSD
* The option --enable-debuginfod=<no|yes> [default: yes] has been added on
  Linux.
* More DWARF5 support as generated by clang14.

* ==================== FIXED BUGS ====================

The following bugs have been fixed or resolved.  Note that "n-i-bz"
stands for "not in bugzilla" -- that is, a bug that was reported to us
but never got a bugzilla entry.  We encourage you to file bugs in
bugzilla (https://bugs.kde.org/enter_bug.cgi?product=valgrind) rather
than mailing the developers (or mailing lists) directly -- bugs that
are not entered into bugzilla tend to get forgotten about or ignored.

131186  writev reports error in (vector[...])
434764  iconv_open causes ld.so v2.28+ to use optimised strncmp
446754  Improve error codes from alloc functions under memcheck
452274  memcheck crashes with Assertion 'sci->status.what == SsIdle' failed
452779  Valgrind fails to build on FreeBSD 13.0 with llvm-devel (15.0.0)
453055  shared_timed_mutex drd test fails with "Lock shared failed" message
453602  Missing command line option to enable/disable debuginfod
452802  Handle lld 9+ split RW PT_LOAD segments correctly
454040  s390x: False-positive memcheck:cond in memmem on arch13 systems 
456171  [PATCH] FreeBSD: Don't record address errors when accessing the 'kern.ps_strings' sysctl struct
n-i-bz  Implement vgdb invoker on FreeBSD
458845  PowerPC: The L field for the dcbf and sync instruction should be
        3 bits in ISA 3.1.
458915  Remove register cache to fix 458915 gdbserver causes wrong syscall return
459031  Documentation on --error-exitcode incomplete
459477  XERROR messages lacks ending '\n' in vgdb
462007  Implicit int in none/tests/faultstatus.c

To see details of a given bug, visit
  https://bugs.kde.org/show_bug.cgi?id=XXXXXX
where XXXXXX is the bug number as listed above.

(3.20.0.RC1: 20 Oct 2022)


Release 3.19.0 (11 Apr 2022)
~~~~~~~~~~~~~~~~~~~~~~~~~~~~

This release supports X86/Linux, AMD64/Linux, ARM32/Linux, ARM64/Linux,
PPC32/Linux, PPC64BE/Linux, PPC64LE/Linux, S390X/Linux, MIPS32/Linux,
MIPS64/Linux, ARM/Android, ARM64/Android, MIPS32/Android, X86/Android,
X86/Solaris, AMD64/Solaris, AMD64/MacOSX 10.12, X86/FreeBSD and
AMD64/FreeBSD.  There is also preliminary support for X86/macOS 10.13,
AMD64/macOS 10.13 and nanoMIPS/Linux.

* ==================== CORE CHANGES ===================

* Fix Rust v0 name demangling.
* The Linux rseq syscall is now implemented as (silently) returning ENOSYS.
* Add FreeBSD syscall wrappers for __specialfd and __realpathat.
* Remove FreeBSD dependencies on COMPAT10, which fixes compatibility with HardenedBSD

* ================== PLATFORM CHANGES =================

* arm64:
  - ignore the "v8.x" architecture levels, only look at actual CPU features
    present. Fixes mismatch detected between RDMA and atomics features
    preventing startup on some QEMU configurations.
  - Implement LD{,A}XP and ST{,L}XP
  - Fix incorrect code emitted for doubleword CAS.

* s390:
  - Fix sys_ipc semtimedop syscall
  - Fix VFLRX and WFLRX instructions
  - Fix EXRL instruction with negative offset

* ppc64:
  - Reimplement the vbpermq instruction support to generate less Iops and
    avoid overflowing internal buffers.
  - Fix checking for scv support to avoid "Facility 'SCV' unavailable (12),
    exception" messages in dmsg.
  - Fix setting condition code for Vector Compare quad word instructions.
  - Fix fix lxsibzx, lxsihzx and lxsihzx instructions so they only load
    their respective sized data.
  - Fix the prefixed stq instruction in PC relative mode.

* ==================== TOOL CHANGES ===================

* Memcheck:
  - Speed up --track-origins=yes for large (in the range of hundreds to
    thousands of megabytes) mmap/munmaps.
* DRD/Helgrind:
  - Several fixes for new versions of libstd++ using new posix try_lock
    functions

* ==================== FIXED BUGS ====================

The following bugs have been fixed or resolved.  Note that "n-i-bz"
stands for "not in bugzilla" -- that is, a bug that was reported to us
but never got a bugzilla entry.  We encourage you to file bugs in
bugzilla (https://bugs.kde.org/enter_bug.cgi?product=valgrind) rather
than mailing the developers (or mailing lists) directly -- bugs that
are not entered into bugzilla tend to get forgotten about or ignored.

403802  leak_cpp_interior fails with some reachable blocks different than expected
435732  memcheck/tests/leak_cpp_interior fails with gcc11
444242  s390x: Valgrind crashes on EXRL with negative offset
444399  arm64: unhandled instruction 0xC87F2D89 (LD{,A}XP and ST{,L}XP).
        == 434283
444481  gdb_server test failures on s390x
444495  dhat/tests/copy fails on s390x
444552  memcheck/tests/sem fails on s390x with glibc 2.34
444571  PPC, fix the lxsibzx and lxsihzx so they only load their respective
        sized data.
444836  PPC, pstq instruction for R=1 is not storing to the correct address.
444925  fexecve syscall wrapper not properly implemented
445032  valgrind/memcheck crash with SIGSEGV when SIGVTALRM timer used and
        libthr.so associated
445211  Fix out of tree builds
445300  [PATCH] Fix building tests with Musl
445011  SIGCHLD is sent when valgrind uses debuginfod-find
445354  arm64 backend: incorrect code emitted for doubleword CAS
445415  arm64 front end: alignment checks missing for atomic instructions
445504  Using C++ condition_variable results in bogus "mutex is locked simultaneously by two threads" warning
445607  Unhandled amd64-freebsd syscall: 247
445668  Inline stack frame generation is broken for Rust binaries
445916  Demangle Rust v0 symbols with .llvm suffix
446139  DRD/Helgrind with std::shared_timed_mutex::try_lock_until and try_lock_shared_until false positives
446138  DRD/Helgrind with std::timed_mutex::try_lock_until false positives
446281  Add a DRD suppression for fwrite
446103  Memcheck: `--track-origins=yes` causes extreme slowdowns for large mmap/munmap
446139  DRD/Helgrind with std::shared_timed_mutex::try_lock_until and try_lock_shared_until false
446251  TARGET_SIGNAL_THR added to enum target_signal
446823  FreeBSD - missing syscalls when using libzm4
447991  s390x: Valgrind indicates illegal instruction on wflrx
447995  Valgrind segfault on power10 due to hwcap checking code
449483  Powerpc: vcmpgtsq., vcmpgtuq,, vcmpequq. instructions not setting the
        condition code correctly.
449672  ppc64 --track-origins=yes failures because of bad cmov addHRegUse
449838  sigsegv liburing the 'impossible' happened for io_uring_setup
450025  Powerc: ACC file not implemented as a logical overlay of the VSR
        registers.
450437  Warn for execve syscall with argv or argv[0] being NULL
450536  Powerpc: valgrind throws 'facility scv unavailable exception'
451626  Syscall param bpf(attr->raw_tracepoint.name) points to unaddressable byte(s)
451827  [ppc64le] VEX temporary storage exhausted with several vbpermq instructions
451843  valgrind fails to start on a FreeBSD system which enforces W^X

To see details of a given bug, visit
  https://bugs.kde.org/show_bug.cgi?id=XXXXXX
where XXXXXX is the bug number as listed above.

(3.19.0.RC1: 02 Apr 2022)
<<<<<<< HEAD
(3.19.0.RC2: 08 Apr 2022)


Release 3.18.0 (15 Oct 2021)
~~~~~~~~~~~~~~~~~~~~~~~~~~~~

This release supports X86/Linux, AMD64/Linux, ARM32/Linux, ARM64/Linux,
PPC32/Linux, PPC64BE/Linux, PPC64LE/Linux, S390X/Linux, MIPS32/Linux,
MIPS64/Linux, ARM/Android, ARM64/Android, MIPS32/Android, X86/Android,
X86/Solaris, AMD64/Solaris, AMD64/MacOSX 10.12, X86/FreeBSD and
AMD64/FreeBSD.  There is also preliminary support for X86/macOS 10.13,
AMD64/macOS 10.13 and nanoMIPS/Linux.

* ==================== CORE CHANGES ===================

* The libiberty demangler has been updated, which brings support for
  Rust v0 name demangling. [Update: alas, due to a bug, this support
  isn't working in 3.18.0.]

* __libc_freeres isn't called anymore after the program recieves a
  fatal signal. Causing some internal glibc resources to hang around,
  but preventing any crashes after the program has ended.

* The DWARF reader is now very much faster at startup when just
  --read-inline-info=yes (the default in most cases) is given.

* glibc 2.34, which moved various functions from libpthread.so into
  libc.so, is now supported.

* ================== PLATFORM CHANGES =================

* arm64:

  - v8.2 scalar and vector FABD, FACGE, FACGT and FADD.
  - v8.2 FP compare & conditional compare instructions.
  - Zero variants of v8.2 FP compare instructions.

* s390:

  - Support the miscellaneous-instruction-extensions facility 3 and
    the vector-enhancements facility 2.  This enables programs
    compiled with "-march=arch13" or "-march=z15" to be executed
    under Valgrind.

* ppc64:

  - ISA 3.1 support is now complete
  - ISA 3.0 support for the darn instruction added.
  - ISA 3.0 support for the vector system call instruction scv added.
  - ISA 3.0 support for the copy, paste and cpabort instructions added.
 
* Support for X86/FreeBSD and AMD64/FreeBSD has been added.

* ==================== OTHER CHANGES ====================

* Memcheck on amd64: minor fixes to remove some false positive
  undef-value errors

* ==================== FIXED BUGS ====================

The following bugs have been fixed or resolved.  Note that "n-i-bz"
stands for "not in bugzilla" -- that is, a bug that was reported to us
but never got a bugzilla entry.  We encourage you to file bugs in
bugzilla (https://bugs.kde.org/enter_bug.cgi?product=valgrind) rather
than mailing the developers (or mailing lists) directly -- bugs that
are not entered into bugzilla tend to get forgotten about or ignored.

208531  [PATCH]: FreeBSD support for valgrind
368960  WARNING: unhandled amd64-linux syscall: 163 (acct)
407589  [Linux] Add support for C11 aligned_alloc() and GNU reallocarray()
423963  Error in child thread when CLONE_PIDFD is used
426148  crash with "impossible happened" when running BPF CO-RE programs
429375  PPC ISA 3.1 support is missing, part 9
431157  PPC_FEATURE2_SCV needs to be masked in AT_HWCAP2
431306  Update demangler to support Rust v0 name mangling
432387  s390x: z15 instructions support
433437  FreeBSD support, part 1
433438  FreeBSD support, part 2
433439  FreeBSD support, part 3
433469  FreeBSD support, part 4
433473  FreeBSD support, part 5
433477  FreeBSD support, part 6
433479  FreeBSD support, part 7
433504  FreeBSD support, part 8
433506  FreeBSD support, part 9
433507  FreeBSD support, part 10
433508  FreeBSD support, part 11
433510  FreeBSD support, part 12
433801  PPC ISA 3.1 support is missing, part 10 (ISA 3.1 support complete)
433863  s390x: memcheck/tests/s390x/{cds,cs,csg} failures
434296  s390x: False-positive memcheck diagnostics from vector string
        instructions
434840  PPC64 darn instruction not supported
435665  PPC ISA 3.0 copy, paste, cpabort instructions are not supported 
435908  valgrind tries to fetch from deubginfod for files which already
        have debug information
438871  unhandled instruction bytes: 0xF3 0x49 0xF 0x6F 0x9C 0x24 0x60 0x2
439046  valgrind is unusably large when linked with lld
439090  Implement close_range(2)
439326  Valgrind 3.17.0 won't compile with Intel 2021 oneAPI compilers
439590  glibc-2.34 breaks suppressions against obj:*/lib*/libc-2.*so*
440670  unhandled ppc64le-linux syscall: 252 statfs64 and 253 fstatfs64
440906  Fix impossible constraint issue in P10 testcase.
441512  Remove a unneeded / unnecessary prefix check.
441534  Update the expected output for test_isa_3_1_VRT.
442061  very slow execution under Fedora 34 (readdwarf3)
443031  Gcc -many change requires explicit .machine directives
443033  Add support for the ISA 3.0 mcrxrx instruction
443034  Sraw, srawi, srad, sradi, mfs
443178  Powerpc, test jm-mfspr expected output needs to be updated.
443179  Need new test for the lxvx and stxvx instructions on ISA 2.07 and
        ISA 3.0 systems.
443180  The subnormal test and the ISA 3.0 test generate compiler warnings
443314  In the latest GIT version, Valgrind with "--trace-flags" crashes
        at "al" register
443605  Don't call final_tidyup (__libc_freeres) on FatalSignal

To see details of a given bug, visit
  https://bugs.kde.org/show_bug.cgi?id=XXXXXX
where XXXXXX is the bug number as listed below.

(3.18.0.RC1: 12 Oct 2021)
(3.18.0:     15 Oct 2021)



Release 3.17.0 (19 Mar 2021)
~~~~~~~~~~~~~~~~~~~~~~~~~~~~

3.17.0 fixes a number of bugs and adds some functional changes: support for
GCC 11, Clang 11, DWARF5 debuginfo, the 'debuginfod' debuginfo server, and
some new instructions for Arm64, S390 and POWER.  There are also some tool
updates.

This release supports X86/Linux, AMD64/Linux, ARM32/Linux, ARM64/Linux,
PPC32/Linux, PPC64BE/Linux, PPC64LE/Linux, S390X/Linux, MIPS32/Linux,
MIPS64/Linux, ARM/Android, ARM64/Android, MIPS32/Android, X86/Android,
X86/Solaris, AMD64/Solaris and AMD64/MacOSX 10.12.  There is also preliminary
support for X86/macOS 10.13, AMD64/macOS 10.13 and nanoMIPS/Linux.

* ==================== CORE CHANGES ===================

* DWARF version 5 support.  Valgrind can now read DWARF version 5 debuginfo as
  produced by GCC 11.

* Valgrind now supports debuginfod, an HTTP server for distributing ELF/DWARF
  debugging information. When a debuginfo file cannot be found locally,
  Valgrind is able to query debuginfod servers for the file using its
  build-id. See the user manual for more information about debuginfod support.

* ================== PLATFORM CHANGES =================

* arm64:

  - Inaccuracies resulting from double-rounding in the simulation of
    floating-point multiply-add/subtract instructions have been fixed.  These
    should now behave exactly as the hardware does.

  - Partial support for the ARM v8.2 instruction set.  v8.2 support work is
    ongoing.  Support for the half-word variants of at least the following
    instructions has been added:
       FABS <Hd>, <Hn>
       FABS <Vd>.<T>, <Vn>.<T>
       FNEG <Hd>, <Hn>
       FNEG <Vd>.<T>, <Vn>.<T>
       FSQRT <Hd>, <Hn>
       FSQRT <Vd>.<T>, <Vn>.<T>
       FADDP

* s390:

  - Implement the new instructions/features that were added to z/Architecture
    with the vector-enhancements facility 1.  Also cover the instructions from
    the vector-packed-decimal facility that are defined outside the chapter
    "Vector Decimal Instructions", but not the ones from that chapter itself.

    For a detailed list of newly supported instructions see the updates to
    `docs/internals/s390-opcodes.csv'.

    Since the miscellaneous instruction extensions facility 2 was already
    added in Valgrind 3.16.0, this completes the support necessary to run
    general programs built with `--march=z14' under Valgrind.  The
    vector-packed-decimal facility is currently not exploited by the standard
    toolchain and libraries.

* ppc64:

  - Various bug fixes.  Fix for the sync field to limit setting just two of
    the two bits in the L-field. Fix the write size for the stxsibx and
    stxsihx instructions.  Fix the modsw and modsd instructions.

  - Partial support for ISA 3.1 has been added.  Support for the VSX PCV mask
    instructions, bfloat16 GER instructions, and bfloat16 to/from float 32-bit
    conversion instructions are still missing.

* ==================== TOOL CHANGES ====================

* General tool changes

  - All the tools and their vgpreload libraries are now installed under
    libexec because they cannot be executed directly and should be run through
    the valgrind executable. This should be an internal, not user visible,
    change, but might impact valgrind packagers.

  - The --track-fds option now respects -q, --quiet and won't output anything
    if no file descriptors are leaked. It also won't report the standard stdin
    (0), stdout (1) or stderr (2) descriptors as being leaked with
    --trace-fds=yes anymore. To track whether the standard file descriptors
    are still open at the end of the program run use --trace-fds=all.

* DHAT:

  - DHAT has been extended, with two new modes of operation. The new
    --mode=copy flag triggers copy profiling, which records calls to memcpy,
    strcpy, and similar functions. The new --mode=ad-hoc flag triggers ad hoc
    profiling, which records calls to the DHAT_AD_HOC_EVENT client request in
    the new dhat/dhat.h file. This is useful for learning more about hot code
    paths. See the user manual for more information about the new modes.

  - Because of these changes, DHAT's file format has changed. DHAT output
    files produced with earlier versions of DHAT will not work with this
    version of DHAT's viewer, and DHAT output files produced with this version
    of DHAT will not work with earlier versions of DHAT's viewer.

* ==================== FIXED BUGS ====================

The following bugs have been fixed or resolved.  Note that "n-i-bz"
stands for "not in bugzilla" -- that is, a bug that was reported to us
but never got a bugzilla entry.  We encourage you to file bugs in
bugzilla (https://bugs.kde.org/enter_bug.cgi?product=valgrind) rather
than mailing the developers (or mailing lists) directly -- bugs that
are not entered into bugzilla tend to get forgotten about or ignored.

To see details of a given bug, visit
  https://bugs.kde.org/show_bug.cgi?id=XXXXXX
where XXXXXX is the bug number as listed below.

140178  open("/proc/self/exe", ...); doesn't quite work
140939 --track-fds reports leakage of stdout/in/err and doesn't respect -q
217695  malloc/calloc/realloc/memalign failure doesn't set errno to ENOMEM
338633  gdbserver_tests/nlcontrolc.vgtest hangs on arm64
345077  linux syscall execveat support (linux 3.19)
361770  Missing F_ADD_SEALS
369029  handle linux syscalls sched_getattr and sched_setattr
384729  __libc_freeres inhibits cross-platform valgrind
388787  Support for C++17 new/delete
391853  Makefile.all.am:L247 and @SOLARIS_UNDEF_LARGESOURCE@ being empty
396656  Warnings while reading debug info
397605  ioctl FICLONE mishandled
401416  Compile failure with openmpi 4.0
408663  Suppression file for musl libc
404076  s390x: z14 vector instructions not implemented
410743  shmat() calls for 32-bit programs fail when running in 64-bit valgrind
        (actually affected all x86 and nanomips regardless of host bitness)
413547  regression test does not check for Arm 64 features.
414268  Enable AArch64 feature detection and decoding for v8.x instructions
415293  Incorrect call-graph tracking due to new _dl_runtime_resolve_xsave*
422174  unhandled instruction bytes: 0x48 0xE9 (REX prefixed JMP instruction)
422261  platform selection fails for unqualified client name
422623  epoll_ctl warns for uninitialized padding on non-amd64 64bit arches
423021  PPC:  Add missing ISA 3.0 documentation link and HWCAPS test.
423195  PPC ISA 3.1 support is missing, part 1
423361  Adds io_uring support on arm64/aarch64 (and all other arches)
424012  crash with readv/writev having invalid but not NULL arg2 iovec
424298  amd64: Implement RDSEED
425232  PPC ISA 3.1 support is missing, part 2
425820  Failure to recognize vpcmpeqq as a dependency breaking idiom.
426014  arm64: implement fmadd and fmsub as Iop_MAdd/Sub
426123  PPC ISA 3.1 support is missing, part 3
426144  Fix "condition variable has not been initialized" on Fedora 33.
427400  PPC ISA 3.1 support is missing, part 4
427401  PPC ISA 3.1 support is missing, part 5
427404  PPC ISA 3.1 support is missing, part 6
427870  lmw, lswi and related PowerPC insns aren't allowed on ppc64le
427787  Support new faccessat2 linux syscall (439)
427969  debuginfo section duplicates a section in the main ELF file
428035  drd: Unbreak the musl build
428648  s390_emit_load_mem panics due to 20-bit offset for vector load
428716  cppcheck detects potential leak in VEX/useful/smchash.c
428909  helgrind: need to intercept duplicate libc definitions for Fedora 33
429352  PPC ISA 3.1 support is missing, part 7
429354  PPC ISA 3.1 support is missing, part 8
429692  unhandled ppc64le-linux syscall: 147 (getsid)
429864  s390x: C++ atomic test_and_set yields false-positive memcheck
        diagnostics
429952  Errors when building regtest with clang
430354  ppc stxsibx and stxsihx instructions write too much data
430429  valgrind.h doesn't compile on s390x with clang
430485  expr_is_guardable doesn't handle Iex_Qop
431556  Complete arm64 FADDP v8.2 instruction support
432102  Add support for DWARF5 as produced by GCC11
432161  Addition of arm64 v8.2 FADDP, FNEG and FSQRT
432381  drd: Process STACK_REGISTER client requests
432552  [AArch64] invalid error emitted for pre-decremented byte/hword addresses
432672  vg_regtest: test-specific environment variables not reset between tests
432809  VEX should support REX.W + POPF
432861  PPC modsw and modsd give incorrect results for 1 mod 12
432870  gdbserver_tests:nlcontrolc hangs with newest glibc2.33 x86-64
432215  Add debuginfod functionality
433323  Use pkglibexecdir as vglibdir
433500  DRD regtest faulures when libstdc++ and libgcc debuginfo are installed
433629  valgrind/README has type "abd" instead of "and"
433641  Rust std::sys::unix::fs::try_statx Syscall param fstatat(file_name)
433898  arm64: Handle sp, lr, fp as DwReg in CfiExpr
434193  GCC 9+ inlined strcmp causes "Conditional jump or move [..] value" report
n-i-bz  helgrind: If hg_cli__realloc fails, return NULL.
n-i-bz  arm64 front end: avoid Memcheck false positives relating to CPUID

(3.17.0.RC1: 13 Mar 2021)
(3.17.0.RC2: 17 Mar 2021)
(3.17.0:     19 Mar 2021)



Release 3.16.1 (22 June 2020)
~~~~~~~~~~~~~~~~~~~~~~~~~~~~~

3.16.1 fixes two critical bugs discovered after 3.16.0 was frozen.  It also
fixes character encoding problems in the documentation HTML.

422677  PPC sync instruction L field should only be 2 bits in ISA 3.0
422715  32-bit x86: vex: the `impossible' happened: expr_is_guardable: unhandled expr

(3.16.1, 22 June 2020, 36d6727e1d768333a536f274491e5879cab2c2f7)



423021  PPC:  Add missing ISA 3.0 documentation link and HWCAPS test.


Release 3.16.1 (?? June 2020)
~~~~~~~~~~~~~~~~~~~~~~~~~~~~~

3.16.1 is identical to 3.16.0, except that it fixes the following bug that
was discovered late in the 3.16.0 release process:

422715  valgrind 3.16.0 on 32-bit x86: vex: the `impossible' happened:
        expr_is_guardable: unhandled expr



Release 3.16.0 (27 May 2020)
~~~~~~~~~~~~~~~~~~~~~~~~~~~~

3.16.0 is a feature release with many improvements and the usual collection of
bug fixes.

This release supports X86/Linux, AMD64/Linux, ARM32/Linux, ARM64/Linux,
PPC32/Linux, PPC64BE/Linux, PPC64LE/Linux, S390X/Linux, MIPS32/Linux,
MIPS64/Linux, ARM/Android, ARM64/Android, MIPS32/Android, X86/Android,
X86/Solaris, AMD64/Solaris and AMD64/MacOSX 10.12.  There is also preliminary
support for X86/macOS 10.13, AMD64/macOS 10.13 and nanoMIPS/Linux.

* ==================== CORE CHANGES ===================

* It is now possible to dynamically change the value of many command line
  options while your program (or its children) are running under Valgrind.

  To see the list of dynamically changeable options, run
     "valgrind --help-dyn-options".

  You can change the options from the shell by using vgdb to launch
  the monitor command "v.clo <clo option>...".
  The same monitor command can be used from a gdb connected
  to the valgrind gdbserver.
  Your program can also change the dynamically changeable options using
  the client request VALGRIND_CLO_CHANGE(option).

* ================== PLATFORM CHANGES =================

* MIPS: preliminary support for nanoMIPS instruction set has been added.

* ==================== TOOL CHANGES ====================

* DHAT:

  - The implicit memcpy done by each call to realloc now counts towards the
    read and write counts of resized heap blocks, making those counts higher
    and more accurate.

* Cachegrind:

  - cg_annotate's --auto and --show-percs options now default to 'yes', because
    they are usually wanted.

* Callgrind:

  - callgrind_annotate's --auto and --show-percs options now default to 'yes',
    because they are usually wanted.

  - The command option --collect-systime has been enhanced to specify
    the unit used to record the elapsed time spent during system calls.
    The command option now accepts the values no|yes|msec|usec|nsec,
    where yes is a synonym of msec.  When giving the value nsec, the
    system cpu time of system calls is also recorded.

* Memcheck:

  - Several memcheck options are now dynamically changeable.
    Use  valgrind --help-dyn-options  to list them.

  - The release 3.15 introduced a backward incompatible change for
    some suppression entries related to preadv and pwritev syscalls.
    When reading a suppression entry using the unsupported 3.14 format,
    valgrind will now produce a warning to say the suppression entry will not
    work, and suggest the needed change.

  - Significantly fewer false positive errors on optimised code generated by
    Clang and GCC.  In particular, Memcheck now deals better with the
    situation where the compiler will transform C-level "A && B" into "B && A"
    under certain circumstances (in which the transformation is valid).
    Handling of integer equality/non-equality checks on partially defined
    values is also improved on some architectures.

* exp-sgcheck:

  - The exprimental Stack and Global Array Checking tool has been removed.
    It only ever worked on x86 and amd64, and even on those it had a
    high false positive rate and was slow.  An alternative for detecting
    stack and global array overruns is using the AddressSanitizer (ASAN)
    facility of the GCC and Clang compilers, which require you to rebuild
    your code with -fsanitize=address.

* ==================== OTHER CHANGES ====================

* New and modified GDB server monitor features:

  - Option -T tells vgdb to output a timestamp in the vgdb information messages.

  - The gdbserver monitor commands that require an address and an optional
    length argument now accepts the alternate 'C like' syntax "address[length]".
    For example, the memcheck command "monitor who_points_at 0x12345678 120"
    can now also be given as "monitor who_points_at 0x12345678[120]".

* ==================== FIXED BUGS ====================

The following bugs have been fixed or resolved.  Note that "n-i-bz"
stands for "not in bugzilla" -- that is, a bug that was reported to us
but never got a bugzilla entry.  We encourage you to file bugs in
bugzilla (https://bugs.kde.org/enter_bug.cgi?product=valgrind) rather
than mailing the developers (or mailing lists) directly -- bugs that
are not entered into bugzilla tend to get forgotten about or ignored.

To see details of a given bug, visit
  https://bugs.kde.org/show_bug.cgi?id=XXXXXX
where XXXXXX is the bug number as listed below.

343099  Linux setns syscall wrapper missing, unhandled syscall: 308
        == 368923 WARNING: unhandled arm64-linux syscall: 268 (setns)
        == 369031 WARNING: unhandled amd64-linux syscall: 308 (setns)
385386  Assertion failed "szB >= CACHE_ENTRY_SIZE" at m_debuginfo/image.c:517
400162  Patch: Guard against __GLIBC_PREREQ for musl libc
400593  In Coregrind, use statx for some internal syscalls if [f]stat[64] fail
400872  Add nanoMIPS support to Valgrind
403212  drd/tests/trylock hangs on FreeBSD
404406  s390x: z14 miscellaneous instructions not implemented
405201  Incorrect size of struct vki_siginfo on 64-bit Linux architectures
406561  mcinfcallWSRU gdbserver_test fails on ppc64
406824  Unsupported baseline
407218  Add support for the copy_file_range syscall
407307  Intercept stpcpy also in ld.so for arm64
407376  Update Xen support to 4.12 (4.13, actually) and add more coverage
        == 390553
407764  drd cond_post_wait gets wrong (?) condition on s390x z13 system
408009  Expose rdrand and f16c even on avx if host cpu supports them
408091  Missing pkey syscalls
408414  Add support for missing for preadv2 and pwritev2 syscalls
409141  Valgrind hangs when SIGKILLed
409206  Support for Linux PPS and PTP ioctls
409367  exit_group() after signal to thread waiting in futex() causes hangs
409429  amd64: recognize 'cmpeq' variants as a dependency breaking idiom
409780  References to non-existent configure.in
410556  Add support for BLKIO{MIN,OPT} and BLKALIGNOFF ioctls
410599  Non-deterministic behaviour of pth_self_kill_15_other test
410757  discrepancy for preadv2/pwritev2 syscalls across different versions
411134  Allow the user to change a set of command line options during execution
411451  amd64->IR of bt/btc/bts/btr with immediate clears zero flag
412344  Problem setting mips flags with specific paths
412408  unhandled arm-linux syscall: 124 - adjtime - on arm-linux
413119  Ioctl wrapper for DRM_IOCTL_I915_GEM_MMAP
413330  avx-1 test fails on AMD EPYC 7401P 24-Core Processor
413603  callgrind_annotate/cg_annotate truncate function names at '#'
414565  Specific use case bug found in SysRes VG_(do_sys_sigprocmask)
415136  ARMv8.1 Compare-and-Swap instructions are not supported
415757  vex x86->IR: 0x66 0xF 0xCE 0x4F (bswapw)
416239  valgrind crashes when handling clock_adjtime
416285  Use prlimit64 in VG_(getrlimit) and VG_(setrlimit)
416286  DRD reports "conflicting load" error on std::mutex::lock()
416301  s390x: "compare and signal" not supported
416387  finit_module and bpf syscalls are unhandled on arm64
416464  Fix false reports for uninitialized memory for PR_CAPBSET_READ/DROP
416667  gcc10 ppc64le impossible constraint in 'asm' in test_isa.
416753  new 32bit time syscalls for 2038+
417075  pwritev(vector[...]) suppression ignored
        417075 is not fixed, but incompatible supp entries are detected
        and a warning is produced for these.
417187  [MIPS] Conditional branch problem since 'grail' changes
417238  Test memcheck/tests/vbit-test fails on mips64 BE
417266  Make memcheck/tests/linux/sigqueue usable with musl
417281  s390x: /bin/true segfaults with "grail" enabled
417427  commit to fix vki_siginfo_t definition created numerous regression
        errors on ppc64
417452  s390_insn_store_emit: dst->tag for HRcVec128
417578  Add suppressions for glibc DTV leaks
417906  clone with CLONE_VFORK and no CLONE_VM fails
418004  Grail code additions break ppc64.
418435  s390x: spurious "Conditional jump or move depends on uninitialised [..]"
418997  s390x: Support Iex_ITE for float and vector types
419503  s390x: Avoid modifying registers returned from isel functions
421321  gcc10 arm64 build needs __getauxval for linking with libgcc
421570  std_mutex fails on Arm v8.1 h/w
434035  vgdb might crash if valgrind is killed
n-i-bz  Fix minor one time leaks in dhat.
n-i-bz  Add --run-cxx-freeres=no in outer args to avoid inner crashes.
n-i-bz  Add support for the Linux io_uring system calls
n-i-bz  sys_statx: don't complain if both |filename| and |buf| are NULL.
n-i-bz  Fix non-glibc build of test suite with s390x_features
n-i-bz  MinGW, include/valgrind.h: Fix detection of 64-bit mode
423195  PPC ISA 3.1 support is missing, part 1

(3.16.0.RC1:  18 May 2020, git 6052ee66a0cf5234e8e2a2b49a8760226bc13b92)
(3.16.0.RC2:  19 May 2020, git 940ec1ca69a09f7fdae3e800b7359f85c13c4b37)
(3.16.0:      27 May 2020, git bf5e647edb9e96cbd5c57cc944984402eeee296d)



Release 3.15.0 (12 April 2019)
~~~~~~~~~~~~~~~~~~~~~~~~~~~~~~

3.15.0 is a feature release with many improvements and the usual collection of
bug fixes.

This release supports X86/Linux, AMD64/Linux, ARM32/Linux, ARM64/Linux,
PPC32/Linux, PPC64BE/Linux, PPC64LE/Linux, S390X/Linux, MIPS32/Linux,
MIPS64/Linux, ARM/Android, ARM64/Android, MIPS32/Android, X86/Android,
X86/Solaris, AMD64/Solaris and AMD64/MacOSX 10.12.  There is also preliminary
support for X86/macOS 10.13 and AMD64/macOS 10.13.

* ==================== CORE CHANGES ===================

* The XTree Massif output format now makes use of the information obtained
  when specifying --read-inline-info=yes.

* amd64 (x86_64): the RDRAND and F16C insn set extensions are now supported.

* ==================== TOOL CHANGES ====================

* DHAT: 

  - DHAT been thoroughly overhauled, improved, and given a GUI.  As a result,
    it has been promoted from an experimental tool to a regular tool.  Run it
    with --tool=dhat instead of --tool=exp-dhat.

  - DHAT now prints only minimal data when the program ends, instead writing
    the bulk of the profiling data to a file.  As a result, the --show-top-n
    and --sort-by options have been removed.
    
  - Profile results can be viewed with the new viewer, dh_view.html.  When
    a run ends, a short message is printed, explaining how to view the result.
    
  - See the documentation for more details.

* Cachegrind:

  - cg_annotate has a new option, --show-percs, which prints percentages next
    to all event counts.

* Callgrind:

  - callgrind_annotate has a new option, --show-percs, which prints percentages
    next to all event counts.

  - callgrind_annotate now inserts commas in call counts, and
    sort the caller/callee lists in the call tree.

* Massif:

  - The default value for --read-inline-info is now "yes" on
    Linux/Android/Solaris. It is still "no" on other OS.

* Memcheck:

  - The option --xtree-leak=yes (to output leak result in xtree format)
    automatically activates the option --show-leak-kinds=all, as xtree
    visualisation tools such as kcachegrind can in any case select what kind
    of leak to visualise.

  - There has been further work to avoid false positives.  In particular,
    integer equality on partially defined inputs (C == and !=) is now handled
    better.

* ==================== OTHER CHANGES ====================

* The new option --show-error-list=no|yes displays, at the end of the run, the
  list of detected errors and the used suppressions.  Prior to this change,
  showing this information could only be done by specifying "-v -v", but that
  also produced a lot of other possibly-non-useful messages.  The option -s is
  equivalent to --show-error-list=yes.

* ==================== FIXED BUGS ====================

The following bugs have been fixed or resolved.  Note that "n-i-bz"
stands for "not in bugzilla" -- that is, a bug that was reported to us
but never got a bugzilla entry.  We encourage you to file bugs in
bugzilla (https://bugs.kde.org/enter_bug.cgi?product=valgrind) rather
than mailing the developers (or mailing lists) directly -- bugs that
are not entered into bugzilla tend to get forgotten about or ignored.

To see details of a given bug, visit
  https://bugs.kde.org/show_bug.cgi?id=XXXXXX
where XXXXXX is the bug number as listed below.

385411  s390x: z13 vector floating-point instructions not implemented
397187  z13 vector register support for vgdb gdbserver
398183  Vex errors with _mm256_shuffle_epi8/vpshufb
398870  Please add support for instruction vcvtps2ph
399287  amd64 front end: Illegal Instruction vcmptrueps
399301  Use inlined frames in Massif XTree output. 
399322  Improve callgrind_annotate output
399444  VEX/priv/guest_s390_toIR.c:17407: (style) Mismatching assignment [..]
400164  helgrind test encounters mips x-compiler warnings and assembler error
400490  s390x: VRs allocated as if separate from FPRs
400491  s390x: Operand of LOCH treated as unsigned integer
400975  Compile error: error: '-mips64r2' conflicts with the other architecture
        options, which specify a mips64 processor
401112  LLVM 5.0 generates comparison against partially initialized data
401277  More bugs in z13 support
401454  Add a --show-percs option to cg_annotate and callgrind_annotate.
401578  drd: crashes sometimes on fork()
401627  memcheck errors with glibc avx2 optimized wcsncmp
401822  none/tests/ppc64/jm-vmx fails and produces assembler warnings
401827  none/tests/ppc64/test_isa_2_06_part3 failure on ppc64le (xvrsqrtesp)
401828  none/tests/ppc64/test_isa_2_06_part1 failure on ppc64le (fcfids and
        fcfidus)
402006  mark helper regs defined in final_tidyup before freeres_wrapper call
402048  WARNING: unhandled ppc64[be|le]-linux syscall: 26 (ptrace)
402123  invalid assembler opcodes for mips32r2
402134  assertion fail in mc_translate.c (noteTmpUsesIn) Iex_VECRET on arm64
402327  Warning: DWARF2 CFI reader: unhandled DW_OP_ opcode 0x13 (DW_OP_drop)
402341  drd/tests/tsan_thread_wrappers_pthread.h:369: suspicious code ?
402351  mips64 libvexmultiarch_test fails on s390x
402369  Overhaul DHAT
402395  coregrind/vgdb-invoker-solaris.c: 2 * poor error checking
402480  Do not use %rsp in clobber list
402481  vbit-test fails on x86 for Iop_CmpEQ64 iselInt64Expr Sar64
402515  Implement new option --show-error-list=no|yes / -s
402519  POWER 3.0 addex instruction incorrectly implemented
402781  Redo the cache used to process indirect branch targets
403123  vex amd64->IR:0xF3 0x48 0xF 0xAE 0xD3 (wrfsbase)
403552  s390x: wrong facility bit checked for vector facility
404054  memcheck powerpc subfe x, x, x initializes x to 0 or -1 based on CA
404638  Add VG_(replaceIndexXA)
404843  s390x: backtrace sometimes ends prematurely
404888  autotools cleanup series
405079  unhandled ppc64le-linux syscall: 131 (quotactl)
405182  Valgrind fails to build with Clang
405205  filter_libc: remove the line holding the futex syscall error entirely
405356  PPC64, xvcvsxdsp, xvcvuxdsp are supposed to write the 32-bit result to
        the upper and lower 32-bits of the 64-bit result
405362  PPC64, vmsummbm instruction doesn't handle overflow case correctly
405363  PPC64, xvcvdpsxws, xvcvdpuxws, do not handle NaN arguments correctly.
405365  PPC64, function _get_maxmin_fp_NaN() doesn't handle QNaN, SNaN case
        correctly.
405403  s390x disassembler cannot be used on x86
405430  Use gcc -Wimplicit-fallthrough=2 by default if available
405458  MIPS mkFormVEC arguments swapped?
405716  drd: Fix an integer overflow in the stack margin calculation
405722  Support arm64 core dump
405733  PPC64, xvcvdpsp should write 32-bit result to upper and lower 32-bits
        of the 64-bit destination field.
405734  PPC64, vrlwnm, vrlwmi, vrldrm, vrldmi do not work properly when me < mb
405782  "VEX temporary storage exhausted" when attempting to debug slic3r-pe
406198  none/tests/ppc64/test_isa_3_0_other test sporadically including CA
        bit in output.
406256  PPC64, vector floating point instructions don't handle subnormal
        according to VSCR[NJ] bit setting.
406352  cachegrind/callgrind fails ann tests because of missing a.c
406354  dhat is broken on x86 (32bit)
406355  mcsignopass, mcsigpass, mcbreak fail due to difference in gdb output
406357  gdbserver_tests fails because of gdb output change
406360  memcheck/tests/libstdc++.supp needs more supression variants
406422  none/tests/amd64-linux/map_32bits.vgtest fails too easily
406465  arm64 insn selector fails on "t0 = <expr>" where <expr> has type Ity_F16
407340  PPC64, does not support the vlogefp, vexptefp instructions.
n-i-bz  add syswrap for PTRACE_GET|SET_THREAD_AREA on amd64.
n-i-bz  Fix callgrind_annotate non deterministic order for equal total
n-i-bz  callgrind_annotate --threshold=100 does not print all functions.
n-i-bz  callgrind_annotate Use of uninitialized value in numeric gt (>)
n-i-bz  amd64 (x86_64): RDRAND and F16C insn set extensions are supported

(3.15.0.RC1:  8 April 2019, git ce94d674de5b99df173aad4c3ee48fc2a92e5d9c)
(3.15.0.RC2: 11 April 2019, git 0c8be9bbede189ec580ec270521811766429595f)
(3.15.0:     14 April 2019, git 270037da8b508954f0f7d703a0bebf5364eec548)



Release 3.14.0 (9 October 2018)
~~~~~~~~~~~~~~~~~~~~~~~~~~~~~~~

3.14.0 is a feature release with many improvements and the usual collection of
bug fixes.

This release supports X86/Linux, AMD64/Linux, ARM32/Linux, ARM64/Linux,
PPC32/Linux, PPC64BE/Linux, PPC64LE/Linux, S390X/Linux, MIPS32/Linux,
MIPS64/Linux, ARM/Android, ARM64/Android, MIPS32/Android, X86/Android,
X86/Solaris, AMD64/Solaris and AMD64/MacOSX 10.12.  There is also preliminary
support for X86/macOS 10.13, AMD64/macOS 10.13.

* ==================== CORE CHANGES ===================

* The new option --keep-debuginfo=no|yes (default no) can be used to retain
  debug info for unloaded code.  This allows saved stack traces (e.g. for
  memory leaks) to include file/line info for code that has been dlclose'd (or
  similar).  See the user manual for more information and known limitations.

* Ability to specify suppressions based on source file name and line number.

* Majorly overhauled register allocator.  No end-user changes, but the JIT
  generates code a bit more quickly now.

* ================== PLATFORM CHANGES =================

* Preliminary support for macOS 10.13 has been added.

* mips: support for MIPS32/MIPS64 Revision 6 has been added.

* mips: support for MIPS SIMD architecture (MSA) has been added.

* mips: support for MIPS N32 ABI has been added.

* s390: partial support for vector instructions (integer and string) has been
  added.

* ==================== TOOL CHANGES ====================

* Helgrind: Addition of a flag
  --delta-stacktrace=no|yes [yes on linux amd64/x86]
  which specifies how full history stack traces should be computed.
  Setting this to =yes can speed up Helgrind by 25% when using
  --history-level=full.

* Memcheck: reduced false positive rate for optimised code created by Clang 6
  / LLVM 6 on x86, amd64 and arm64.  In particular, Memcheck analyses code
  blocks more carefully to determine where it can avoid expensive definedness
  checks without loss of precision.  This is controlled by the flag
  --expensive-definedness-checks=no|auto|yes [auto].

* ==================== OTHER CHANGES ====================

* Valgrind is now buildable with link-time optimisation (LTO).  A new
  configure option --enable-lto=yes allows building Valgrind with LTO.  If the
  toolchain supports it, this produces a smaller/faster Valgrind (up to 10%).
  Note that if you are doing Valgrind development, --enable-lto=yes massively
  slows down the build process.

* ==================== FIXED BUGS ====================

The following bugs have been fixed or resolved.  Note that "n-i-bz"
stands for "not in bugzilla" -- that is, a bug that was reported to us
but never got a bugzilla entry.  We encourage you to file bugs in
bugzilla (https://bugs.kde.org/enter_bug.cgi?product=valgrind) rather
than mailing the developers (or mailing lists) directly -- bugs that
are not entered into bugzilla tend to get forgotten about or ignored.

To see details of a given bug, visit
  https://bugs.kde.org/show_bug.cgi?id=XXXXXX
where XXXXXX is the bug number as listed below.

79362   Debug info is lost for .so files when they are dlclose'd
208052  strlcpy error when n = 0
255603  exp-sgcheck Assertion '!already_present' failed
338252  building valgrind with -flto (link time optimisation) fails
345763  MIPS N32 ABI support
368913  WARNING: unhandled arm64-linux syscall: 117 (ptrace)
        == 388664  unhandled arm64-linux syscall: 117  (ptrace)
372347  Replacement problem of the additional c++14/c++17 new/delete operators
373069  memcheck/tests/leak_cpp_interior fails with GCC 5.1+
376257  helgrind history full speed up using a cached stack
379373  Fix syscall param msg->desc.port.name points to uninitialised byte(s)
        on macOS 10.12
379748  Fix missing pselect syscall (OS X 10.11)
379754  Fix missing syscall ulock_wait (OS X 10.12)
380397  s390x: __GI_strcspn() replacemenet needed
381162  possible array overrun in VEX register allocator
381272  ppc64 doesn't compile test_isa_2_06_partx.c without VSX support
381274  powerpc too chatty even with --sigill-diagnostics=no
381289  epoll_pwait can have a NULL sigmask
381553  VEX register allocator v3
381556  arm64: Handle feature registers access on 4.11 Linux kernel or later
381769  Use ucontext_t instead of struct ucontext
381805  arm32 needs ld.so index hardwire for new glibc security fixes
382256  gz compiler flag test doesn't work for gold
382407  vg_perf needs "--terse" command line option
382515  "Assertion 'di->have_dinfo' failed." on wine's dlls/mscoree/tests/[..]
382563  MIPS MSA ASE support
382998  xml-socket doesn't work
383275  massif: m_xarray.c:162 (ensureSpaceXA): Assertion '!xa->arr' failed
383723  Fix missing kevent_qos syscall (macOS 10.11)
        == 385604  illegal hardware instruction (OpenCV cv::namedWindow)
384096  Mention AddrCheck at Memcheck's command line option [..]
384230  vex x86->IR: 0x67 0xE8 0xAB 0x68
        == 384156  vex x86->IR: 0x67 0xE8 0x6B 0x6A
        == 386115  vex x86->IR: 0x67 0xE8 0xD3 0x8B any program
        == 388407  vex x86->IR: 0x67 0xE8 0xAB 0x29
        == 394903  vex x86->IR: 0x67 0xE8 0x1B 0xDA
384337  performance improvements to VEX register allocator v2 and v3
384526  reduce number of spill insns generated by VEX register allocator v3
384584  Callee saved regs listed first for AMD64, X86, and PPC architectures
384631  Sanitise client args as printed with -v
384633  Add a simple progress-reporting facility
384987  VEX regalloc: allocate caller-save registers for short lived vregs
385055  PPC VEX temporary storage exhausted
385182  PPC64 is missing support for the DSCR
385183  PPC64, Add support for xscmpeqdp, xscmpgtdp, xscmpgedp, xsmincdp
385207  PPC64, generate_store_FPRF() generates too many Iops
385208  PPC64, xxperm instruction exhausts temporary memory
385210  PPC64, vpermr instruction could exhaust temporary memory
385279  unhandled syscall: mach:43 (mach_generate_activity_id)
        == 395136  valgrind: m_syswrap/syswrap-main.c:438 (Bool eq_Syscall[..]
        == 387045  Valgrind crashing on High Sierra when testing any newly [..]
385334  PPC64, fix vpermr, xxperm, xxpermr mask value.
385408  s390x: z13 vector "support" instructions not implemented
385409  s390x: z13 vector integer instructions not implemented
385410  s390x: z13 vector string instructions not implemented
385412  s390x: new non-vector z13 instructions not implemented
385868  glibc ld.so _dl_runtime_resolve_avx_slow conditional jump warning.
385912  none/tests/rlimit_nofile fails on newer glibc/kernel.
385939  Optionally exit on the first error
386318  valgrind.org/info/tools.html is missing SGCheck
386425  running valgrind + wine on armv7l gives illegal opcode
386397  PPC64, valgrind truncates powerpc timebase to 32-bits.
387410  MIPSr6 support
387664  Memcheck: make expensive-definedness-checks be the default
387712  s390x cgijnl reports Conditional jump depends on uninitialised value
387766  asm shifts cause false positive "Conditional jump or move depends
        on uninitialised value"
387773  .gnu_debugaltlink paths resolve relative to .debug file, not symlink
388174  valgrind with Wine quits with "Assertion 'cfsi_fits' failed"
388786  Support bpf syscall in amd64 Linux
388862  Add replacements for wmemchr and wcsnlen on Linux
389065  valgrind meets gcc flag -Wlogical-op
389373  exp-sgcheck the 'impossible' happened as Ist_LoadG is not instrumented
390471  suppression by specification of source-file line number
390723  make xtree dump files world wide readable, similar to log files
391164  constraint bug in tests/ppc64/test_isa_2_07_part1.c for mtfprwa
391861  Massif Assertion 'n_ips >= 1 && n_ips <= VG_(clo_backtrace_size)'
392118  unhandled amd64-linux syscall: 332 (statx)
392449  callgrind not clearing the number of calls properly
393017  Add missing support for xsmaxcdp instruction, bug fixes for xsmincdp,
        lxssp, stxssp and stxvl instructions.
393023  callgrind_control risks using the wrong vgdb
393062  build-id ELF phdrs read causes "debuginfo reader: ensure_valid failed"
393099  posix_memalign() invalid write if alignment == 0
393146  failing assert "is_DebugInfo_active(di)"
395709  PPC64 is missing support for the xvnegsp instruction
395682  Accept read-only PT_LOAD segments and .rodata by ld -z separate-code
        == 384727
396475  valgrind OS-X build: config.h not found (out-of-tree macOS builds)
395991  arm-linux: wine's unit tests enter a signal delivery loop [..]
396839  s390x: Trap instructions not implemented
396887  arch_prctl should return EINVAL on unknown option
        == 397286 crash before launching binary (Unsupported arch_prctl option)
        == 397393 valgrind: the 'impossible' happened: (Archlinux)
        == 397521 valgrind: the 'impossible' happened: Unsupported [..]
396906  compile tests failure on mips32-linux: broken inline asm in tests on
        mips32-linux
397012  glibc ld.so uses arch_prctl on i386
397089  amd64: Incorrect decoding of three-register vmovss/vmovsd opcode 11h
397354  utimensat should ignore timespec tv_sec if tv_nsec is UTIME_NOW/OMIT
397424  glibc 2.27 and gdb_server tests
398028  Assertion `cfsi_fits` failing in simple C program
398066  s390x: cgijl dep1, 0 reports false unitialised values warning

n-i-bz  Fix missing workq_ops operations (macOS)
n-i-bz  fix bug in strspn replacement
n-i-bz  Add support for the Linux BLKFLSBUF ioctl
n-i-bz  Add support for the Linux BLKREPORTZONE and BLKRESETZONE ioctls
n-i-bz  Fix possible stack trashing by semctl syscall wrapping
n-i-bz  Add support for the Linux membarrier() system call
n-i-bz  x86 front end: recognise and handle UD2 correctly
n-i-bz  Signal delivery for x86-linux: ensure that the stack pointer is
        correctly aligned before entering the handler.

(3.14.0.RC1: 30 September 2018, git c2aeea2d28acb0639bcc8cc1e4ab115067db1eae)
(3.14.0.RC2: 3 October 2018, git 3e214c4858a6fdd5697e767543a0c19e30505582)
(3.14.0:     9 October 2018, git 353a3587bb0e2757411f9138f5e936728ed6cc4f)



Release 3.13.0 (15 June 2017)
~~~~~~~~~~~~~~~~~~~~~~~~~~~~~

3.13.0 is a feature release with many improvements and the usual collection of
bug fixes.

This release supports X86/Linux, AMD64/Linux, ARM32/Linux, ARM64/Linux,
PPC32/Linux, PPC64BE/Linux, PPC64LE/Linux, S390X/Linux, MIPS32/Linux,
MIPS64/Linux, ARM/Android, ARM64/Android, MIPS32/Android, X86/Android,
X86/Solaris, AMD64/Solaris and AMD64/MacOSX 10.12.

* ==================== CORE CHANGES ===================

* The translation cache size has been increased to keep up with the demands of
  large applications.  The maximum number of sectors has increased from 24 to
  48.  The default number of sectors has increased from 16 to 32 on all
  targets except Android, where the increase is from 6 to 12.

* The amount of memory that Valgrind can use has been increased from 64GB to
  128GB.  In particular this means your application can allocate up to about
  60GB when running on Memcheck.

* Valgrind's default load address has been changed from 0x3800'0000 to
  0x5800'0000, so as to make it possible to load larger executables.  This
  should make it possible to load executables of size at least 1200MB.

* A massive spaceleak caused by reading compressed debuginfo files has been
  fixed.  Valgrind should now be entirely usable with gcc-7.0 "-gz" created
  debuginfo.

* The C++ demangler has been updated.

* Support for demangling Rust symbols has been added.

* A new representation of stack traces, the "XTree", has been added.  An XTree
  is a tree of stacktraces with data associated with the stacktraces.  This is
  used by various tools (Memcheck, Helgrind, Massif) to report on the heap
  consumption of your program.  Reporting is controlled by the new options
  --xtree-memory=none|allocs|full and --xtree-memory-file=<file>.

  A report can also be produced on demand using the gdbserver monitor command
  'xtmemory [<filename>]>'.  The XTree can be output in 2 formats: 'callgrind
  format' and 'massif format. The existing visualisers for these formats (e.g.
  callgrind_annotate, KCachegrind, ms_print) can be used to visualise and
  analyse these reports.

  Memcheck can also produce XTree leak reports using the Callgrind file
  format.  For more details, see the user manual.

* ================== PLATFORM CHANGES =================

* ppc64: support for ISA 3.0B and various fixes for existing 3.0 support

* amd64: fixes for JIT failure problems on long AVX2 code blocks

* amd64 and x86: support for CET prefixes has been added

* arm32: a few missing ARMv8 instructions have been implemented

* arm64, mips64, mips32: an alternative implementation of Load-Linked and
  Store-Conditional instructions has been added.  This is to deal with
  processor implementations that implement the LL/SC specifications strictly
  and as a result cause Valgrind to hang in certain situations.  The
  alternative implementation is automatically enabled at startup, as required.
  You can use the option --sim-hints=fallback-llsc to force-enable it if you
  want.

* Support for OSX 10.12 has been improved.

* On Linux, clone handling has been improved to honour CLONE_VFORK that
  involves a child stack.  Note however that CLONE_VFORK | CLONE_VM is handled
  like CLONE_VFORK (by removing CLONE_VM), so applications that depend on
  CLONE_VM exact semantics will (still) not work.

* The TileGX/Linux port has been removed because it appears to be both unused
  and unsupported.

* ==================== TOOL CHANGES ====================

* Memcheck:

  - Memcheck should give fewer false positives when running optimised
    Clang/LLVM generated code.

  - Support for --xtree-memory and 'xtmemory [<filename>]>'.

  - New command line options --xtree-leak=no|yes and --xtree-leak-file=<file>
    to produce the end of execution leak report in a xtree callgrind format
    file.

  - New option 'xtleak' in the memcheck leak_check monitor command, to produce
    the leak report in an xtree file.

* Massif:

  - Support for --xtree-memory and 'xtmemory [<filename>]>'.

  - For some workloads (typically, for big applications), Massif memory
    consumption and CPU consumption has decreased significantly.

* Helgrind:

  - Support for --xtree-memory and 'xtmemory [<filename>]>'.

  - addition of client request VALGRIND_HG_GNAT_DEPENDENT_MASTER_JOIN, useful
    for Ada gnat compiled applications.

* ==================== OTHER CHANGES ====================

* For Valgrind developers: in an outer/inner setup, the outer Valgrind will
  append the inner guest stacktrace to the inner host stacktrace.  This helps
  to investigate the errors reported by the outer, when they are caused by the
  inner guest program (such as an inner regtest).  See README_DEVELOPERS for
  more info.

* To allow fast detection of callgrind files by desktop environments and file
  managers, the format was extended to have an optional first line that
  uniquely identifies the format ("# callgrind format").  Callgrind creates
  this line now, as does the new xtree functionality.

* File name template arguments (such as --log-file, --xtree-memory-file, ...)
  have a new %n format letter that is replaced by a sequence number.

* "--version -v" now shows the SVN revision numbers from which Valgrind was
  built.

* ==================== FIXED BUGS ====================

The following bugs have been fixed or resolved.  Note that "n-i-bz"
stands for "not in bugzilla" -- that is, a bug that was reported to us
but never got a bugzilla entry.  We encourage you to file bugs in
bugzilla (https://bugs.kde.org/enter_bug.cgi?product=valgrind) rather
than mailing the developers (or mailing lists) directly -- bugs that
are not entered into bugzilla tend to get forgotten about or ignored.

To see details of a given bug, visit
  https://bugs.kde.org/show_bug.cgi?id=XXXXXX
where XXXXXX is the bug number as listed below.

162848  --log-file output isn't split when a program forks
340777  Illegal instruction on mips (ar71xx)
341481  MIPS64: Iop_CmpNE32 triggers false warning on MIPS64 platforms
342040  Valgrind mishandles clone with CLONE_VFORK | CLONE_VM that clones
        to a different stack.
344139  x86 stack-seg overrides, needed by the Wine people
344524  store conditional of guest applications always fail - observed on
        Octeon3(MIPS)
348616  Wine/valgrind: noted but unhandled ioctl 0x5390 [..] (DVD_READ_STRUCT)
352395  Please provide SVN revision info in --version -v
352767  Wine/valgrind: noted but unhandled ioctl 0x5307 [..] (CDROMSTOP)
356374  Assertion 'DRD_(g_threadinfo)[tid].pt_threadid !=
        INVALID_POSIX_THREADID' failed
358213  helgrind/drd bar_bad testcase hangs or crashes with new glibc pthread
        barrier implementation
358697  valgrind.h: Some code remains even when defining NVALGRIND
359202  Add musl libc configure/compile
360415  amd64 instructions ADCX and ADOX are not implemented in VEX
        == 372828 (vex amd64->IR: 0x66 0xF 0x3A 0x62 0x4A 0x10)
360429  unhandled ioctl 0x530d with no size/direction hints (CDROMREADMODE1)
362223  assertion failed when .valgrindrc is a directory instead of a file
367543  bt/btc/btr/bts x86/x86_64 instructions are poorly-handled wrt flags
367942  Segfault vgPlain_do_sys_sigaction (m_signals.c:1138)
368507  can't malloc chunks larger than about 34GB
368529  Android arm target link error, missing atexit and pthread_atfork
368863  WARNING: unhandled arm64-linux syscall: 100 (get_robust_list)
368865  WARNING: unhandled arm64-linux syscall: 272 (kcmp)
368868  disInstr(arm64): unhandled instruction 0xD53BE000 = cntfrq_el0 (ARMv8)
368917  WARNING: unhandled arm64-linux syscall: 218 (request_key)
368918  WARNING: unhandled arm64-linux syscall: 127 (sched_rr_get_interval)
368922  WARNING: unhandled arm64-linux syscall: 161 (sethostname)
368924  WARNING: unhandled arm64-linux syscall: 84 (sync_file_range)
368925  WARNING: unhandled arm64-linux syscall: 130 (tkill)
368926  WARNING: unhandled arm64-linux syscall: 97 (unshare)
369459  valgrind on arm64 violates the ARMv8 spec (ldxr/stxr)
370028  Reduce the number of compiler warnings on MIPS platforms
370635  arm64 missing syscall getcpu
371225  Fix order of timer_{gettime,getoverrun,settime} syscalls on arm64
371227  Clean AArch64 syscall table
371412  Rename wrap_sys_shmat to sys_shmat like other wrappers
371471  Valgrind complains about non legit memory leaks on placement new (C++)
371491  handleAddrOverrides() is [incorrect] when ASO prefix is used
371503  disInstr(arm64): unhandled instruction 0xF89F0000
371869  support '%' in symbol Z-encoding
371916  execution tree xtree concept
372120  c++ demangler demangles symbols which are not c++
372185  Support of valgrind on ARMv8 with 32 bit executable
372188  vex amd64->IR: 0x66 0xF 0x3A 0x62 0x4A 0x10 0x10 0x48 (PCMPxSTRx $0x10)
372195  Power PC, xxsel instruction is not always recognized.
372504  Hanging on exit_group
372600  process loops forever when fatal signals are arriving quickly
372794  LibVEX (arm32 front end): 'Assertion szBlg2 <= 3' failed
373046  Stacks registered by core are never deregistered
373069  memcheck/tests/leak_cpp_interior fails with GCC 5.1+
373086  Implement additional Xen hypercalls
373192  Calling posix_spawn in glibc 2.24 completely broken
373488  Support for fanotify API on ARM64 architecture
	== 368864  WARNING: unhandled arm64-linux syscall: 262 (fanotify_init)
373555  Rename BBPTR to GSPTR as it denotes guest state pointer only
373938  const IRExpr arguments for matchIRExpr()
374719  some spelling fixes
374963  increase valgrind's load address to prevent mmap failure
375514  valgrind_get_tls_addr() does not work in case of static TLS
375772  +1 error in get_elf_symbol_info() when computing value of 'hi' address
        for ML_(find_rx_mapping)()
375806  Test helgrind/tests/tc22_exit_w_lock fails with glibc 2.24
375839  Temporary storage exhausted, with long sequence of vfmadd231ps insns
        == 377159  "vex: the `impossible' happened" still present
        == 375150  Assertion 'tres.status == VexTransOK' failed
        == 378068  valgrind crashes on AVX2 function in FFmpeg
376142  Segfaults on MIPS Cavium Octeon boards
376279  disInstr(arm64): unhandled instruction 0xD50320FF
376455  Solaris: unhandled syscall lgrpsys(180)
376518  Solaris: unhandled fast trap getlgrp(6)
376611  ppc64 and arm64 don't know about prlimit64 syscall
376729  PPC64, remove R2 from the clobber list
        == 371668
376956  syswrap of SNDDRV and DRM_IOCTL_VERSION causing some addresses
        to be wrongly marked as addressable
377066  Some Valgrind unit tests fail to compile on Ubuntu 16.10 with
        PIE enabled by default
377376  memcheck/tests/linux/getregset fails with glibc2.24
377427  PPC64, lxv instruction failing on odd destination register 
377478  PPC64: ISA 3.0 setup fixes
377698  Missing memory check for futex() uaddr arg for FUTEX_WAKE
        and FUTEX_WAKE_BITSET, check only 4 args for FUTEX_WAKE_BITSET,
        and 2 args for FUTEX_TRYLOCK_PI
377717  Fix massive space leak when reading compressed debuginfo sections
377891  Update Xen 4.6 domctl wrappers
377930  fcntl syscall wrapper is missing flock structure check
378524  libvexmultiarch_test regression on s390x and ppc64
378535  Valgrind reports INTERNAL ERROR in execve syscall wrapper
378673  Update libiberty demangler
378931  Add ISA 3.0B additional isnstructions, add OV32, CA32 setting support
379039  syscall wrapper for prctl(PR_SET_NAME) must not check more than 16 bytes
379094  Valgrind reports INTERNAL ERROR in rt_sigsuspend syscall wrapper
379371  UNKNOWN task message [id 3444, to mach_task_self(), reply 0x603]
        (task_register_dyld_image_infos)
379372  UNKNOWN task message [id 3447, to mach_task_self(), reply 0x603]
        (task_register_dyld_shared_cache_image_info)
379390  unhandled syscall: mach:70 (host_create_mach_voucher_trap)
379473  MIPS: add support for rdhwr cycle counter register
379504  remove TileGX/Linux port
379525  Support more x86 nop opcodes
379838  disAMode(x86): not an addr!
379703  PC ISA 3.0 fixes: stxvx, stxv, xscmpexpdp instructions
379890  arm: unhandled instruction: 0xEBAD 0x1B05 (sub.w fp, sp, r5, lsl #4)
379895  clock_gettime does not execute POST syscall wrapper
379925  PPC64, mtffs does not set the FPCC and C bits in the FPSCR correctly
379966  WARNING: unhandled amd64-linux syscall: 313 (finit_module)
380200  xtree generated callgrind files refer to files without directory name
380202  Assertion failure for cache line size (cls == 64) on aarch64.
380397  s390x: __GI_strcspn() replacement needed
n-i-bz  Fix pub_tool_basics.h build issue with g++ 4.4.7.

(3.13.0.RC1:  2 June 2017, vex r3386, valgrind r16434)
(3.13.0.RC2:  9 June 2017, vex r3389, valgrind r16443)
(3.13.0:     14 June 2017, vex r3396, valgrind r16446)



Release 3.12.0 (20 October 2016)
~~~~~~~~~~~~~~~~~~~~~~~~~~~~~~~~

3.12.0 is a feature release with many improvements and the usual
collection of bug fixes.

This release supports X86/Linux, AMD64/Linux, ARM32/Linux,
ARM64/Linux, PPC32/Linux, PPC64BE/Linux, PPC64LE/Linux, S390X/Linux,
MIPS32/Linux, MIPS64/Linux, ARM/Android, ARM64/Android,
MIPS32/Android, X86/Android, X86/Solaris, AMD64/Solaris, X86/MacOSX
10.10 and AMD64/MacOSX 10.10.  There is also preliminary support for
X86/MacOSX 10.11/12, AMD64/MacOSX 10.11/12 and TILEGX/Linux.

* ================== PLATFORM CHANGES =================

* POWER: Support for ISA 3.0 has been added

* mips: support for O32 FPXX ABI has been added.
* mips: improved recognition of different processors
* mips: determination of page size now done at run time

* amd64: Partial support for AMD FMA4 instructions.

* arm, arm64: Support for v8 crypto and CRC instructions.

* Improvements and robustification of the Solaris port.

* Preliminary support for MacOS 10.12 (Sierra) has been added.

Whilst 3.12.0 continues to support the 32-bit x86 instruction set, we
would prefer users to migrate to 64-bit x86 (a.k.a amd64 or x86_64)
where possible.  Valgrind's support for 32-bit x86 has stagnated in
recent years and has fallen far behind that for 64-bit x86
instructions.  By contrast 64-bit x86 is well supported, up to and
including AVX2.

* ==================== TOOL CHANGES ====================

* Memcheck:

  - Added meta mempool support for describing a custom allocator which:
     - Auto-frees all chunks assuming that destroying a pool destroys all
       objects in the pool
     - Uses itself to allocate other memory blocks

  - New flag --ignore-range-below-sp to ignore memory accesses below
    the stack pointer, if you really have to.  The related flag
    --workaround-gcc296-bugs=yes is now deprecated.  Use
    --ignore-range-below-sp=1024-1 as a replacement.

* DRD:

  - Improved thread startup time significantly on non-Linux platforms.

* DHAT

  - Added collection of the metric "tot-blocks-allocd"

* ==================== OTHER CHANGES ====================

* Replacement/wrapping of malloc/new related functions is now done not just
  for system libraries by default, but for any globally defined malloc/new
  related function (both in shared libraries and statically linked alternative
  malloc implementations).  The dynamic (runtime) linker is excluded, though.
  To only intercept malloc/new related functions in
  system libraries use --soname-synonyms=somalloc=nouserintercepts (where
  "nouserintercepts" can be any non-existing library name).
  This new functionality is not implemented for MacOS X.

* The maximum number of callers in a suppression entry is now equal to
  the maximum size for --num-callers (500).
  Note that --gen-suppressions=yes|all similarly generates suppressions
  containing up to --num-callers frames.

* New and modified GDB server monitor features:

  - Valgrind's gdbserver now accepts the command 'catch syscall'.
    Note that you must have GDB >= 7.11 to use 'catch syscall' with
    gdbserver.

* New option --run-cxx-freeres=<yes|no> can be used to change whether
  __gnu_cxx::__freeres() cleanup function is called or not. Default is
  'yes'.

* Valgrind is able to read compressed debuginfo sections in two formats:
  - zlib ELF gABI format with SHF_COMPRESSED flag (gcc option -gz=zlib)
  - zlib GNU format with .zdebug sections (gcc option -gz=zlib-gnu)

* Modest JIT-cost improvements: the cost of instrumenting code blocks
  for the most common use case (x86_64-linux, Memcheck) has been
  reduced by 10%-15%.

* Improved performance for programs that do a lot of discarding of
  instruction address ranges of 8KB or less.

* The C++ symbol demangler has been updated.

* More robustness against invalid syscall parameters on Linux.

* ==================== FIXED BUGS ====================

The following bugs have been fixed or resolved.  Note that "n-i-bz"
stands for "not in bugzilla" -- that is, a bug that was reported to us
but never got a bugzilla entry.  We encourage you to file bugs in
bugzilla (https://bugs.kde.org/enter_bug.cgi?product=valgrind) rather
than mailing the developers (or mailing lists) directly -- bugs that
are not entered into bugzilla tend to get forgotten about or ignored.

To see details of a given bug, visit
  https://bugs.kde.org/show_bug.cgi?id=XXXXXX
where XXXXXX is the bug number as listed below.

191069  Exiting due to signal not reported in XML output
199468  Suppressions: stack size limited to 25
        while --num-callers allows more frames
212352  vex amd64 unhandled opc_aux = 0x 2, first_opcode == 0xDC (FCOM)
278744  cvtps2pd with redundant RexW
303877  valgrind doesn't support compressed debuginfo sections.
345307  Warning about "still reachable" memory when using libstdc++ from gcc 5
348345  Assertion fails for negative lineno
348924  MIPS: Load doubles through memory so the code compiles with the FPXX ABI
351282  V 3.10.1 MIPS softfloat build broken with GCC 4.9.3 / binutils 2.25.1
351692  Dumps created by valgrind are not readable by gdb (mips32 specific)
351804  Crash on generating suppressions for "printf" call on OS X 10.10
352197  mips: mmap2() not wrapped correctly for page size > 4096
353083  arm64 doesn't implement various xattr system calls
353084  arm64 doesn't support sigpending system call
353137  www: update info for Supported Platforms
353138  www: update "The Valgrind Developers" page
353370  don't advertise RDRAND in cpuid for Core-i7-4910-like avx2 machine
        == 365325
        == 357873
353384  amd64->IR: 0x66 0xF 0x3A 0x62 0xD1 0x62 (pcmpXstrX $0x62)
353398  WARNING: unhandled amd64-solaris syscall: 207
353660  XML in auxwhat tag not escaping reserved symbols properly
353680  s390x: Crash with certain glibc versions due to non-implemented TBEGIN
353727  amd64->IR: 0x66 0xF 0x3A 0x62 0xD1 0x72 (pcmpXstrX $0x72)
353802  ELF debug info reader confused with multiple .rodata sections
353891  Assert 'bad_scanned_addr < VG_ROUNDDN(start+len, sizeof(Addr))' failed
353917  unhandled amd64-solaris syscall fchdir(120)
353920  unhandled amd64-solaris syscall: 170
354274  arm: unhandled instruction: 0xEBAD 0x0AC1 (sub.w sl, sp, r1, lsl #3)
354392  unhandled amd64-solaris syscall: 171
354797  Vbit test does not include Iops for Power 8 instruction support
354883  tst->os_state.pthread - magic_delta assertion failure on OSX 10.11
        == 361351
        == 362920
        == 366222
354933  Fix documentation of --kernel-variant=android-no-hw-tls option
355188  valgrind should intercept all malloc related global functions
355454  do not intercept malloc related symbols from the runtime linker
355455  stderr.exp of test cases wrapmalloc and wrapmallocstatic overconstrained
356044  Dwarf line info reader misinterprets is_stmt register
356112  mips: replace addi with addiu
356393  valgrind (vex) crashes because isZeroU happened
        == 363497
        == 364497
356676  arm64-linux: unhandled syscalls 125, 126 (sched_get_priority_max/min)
356678  arm64-linux: unhandled syscall 232 (mincore)
356817  valgrind.h triggers compiler errors on MSVC when defining NVALGRIND
356823  Unsupported ARM instruction: stlex
357059  x86/amd64: SSE cvtpi2ps with memory source does transition to MMX state
357338  Unhandled instruction for SHA instructions libcrypto Boring SSL
357673  crash if I try to run valgrind with a binary link with libcurl
357833  Setting RLIMIT_DATA to zero breaks with linux 4.5+
357871  pthread_spin_destroy not properly wrapped
357887  Calls to VG_(fclose) do not close the file descriptor
357932  amd64->IR: accept redundant REX prefixes for {minsd,maxsd} m128, xmm.
358030  support direct socket calls on x86 32bit (new in linux 4.3)
358478  drd/tests/std_thread.cpp doesn't build with GCC6
359133  Assertion 'eltSzB <= ddpa->poolSzB' failed
359181  Buffer Overflow during Demangling
359201  futex syscall "skips" argument 5 if op is FUTEX_WAIT_BITSET
359289  s390x: popcnt (B9E1) not implemented
359472  The Power PC vsubuqm instruction doesn't always give the correct result
359503  Add missing syscalls for aarch64 (arm64)
359645  "You need libc6-dbg" help message could be more helpful
359703  s390: wire up separate socketcalls system calls
359724  getsockname might crash - deref_UInt should call safe_to_deref
359733  amd64 implement ld.so strchr/index override like x86
359767  Valgrind does not support the IBM POWER ISA 3.0 instructions, part 1/5
359829  Power PC test suite none/tests/ppc64/test_isa_2_07.c uses
        uninitialized data
359838  arm64: Unhandled instruction 0xD5033F5F (clrex)
359871  Incorrect mask handling in ppoll
359952  Unrecognised PCMPESTRM variants (0x70, 0x19)
360008  Contents of Power vr registers contents is not printed correctly when
        the --vgdb-shadow-registers=yes option is used
360035  POWER PC instruction bcdadd and bcdsubtract generate result with
        non-zero shadow bits
360378  arm64: Unhandled instruction 0x5E280844 (sha1h  s4, s2)
360425  arm64 unsupported instruction ldpsw
        == 364435
360519  none/tests/arm64/memory.vgtest might fail with newer gcc
360571  Error about the Android Runtime reading below the stack pointer on ARM
360574  Wrong parameter type for an ashmem ioctl() call on Android and ARM64
360749  kludge for multiple .rodata sections on Solaris no longer needed
360752  raise the number of reserved fds in m_main.c from 10 to 12
361207  Valgrind does not support the IBM POWER ISA 3.0 instructions, part 2/5
361226  s390x: risbgn (EC59) not implemented
361253  [s390x] ex_clone.c:42: undefined reference to `pthread_create'
361354  ppc64[le]: wire up separate socketcalls system calls
361615  Inconsistent termination for multithreaded process terminated by signal
361926  Unhandled Solaris syscall: sysfs(84)
362009  V dumps core on unimplemented functionality before threads are created
362329  Valgrind does not support the IBM POWER ISA 3.0 instructions, part 3/5
362894  missing (broken) support for wbit field on mtfsfi instruction (ppc64)
362935  [AsusWRT] Assertion 'sizeof(TTEntryC) <= 88' failed
362953  Request for an update to the Valgrind Developers page
363680  add renameat2() support
363705  arm64 missing syscall name_to_handle_at and open_by_handle_at
363714  ppc64 missing syscalls sync, waitid and name_to/open_by_handle_at
363858  Valgrind does not support the IBM POWER ISA 3.0 instructions, part 4/5
364058  clarify in manual limitations of array overruns detections
364413  pselect sycallwrapper mishandles NULL sigmask
364728  Power PC, missing support for several HW registers in
        get_otrack_shadow_offset_wrk()
364948  Valgrind does not support the IBM POWER ISA 3.0 instructions, part 5/5
365273  Invalid write to stack location reported after signal handler runs
365912  ppc64BE segfault during jm-insns test (RELRO)
366079  FPXX Support for MIPS32 Valgrind
366138  Fix configure errors out when using Xcode 8 (clang 8.0.0)
366344  Multiple unhandled instruction for Aarch64
        (0x0EE0E020, 0x1AC15800, 0x4E284801, 0x5E040023, 0x5E056060)
367995  Integration of memcheck with custom memory allocator
368120  x86_linux asm _start functions do not keep 16-byte aligned stack pointer
368412  False positive result for altivec capability check
368416  Add tc06_two_races_xml.exp output for ppc64
368419  Perf Events ioctls not implemented
368461  mmapunmap test fails on ppc64
368823  run_a_thread_NORETURN assembly code typo for VGP_arm64_linux target
369000  AMD64 fma4 instructions unsupported.
369169  ppc64 fails jm_int_isa_2_07 test
369175  jm_vec_isa_2_07 test crashes on ppc64
369209  valgrind loops and eats up all memory if cwd doesn't exist.
369356  pre_mem_read_sockaddr syscall wrapper can crash with bad sockaddr
369359  msghdr_foreachfield can crash when handling bad iovec
369360  Bad sigprocmask old or new sets can crash valgrind
369361  vmsplice syscall wrapper crashes on bad iovec
369362  Bad sigaction arguments crash valgrind
369383  x86 sys_modify_ldt wrapper crashes on bad ptr
369402  Bad set/get_thread_area pointer crashes valgrind
369441  bad lvec argument crashes process_vm_readv/writev syscall wrappers
369446  valgrind crashes on unknown fcntl command
369439  S390x: Unhandled insns RISBLG/RISBHG and LDE/LDER 
369468  Remove quadratic metapool algorithm using VG_(HT_remove_at_Iter)
370265  ISA 3.0 HW cap stuff needs updating
371128  BCD add and subtract instructions on Power BE in 32-bit mode do not work
372195  Power PC, xxsel instruction is not always recognized

n-i-bz  Fix incorrect (or infinite loop) unwind on RHEL7 x86 and amd64
n-i-bz  massif --pages-as-heap=yes does not report peak caused by mmap+munmap
n-i-bz  false positive leaks due to aspacemgr merging heap & non heap segments
n-i-bz  Fix ppoll_alarm exclusion on OS X
n-i-bz  Document brk segment limitation, reference manual in limit reached msg.
n-i-bz  Fix clobber list in none/tests/amd64/xacq_xrel.c [valgrind r15737]
n-i-bz  Bump allowed shift value for "add.w reg, sp, reg, lsl #N" [vex r3206]
n-i-bz  amd64: memcheck false positive with shr %edx
n-i-bz  arm3: Allow early writeback of SP base register in "strd rD, [sp, #-16]"
n-i-bz  ppc: Fix two cases of PPCAvFpOp vs PPCFpOp enum confusion
n-i-bz  arm: Fix incorrect register-number constraint check for LDAEX{,B,H,D}
n-i-bz  DHAT: added collection of the metric "tot-blocks-allocd" 

(3.12.0.RC1:  20 October 2016, vex r3282, valgrind r16094)
(3.12.0.RC2:  20 October 2016, vex r3282, valgrind r16096)
(3.12.0:      21 October 2016, vex r3282, valgrind r16098)



Release 3.11.0 (22 September 2015)
~~~~~~~~~~~~~~~~~~~~~~~~~~~~~~~~~~

3.11.0 is a feature release with many improvements and the usual
collection of bug fixes.

This release supports X86/Linux, AMD64/Linux, ARM32/Linux,
ARM64/Linux, PPC32/Linux, PPC64BE/Linux, PPC64LE/Linux, S390X/Linux,
MIPS32/Linux, MIPS64/Linux, ARM/Android, ARM64/Android,
MIPS32/Android, X86/Android, X86/Solaris, AMD64/Solaris, X86/MacOSX
10.10 and AMD64/MacOSX 10.10.  There is also preliminary support for
X86/MacOSX 10.11, AMD64/MacOSX 10.11 and TILEGX/Linux.

* ================== PLATFORM CHANGES =================

* Support for Solaris/x86 and Solaris/amd64 has been added.

* Preliminary support for Mac OS X 10.11 (El Capitan) has been added.

* Preliminary support for the Tilera TileGX architecture has been added.

* s390x: It is now required for the host to have the "long displacement"
  facility.  The oldest supported machine model is z990.

* x86: on an SSE2 only host, Valgrind in 32 bit mode now claims to be a
  Pentium 4.  3.10.1 wrongly claimed to be a Core 2, which is SSSE3.

* The JIT's register allocator is significantly faster, making the JIT
  as a whole somewhat faster, so JIT-intensive activities, for example
  program startup, are modestly faster, around 5%.

* There have been changes to the default settings of several command
  line flags, as detailed below.

* Intel AVX2 support is more complete (64 bit targets only).  On AVX2
  capable hosts, the simulated CPUID will now indicate AVX2 support.

* ==================== TOOL CHANGES ====================

* Memcheck:

  - The default value for --leak-check-heuristics has been changed from
    "none" to "all". This helps to reduce the number of possibly
    lost blocks, in particular for C++ applications.

  - The default value for --keep-stacktraces has been changed from
    "malloc-then-free" to "malloc-and-free".  This has a small cost in
    memory (one word per malloc-ed block) but allows Memcheck to show the
    3 stacktraces of a dangling reference: where the block was allocated,
    where it was freed, and where it is acccessed after being freed.

  - The default value for --partial-loads-ok has been changed from "no" to 
    "yes", so as to avoid false positive errors resulting from some kinds
    of vectorised loops.

  - A new monitor command 'xb <addr> <len>' shows the validity bits of
    <len> bytes at <addr>.  The monitor command 'xb' is easier to use
    than get_vbits when you need to associate byte data value with
    their corresponding validity bits.

  - The 'block_list' monitor command has been enhanced:
      o it can print a range of loss records
      o it now accepts an optional argument 'limited <max_blocks>'
        to control the number of blocks printed.
      o if a block has been found using a heuristic, then
        'block_list' now shows the heuristic after the block size.
      o the loss records/blocks to print can be limited to the blocks
        found via specified heuristics.

  - The C helper functions used to instrument loads on
    x86-{linux,solaris} and arm-linux (both 32-bit only) have been
    replaced by handwritten assembly sequences.  This gives speedups
    in the region of 0% to 7% for those targets only.

  - A new command line option, --expensive-definedness-checks=yes|no,
    has been added.  This is useful for avoiding occasional invalid
    uninitialised-value errors in optimised code.  Watch out for
    runtime degradation, as this can be up to 25%.  As always, though,
    the slowdown is highly application specific.  The default setting
    is "no".

* Massif:

  - A new monitor command 'all_snapshots <filename>' dumps all
    snapshots taken so far.

* Helgrind:

  - Significant memory reduction and moderate speedups for
    --history-level=full for applications accessing a lot of memory
    with many different stacktraces.

  - The default value for --conflict-cache-size=N has been doubled to
    2000000.  Users that were not using the default value should
    preferably also double the value they give.

    The default was changed due to the changes in the "full history"
    implementation.  Doubling the value gives on average a slightly more
    complete history and uses similar memory (or significantly less memory
    in the worst case) than the previous implementation.
    
  - The Helgrind monitor command 'info locks' now accepts an optional
    argument 'lock_addr', which shows information about the lock at the
    given address only.

  - When using --history-level=full, the new Helgrind monitor command
    'accesshistory <addr> [<len>]' will show the recorded accesses for
    <len> (or 1) bytes at <addr>.

* ==================== OTHER CHANGES ====================

* The default value for the --smc-check option has been changed from
  "stack" to "all-non-file" on targets that provide automatic D-I
  cache coherence (x86, amd64 and s390x).  The result is to provide,
  by default, transparent support for JIT generated and self-modifying
  code on all targets.

* Mac OS X only: the default value for the --dsymutil option has been
  changed from "no" to "yes", since any serious usage on Mac OS X
  always required it to be "yes".

* The command line options --db-attach and --db-command have been removed.
  They were deprecated in 3.10.0.

* When a process dies due to a signal, Valgrind now shows the signal
  and the stacktrace at default verbosity (i.e. verbosity 1).

* The address description logic used by Memcheck and Helgrind now
  describes addresses in anonymous segments, file mmap-ed segments,
  shared memory segments and the brk data segment.

* The new option --error-markers=<begin>,<end> can be used to mark the
  begin/end of errors in textual output mode, to facilitate
  searching/extracting errors in output files that mix valgrind errors
  with program output.

* The new option --max-threads=<number> can be used to change the number
  of threads valgrind can handle.  The default is 500 threads which
  should be more than enough for most applications.

* The new option --valgrind-stacksize=<number> can be used to change the
  size of the private thread stacks used by Valgrind.  This is useful
  for reducing memory use or increasing the stack size if Valgrind
  segfaults due to stack overflow.

* The new option --avg-transtab-entry-size=<number> can be used to specify
  the expected instrumented block size, either to reduce memory use or
  to avoid excessive retranslation.

* Valgrind can be built with Intel's ICC compiler, version 14.0 or later.

* New and modified GDB server monitor features:

  - When a signal is reported in GDB, you can now use the GDB convenience
    variable $_siginfo to examine detailed signal information.
 
  - Valgrind's gdbserver now allows the user to change the signal
    to deliver to the process.  So, use 'signal SIGNAL' to continue execution
    with SIGNAL instead of the signal reported to GDB. Use 'signal 0' to
    continue without passing the signal to the process.

  - With GDB >= 7.10, the command 'target remote'
    will automatically load the executable file of the process running
    under Valgrind. This means you do not need to specify the executable
    file yourself, GDB will discover it itself.  See GDB documentation about
    'qXfer:exec-file:read' packet for more info.

* ==================== FIXED BUGS ====================

The following bugs have been fixed or resolved.  Note that "n-i-bz"
stands for "not in bugzilla" -- that is, a bug that was reported to us
but never got a bugzilla entry.  We encourage you to file bugs in
bugzilla (https://bugs.kde.org/enter_bug.cgi?product=valgrind) rather
than mailing the developers (or mailing lists) directly -- bugs that
are not entered into bugzilla tend to get forgotten about or ignored.

To see details of a given bug, visit
  https://bugs.kde.org/show_bug.cgi?id=XXXXXX
where XXXXXX is the bug number as listed below.

116002  VG_(printf): Problems with justification of strings and integers
155125  avoid cutting away file:lineno after long function name
197259  Unsupported arch_prtctl PR_SET_GS option
201152  ppc64: Assertion in ppc32g_dirtyhelper_MFSPR_268_269
201216  Fix Valgrind does not support pthread_sigmask() on OS X
201435  Fix Darwin: -v does not show kernel version
208217  "Warning: noted but unhandled ioctl 0x2000747b" on Mac OS X
211256  Fixed an outdated comment regarding the default platform.
211529  Incomplete call stacks for code compiled by newer versions of MSVC
211926  Avoid compilation warnings in valgrind.h with -pedantic
212291  Fix unhandled syscall: unix:132 (mkfifo) on OS X
        == 263119
226609  Crediting upstream authors in man page
231257  Valgrind omits path when executing script from shebang line
254164  OS X task_info: UNKNOWN task message [id 3405, to mach_task_self() [..]
294065  Improve the pdb file reader by avoiding hardwired absolute pathnames
269360  s390x: Fix addressing mode selection for compare-and-swap
302630  Memcheck: Assertion failed: 'sizeof(UWord) == sizeof(UInt)'
        == 326797
312989  ioctl handling needs to do POST handling on generic ioctls and [..]
319274  Fix unhandled syscall: unix:410 (sigsuspend_nocancel) on OS X
324181  mmap does not handle MAP_32BIT (handle it now, rather than fail it)
327745  Fix valgrind 3.9.0 build fails on Mac OS X 10.6.8
330147  libmpiwrap PMPI_Get_count returns undefined value
333051  mmap of huge pages fails due to incorrect alignment
        == 339163
334802  valgrind does not always explain why a given option is bad
335618  mov.w rN, pc/sp (ARM32)
335785  amd64->IR 0xC4 0xE2 0x75 0x2F (vmaskmovpd)
        == 307399
        == 343175
        == 342740
        == 346912
335907  segfault when running wine's ddrawex/tests/surface.c under valgrind
338602  AVX2 bit in CPUID missing
338606  Strange message for scripts with invalid interpreter
338731  ppc: Fix testuite build for toolchains not supporting -maltivec
338995  shmat with hugepages (SHM_HUGETLB) fails with EINVAL
339045  Getting valgrind to compile and run on OS X Yosemite (10.10)
        == 340252
339156  gdbsrv not called for fatal signal
339215  Valgrind 3.10.0 contain 2013 in copyrights notice
339288  support Cavium Octeon MIPS specific BBIT*32 instructions
339636  Use fxsave64 and fxrstor64 mnemonics instead of old-school rex64 prefix
339442  Fix testsuite build failure on OS X 10.9
339542  Enable compilation with Intel's ICC compiler
339563  The DVB demux DMX_STOP ioctl doesn't have a wrapper
339688  Mac-specific ASM does not support .version directive (cpuid,
        tronical and pushfpopf tests)
339745  Valgrind crash when check Marmalade app (partial fix)
339755  Fix known deliberate memory leak in setenv() on Mac OS X 10.9
339778  Linux/TileGx platform support for Valgrind
339780  Fix known uninitialised read in pthread_rwlock_init() on Mac OS X 10.9 
339789  Fix none/tests/execve test on Mac OS X 10.9
339808  Fix none/tests/rlimit64_nofile test on Mac OS X 10.9
339820  vex amd64->IR: 0x66 0xF 0x3A 0x63 0xA 0x42 0x74 0x9 (pcmpistri $0x42)
340115  Fix none/tests/cmdline[1|2] tests on systems which define TMPDIR
340392  Allow user to select more accurate definedness checking in memcheck
        to avoid invalid complaints on optimised code
340430  Fix some grammatical weirdness in the manual.
341238  Recognize GCC5/DWARFv5 DW_LANG constants (Go, C11, C++11, C++14)
341419  Signal handler ucontext_t not filled out correctly on OS X
341539  VG_(describe_addr) should not describe address as belonging to client
        segment if it is past the heap end
341613  Enable building of manythreads and thread-exits tests on Mac OS X
341615  Fix none/tests/darwin/access_extended test on Mac OS X
341698  Valgrind's AESKEYGENASSIST gives wrong result in words 0 and 2 [..]
341789  aarch64: shmat fails with valgrind on ARMv8
341997  MIPS64: Cavium OCTEON insns - immediate operand handled incorrectly
342008  valgrind.h needs type cast [..] for clang/llvm in 64-bit mode
342038  Unhandled syscalls on aarch64 (mbind/get/set_mempolicy)
342063  wrong format specifier for test mcblocklistsearch in gdbserver_tests
342117  Hang when loading PDB file for MSVC compiled Firefox under Wine
342221  socket connect false positive uninit memory for unknown af family
342353  Allow dumping full massif output while valgrind is still running
342571  Valgrind chokes on AVX compare intrinsic with _CMP_GE_QS
        == 346476
        == 348387
        == 350593
342603  Add I2C_SMBUS ioctl support
342635  OS X 10.10 (Yosemite) - missing system calls and fcntl code
342683  Mark memory past the initial brk limit as unaddressable
342783  arm: unhandled instruction 0xEEFE1ACA = "vcvt.s32.f32 s3, s3, #12"
342795  Internal glibc __GI_mempcpy call should be intercepted
342841  s390x: Support instructions fiebr(a) and fidbr(a)
343012  Unhandled syscall 319 (memfd_create)
343069  Patch updating v4l2 API support
343173  helgrind crash during stack unwind
343219  fix GET_STARTREGS for arm
343303  Fix known deliberate memory leak in setenv() on Mac OS X 10.10
343306  OS X 10.10: UNKNOWN mach_msg unhandled MACH_SEND_TRAILER option
343332  Unhandled instruction 0x9E310021 (fcvtmu) on aarch64
343335  unhandled instruction 0x1E638400 (fccmp) aarch64
343523  OS X mach_ports_register: UNKNOWN task message [id 3403, to [..]
343525  OS X host_get_special_port: UNKNOWN host message [id 412, to [..]
343597  ppc64le: incorrect use of offseof macro
343649  OS X host_create_mach_voucher: UNKNOWN host message [id 222, to [..]
343663  OS X 10.10  Memchecj always reports a leak regardless of [..]
343732  Unhandled syscall 144 (setgid) on aarch64
343733  Unhandled syscall 187 (msgctl and related) on aarch64
343802  s390x: False positive "conditional jump or move depends on [..]
343902  --vgdb=yes doesn't break when --xml=yes is used
343967  Don't warn about setuid/setgid/setcap executable for directories
343978  Recognize DWARF5/GCC5 DW_LANG_Fortran 2003 and 2008 constants
344007  accept4 syscall unhandled on arm64 (242) and ppc64 (344)
344033  Helgrind on ARM32 loses track of mutex state in pthread_cond_wait
344054  www - update info for Solaris/illumos
344416  'make regtest' does not work cleanly on OS X
344235  Remove duplicate include of pub_core_aspacemgr.h
344279  syscall sendmmsg on arm64 (269) and ppc32/64 (349) unhandled
344295  syscall recvmmsg on arm64 (243) and ppc32/64 (343) unhandled
344307  2 unhandled syscalls on aarch64/arm64: umount2(39), mount (40)
344314  callgrind_annotate ... warnings about commands containing newlines
344318  socketcall should wrap recvmmsg and sendmmsg
344337  Fix unhandled syscall: mach:41 (_kernelrpc_mach_port_guard_trap)
344416  Fix 'make regtest' does not work cleanly on OS X
344499  Fix compilation for Linux kernel >= 4.0.0
344512  OS X: unhandled syscall: unix:348 (__pthread_chdir), 
        unix:349 (__pthread_fchdir)
344559  Garbage collection of unused segment names in address space manager
344560  Fix stack traces missing penultimate frame on OS X
344621  Fix memcheck/tests/err_disable4 test on OS X
344686  Fix suppression for pthread_rwlock_init on OS X 10.10
344702  Fix missing libobjc suppressions on OS X 10.10
        == 344543
344936  Fix unhandled syscall: unix:473 (readlinkat) on OS X 10.10
344939  Fix memcheck/tests/xml1 on OS X 10.10
345016  helgrind/tests/locked_vs_unlocked2 is failing sometimes
345079  Fix build problems in VEX/useful/test_main.c
345126  Incorrect handling of VIDIOC_G_AUDIO and G_AUDOUT
345177  arm64: prfm (reg) not implemented
345215  Performance improvements for the register allocator
345248  add support for Solaris OS in valgrind
345338  TIOCGSERIAL and TIOCSSERIAL ioctl support on Linux
345394  Fix memcheck/tests/strchr on OS X
345637  Fix memcheck/tests/sendmsg on OS X
345695  Add POWERPC support for AT_DCACHESIZE and HWCAP2
345824  Fix aspacem segment mismatch: seen with none/tests/bigcode
345887  Fix an assertion in the address space manager
345928  amd64: callstack only contains current function for small stacks
345984  disInstr(arm): unhandled instruction: 0xEE193F1E
345987  MIPS64: Implement cavium LHX instruction
346031  MIPS: Implement support for the CvmCount register (rhwr %0, 31)
346185  Fix typo saving altivec register v24
346267  Compiler warnings for PPC64 code on call to LibVEX_GuestPPC64_get_XER()
        and LibVEX_GuestPPC64_get_CR()
346270  Regression tests none/tests/jm_vec/isa_2_07 and
        none/tests/test_isa_2_07_part2 have failures on PPC64 little endian
346307  fuse filesystem syscall deadlocks
346324  PPC64 missing support for lbarx, lharx, stbcx and sthcx instructions
346411  MIPS: SysRes::_valEx handling is incorrect
346416  Add support for LL_IOC_PATH2FID and LL_IOC_GETPARENT Lustre ioctls
346474  PPC64 Power 8, spr TEXASRU register not supported
346487  Compiler generates "note" about a future ABI change for PPC64
346562  MIPS64: lwl/lwr instructions are performing 64bit loads
        and causing spurious "invalid read of size 8" warnings
346801  Fix link error on OS X: _vgModuleLocal_sf_maybe_extend_stack
347151  Fix suppression for pthread_rwlock_init on OS X 10.8
347233  Fix memcheck/tests/strchr on OS X 10.10 (Haswell) 
347322  Power PC regression test cleanup
347379  valgrind --leak-check=full leak errors from system libs on OS X 10.8
        == 217236
347389  unhandled syscall: 373 (Linux ARM syncfs)
347686  Patch set to cleanup PPC64 regtests
347978  Remove bash dependencies where not needed
347982  OS X: undefined symbols for architecture x86_64: "_global" [..]
347988  Memcheck: the 'impossible' happened: unexpected size for Addr (OSX/wine)
        == 345929
348102  Patch updating v4l2 API support
348247  amd64 front end: jno jumps wrongly when overflow is not set
348269  Improve mmap MAP_HUGETLB support.
348334  (ppc) valgrind does not simulate dcbfl - then my program terminates
348345  Assertion fails for negative lineno
348377  Unsupported ARM instruction: yield
348565  Fix detection of command line option availability for clang
348574  vex amd64->IR pcmpistri SSE4.2 unsupported (pcmpistri $0x18)
348728  Fix broken check for VIDIOC_G_ENC_INDEX
348748  Fix redundant condition
348890  Fix clang warning about unsupported --param inline-unit-growth=900
348949  Bogus "ERROR: --ignore-ranges: suspiciously large range"
349034  Add Lustre ioctls LL_IOC_GROUP_LOCK and LL_IOC_GROUP_UNLOCK
349086  Fix UNKNOWN task message [id 3406, to mach_task_self(), [..]
349087  Fix UNKNOWN task message [id 3410, to mach_task_self(), [..]
349626  Implemented additional Xen hypercalls
349769  Clang/osx: ld: warning: -read_only_relocs cannot be used with x86_64
349790  Clean up of the hardware capability checking utilities.
349828  memcpy intercepts memmove causing src/dst overlap error (ppc64 ld.so)
349874  Fix typos in source code
349879  memcheck: add handwritten assembly for helperc_LOADV*
349941  di_notify_mmap might create wrong start/size DebugInfoMapping
350062  vex x86->IR: 0x66 0xF 0x3A 0xB (ROUNDSD) on OS X
350202  Add limited param to 'monitor block_list'
350290  s390x: Support instructions fixbr(a)
350359  memcheck/tests/x86/fxsave hangs indefinetely on OS X
350809  Fix none/tests/async-sigs for Solaris
350811  Remove reference to --db-attach which has been removed.
350813  Memcheck/x86: enable handwritten assembly helpers for x86/Solaris too
350854  hard-to-understand code in VG_(load_ELF)()
351140  arm64 syscalls setuid (146) and setresgid (149) not implemented
351386  Solaris: Cannot run ld.so.1 under Valgrind
351474  Fix VG_(iseqsigset) as obvious
351531  Typo in /include/vki/vki-xen-physdev.h header guard
351756  Intercept platform_memchr$VARIANT$Haswell on OS X
351858  ldsoexec support on Solaris
351873  Newer gcc doesn't allow __builtin_tabortdc[i] in ppc32 mode
352130  helgrind reports false races for printfs using mempcpy on FILE* state
352284  s390: Conditional jump depends on uninitialised value(s) in vfprintf 
352320  arm64 crash on none/tests/nestedfs
352765  Vbit test fails on Power 6
352768  The mbar instruction is missing from the Power PC support
352769  Power PC program priority register (PPR) is not supported
n-i-bz  Provide implementations of certain compiler builtins to support
        compilers that may not provide those
n-i-bz  Old STABS code is still being compiled, but never used. Remove it.
n-i-bz  Fix compilation on distros with glibc < 2.5
n-i-bz  (vex 3098) Avoid generation of Neon insns on non-Neon hosts
n-i-bz  Enable rt_sigpending syscall on ppc64 linux.
n-i-bz  mremap did not work properly on shared memory
n-i-bz  Fix incorrect sizeof expression in syswrap-xen.c reported by Coverity
n-i-bz  In VALGRIND_PRINTF write out thread name, if any, to xml

(3.11.0.TEST1:  8 September 2015, vex r3187, valgrind r15646)
(3.11.0.TEST2: 21 September 2015, vex r3193, valgrind r15667)
(3.11.0:       22 September 2015, vex r3195, valgrind r15674)



Release 3.10.1 (25 November 2014)
~~~~~~~~~~~~~~~~~~~~~~~~~~~~~~~~~
3.10.1 is a bug fix release.  It fixes various bugs reported in 3.10.0
and backports fixes for all reported missing AArch64 ARMv8 instructions
and syscalls from the trunk.  If you package or deliver 3.10.0 for others
to use, you might want to consider upgrading to 3.10.1 instead.

The following bugs have been fixed or resolved.  Note that "n-i-bz"
stands for "not in bugzilla" -- that is, a bug that was reported to us
but never got a bugzilla entry.  We encourage you to file bugs in
bugzilla (https://bugs.kde.org/enter_bug.cgi?product=valgrind) rather
than mailing the developers (or mailing lists) directly -- bugs that
are not entered into bugzilla tend to get forgotten about or ignored.

To see details of a given bug, visit
  https://bugs.kde.org/show_bug.cgi?id=XXXXXX
where XXXXXX is the bug number as listed below.

335440  arm64: ld1 (single structure) is not implemented
335713  arm64: unhanded instruction: prfm (immediate)
339020  ppc64: memcheck/tests/ppc64/power_ISA2_05 failing in nightly build
339182  ppc64: AvSplat ought to load destination vector register with [..]
339336  PPC64 store quad instruction (stq) is not supposed to change [..]
339433  ppc64 lxvw4x instruction uses four 32-byte loads
339645  Use correct tag names in sys_getdents/64 wrappers
339706  Fix false positive for ioctl(TIOCSIG) on linux
339721  assertion 'check_sibling == sibling' failed in readdwarf3.c ...
339853  arm64 times syscall unknown
339855  arm64 unhandled getsid/setsid syscalls
339858  arm64 dmb sy not implemented
339926  Unhandled instruction 0x1E674001 (frintx) on aarm64
339927  Unhandled instruction 0x9E7100C6 (fcvtmu) on aarch64
339938  disInstr(arm64): unhandled instruction 0x4F8010A4 (fmla)
        == 339950
339940  arm64: unhandled syscall: 83 (sys_fdatasync) + patch
340033  arm64: unhandled insn dmb ishld and some other isb-dmb-dsb variants
340028  unhandled syscalls for arm64 (msync, pread64, setreuid and setregid)
340036  arm64: Unhandled instruction ld4 (multiple structures, no offset)
340236  arm64: unhandled syscalls: mknodat, fchdir, chroot, fchownat
340509  arm64: unhandled instruction fcvtas
340630  arm64: fchmod (52) and fchown (55) syscalls not recognized
340632  arm64: unhandled instruction fcvtas
340722  Resolve "UNKNOWN attrlist flags 0:0x10000000"
340725  AVX2: Incorrect decoding of vpbroadcast{b,w} reg,reg forms
340788  warning: unhandled syscall: 318 (getrandom)
340807  disInstr(arm): unhandled instruction: 0xEE989B20
340856  disInstr(arm64): unhandled instruction 0x1E634C45 (fcsel)
340922  arm64: unhandled getgroups/setgroups syscalls
350251  Fix typo in VEX utility program (test_main.c).
350407  arm64: unhandled instruction ucvtf (vector, integer)
350809  none/tests/async-sigs breaks when run under cron on Solaris
350811  update README.solaris after r15445
350813  Use handwritten memcheck assembly helpers on x86/Solaris [..]
350854  strange code in VG_(load_ELF)()
351140  arm64 syscalls setuid (146) and setresgid (149) not implemented
n-i-bz  DRD and Helgrind: Handle Imbe_CancelReservation (clrex on ARM)
n-i-bz  Add missing ]] to terminate CDATA.
n-i-bz  Glibc versions prior to 2.5 do not define PTRACE_GETSIGINFO
n-i-bz  Enable sys_fadvise64_64 on arm32.
n-i-bz  Add test cases for all remaining AArch64 SIMD, FP and memory insns.
n-i-bz  Add test cases for all known arm64 load/store instructions.
n-i-bz  PRE(sys_openat): when checking whether ARG1 == VKI_AT_FDCWD [..]
n-i-bz  Add detection of old ppc32 magic instructions from bug 278808.
n-i-bz  exp-dhat: Implement missing function "dh_malloc_usable_size".
n-i-bz  arm64: Implement "fcvtpu w, s".
n-i-bz  arm64: implement ADDP and various others
n-i-bz  arm64: Implement {S,U}CVTF (scalar, fixedpt).
n-i-bz  arm64: enable FCVT{A,N}S X,S.

(3.10.1: 25 November 2014, vex r3026, valgrind r14785)



Release 3.10.0 (10 September 2014)
~~~~~~~~~~~~~~~~~~~~~~~~~~~~~~~~~~

3.10.0 is a feature release with many improvements and the usual
collection of bug fixes.

This release supports X86/Linux, AMD64/Linux, ARM32/Linux, ARM64/Linux,
PPC32/Linux, PPC64BE/Linux, PPC64LE/Linux, S390X/Linux, MIPS32/Linux,
MIPS64/Linux, ARM/Android, MIPS32/Android, X86/Android, X86/MacOSX 10.9
and AMD64/MacOSX 10.9.  Support for MacOSX 10.8 and 10.9 is
significantly improved relative to the 3.9.0 release.

* ================== PLATFORM CHANGES =================

* Support for the 64-bit ARM Architecture (AArch64 ARMv8).  This port
  is mostly complete, and is usable, but some SIMD instructions are as
  yet unsupported.

* Support for little-endian variant of the 64-bit POWER architecture.

* Support for Android on MIPS32.

* Support for 64bit FPU on MIPS32 platforms.

* Both 32- and 64-bit executables are supported on MacOSX 10.8 and 10.9.

* Configuration for and running on Android targets has changed.
  See README.android in the source tree for details.

* ================== DEPRECATED FEATURES =================

* --db-attach is now deprecated and will be removed in the next
  valgrind feature release.  The built-in GDB server capabilities are
  superior and should be used instead. Learn more here:
  http://valgrind.org/docs/manual/manual-core-adv.html#manual-core-adv.gdbserver

* ==================== TOOL CHANGES ====================

* Memcheck:

  - Client code can now selectively disable and re-enable reporting of
    invalid address errors in specific ranges using the new client
    requests VALGRIND_DISABLE_ADDR_ERROR_REPORTING_IN_RANGE and
    VALGRIND_ENABLE_ADDR_ERROR_REPORTING_IN_RANGE.

  - Leak checker: there is a new leak check heuristic called
    "length64".  This is used to detect interior pointers pointing 8
    bytes inside a block, on the assumption that the first 8 bytes
    holds the value "block size - 8".  This is used by
    sqlite3MemMalloc, for example.

  - Checking of system call parameters: if a syscall parameter
    (e.g. bind struct sockaddr, sendmsg struct msghdr, ...) has
    several fields not initialised, an error is now reported for each
    field. Previously, an error was reported only for the first
    uninitialised field.

  - Mismatched alloc/free checking: a new flag
    --show-mismatched-frees=no|yes [yes] makes it possible to turn off
    such checks if necessary.

* Helgrind:

  - Improvements to error messages:

    o Race condition error message involving heap allocated blocks also
      show the thread number that allocated the raced-on block.

    o All locks referenced by an error message are now announced.
      Previously, some error messages only showed the lock addresses.

    o The message indicating where a lock was first observed now also
      describes the address/location of the lock.

  - Helgrind now understands the Ada task termination rules and
    creates a happens-before relationship between a terminated task
    and its master.  This avoids some false positives and avoids a big
    memory leak when a lot of Ada tasks are created and terminated.
    The interceptions are only activated with forthcoming releases of
    gnatpro >= 7.3.0w-20140611 and gcc >= 5.0.

  - A new GDB server monitor command "info locks" giving the list of
    locks, their location, and their status.

* Callgrind:

  - callgrind_control now supports the --vgdb-prefix argument,
    which is needed if valgrind was started with this same argument.

* ==================== OTHER CHANGES ====================

* Unwinding through inlined function calls.  Stack unwinding can now
  make use of Dwarf3 inlined-unwind information if it is available.
  The practical effect is that inlined calls become visible in stack
  traces.  The suppression matching machinery has been adjusted
  accordingly.  This is controlled by the new option
  --read-inline-info=yes|no.  Currently this is enabled by default
  only on Linux and Android targets and only for the tools Memcheck,
  Helgrind and DRD.

* Valgrind can now read EXIDX unwind information on 32-bit ARM
  targets.  If an object contains both CFI and EXIDX unwind
  information, Valgrind will prefer the CFI over the EXIDX.  This
  facilitates unwinding through system libraries on arm-android
  targets.

* Address description logic has been improved and is now common
  between Memcheck and Helgrind, resulting in better address
  descriptions for some kinds of error messages.

* Error messages about dubious arguments (eg, to malloc or calloc) are
  output like other errors.  This means that they can be suppressed
  and they have a stack trace.

* The C++ demangler has been updated for better C++11 support.

* New and modified GDB server monitor features:

  - Thread local variables/storage (__thread) can now be displayed.

  - The GDB server monitor command "v.info location <address>"
    displays information about an address.  The information produced
    depends on the tool and on the options given to valgrind.
    Possibly, the following are described: global variables, local
    (stack) variables, allocated or freed blocks, ...

  - The option "--vgdb-stop-at=event1,event2,..." allows the user to
    ask the GDB server to stop at the start of program execution, at
    the end of the program execution and on Valgrind internal errors.

  - A new monitor command "v.info stats" shows various Valgrind core
    and tool statistics.

  - A new monitor command "v.set hostvisibility" allows the GDB server
    to provide access to Valgrind internal host status/memory.

* A new option "--aspace-minaddr=<address>" can in some situations
  allow the use of more memory by decreasing the address above which
  Valgrind maps memory.  It can also be used to solve address
  conflicts with system libraries by increasing the default value.
  See user manual for details.

* The amount of memory used by Valgrind to store debug info (unwind
  info, line number information and symbol data) has been
  significantly reduced, even though Valgrind now reads more
  information in order to support unwinding of inlined function calls.

* Dwarf3 handling with --read-var-info=yes has been improved:

  - Ada and C struct containing VLAs no longer cause a "bad DIE" error

  - Code compiled with
    -ffunction-sections -fdata-sections -Wl,--gc-sections
    no longer causes assertion failures.

* Improved checking for the --sim-hints= and --kernel-variant=
  options.  Unknown strings are now detected and reported to the user
  as a usage error.

* The semantics of stack start/end boundaries in the valgrind.h
  VALGRIND_STACK_REGISTER client request has been clarified and
  documented.  The convention is that start and end are respectively
  the lowest and highest addressable bytes of the stack.

* ==================== FIXED BUGS ====================

The following bugs have been fixed or resolved.  Note that "n-i-bz"
stands for "not in bugzilla" -- that is, a bug that was reported to us
but never got a bugzilla entry.  We encourage you to file bugs in
bugzilla (https://bugs.kde.org/enter_bug.cgi?product=valgrind) rather
than mailing the developers (or mailing lists) directly -- bugs that
are not entered into bugzilla tend to get forgotten about or ignored.

To see details of a given bug, visit
  https://bugs.kde.org/show_bug.cgi?id=XXXXXX
where XXXXXX is the bug number as listed below.

175819  Support for ipv6 socket reporting with --track-fds
232510  make distcheck fails
249435  Analyzing wine programs with callgrind triggers a crash
278972  support for inlined function calls in stacktraces and suppression
        == 199144
291310  FXSAVE instruction marks memory as undefined on amd64
303536  ioctl for SIOCETHTOOL (ethtool(8)) isn't wrapped
308729  vex x86->IR: unhandled instruction bytes 0xf 0x5 (syscall) 
315199  vgcore file for threaded app does not show which thread crashed
315952  tun/tap ioctls are not supported
323178  Unhandled instruction: PLDW register (ARM) 
323179  Unhandled instruction: PLDW immediate (ARM)
324050  Helgrind: SEGV because of unaligned stack when using movdqa
325110  Add test-cases for Power ISA 2.06 insns: divdo/divdo. and divduo/divduo.
325124  [MIPSEL] Compilation error
325477  Phase 4 support for IBM Power ISA 2.07
325538  cavium octeon mips64, valgrind reported "dumping core" [...]
325628  Phase 5 support for IBM Power ISA 2.07
325714  Empty vgcore but RLIMIT_CORE is big enough (too big) 
325751  Missing the two privileged Power PC Transactional Memory Instructions
325816  Phase 6 support for IBM Power ISA 2.07
325856  Make SGCheck fail gracefully on unsupported platforms
326026  Iop names for count leading zeros/sign bits incorrectly imply [..]
326436  DRD: False positive in libstdc++ std::list::push_back
326444  Cavium MIPS Octeon Specific Load Indexed Instructions
326462  Refactor vgdb to isolate invoker stuff into separate module
326469  amd64->IR: 0x66 0xF 0x3A 0x63 0xC1 0xE (pcmpistri 0x0E)
326623  DRD: false positive conflict report in a field assignment
326724  Valgrind does not compile on OSX 1.9 Mavericks
326816  Intercept for __strncpy_sse2_unaligned missing?
326921  coregrind fails to compile m_trampoline.S with MIPS/Linux port of V
326983  Clear direction flag after tests on amd64.
327212  Do not prepend the current directory to absolute path names.
327223  Support for Cavium MIPS Octeon Atomic and Count Instructions
327238  Callgrind Assertion 'passed <= last_bb->cjmp_count' failed
327284  s390x: Fix translation of the risbg instruction
327639  vex amd64->IR pcmpestri SSE4.2 instruction is unsupported 0x34
327837  dwz compressed alternate .debug_info and .debug_str not read correctly
327916  DW_TAG_typedef may have no name
327943  s390x: add a redirection for the 'index' function
328100  XABORT not implemented
328205  Implement additional Xen hypercalls
328454  add support Backtraces with ARM unwind tables (EXIDX)
328455  s390x: SIGILL after emitting wrong register pair for ldxbr
328711  valgrind.1 manpage "memcheck options" section is badly generated
328878  vex amd64->IR pcmpestri SSE4.2 instruction is unsupported 0x14
329612  Incorrect handling of AT_BASE for image execution 
329694  clang warns about using uninitialized variable 
329956  valgrind crashes when lmw/stmw instructions are used on ppc64
330228  mmap must align to VKI_SHMLBA on mips32
330257  LLVM does not support `-mno-dynamic-no-pic` option
330319  amd64->IR: unhandled instruction bytes: 0xF 0x1 0xD5 (xend)
330459  --track-fds=yes doesn't track eventfds
330469  Add clock_adjtime syscall support
330594  Missing sysalls on PowerPC / uClibc
330622  Add test to regression suite for POWER instruction: dcbzl
330939  Support for AMD's syscall instruction on x86
        == 308729
330941  Typo in PRE(poll) syscall wrapper
331057  unhandled instruction: 0xEEE01B20 (vfma.f64) (has patch)
331254  Fix expected output for memcheck/tests/dw4
331255  Fix race condition in test none/tests/coolo_sigaction
331257  Fix type of jump buffer in test none/tests/faultstatus
331305  configure uses bash specific syntax
331337  s390x WARNING: unhandled syscall: 326 (dup3)
331380  Syscall param timer_create(evp) points to uninitialised byte(s)
331476  Patch to handle ioctl 0x5422 on Linux (x86 and amd64)
331829  Unexpected ioctl opcode sign extension
331830  ppc64: WARNING: unhandled syscall: 96/97
331839  drd/tests/sem_open specifies invalid semaphore name 
331847  outcome of drd/tests/thread_name is nondeterministic
332037  Valgrind cannot handle Thumb "add pc, reg"
332055  drd asserts on platforms with VG_STACK_REDZONE_SZB == 0 and
        consistency checks enabled
332263  intercepts for pthread_rwlock_timedrdlock and
        pthread_rwlock_timedwrlock are incorrect
332265  drd could do with post-rwlock_init and pre-rwlock_destroy
        client requests
332276  Implement additional Xen hypercalls
332658  ldrd.w r1, r2, [PC, #imm] does not adjust for 32bit alignment
332765  Fix ms_print to create temporary files in a proper directory
333072  drd: Add semaphore annotations
333145  Tests for missaligned PC+#imm access for arm
333228  AAarch64 Missing instruction encoding: mrs %[reg], ctr_el0
333230  AAarch64 missing instruction encodings: dc, ic, dsb.
333248  WARNING: unhandled syscall: unix:443
333428  ldr.w pc [rD, #imm] instruction leads to assertion
333501  cachegrind: assertion: Cache set count is not a power of two.
        == 336577
        == 292281
333666  Recognize MPX instructions and bnd prefix.
333788  Valgrind does not support the CDROM_DISC_STATUS ioctl (has patch)
333817  Valgrind reports the memory areas written to by the SG_IO
        ioctl as untouched
334049  lzcnt fails silently (x86_32)
334384  Valgrind does not have support Little Endian support for
        IBM POWER PPC 64
334585  recvmmsg unhandled (+patch) (arm)
334705  sendmsg and recvmsg should guard against bogus msghdr fields.
334727  Build fails with -Werror=format-security
334788  clarify doc about --log-file initial program directory
334834  PPC64 Little Endian support, patch 2
334836  PPC64 Little Endian support, patch 3 testcase fixes
334936  patch to fix false positives on alsa SNDRV_CTL_* ioctls
335034  Unhandled ioctl: HCIGETDEVLIST
335155  vgdb, fix error print statement.
335262  arm64: movi 8bit version is not supported
335263  arm64: dmb instruction is not implemented
335441  unhandled ioctl 0x8905 (SIOCATMARK) when running wine under valgrind
335496  arm64: sbc/abc instructions are not implemented
335554  arm64: unhandled instruction: abs
335564  arm64: unhandled instruction: fcvtpu  Xn, Sn
335735  arm64: unhandled instruction: cnt
335736  arm64: unhandled instruction: uaddlv
335848  arm64: unhandled instruction: {s,u}cvtf
335902  arm64: unhandled instruction: sli
335903  arm64: unhandled instruction: umull (vector)
336055  arm64: unhandled instruction: mov (element)
336062  arm64: unhandled instruction: shrn{,2}
336139  mip64: [...] valgrind hangs and spins on a single core [...]
336189  arm64: unhandled Instruction: mvn
336435  Valgrind hangs in pthread_spin_lock consuming 100% CPU
336619  valgrind --read-var-info=yes doesn't handle DW_TAG_restrict_type
336772  Make moans about unknown ioctls more informative
336957  Add a section about the Solaris/illumos port on the webpage
337094  ifunc wrapper is broken on ppc64
337285  fcntl commands F_OFD_SETLK, F_OFD_SETLKW, and F_OFD_GETLK not supported
337528  leak check heuristic for block prefixed by length as 64bit number
337740  Implement additional Xen hypercalls
337762  guest_arm64_toIR.c:4166 (dis_ARM64_load_store): Assertion `0' failed.
337766  arm64-linux: unhandled syscalls mlock (228) and mlockall (230)
337871  deprecate --db-attach
338023  Add support for all V4L2/media ioctls
338024  inlined functions are not shown if DW_AT_ranges is used
338106  Add support for 'kcmp' syscall
338115  DRD: computed conflict set differs from actual after fork
338160  implement display of thread local storage in gdbsrv
338205  configure.ac and check for -Wno-tautological-compare
338300  coredumps are missing one byte of every segment
338445  amd64 vbit-test fails with unknown opcodes used by arm64 VEX
338499  --sim-hints parsing broken due to wrong order in tokens
338615  suppress glibc 2.20 optimized strcmp implementation for ARMv7
338681  Unable to unwind through clone thread created on i386-linux
338698  race condition between gdbsrv and vgdb on startup
338703  helgrind on arm-linux gets false positives in dynamic loader
338791  alt dwz files can be relative of debug/main file
338878  on MacOS: assertion 'VG_IS_PAGE_ALIGNED(clstack_end+1)' failed
338932  build V-trunk with gcc-trunk
338974  glibc 2.20 changed size of struct sigaction sa_flags field on s390
345079  Fix build problems in VEX/useful/test_main.c
n-i-bz  Fix KVM_CREATE_IRQCHIP ioctl handling
n-i-bz  s390x: Fix memory corruption for multithreaded applications
n-i-bz  vex arm->IR: allow PC as basereg in some LDRD cases
n-i-bz  internal error in Valgrind if vgdb transmit signals when ptrace invoked
n-i-bz  Fix mingw64 support in valgrind.h (dev@, 9 May 2014)
n-i-bz  drd manual: Document how to C++11 programs that use class "std::thread"
n-i-bz  Add command-line option --default-suppressions
n-i-bz  Add support for BLKDISCARDZEROES ioctl
n-i-bz  ppc32/64: fix a regression with the mtfsb0/mtfsb1 instructions
n-i-bz  Add support for	sys_pivot_root and sys_unshare

(3.10.0.BETA1:  2 September 2014, vex r2940, valgrind r14428)
(3.10.0.BETA2:  8 September 2014, vex r2950, valgrind r14503)
(3.10.0:       10 September 2014, vex r2950, valgrind r14514)



Release 3.9.0 (31 October 2013)
~~~~~~~~~~~~~~~~~~~~~~~~~~~~~~~
3.9.0 is a feature release with many improvements and the usual
collection of bug fixes.

This release supports X86/Linux, AMD64/Linux, ARM/Linux, PPC32/Linux,
PPC64/Linux, S390X/Linux, MIPS32/Linux, MIPS64/Linux, ARM/Android,
X86/Android, X86/MacOSX 10.7 and AMD64/MacOSX 10.7.  Support for
MacOSX 10.8 is significantly improved relative to the 3.8.0 release.

* ================== PLATFORM CHANGES =================

* Support for MIPS64 LE and BE running Linux.  Valgrind has been
  tested on MIPS64 Debian Squeeze and Debian Wheezy distributions.

* Support for MIPS DSP ASE on MIPS32 platforms.

* Support for s390x Decimal Floating Point instructions on hosts that
  have the DFP facility installed.

* Support for POWER8 (Power ISA 2.07) instructions

* Support for Intel AVX2 instructions.  This is available only on 64
  bit code.

* Initial support for Intel Transactional Synchronization Extensions,
  both RTM and HLE.

* Initial support for Hardware Transactional Memory on POWER.

* Improved support for MacOSX 10.8 (64-bit only).  Memcheck can now
  run large GUI apps tolerably well.

* ==================== TOOL CHANGES ====================

* Memcheck:

  - Improvements in handling of vectorised code, leading to
    significantly fewer false error reports.  You need to use the flag
    --partial-loads-ok=yes to get the benefits of these changes.

  - Better control over the leak checker.  It is now possible to
    specify which leak kinds (definite/indirect/possible/reachable)
    should be displayed, which should be regarded as errors, and which
    should be suppressed by a given leak suppression.  This is done
    using the options --show-leak-kinds=kind1,kind2,..,
    --errors-for-leak-kinds=kind1,kind2,.. and an optional
    "match-leak-kinds:" line in suppression entries, respectively.

    Note that generated leak suppressions contain this new line and
    are therefore more specific than in previous releases.  To get the
    same behaviour as previous releases, remove the "match-leak-kinds:"
    line from generated suppressions before using them.

  - Reduced "possible leak" reports from the leak checker by the use
    of better heuristics.  The available heuristics provide detection
    of valid interior pointers to std::stdstring, to new[] allocated
    arrays with elements having destructors and to interior pointers
    pointing to an inner part of a C++ object using multiple
    inheritance.  They can be selected individually using the
    option --leak-check-heuristics=heur1,heur2,...

  - Better control of stacktrace acquisition for heap-allocated
    blocks.  Using the --keep-stacktraces option, it is possible to
    control independently whether a stack trace is acquired for each
    allocation and deallocation.  This can be used to create better
    "use after free" errors or to decrease Valgrind's resource
    consumption by recording less information.

  - Better reporting of leak suppression usage.  The list of used
    suppressions (shown when the -v option is given) now shows, for
    each leak suppressions, how many blocks and bytes it suppressed
    during the last leak search.

* Helgrind:

  - False errors resulting from the use of statically initialised
    mutexes and condition variables (PTHREAD_MUTEX_INITIALISER, etc)
    have been removed.

  - False errors resulting from the use of pthread_cond_waits that
    timeout, have been removed.

* ==================== OTHER CHANGES ====================

* Some attempt to tune Valgrind's space requirements to the expected
  capabilities of the target:

  - The default size of the translation cache has been reduced from 8
    sectors to 6 on Android platforms, since each sector occupies
    about 40MB when using Memcheck.

  - The default size of the translation cache has been increased to 16
    sectors on all other platforms, reflecting the fact that large
    applications require instrumentation and storage of huge amounts
    of code.  For similar reasons, the number of memory mapped
    segments that can be tracked has been increased by a factor of 6.

  - In all cases, the maximum number of sectors in the translation
    cache can be controlled by the new flag --num-transtab-sectors.

* Changes in how debug info (line numbers, etc) is read:

  - Valgrind no longer temporarily mmaps the entire object to read
    from it.  Instead, reading is done through a small fixed sized
    buffer.  This avoids virtual memory usage spikes when Valgrind
    reads debuginfo from large shared objects.

  - A new experimental remote debug info server.  Valgrind can read
    debug info from a different machine (typically, a build host)
    where debuginfo objects are stored.  This can save a lot of time
    and hassle when running Valgrind on resource-constrained targets
    (phones, tablets) when the full debuginfo objects are stored
    somewhere else.  This is enabled by the --debuginfo-server=
    option.

  - Consistency checking between main and debug objects can be
    disabled using the --allow-mismatched-debuginfo option.

* Stack unwinding by stack scanning, on ARM.  Unwinding by stack
  scanning can recover stack traces in some cases when the normal
  unwind mechanisms fail.  Stack scanning is best described as "a
  nasty, dangerous and misleading hack" and so is disabled by default.
  Use --unw-stack-scan-thresh and --unw-stack-scan-frames to enable
  and control it.

* Detection and merging of recursive stack frame cycles.  When your
  program has recursive algorithms, this limits the memory used by
  Valgrind for recorded stack traces and avoids recording
  uninteresting repeated calls.  This is controlled by the command
  line option --merge-recursive-frame and by the monitor command
  "v.set merge-recursive-frames".

* File name and line numbers for used suppressions.  The list of used
  suppressions (shown when the -v option is given) now shows, for each
  used suppression, the file name and line number where the suppression
  is defined.

* New and modified GDB server monitor features:

  - valgrind.h has a new client request, VALGRIND_MONITOR_COMMAND,
    that can be used to execute gdbserver monitor commands from the
    client program.

  - A new monitor command, "v.info open_fds", that gives the list of
    open file descriptors and additional details.

  - An optional message in the "v.info n_errs_found" monitor command,
    for example "v.info n_errs_found test 1234 finished", allowing a
    comment string to be added to the process output, perhaps for the
    purpose of separating errors of different tests or test phases.

  - A new monitor command "v.info execontext" that shows information
    about the stack traces recorded by Valgrind.

  - A new monitor command "v.do expensive_sanity_check_general" to run
    some internal consistency checks.

* New flag --sigill-diagnostics to control whether a diagnostic
  message is printed when the JIT encounters an instruction it can't
  translate.  The actual behavior -- delivery of SIGILL to the
  application -- is unchanged.

* The maximum amount of memory that Valgrind can use on 64 bit targets
  has been increased from 32GB to 64GB.  This should make it possible
  to run applications on Memcheck that natively require up to about 35GB.

* ==================== FIXED BUGS ====================

The following bugs have been fixed or resolved.  Note that "n-i-bz"
stands for "not in bugzilla" -- that is, a bug that was reported to us
but never got a bugzilla entry.  We encourage you to file bugs in
bugzilla (https://bugs.kde.org/enter_bug.cgi?product=valgrind) rather
than mailing the developers (or mailing lists) directly -- bugs that
are not entered into bugzilla tend to get forgotten about or ignored.

To see details of a given bug, visit
  https://bugs.kde.org/show_bug.cgi?id=XXXXXX
where XXXXXX is the bug number as listed below.

123837  system call: 4th argument is optional, depending on cmd
135425  memcheck should tell you where Freed blocks were Mallocd
164485  VG_N_SEGNAMES and VG_N_SEGMENTS are (still) too small
207815  Adds some of the drm ioctls to syswrap-linux.c 
251569  vex amd64->IR: 0xF 0x1 0xF9 0xBF 0x90 0xD0 0x3 0x0 (RDTSCP)
252955  Impossible to compile with ccache
253519  Memcheck reports auxv pointer accesses as invalid reads.
263034  Crash when loading some PPC64 binaries
269599  Increase deepest backtrace
274695  s390x: Support "compare to/from logical" instructions (z196)
275800  s390x: Autodetect cache info (part 2)
280271  Valgrind reports possible memory leaks on still-reachable std::string
284540  Memcheck shouldn't count suppressions matching still-reachable [..]
289578  Backtraces with ARM unwind tables (stack scan flags)
296311  Wrong stack traces due to -fomit-frame-pointer (x86) 
304832  ppc32: build failure
305431  Use find_buildid shdr fallback for separate .debug files
305728  Add support for AVX2 instructions
305948  ppc64: code generation for ShlD64 / ShrD64 asserts
306035  s390x: Fix IR generation for LAAG and friends
306054  s390x: Condition code computation for convert-to-int/logical
306098  s390x: alternate opcode form for convert to/from fixed
306587  Fix cache line detection from auxiliary vector for PPC.
306783  Mips unhandled syscall :  4025  /  4079  / 4182
307038  DWARF2 CFI reader: unhandled DW_OP_ opcode 0x8 (DW_OP_const1u et al)
307082  HG false positive: pthread_cond_destroy: destruction of unknown CV
307101  sys_capget second argument can be NULL
307103  sys_openat: If pathname is absolute, then dirfd is ignored.
307106  amd64->IR: f0 0f c0 02 (lock xadd byte)
307113  s390x: DFP support
307141  valgrind does't work in mips-linux system
307155  filter_gdb should filter out syscall-template.S T_PSEUDO
307285  x86_amd64 feature test for avx in test suite is wrong
307290  memcheck overlap testcase needs memcpy version filter
307463  Please add "&limit=0" to the "all open bugs" link
307465  --show-possibly-lost=no should reduce the error count / exit code
307557  Leaks on Mac OS X 10.7.5 libraries at ImageLoader::recursiveInit[..]
307729  pkgconfig support broken valgrind.pc
307828  Memcheck false errors SSE optimized wcscpy, wcscmp, wcsrchr, wcschr
307955  Building valgrind 3.7.0-r4 fails in Gentoo AMD64 when using clang
308089  Unhandled syscall on ppc64: prctl
308135  PPC32 MPC8xx has 16 bytes cache size
308321  testsuite memcheck filter interferes with gdb_filter 
308333 == 307106
308341  vgdb should report process exit (or fatal signal)
308427  s390 memcheck reports tsearch cjump/cmove depends on uninit
308495  Remove build dependency on installed Xen headers
308573  Internal error on 64-bit instruction executed in 32-bit mode
308626  == 308627
308627  pmovmskb validity bit propagation is imprecise
308644  vgdb command for having the info for the track-fds option
308711  give more info about aspacemgr and arenas in out_of_memory
308717  ARM: implement fixed-point VCVT.F64.[SU]32
308718  ARM implement SMLALBB family of instructions
308886  Missing support for PTRACE_SET/GETREGSET 
308930  syscall name_to_handle_at (303 on amd64) not handled
309229  V-bit tester does not report number of tests generated
309323  print unrecognized instuction on MIPS
309425  Provide a --sigill-diagnostics flag to suppress illegal [..]
309427  SSE optimized stpncpy trigger uninitialised value [..] errors
309430  Self hosting ppc64 encounters a vassert error on operand type
309600  valgrind is a bit confused about 0-sized sections
309823  Generate errors for still reachable blocks
309921  PCMPISTRI validity bit propagation is imprecise
309922  none/tests/ppc64/test_dfp5 sometimes fails
310169  The Iop_CmpORD class of Iops is not supported by the vbit checker.
310424  --read-var-info does not properly describe static variables 
310792  search additional path for debug symbols
310931  s390x: Message-security assist (MSA) instruction extension [..]
311100  PPC DFP implementation of the integer operands is inconsistent [..]
311318  ARM: "128-bit constant is not implemented" error message
311407  ssse3 bcopy (actually converted memcpy) causes invalid read [..]
311690  V crashes because it redirects branches inside of a redirected function
311880  x86_64: make regtest hangs at shell_valid1
311922  WARNING: unhandled syscall: 170
311933  == 251569
312171  ppc: insn selection for DFP
312571  Rounding mode call wrong for the DFP Iops [..]
312620  Change to Iop_D32toD64 [..] for s390 DFP support broke ppc [..]
312913  Dangling pointers error should also report the alloc stack trace
312980  Building on Mountain Lion generates some compiler warnings
313267  Adding MIPS64/Linux port to Valgrind
313348  == 251569
313354  == 251569
313811  Buffer overflow in assert_fail
314099  coverity pointed out error in VEX guest_ppc_toIR.c insn_suffix
314269  ppc: dead code in insn selection
314718  ARM: implement integer divide instruction (sdiv and udiv)
315345  cl-format.xml and callgrind/dump.c don't agree on using cfl= or cfi=
315441  sendmsg syscall should ignore unset msghdr msg_flags
315534  msgrcv inside a thread causes valgrind to hang (block)
315545  Assertion '(UChar*)sec->tt[tteNo].tcptr <= (UChar*)hcode' failed
315689  disInstr(thumb): unhandled instruction: 0xF852 0x0E10 (LDRT)
315738  disInstr(arm): unhandled instruction: 0xEEBE0BEE (vcvt.s32.f64)
315959  valgrind man page has bogus SGCHECK (and no BBV) OPTIONS section
316144  valgrind.1 manpage contains unknown ??? strings [..]
316145  callgrind command line options in manpage reference (unknown) [..]
316145  callgrind command line options in manpage reference [..]
316181  drd: Fixed a 4x slowdown for certain applications
316503  Valgrind does not support SSE4 "movntdqa" instruction
316535  Use of |signed int| instead of |size_t| in valgrind messages
316696   fluidanimate program of parsec 2.1 stuck 
316761  syscall open_by_handle_at (304 on amd64, 342 on x86) not handled
317091  Use -Wl,-Ttext-segment when static linking if possible [..]
317186  "Impossible happens" when occurs VCVT instruction on ARM
317318  Support for Threading Building Blocks "scalable_malloc"
317444  amd64->IR: 0xC4 0x41 0x2C 0xC2 0xD2 0x8 (vcmpeq_uqps)
317461  Fix BMI assembler configure check and avx2/bmi/fma vgtest prereqs
317463  bmi testcase IR SANITY CHECK FAILURE
317506  memcheck/tests/vbit-test fails with unknown opcode after [..]
318050  libmpiwrap fails to compile with out-of-source build
318203  setsockopt handling needs to handle SOL_SOCKET/SO_ATTACH_FILTER
318643  annotate_trace_memory tests infinite loop on arm and ppc [..]
318773  amd64->IR: 0xF3 0x48 0x0F 0xBC 0xC2 0xC3 0x66 0x0F
318929  Crash with: disInstr(thumb): 0xF321 0x0001 (ssat16)
318932  Add missing PPC64 and PPC32 system call support
319235  --db-attach=yes is broken with Yama (ptrace scoping) enabled
319395  Crash with unhandled instruction on STRT (Thumb) instructions
319494  VEX Makefile-gcc standalone build update after r2702
319505  [MIPSEL] Crash: unhandled UNRAY operator.
319858  disInstr(thumb): unhandled instruction on instruction STRBT
319932  disInstr(thumb): unhandled instruction on instruction STRHT
320057  Problems when we try to mmap more than 12 memory pages on MIPS32
320063  Memory from PTRACE_GET_THREAD_AREA is reported uninitialised
320083  disInstr(thumb): unhandled instruction on instruction LDRBT
320116  bind on AF_BLUETOOTH produces warnings because of sockaddr_rc padding
320131  WARNING: unhandled syscall: 369 on ARM (prlimit64)
320211  Stack buffer overflow in ./coregrind/m_main.c with huge TMPDIR
320661  vgModuleLocal_read_elf_debug_info(): "Assertion '!di->soname'
320895  add fanotify support (patch included)
320998  vex amd64->IR pcmpestri and pcmpestrm SSE4.2 instruction
321065  Valgrind updates for Xen 4.3
321148  Unhandled instruction: PLI (Thumb 1, 2, 3)
321363  Unhandled instruction: SSAX (ARM + Thumb)
321364  Unhandled instruction: SXTAB16 (ARM + Thumb)
321466  Unhandled instruction: SHASX (ARM + Thumb)
321467  Unhandled instruction: SHSAX (ARM + Thumb)
321468  Unhandled instruction: SHSUB16 (ARM + Thumb)
321619  Unhandled instruction: SHSUB8 (ARM + Thumb)
321620  Unhandled instruction: UASX (ARM + Thumb)
321621  Unhandled instruction: USAX (ARM + Thumb)
321692  Unhandled instruction: UQADD16 (ARM + Thumb)
321693  Unhandled instruction: LDRSBT (Thumb)
321694  Unhandled instruction: UQASX (ARM + Thumb)
321696  Unhandled instruction: UQSAX (Thumb + ARM)
321697  Unhandled instruction: UHASX (ARM + Thumb)
321703  Unhandled instruction: UHSAX (ARM + Thumb)
321704  Unhandled instruction: REVSH (ARM + Thumb)
321730  Add cg_diff and cg_merge man pages
321738  Add vgdb and valgrind-listener man pages
321814  == 315545
321891  Unhandled instruction: LDRHT (Thumb)
321960  pthread_create() then alloca() causing invalid stack write errors
321969  ppc32 and ppc64 don't support [lf]setxattr
322254  Show threadname together with tid if set by application
322294  Add initial support for IBM Power ISA 2.07
322368  Assertion failure in wqthread_hijack under OS X 10.8
322563  vex mips->IR: 0x70 0x83 0xF0 0x3A
322807  VALGRIND_PRINTF_BACKTRACE writes callstack to xml and text to stderr
322851  0bXXX binary literal syntax is not standard 
323035  Unhandled instruction: LDRSHT(Thumb)
323036  Unhandled instruction: SMMLS (ARM and Thumb)
323116  The memcheck/tests/ppc64/power_ISA2_05.c fails to build [..]
323175  Unhandled instruction: SMLALD (ARM + Thumb)
323177  Unhandled instruction: SMLSLD (ARM + Thumb)
323432  Calling pthread_cond_destroy() or pthread_mutex_destroy() [..]
323437  Phase 2 support for IBM Power ISA 2.07
323713  Support mmxext (integer sse) subset on i386 (athlon)
323803  Transactional memory instructions are not supported for Power
323893  SSE3 not available on amd cpus in valgrind
323905  Probable false positive from Valgrind/drd on close()
323912  valgrind.h header isn't compatible for mingw64
324047  Valgrind doesn't support [LDR,ST]{S}[B,H]T ARM instructions
324149  helgrind: When pthread_cond_timedwait returns ETIMEDOUT [..]
324181  mmap does not handle MAP_32BIT
324227  memcheck false positive leak when a thread calls exit+block [..]
324421  Support for fanotify API on ARM architecture
324514  gdbserver monitor cmd output behaviour consistency [..]
324518  ppc64: Emulation of dcbt instructions does not handle [..]
324546  none/tests/ppc32 test_isa_2_07_part2 requests -m64
324582  When access is made to freed memory, report both allocation [..]
324594  Fix overflow computation for Power ISA 2.06 insns: mulldo/mulldo.
324765  ppc64: illegal instruction when executing none/tests/ppc64/jm-misc
324816  Incorrect VEX implementation for xscvspdp/xvcvspdp for SNaN inputs
324834  Unhandled instructions in Microsoft C run-time for x86_64
324894  Phase 3 support for IBM Power ISA 2.07
326091  drd: Avoid false race reports from optimized strlen() impls
326113  valgrind libvex hwcaps error on AMD64 
n-i-bz  Some wrong command line options could be ignored
n-i-bz  patch to allow fair-sched on android
n-i-bz  report error for vgdb snapshot requested before execution
n-i-bz  same as 303624 (fixed in 3.8.0), but for x86 android

(3.9.0: 31 October 2013, vex r2796, valgrind r13708)



Release 3.8.1 (19 September 2012)
~~~~~~~~~~~~~~~~~~~~~~~~~~~~~~~~~
3.8.1 is a bug fix release.  It fixes some assertion failures in 3.8.0
that occur moderately frequently in real use cases, adds support for
some missing instructions on ARM, and fixes a deadlock condition on
MacOSX.  If you package or deliver 3.8.0 for others to use, you might
want to consider upgrading to 3.8.1 instead.

The following bugs have been fixed or resolved.  Note that "n-i-bz"
stands for "not in bugzilla" -- that is, a bug that was reported to us
but never got a bugzilla entry.  We encourage you to file bugs in
bugzilla (https://bugs.kde.org/enter_bug.cgi?product=valgrind) rather
than mailing the developers (or mailing lists) directly -- bugs that
are not entered into bugzilla tend to get forgotten about or ignored.

To see details of a given bug, visit
  https://bugs.kde.org/show_bug.cgi?id=XXXXXX
where XXXXXX is the bug number as listed below.

284004  == 301281
289584  Unhandled instruction: 0xF 0x29 0xE5 (MOVAPS)
295808  amd64->IR: 0xF3 0xF 0xBC 0xC0 (TZCNT)
298281  wcslen causes false(?) uninitialised value warnings
301281  valgrind hangs on OS X when the process calls system()
304035  disInstr(arm): unhandled instruction 0xE1023053
304867  implement MOVBE instruction in x86 mode
304980  Assertion 'lo <= hi' failed in vgModuleLocal_find_rx_mapping
305042  amd64: implement 0F 7F encoding of movq between two registers
305199  ARM: implement QDADD and QDSUB
305321  amd64->IR: 0xF 0xD 0xC (prefetchw)
305513  killed by fatal signal: SIGSEGV
305690  DRD reporting invalid semaphore when sem_trywait fails
305926  Invalid alignment checks for some AVX instructions
306297  disInstr(thumb): unhandled instruction 0xE883 0x000C
306310  3.8.0 release tarball missing some files
306612  RHEL 6 glibc-2.X default suppressions need /lib*/libc-*patterns
306664  vex amd64->IR: 0x66 0xF 0x3A 0x62 0xD1 0x46 0x66 0xF
n-i-bz  shmat of a segment > 4Gb does not work 
n-i-bz  simulate_control_c script wrong USR1 signal number on mips
n-i-bz  vgdb ptrace calls wrong on mips [...]
n-i-bz  Fixes for more MPI false positives
n-i-bz  exp-sgcheck's memcpy causes programs to segfault
n-i-bz  OSX build w/ clang: asserts at startup
n-i-bz  Incorrect undef'dness prop for Iop_DPBtoBCD and Iop_BCDtoDPB
n-i-bz  fix a couple of union tag-vs-field mixups
n-i-bz  OSX: use __NR_poll_nocancel rather than __NR_poll

The following bugs were fixed in 3.8.0 but not listed in this NEWS
file at the time:

254088  Valgrind should know about UD2 instruction
301280  == 254088
301902  == 254088
304754  NEWS blows TeX's little mind

(3.8.1: 19 September 2012, vex r2537, valgrind r12996)



Release 3.8.0 (10 August 2012)
~~~~~~~~~~~~~~~~~~~~~~~~~~~~~~
3.8.0 is a feature release with many improvements and the usual
collection of bug fixes.

This release supports X86/Linux, AMD64/Linux, ARM/Linux, PPC32/Linux,
PPC64/Linux, S390X/Linux, MIPS/Linux, ARM/Android, X86/Android,
X86/MacOSX 10.6/10.7 and AMD64/MacOSX 10.6/10.7.  Support for recent
distros and toolchain components (glibc 2.16, gcc 4.7) has been added.
There is initial support for MacOSX 10.8, but it is not usable for
serious work at present.

* ================== PLATFORM CHANGES =================

* Support for MIPS32 platforms running Linux.  Valgrind has been
  tested on MIPS32 and MIPS32r2 platforms running different Debian
  Squeeze and MeeGo distributions.  Both little-endian and big-endian
  cores are supported.  The tools Memcheck, Massif and Lackey have
  been tested and are known to work. See README.mips for more details.

* Preliminary support for Android running on x86.

* Preliminary (as-yet largely unusable) support for MacOSX 10.8.

* Support for Intel AVX instructions and for AES instructions.  This
  support is available only for 64 bit code.

* Support for POWER Decimal Floating Point instructions.

* ==================== TOOL CHANGES ====================

* Non-libc malloc implementations are now supported.  This is useful
  for tools that replace malloc (Memcheck, Massif, DRD, Helgrind).
  Using the new option --soname-synonyms, such tools can be informed
  that the malloc implementation is either linked statically into the
  executable, or is present in some other shared library different
  from libc.so.  This makes it possible to process statically linked
  programs, and programs using other malloc libraries, for example
  TCMalloc or JEMalloc.

* For tools that provide their own replacement for malloc et al, the
  option --redzone-size=<number> allows users to specify the size of
  the padding blocks (redzones) added before and after each client
  allocated block.  Smaller redzones decrease the memory needed by
  Valgrind.  Bigger redzones increase the chance to detect blocks
  overrun or underrun.  Prior to this change, the redzone size was
  hardwired to 16 bytes in Memcheck.

* Memcheck:

  - The leak_check GDB server monitor command now can
    control the maximum nr of loss records to output.

  - Reduction of memory use for applications allocating
    many blocks and/or having many partially defined bytes.

  - Addition of GDB server monitor command 'block_list' that lists
    the addresses/sizes of the blocks of a leak search loss record.

  - Addition of GDB server monitor command 'who_points_at' that lists
    the locations pointing at a block.

  - If a redzone size > 0 is given, VALGRIND_MALLOCLIKE_BLOCK now will
    detect an invalid access of these redzones, by marking them
    noaccess.  Similarly, if a redzone size is given for a memory
    pool, VALGRIND_MEMPOOL_ALLOC will mark the redzones no access.
    This still allows to find some bugs if the user has forgotten to
    mark the pool superblock noaccess.

  - Performance of memory leak check has been improved, especially in
    cases where there are many leaked blocks and/or many suppression
    rules used to suppress leak reports.

  - Reduced noise (false positive) level on MacOSX 10.6/10.7, due to
    more precise analysis, which is important for LLVM/Clang
    generated code.  This is at the cost of somewhat reduced
    performance.  Note there is no change to analysis precision or
    costs on Linux targets.

* DRD:

  - Added even more facilities that can help finding the cause of a data
    race, namely the command-line option --ptrace-addr and the macro
    DRD_STOP_TRACING_VAR(x). More information can be found in the manual.

  - Fixed a subtle bug that could cause false positive data race reports.

* ==================== OTHER CHANGES ====================

* The C++ demangler has been updated so as to work well with C++ 
  compiled by up to at least g++ 4.6.

* Tool developers can make replacement/wrapping more flexible thanks
  to the new option --soname-synonyms.  This was reported above, but
  in fact is very general and applies to all function
  replacement/wrapping, not just to malloc-family functions.

* Round-robin scheduling of threads can be selected, using the new
  option --fair-sched= yes.  Prior to this change, the pipe-based
  thread serialisation mechanism (which is still the default) could
  give very unfair scheduling.  --fair-sched=yes improves
  responsiveness of interactive multithreaded applications, and
  improves repeatability of results from the thread checkers Helgrind
  and DRD.

* For tool developers: support to run Valgrind on Valgrind has been
  improved.  We can now routinely Valgrind on Helgrind or Memcheck.

* gdbserver now shows the float shadow registers as integer
  rather than float values, as the shadow values are mostly
  used as bit patterns.

* Increased limit for the --num-callers command line flag to 500.

* Performance improvements for error matching when there are many
  suppression records in use.

* Improved support for DWARF4 debugging information (bug 284184).

* Initial support for DWZ compressed Dwarf debug info.

* Improved control over the IR optimiser's handling of the tradeoff
  between performance and precision of exceptions.  Specifically,
  --vex-iropt-precise-memory-exns has been removed and replaced by
  --vex-iropt-register-updates, with extended functionality.  This
  allows the Valgrind gdbserver to always show up to date register
  values to GDB.

* Modest performance gains through the use of translation chaining for
  JIT-generated code.

* ==================== FIXED BUGS ====================

The following bugs have been fixed or resolved.  Note that "n-i-bz"
stands for "not in bugzilla" -- that is, a bug that was reported to us
but never got a bugzilla entry.  We encourage you to file bugs in
bugzilla (https://bugs.kde.org/enter_bug.cgi?product=valgrind) rather
than mailing the developers (or mailing lists) directly -- bugs that
are not entered into bugzilla tend to get forgotten about or ignored.

To see details of a given bug, visit
  https://bugs.kde.org/show_bug.cgi?id=XXXXXX
where XXXXXX is the bug number as listed below.

197914  Building valgrind from svn now requires automake-1.10
203877  increase to 16Mb maximum allowed alignment for memalign et al
219156  Handle statically linked malloc or other malloc lib (e.g. tcmalloc) 
247386  make perf does not run all performance tests
270006  Valgrind scheduler unfair 
270777  Adding MIPS/Linux port to Valgrind
270796  s390x: Removed broken support for the TS insn
271438  Fix configure for proper SSE4.2 detection
273114  s390x: Support TR, TRE, TROO, TROT, TRTO, and TRTT instructions
273475  Add support for AVX instructions
274078  improved configure logic for mpicc
276993  fix mremap 'no thrash checks' 
278313  Fedora 15/x64: err read debug info with --read-var-info=yes flag
281482  memcheck incorrect byte allocation count in realloc() for silly argument
282230  group allocator for small fixed size, use it for MC_Chunk/SEc vbit
283413  Fix wrong sanity check
283671  Robustize alignment computation in LibVEX_Alloc
283961  Adding support for some HCI IOCTLs
284124  parse_type_DIE: confused by: DWARF 4
284864  == 273475 (Add support for AVX instructions)
285219  Too-restrictive constraints for Thumb2 "SP plus/minus register"
285662  (MacOSX): Memcheck needs to replace memcpy/memmove
285725  == 273475 (Add support for AVX instructions)
286261  add wrapper for linux I2C_RDWR ioctl
286270  vgpreload is not friendly to 64->32 bit execs, gives ld.so warnings
286374  Running cachegrind with --branch-sim=yes on 64-bit PowerPC program fails
286384  configure fails "checking for a supported version of gcc"
286497  == 273475 (Add support for AVX instructions)
286596  == 273475 (Add support for AVX instructions)
286917  disInstr(arm): unhandled instruction: QADD (also QSUB)
287175  ARM: scalar VFP fixed-point VCVT instructions not handled
287260  Incorrect conditional jump or move depends on uninitialised value(s)
287301  vex amd64->IR: 0x66 0xF 0x38 0x41 0xC0 0xB8 0x0 0x0 (PHMINPOSUW)
287307  == 273475 (Add support for AVX instructions)
287858  VG_(strerror): unknown error 
288298  (MacOSX) unhandled syscall shm_unlink
288995  == 273475 (Add support for AVX instructions)
289470  Loading of large Mach-O thin binaries fails.
289656  == 273475 (Add support for AVX instructions)
289699  vgdb connection in relay mode erroneously closed due to buffer overrun 
289823  ==  293754 (PCMPxSTRx not implemented for 16-bit characters)
289839  s390x: Provide support for unicode conversion instructions
289939  monitor cmd 'leak_check' with details about leaked or reachable blocks
290006  memcheck doesn't mark %xmm as initialized after "pcmpeqw %xmm %xmm"
290655  Add support for AESKEYGENASSIST instruction 
290719  valgrind-3.7.0 fails with automake-1.11.2 due to"pkglibdir" usage
290974  vgdb must align pages to VKI_SHMLBA (16KB) on ARM 
291253  ES register not initialised in valgrind simulation
291568  Fix 3DNOW-related crashes with baseline x86_64 CPU (w patch)
291865  s390x: Support the "Compare Double and Swap" family of instructions
292300  == 273475 (Add support for AVX instructions)
292430  unrecognized instruction in __intel_get_new_mem_ops_cpuid
292493  == 273475 (Add support for AVX instructions)
292626  Missing fcntl F_SETOWN_EX and F_GETOWN_EX support
292627  Missing support for some SCSI ioctls
292628  none/tests/x86/bug125959-x86.c triggers undefined behavior
292841  == 273475 (Add support for AVX instructions)
292993  implement the getcpu syscall on amd64-linux
292995  Implement the “cross memory attach” syscalls introduced in Linux 3.2
293088  Add some VEX sanity checks for ppc64 unhandled instructions
293751  == 290655 (Add support for AESKEYGENASSIST instruction)
293754  PCMPxSTRx not implemented for 16-bit characters
293755  == 293754 (No tests for PCMPxSTRx on 16-bit characters)
293808  CLFLUSH not supported by latest VEX for amd64
294047  valgrind does not correctly emulate prlimit64(..., RLIMIT_NOFILE, ...)
294048  MPSADBW instruction not implemented
294055  regtest none/tests/shell fails when locale is not set to C
294185  INT 0x44 (and others) not supported on x86 guest, but used by Jikes RVM
294190  --vgdb-error=xxx can be out of sync with errors shown to the user
294191  amd64: fnsave/frstor and 0x66 size prefixes on FP instructions
294260  disInstr_AMD64: disInstr miscalculated next %rip
294523  --partial-loads-ok=yes causes false negatives
294617  vex amd64->IR: 0x66 0xF 0x3A 0xDF 0xD1 0x1 0xE8 0x6A
294736  vex amd64->IR: 0x48 0xF 0xD7 0xD6 0x48 0x83
294812  patch allowing to run (on x86 at least) helgrind/drd on tool.
295089  can not annotate source for both helgrind and drd
295221  POWER Processor decimal floating point instruction support missing
295427  building for i386 with clang on darwin11 requires "-new_linker linker"
295428  coregrind/m_main.c has incorrect x86 assembly for darwin
295590  Helgrind: Assertion 'cvi->nWaiters > 0' failed
295617  ARM - Add some missing syscalls
295799  Missing \n with get_vbits in gdbserver when line is % 80 [...]
296229  Linux user input device ioctls missing wrappers
296318  ELF Debug info improvements (more than one rx/rw mapping)
296422  Add translation chaining support
296457  vex amd64->IR: 0x66 0xF 0x3A 0xDF 0xD1 0x1 0xE8 0x6A (dup of AES)
296792  valgrind 3.7.0: add SIOCSHWTSTAMP (0x89B0) ioctl wrapper
296983  Fix build issues on x86_64/ppc64 without 32-bit toolchains
297078  gdbserver signal handling problems [..]
297147  drd false positives on newly allocated memory
297329  disallow decoding of IBM Power DFP insns on some machines
297497  POWER Processor decimal floating point instruction support missing
297701  Another alias for strncasecmp_l in libc-2.13.so
297911  'invalid write' not reported when using APIs for custom mem allocators.
297976  s390x: revisit EX implementation
297991  Valgrind interferes with mmap()+ftell() 
297992  Support systems missing WIFCONTINUED (e.g. pre-2.6.10 Linux) 
297993  Fix compilation of valgrind with gcc -g3.
298080  POWER Processor DFP support missing, part 3
298227  == 273475 (Add support for AVX instructions)
298335  == 273475 (Add support for AVX instructions)
298354  Unhandled ARM Thumb instruction 0xEB0D 0x0585 (streq)
298394  s390x: Don't bail out on an unknown machine model.  [..]
298421  accept4() syscall (366) support is missing for ARM
298718  vex amd64->IR: 0xF 0xB1 0xCB 0x9C 0x8F 0x45
298732  valgrind installation problem in ubuntu with kernel version 3.x
298862  POWER Processor DFP instruction support missing, part 4
298864  DWARF reader mis-parses DW_FORM_ref_addr
298943  massif asserts with --pages-as-heap=yes when brk is changing [..]
299053  Support DWARF4 DW_AT_high_pc constant form
299104  == 273475 (Add support for AVX instructions)
299316  Helgrind: hg_main.c:628 (map_threads_lookup): Assertion 'thr' failed.
299629  dup3() syscall (358) support is missing for ARM
299694  POWER Processor DFP instruction support missing, part 5
299756  Ignore --free-fill for MEMPOOL_FREE and FREELIKE client requests
299803  == 273475 (Add support for AVX instructions)
299804  == 273475 (Add support for AVX instructions)
299805  == 273475 (Add support for AVX instructions)
300140  ARM - Missing (T1) SMMUL
300195  == 296318 (ELF Debug info improvements (more than one rx/rw mapping))
300389  Assertion `are_valid_hwcaps(VexArchAMD64, [..])' failed.
300414  FCOM and FCOMP unimplemented for amd64 guest
301204  infinite loop in canonicaliseSymtab with ifunc symbol
301229  == 203877 (increase to 16Mb maximum allowed alignment for memalign etc)
301265  add x86 support to Android build 
301984  configure script doesn't detect certain versions of clang
302205  Fix compiler warnings for POWER VEX code and POWER test cases
302287  Unhandled movbe instruction on Atom processors
302370  PPC: fnmadd, fnmsub, fnmadds, fnmsubs insns always negate the result
302536  Fix for the POWER Valgrind regression test: memcheck-ISA2.0.
302578  Unrecognized isntruction 0xc5 0x32 0xc2 0xca 0x09 vcmpngess
302656  == 273475 (Add support for AVX instructions)
302709  valgrind for ARM needs extra tls support for android emulator [..]
302827  add wrapper for CDROM_GET_CAPABILITY
302901  Valgrind crashes with dwz optimized debuginfo
302918  Enable testing of the vmaddfp and vnsubfp instructions in the testsuite
303116  Add support for the POWER instruction popcntb
303127  Power test suite fixes for frsqrte, vrefp, and vrsqrtefp instructions.
303250  Assertion `instrs_in->arr_used <= 10000' failed w/ OpenSSL code
303466  == 273475 (Add support for AVX instructions)
303624  segmentation fault on Android 4.1 (e.g. on Galaxy Nexus OMAP) 
303963  strstr() function produces wrong results under valgrind callgrind
304054  CALL_FN_xx macros need to enforce stack alignment
304561  tee system call not supported
715750  (MacOSX): Incorrect invalid-address errors near 0xFFFFxxxx (mozbug#)
n-i-bz  Add missing gdbserver xml files for shadow registers for ppc32
n-i-bz  Bypass gcc4.4/4.5 code gen bugs causing out of memory or asserts
n-i-bz  Fix assert in gdbserver for watchpoints watching the same address
n-i-bz  Fix false positive in sys_clone on amd64 when optional args [..]
n-i-bz  s390x: Shadow registers can now be examined using vgdb

(3.8.0-TEST3:  9 August 2012, vex r2465, valgrind r12865)
(3.8.0:       10 August 2012, vex r2465, valgrind r12866)



Release 3.7.0 (5 November 2011)
~~~~~~~~~~~~~~~~~~~~~~~~~~~~~~~
3.7.0 is a feature release with many significant improvements and the
usual collection of bug fixes.

This release supports X86/Linux, AMD64/Linux, ARM/Linux, PPC32/Linux,
PPC64/Linux, S390X/Linux, ARM/Android, X86/Darwin and AMD64/Darwin.
Support for recent distros and toolchain components (glibc 2.14, gcc
4.6, MacOSX 10.7) has been added.

* ================== PLATFORM CHANGES =================

* Support for IBM z/Architecture (s390x) running Linux.  Valgrind can
  analyse 64-bit programs running on z/Architecture.  Most user space
  instructions up to and including z10 are supported.  Valgrind has
  been tested extensively on z9, z10, and z196 machines running SLES
  10/11, RedHat 5/6m, and Fedora. The Memcheck and Massif tools are
  known to work well. Callgrind, Helgrind, and DRD work reasonably
  well on z9 and later models. See README.s390 for more details.

* Preliminary support for MacOSX 10.7 and XCode 4.  Both 32- and
  64-bit processes are supported.  Some complex threaded applications
  (Firefox) are observed to hang when run as 32 bit applications,
  whereas 64-bit versions run OK.  The cause is unknown.  Memcheck
  will likely report some false errors.  In general, expect some rough
  spots.  This release also supports MacOSX 10.6, but drops support
  for 10.5.

* Preliminary support for Android (on ARM).  Valgrind can now run
  large applications (eg, Firefox) on (eg) a Samsung Nexus S.  See
  README.android for more details, plus instructions on how to get
  started.

* Support for the IBM Power ISA 2.06 (Power7 instructions)

* General correctness and performance improvements for ARM/Linux, and,
  by extension, ARM/Android.

* Further solidification of support for SSE 4.2 in 64-bit mode.  AVX
  instruction set support is under development but is not available in
  this release.

* Support for AIX5 has been removed.

* ==================== TOOL CHANGES ====================

* Memcheck: some incremental changes:

  - reduction of memory use in some circumstances

  - improved handling of freed memory, which in some circumstances 
    can cause detection of use-after-free that would previously have
    been missed

  - fix of a longstanding bug that could cause false negatives (missed
    errors) in programs doing vector saturated narrowing instructions.

* Helgrind: performance improvements and major memory use reductions,
  particularly for large, long running applications which perform many
  synchronisation (lock, unlock, etc) events.  Plus many smaller
  changes:

  - display of locksets for both threads involved in a race

  - general improvements in formatting/clarity of error messages

  - addition of facilities and documentation regarding annotation
    of thread safe reference counted C++ classes

  - new flag --check-stack-refs=no|yes [yes], to disable race checking
    on thread stacks (a performance hack)

  - new flag --free-is-write=no|yes [no], to enable detection of races
    where one thread accesses heap memory but another one frees it,
    without any coordinating synchronisation event

* DRD: enabled XML output; added support for delayed thread deletion
  in order to detect races that occur close to the end of a thread
  (--join-list-vol); fixed a memory leak triggered by repeated client
  memory allocatation and deallocation; improved Darwin support.

* exp-ptrcheck: this tool has been renamed to exp-sgcheck

* exp-sgcheck: this tool has been reduced in scope so as to improve
  performance and remove checking that Memcheck does better.
  Specifically, the ability to check for overruns for stack and global
  arrays is unchanged, but the ability to check for overruns of heap
  blocks has been removed.  The tool has accordingly been renamed to
  exp-sgcheck ("Stack and Global Array Checking").

* ==================== OTHER CHANGES ====================

* GDB server: Valgrind now has an embedded GDB server.  That means it
  is possible to control a Valgrind run from GDB, doing all the usual
  things that GDB can do (single stepping, breakpoints, examining
  data, etc).  Tool-specific functionality is also available.  For
  example, it is possible to query the definedness state of variables
  or memory from within GDB when running Memcheck; arbitrarily large
  memory watchpoints are supported, etc.  To use the GDB server, start
  Valgrind with the flag --vgdb-error=0 and follow the on-screen
  instructions.

* Improved support for unfriendly self-modifying code: a new option
  --smc-check=all-non-file is available.  This adds the relevant
  consistency checks only to code that originates in non-file-backed
  mappings.  In effect this confines the consistency checking only to
  code that is or might be JIT generated, and avoids checks on code
  that must have been compiled ahead of time.  This significantly
  improves performance on applications that generate code at run time.

* It is now possible to build a working Valgrind using Clang-2.9 on
  Linux.

* new client requests VALGRIND_{DISABLE,ENABLE}_ERROR_REPORTING.
  These enable and disable error reporting on a per-thread, and
  nestable, basis.  This is useful for hiding errors in particularly
  troublesome pieces of code.  The MPI wrapper library (libmpiwrap.c)
  now uses this facility.

* Added the --mod-funcname option to cg_diff.

* ==================== FIXED BUGS ====================

The following bugs have been fixed or resolved.  Note that "n-i-bz"
stands for "not in bugzilla" -- that is, a bug that was reported to us
but never got a bugzilla entry.  We encourage you to file bugs in
bugzilla (http://bugs.kde.org/enter_valgrind_bug.cgi) rather than
mailing the developers (or mailing lists) directly -- bugs that are
not entered into bugzilla tend to get forgotten about or ignored.

To see details of a given bug, visit
https://bugs.kde.org/show_bug.cgi?id=XXXXXX
where XXXXXX is the bug number as listed below.

 79311  malloc silly arg warning does not give stack trace
210935  port valgrind.h (not valgrind) to win32 to support client requests
214223  valgrind SIGSEGV on startup gcc 4.4.1 ppc32 (G4) Ubuntu 9.10
243404  Port to zSeries
243935  Helgrind: incorrect handling of ANNOTATE_HAPPENS_BEFORE()/AFTER()
247223  non-x86: Suppress warning: 'regparm' attribute directive ignored
250101  huge "free" memory usage due to m_mallocfree.c fragmentation
253206  Some fixes for the faultstatus testcase
255223  capget testcase fails when running as root
256703  xlc_dbl_u32.c testcase broken
256726  Helgrind tests have broken inline asm 
259977  == 214223 (Valgrind segfaults doing __builtin_longjmp)
264800  testcase compile failure on zseries
265762  make public VEX headers compilable by G++ 3.x
265771  assertion in jumps.c (r11523) fails with glibc-2.3
266753  configure script does not give the user the option to not use QtCore
266931  gen_insn_test.pl is broken
266961  ld-linux.so.2 i?86-linux strlen issues
266990  setns instruction causes false positive
267020  Make directory for temporary files configurable at run-time.
267342  == 267997 (segmentation fault on Mac OS 10.6)
267383  Assertion 'vgPlain_strlen(dir) + vgPlain_strlen(file) + 1 < 256' failed
267413  Assertion 'DRD_(g_threadinfo)[tid].synchr_nesting >= 1' failed.
267488  regtest: darwin support for 64-bit build
267552  SIGSEGV (misaligned_stack_error) with DRD, but not with other tools
267630  Add support for IBM Power ISA 2.06 -- stage 1
267769  == 267997 (Darwin: memcheck triggers segmentation fault)
267819  Add client request for informing the core about reallocation
267925  laog data structure quadratic for a single sequence of lock
267968  drd: (vgDrd_thread_set_joinable): Assertion '0 <= (int)tid ..' failed
267997  MacOSX: 64-bit V segfaults on launch when built with Xcode 4.0.1
268513  missed optimizations in fold_Expr
268619  s390x: fpr - gpr transfer facility 
268620  s390x: reconsider "long displacement" requirement 
268621  s390x: improve IR generation for XC
268715  s390x: FLOGR is not universally available
268792  == 267997 (valgrind seg faults on startup when compiled with Xcode 4)
268930  s390x: MHY is not universally available
269078  arm->IR: unhandled instruction SUB (SP minus immediate/register) 
269079  Support ptrace system call on ARM
269144  missing "Bad option" error message
269209  conditional load and store facility (z196)
269354  Shift by zero on x86 can incorrectly clobber CC_NDEP
269641  == 267997 (valgrind segfaults immediately (segmentation fault))
269736  s390x: minor code generation tweaks
269778  == 272986 (valgrind.h: swap roles of VALGRIND_DO_CLIENT_REQUEST() ..)
269863  s390x: remove unused function parameters
269864  s390x: tweak s390_emit_load_cc 
269884  == 250101 (overhead for huge blocks exhausts space too soon)
270082  s390x: Make sure to point the PSW address to the next address on SIGILL
270115  s390x: rewrite some testcases
270309  == 267997 (valgrind crash on startup)
270320  add support for Linux FIOQSIZE ioctl() call
270326  segfault while trying to sanitize the environment passed to execle
270794  IBM POWER7 support patch causes regression in none/tests
270851  IBM POWER7 fcfidus instruction causes memcheck to fail
270856  IBM POWER7 xsnmaddadp instruction causes memcheck to fail on 32bit app 
270925  hyper-optimized strspn() in /lib64/libc-2.13.so needs fix
270959  s390x: invalid use of R0 as base register
271042  VSX configure check fails when it should not 
271043  Valgrind build fails with assembler error on ppc64 with binutils 2.21 
271259  s390x: fix code confusion 
271337  == 267997 (Valgrind segfaults on MacOS X)
271385  s390x: Implement Ist_MBE 
271501  s390x: misc cleanups 
271504  s390x: promote likely and unlikely 
271579  ppc: using wrong enum type 
271615  unhandled instruction "popcnt" (arch=amd10h) 
271730  Fix bug when checking ioctls: duplicate check 
271776  s390x: provide STFLE instruction support 
271779  s390x: provide clock instructions like STCK 
271799  Darwin: ioctls without an arg report a memory error 
271820  arm: fix type confusion 
271917  pthread_cond_timedwait failure leads to not-locked false positive 
272067  s390x: fix DISP20 macro 
272615  A typo in debug output in mc_leakcheck.c
272661  callgrind_annotate chokes when run from paths containing regex chars
272893  amd64->IR: 0x66 0xF 0x38 0x2B 0xC1 0x66 0xF 0x7F == (closed as dup)
272955  Unhandled syscall error for pwrite64 on ppc64 arch 
272967  make documentation build-system more robust 
272986  Fix gcc-4.6 warnings with valgrind.h
273318  amd64->IR: 0x66 0xF 0x3A 0x61 0xC1 0x38 (missing PCMPxSTRx case)
273318  unhandled PCMPxSTRx case: vex amd64->IR: 0x66 0xF 0x3A 0x61 0xC1 0x38 
273431  valgrind segfaults in evalCfiExpr (debuginfo.c:2039)
273465  Callgrind: jumps.c:164 (new_jcc): Assertion '(0 <= jmp) && ...'
273536  Build error: multiple definition of `vgDrd_pthread_cond_initializer'
273640  ppc64-linux: unhandled syscalls setresuid(164) and setresgid(169)
273729  == 283000 (Illegal opcode for SSE2 "roundsd" instruction)
273778  exp-ptrcheck: unhandled sysno == 259
274089  exp-ptrcheck: unhandled sysno == 208
274378  s390x: Various dispatcher tweaks
274447  WARNING: unhandled syscall: 340
274776  amd64->IR: 0x66 0xF 0x38 0x2B 0xC5 0x66
274784  == 267997 (valgrind ls -l results in Segmentation Fault)
274926  valgrind does not build against linux-3
275148  configure FAIL with glibc-2.14
275151  Fedora 15 / glibc-2.14 'make regtest' FAIL
275168  Make Valgrind work for MacOSX 10.7 Lion
275212  == 275284 (lots of false positives from __memcpy_ssse3_back et al)
275278  valgrind does not build on Linux kernel 3.0.* due to silly
275284  Valgrind memcpy/memmove redirection stopped working in glibc 2.14/x86_64
275308  Fix implementation for ppc64 fres instruc
275339  s390x: fix testcase compile warnings
275517  s390x: Provide support for CKSM instruction
275710  s390x: get rid of redundant address mode calculation
275815  == 247894 (Valgrind doesn't know about Linux readahead(2) syscall)
275852  == 250101 (valgrind uses all swap space and is killed)
276784  Add support for IBM Power ISA 2.06 -- stage 3
276987  gdbsrv: fix tests following recent commits
277045  Valgrind crashes with  unhandled DW_OP_ opcode 0x2a
277199  The test_isa_2_06_part1.c in none/tests/ppc64 should be a symlink
277471  Unhandled syscall: 340
277610  valgrind crashes in VG_(lseek)(core_fd, phdrs[idx].p_offset, ...)
277653  ARM: support Thumb2 PLD instruction
277663  ARM: NEON float VMUL by scalar incorrect
277689  ARM: tests for VSTn with register post-index are broken
277694  ARM: BLX LR instruction broken in ARM mode
277780  ARM: VMOV.F32 (immediate) instruction is broken
278057  fuse filesystem syscall deadlocks
278078  Unimplemented syscall 280 on ppc32
278349  F_GETPIPE_SZ and  F_SETPIPE_SZ Linux fcntl commands
278454  VALGRIND_STACK_DEREGISTER has wrong output type
278502  == 275284 (Valgrind confuses memcpy() and memmove())
278892  gdbsrv: factorize gdb version handling, fix doc and typos
279027  Support for MVCL and CLCL instruction
279027  s390x: Provide support for CLCL and MVCL instructions
279062  Remove a redundant check in the insn selector for ppc.
279071  JDK creates PTEST with redundant REX.W prefix
279212  gdbsrv: add monitor cmd v.info scheduler.
279378  exp-ptrcheck: the 'impossible' happened on mkfifo call
279698  memcheck discards valid-bits for packuswb
279795  memcheck reports uninitialised values for mincore on amd64
279994  Add support for IBM Power ISA 2.06 -- stage 3
280083  mempolicy syscall check errors
280290  vex amd64->IR: 0x66 0xF 0x38 0x28 0xC1 0x66 0xF 0x6F
280710  s390x: config files for nightly builds
280757  /tmp dir still used by valgrind even if TMPDIR is specified
280965  Valgrind breaks fcntl locks when program does mmap
281138  WARNING: unhandled syscall: 340
281241  == 275168 (valgrind useless on Macos 10.7.1 Lion)
281304  == 275168 (Darwin: dyld "cannot load inserted library")
281305  == 275168 (unhandled syscall: unix:357 on Darwin 11.1)
281468  s390x: handle do_clone and gcc clones in call traces
281488  ARM: VFP register corruption
281828  == 275284 (false memmove warning: "Source and destination overlap")
281883  s390x: Fix system call wrapper for "clone".
282105  generalise 'reclaimSuperBlock' to also reclaim splittable superblock
282112  Unhandled instruction bytes: 0xDE 0xD9 0x9B 0xDF (fcompp)
282238  SLES10: make check fails
282979  strcasestr needs replacement with recent(>=2.12) glibc
283000  vex amd64->IR: 0x66 0xF 0x3A 0xA 0xC0 0x9 0xF3 0xF
283243  Regression in ppc64 memcheck tests
283325  == 267997 (Darwin: V segfaults on startup when built with Xcode 4.0)
283427  re-connect epoll_pwait syscall on ARM linux
283600  gdbsrv: android: port vgdb.c
283709  none/tests/faultstatus needs to account for page size
284305  filter_gdb needs enhancement to work on ppc64
284384  clang 3.1 -Wunused-value warnings in valgrind.h, memcheck.h
284472  Thumb2 ROR.W encoding T2 not implemented
284621  XML-escape process command line in XML output
n-i-bz  cachegrind/callgrind: handle CPUID information for Core iX Intel CPUs
        that have non-power-of-2 sizes (also AMDs)
n-i-bz  don't be spooked by libraries mashed by elfhack
n-i-bz  don't be spooked by libxul.so linked with gold
n-i-bz  improved checking for VALGRIND_CHECK_MEM_IS_DEFINED

(3.7.0-TEST1: 27  October 2011, vex r2228, valgrind r12245)
(3.7.0.RC1:    1 November 2011, vex r2231, valgrind r12257)
(3.7.0:        5 November 2011, vex r2231, valgrind r12258)



Release 3.6.1 (16 February 2011)
~~~~~~~~~~~~~~~~~~~~~~~~~~~~~~~~
3.6.1 is a bug fix release.  It adds support for some SSE4
instructions that were omitted in 3.6.0 due to lack of time.  Initial
support for glibc-2.13 has been added.  A number of bugs causing
crashing or assertion failures have been fixed.

The following bugs have been fixed or resolved.  Note that "n-i-bz"
stands for "not in bugzilla" -- that is, a bug that was reported to us
but never got a bugzilla entry.  We encourage you to file bugs in
bugzilla (http://bugs.kde.org/enter_valgrind_bug.cgi) rather than
mailing the developers (or mailing lists) directly -- bugs that are
not entered into bugzilla tend to get forgotten about or ignored.

To see details of a given bug, visit
https://bugs.kde.org/show_bug.cgi?id=XXXXXX
where XXXXXX is the bug number as listed below.

188572  Valgrind on Mac should suppress setenv() mem leak
194402  vex amd64->IR: 0x48 0xF 0xAE 0x4 (proper FX{SAVE,RSTOR} support)
210481  vex amd64->IR: Assertion `sz == 2 || sz == 4' failed (REX.W POPQ)
246152  callgrind internal error after pthread_cancel on 32 Bit Linux
250038  ppc64: Altivec LVSR and LVSL instructions fail their regtest
254420  memory pool tracking broken 
254957  Test code failing to compile due to changes in memcheck.h
255009  helgrind/drd: crash on chmod with invalid parameter
255130  readdwarf3.c parse_type_DIE confused by GNAT Ada types
255355  helgrind/drd: crash on threaded programs doing fork
255358  == 255355
255418  (SSE4.x) rint call compiled with ICC
255822  --gen-suppressions can create invalid files: "too many callers [...]"
255888  closing valgrindoutput tag outputted to log-stream on error
255963  (SSE4.x) vex amd64->IR: 0x66 0xF 0x3A 0x9 0xDB 0x0 (ROUNDPD)
255966  Slowness when using mempool annotations
256387  vex x86->IR: 0xD4 0xA 0x2 0x7 (AAD and AAM)
256600  super-optimized strcasecmp() false positive
256669  vex amd64->IR: Unhandled LOOPNEL insn on amd64
256968  (SSE4.x) vex amd64->IR: 0x66 0xF 0x38 0x10 0xD3 0x66 (BLENDVPx)
257011  (SSE4.x) vex amd64->IR: 0x66 0xF 0x3A 0xE 0xFD 0xA0 (PBLENDW)
257063  (SSE4.x) vex amd64->IR: 0x66 0xF 0x3A 0x8 0xC0 0x0 (ROUNDPS)
257276  Missing case in memcheck --track-origins=yes
258870  (SSE4.x) Add support for EXTRACTPS SSE 4.1 instruction
261966  (SSE4.x) support for CRC32B and CRC32Q is lacking (also CRC32{W,L})
262985  VEX regression in valgrind 3.6.0 in handling PowerPC VMX
262995  (SSE4.x) crash when trying to valgrind gcc-snapshot (PCMPxSTRx $0)
263099  callgrind_annotate counts Ir improperly [...]
263877  undefined coprocessor instruction on ARMv7
265964  configure FAIL with glibc-2.13
n-i-bz  Fix compile error w/ icc-12.x in guest_arm_toIR.c
n-i-bz  Docs: fix bogus descriptions for VALGRIND_CREATE_BLOCK et al
n-i-bz  Massif: don't assert on shmat() with --pages-as-heap=yes
n-i-bz  Bug fixes and major speedups for the exp-DHAT space profiler
n-i-bz  DRD: disable --free-is-write due to implementation difficulties

(3.6.1: 16 February 2011, vex r2103, valgrind r11561).



Release 3.6.0 (21 October 2010)
~~~~~~~~~~~~~~~~~~~~~~~~~~~~~~~
3.6.0 is a feature release with many significant improvements and the
usual collection of bug fixes.

This release supports X86/Linux, AMD64/Linux, ARM/Linux, PPC32/Linux,
PPC64/Linux, X86/Darwin and AMD64/Darwin.  Support for recent distros
and toolchain components (glibc 2.12, gcc 4.5, OSX 10.6) has been added.

                    -------------------------

Here are some highlights.  Details are shown further down:

* Support for ARM/Linux.

* Support for recent Linux distros: Ubuntu 10.10 and Fedora 14.

* Support for Mac OS X 10.6, both 32- and 64-bit executables.

* Support for the SSE4.2 instruction set.

* Enhancements to the Callgrind profiler, including the ability to
  handle CPUs with three levels of cache.

* A new experimental heap profiler, DHAT.

* A huge number of bug fixes and small enhancements.

                    -------------------------

Here are details of the above changes, together with descriptions of
many other changes, and a list of fixed bugs.

* ================== PLATFORM CHANGES =================

* Support for ARM/Linux.  Valgrind now runs on ARMv7 capable CPUs
  running Linux.  It is known to work on Ubuntu 10.04, Ubuntu 10.10,
  and Maemo 5, so you can run Valgrind on your Nokia N900 if you want.

  This requires a CPU capable of running the ARMv7-A instruction set
  (Cortex A5, A8 and A9).  Valgrind provides fairly complete coverage
  of the user space instruction set, including ARM and Thumb integer
  code, VFPv3, NEON and V6 media instructions.  The Memcheck,
  Cachegrind and Massif tools work properly; other tools work to
  varying degrees.

* Support for recent Linux distros (Ubuntu 10.10 and Fedora 14), along
  with support for recent releases of the underlying toolchain
  components, notably gcc-4.5 and glibc-2.12.

* Support for Mac OS X 10.6, both 32- and 64-bit executables.  64-bit
  support also works much better on OS X 10.5, and is as solid as
  32-bit support now.

* Support for the SSE4.2 instruction set.  SSE4.2 is supported in
  64-bit mode.  In 32-bit mode, support is only available up to and
  including SSSE3.  Some exceptions: SSE4.2 AES instructions are not
  supported in 64-bit mode, and 32-bit mode does in fact support the
  bare minimum SSE4 instructions to needed to run programs on Mac OS X
  10.6 on 32-bit targets.

* Support for IBM POWER6 cpus has been improved.  The Power ISA up to
  and including version 2.05 is supported.

* ==================== TOOL CHANGES ====================

* Cachegrind has a new processing script, cg_diff, which finds the
  difference between two profiles.  It's very useful for evaluating
  the performance effects of a change in a program.
  
  Related to this change, the meaning of cg_annotate's (rarely-used)
  --threshold option has changed; this is unlikely to affect many
  people, if you do use it please see the user manual for details.

* Callgrind now can do branch prediction simulation, similar to
  Cachegrind.  In addition, it optionally can count the number of
  executed global bus events.  Both can be used for a better
  approximation of a "Cycle Estimation" as derived event (you need to
  update the event formula in KCachegrind yourself).

* Cachegrind and Callgrind now refer to the LL (last-level) cache
  rather than the L2 cache.  This is to accommodate machines with
  three levels of caches -- if Cachegrind/Callgrind auto-detects the
  cache configuration of such a machine it will run the simulation as
  if the L2 cache isn't present.  This means the results are less
  likely to match the true result for the machine, but
  Cachegrind/Callgrind's results are already only approximate, and
  should not be considered authoritative.  The results are still
  useful for giving a general idea about a program's locality.

* Massif has a new option, --pages-as-heap, which is disabled by
  default.  When enabled, instead of tracking allocations at the level
  of heap blocks (as allocated with malloc/new/new[]), it instead
  tracks memory allocations at the level of memory pages (as mapped by
  mmap, brk, etc).  Each mapped page is treated as its own block.
  Interpreting the page-level output is harder than the heap-level
  output, but this option is useful if you want to account for every
  byte of memory used by a program.

* DRD has two new command-line options: --free-is-write and
  --trace-alloc.  The former allows to detect reading from already freed
  memory, and the latter allows tracing of all memory allocations and
  deallocations.

* DRD has several new annotations.  Custom barrier implementations can
  now be annotated, as well as benign races on static variables.

* DRD's happens before / happens after annotations have been made more
  powerful, so that they can now also be used to annotate e.g. a smart
  pointer implementation.

* Helgrind's annotation set has also been drastically improved, so as
  to provide to users a general set of annotations to describe locks,
  semaphores, barriers and condition variables.  Annotations to
  describe thread-safe reference counted heap objects have also been
  added.

* Memcheck has a new command-line option, --show-possibly-lost, which
  is enabled by default.  When disabled, the leak detector will not
  show possibly-lost blocks.

* A new experimental heap profiler, DHAT (Dynamic Heap Analysis Tool),
  has been added.  DHAT keeps track of allocated heap blocks, and also
  inspects every memory reference to see which block (if any) is being
  accessed.  This gives a lot of insight into block lifetimes,
  utilisation, turnover, liveness, and the location of hot and cold
  fields.  You can use DHAT to do hot-field profiling.

* ==================== OTHER CHANGES ====================

* Improved support for unfriendly self-modifying code: the extra
  overhead incurred by --smc-check=all has been reduced by
  approximately a factor of 5 as compared with 3.5.0.

* Ability to show directory names for source files in error messages.
  This is combined with a flexible mechanism for specifying which
  parts of the paths should be shown.  This is enabled by the new flag
  --fullpath-after.

* A new flag, --require-text-symbol, which will stop the run if a
  specified symbol is not found it a given shared object when it is
  loaded into the process.  This makes advanced working with function
  intercepting and wrapping safer and more reliable.

* Improved support for the Valkyrie GUI, version 2.0.0.  GUI output
  and control of Valgrind is now available for the tools Memcheck and
  Helgrind.  XML output from Valgrind is available for Memcheck,
  Helgrind and exp-Ptrcheck.

* More reliable stack unwinding on amd64-linux, particularly in the
  presence of function wrappers, and with gcc-4.5 compiled code.

* Modest scalability (performance improvements) for massive
  long-running applications, particularly for those with huge amounts
  of code.

* Support for analyzing programs running under Wine with has been
  improved.  The header files <valgrind/valgrind.h>,
  <valgrind/memcheck.h> and <valgrind/drd.h> can now be used in
  Windows-programs compiled with MinGW or one of the Microsoft Visual
  Studio compilers.

* A rare but serious error in the 64-bit x86 CPU simulation was fixed.
  The 32-bit simulator was not affected.  This did not occur often,
  but when it did would usually crash the program under test.
  Bug 245925.

* A large number of bugs were fixed.  These are shown below.

* A number of bugs were investigated, and were candidates for fixing,
  but are not fixed in 3.6.0, due to lack of developer time.  They may
  get fixed in later releases.  They are:

  194402  vex amd64->IR: 0x48 0xF 0xAE 0x4 0x24 0x49  (FXSAVE64)
  212419  false positive "lock order violated" (A+B vs A) 
  213685  Undefined value propagates past dependency breaking instruction
  216837  Incorrect instrumentation of NSOperationQueue on Darwin 
  237920  valgrind segfault on fork failure 
  242137  support for code compiled by LLVM-2.8
  242423  Another unknown Intel cache config value 
  243232  Inconsistent Lock Orderings report with trylock 
  243483  ppc: callgrind triggers VEX assertion failure 
  243935  Helgrind: implementation of ANNOTATE_HAPPENS_BEFORE() is wrong
  244677  Helgrind crash hg_main.c:616 (map_threads_lookup): Assertion
          'thr' failed. 
  246152  callgrind internal error after pthread_cancel on 32 Bit Linux 
  249435  Analyzing wine programs with callgrind triggers a crash 
  250038  ppc64: Altivec lvsr and lvsl instructions fail their regtest
  250065  Handling large allocations 
  250101  huge "free" memory usage due to m_mallocfree.c
          "superblocks fragmentation"
  251569  vex amd64->IR: 0xF 0x1 0xF9 0x8B 0x4C 0x24 (RDTSCP)
  252091  Callgrind on ARM does not detect function returns correctly
  252600  [PATCH] Allow lhs to be a pointer for shl/shr
  254420  memory pool tracking broken
  n-i-bz  support for adding symbols for JIT generated code


The following bugs have been fixed or resolved.  Note that "n-i-bz"
stands for "not in bugzilla" -- that is, a bug that was reported to us
but never got a bugzilla entry.  We encourage you to file bugs in
bugzilla (http://bugs.kde.org/enter_valgrind_bug.cgi) rather than
mailing the developers (or mailing lists) directly -- bugs that are
not entered into bugzilla tend to get forgotten about or ignored.

To see details of a given bug, visit
https://bugs.kde.org/show_bug.cgi?id=XXXXXX
where XXXXXX is the bug number as listed below.

135264  dcbzl instruction missing
142688  == 250799
153699  Valgrind should report unaligned reads with movdqa
180217  == 212335
190429  Valgrind reports lost of errors in ld.so
        with x86_64 2.9.90 glibc 
197266  valgrind appears to choke on the xmms instruction
        "roundsd" on x86_64 
197988  Crash when demangling very large symbol names
202315  unhandled syscall: 332 (inotify_init1)
203256  Add page-level profiling to Massif
205093  dsymutil=yes needs quotes, locking (partial fix)
205241  Snow Leopard 10.6 support (partial fix)
206600  Leak checker fails to upgrade indirect blocks when their
        parent becomes reachable 
210935  port valgrind.h (not valgrind) to win32 so apps run under
        wine can make client requests
211410  vex amd64->IR: 0x15 0xFF 0xFF 0x0 0x0 0x89
        within Linux ip-stack checksum functions 
212335  unhandled instruction bytes: 0xF3 0xF 0xBD 0xC0
        (lzcnt %eax,%eax) 
213685  Undefined value propagates past dependency breaking instruction
        (partial fix)
215914  Valgrind inserts bogus empty environment variable 
217863  == 197988
219538  adjtimex syscall wrapper wrong in readonly adjtime mode 
222545  shmat fails under valgind on some arm targets 
222560  ARM NEON support 
230407  == 202315
231076  == 202315
232509  Docs build fails with formatting inside <title></title> elements 
232793  == 202315
235642  [PATCH] syswrap-linux.c: support evdev EVIOCG* ioctls 
236546  vex x86->IR: 0x66 0xF 0x3A 0xA
237202  vex amd64->IR: 0xF3 0xF 0xB8 0xC0 0x49 0x3B 
237371  better support for VALGRIND_MALLOCLIKE_BLOCK 
237485  symlink (syscall 57) is not supported on Mac OS 
237723  sysno == 101 exp-ptrcheck: the 'impossible' happened:
        unhandled syscall 
238208  is_just_below_ESP doesn't take into account red-zone 
238345  valgrind passes wrong $0 when executing a shell script 
238679  mq_timedreceive syscall doesn't flag the reception buffer
        as "defined"
238696  fcntl command F_DUPFD_CLOEXEC not supported 
238713  unhandled instruction bytes: 0x66 0xF 0x29 0xC6 
238713  unhandled instruction bytes: 0x66 0xF 0x29 0xC6 
238745  3.5.0 Make fails on PPC Altivec opcodes, though configure
        says "Altivec off"
239992  vex amd64->IR: 0x48 0xF 0xC4 0xC1 0x0 0x48 
240488  == 197988
240639  == 212335
241377  == 236546
241903  == 202315
241920  == 212335
242606  unhandled syscall: setegid (in Ptrcheck)
242814  Helgrind "Impossible has happened" during
        QApplication::initInstance(); 
243064  Valgrind attempting to read debug information from iso 
243270  Make stack unwinding in Valgrind wrappers more reliable
243884  exp-ptrcheck: the 'impossible happened: unhandled syscall 
        sysno = 277 (mq_open)
244009  exp-ptrcheck unknown syscalls in analyzing lighttpd
244493  ARM VFP d16-d31 registers support 
244670  add support for audit_session_self syscall on Mac OS 10.6
244921  The xml report of helgrind tool is not well format
244923  In the xml report file, the <preamble> not escape the 
        xml char, eg '<','&','>'
245535  print full path names in plain text reports 
245925  x86-64 red zone handling problem 
246258  Valgrind not catching integer underruns + new [] s
246311  reg/reg cmpxchg doesn't work on amd64
246549  unhandled syscall unix:277 while testing 32-bit Darwin app 
246888  Improve Makefile.vex.am 
247510  [OS X 10.6] Memcheck reports unaddressable bytes passed 
        to [f]chmod_extended
247526  IBM POWER6 (ISA 2.05) support is incomplete
247561  Some leak testcases fails due to reachable addresses in
        caller save regs
247875  sizeofIRType to handle Ity_I128 
247894  [PATCH] unhandled syscall sys_readahead 
247980  Doesn't honor CFLAGS passed to configure 
248373  darwin10.supp is empty in the trunk 
248822  Linux FIBMAP ioctl has int parameter instead of long
248893  [PATCH] make readdwarf.c big endianess safe to enable
        unwinding on big endian systems
249224  Syscall 336 not supported (SYS_proc_info) 
249359  == 245535
249775  Incorrect scheme for detecting NEON capabilities of host CPU
249943  jni JVM init fails when using valgrind
249991  Valgrind incorrectly declares AESKEYGENASSIST support
        since VEX r2011
249996  linux/arm: unhandled syscall: 181 (__NR_pwrite64)
250799  frexp$fenv_access_off function generates SIGILL 
250998  vex x86->IR: unhandled instruction bytes: 0x66 0x66 0x66 0x2E 
251251  support pclmulqdq insn 
251362  valgrind: ARM: attach to debugger either fails or provokes
        kernel oops 
251674  Unhandled syscall 294
251818  == 254550

254257  Add support for debugfiles found by build-id
254550  [PATCH] Implement DW_ATE_UTF (DWARF4)
254646  Wrapped functions cause stack misalignment on OS X
        (and possibly Linux)
254556  ARM: valgrinding anything fails with SIGSEGV for 0xFFFF0FA0

(3.6.0: 21 October 2010, vex r2068, valgrind r11471).



Release 3.5.0 (19 August 2009)
~~~~~~~~~~~~~~~~~~~~~~~~~~~~~~
3.5.0 is a feature release with many significant improvements and the
usual collection of bug fixes.  The main improvement is that Valgrind
now works on Mac OS X.

This release supports X86/Linux, AMD64/Linux, PPC32/Linux, PPC64/Linux
and X86/Darwin.  Support for recent distros and toolchain components
(glibc 2.10, gcc 4.5) has been added.

                    -------------------------

Here is a short summary of the changes.  Details are shown further
down:

* Support for Mac OS X (10.5.x).

* Improvements and simplifications to Memcheck's leak checker.

* Clarification and simplifications in various aspects of Valgrind's
  text output.

* XML output for Helgrind and Ptrcheck.

* Performance and stability improvements for Helgrind and DRD.

* Genuinely atomic support for x86/amd64/ppc atomic instructions.

* A new experimental tool, BBV, useful for computer architecture
  research.

* Improved Wine support, including ability to read Windows PDB
  debuginfo.

                    -------------------------

Here are details of the above changes, followed by descriptions of
many other minor changes, and a list of fixed bugs.


* Valgrind now runs on Mac OS X.  (Note that Mac OS X is sometimes
  called "Darwin" because that is the name of the OS core, which is the
  level that Valgrind works at.)

  Supported systems:

  - It requires OS 10.5.x (Leopard).  Porting to 10.4.x is not planned
    because it would require work and 10.4 is only becoming less common.

  - 32-bit programs on x86 and AMD64 (a.k.a x86-64) machines are supported
    fairly well.  For 10.5.x, 32-bit programs are the default even on
    64-bit machines, so it handles most current programs.
    
  - 64-bit programs on x86 and AMD64 (a.k.a x86-64) machines are not
    officially supported, but simple programs at least will probably work.
    However, start-up is slow.

  - PowerPC machines are not supported.

  Things that don't work:

  - The Ptrcheck tool.

  - Objective-C garbage collection.

  - --db-attach=yes.

  - If you have Rogue Amoeba's "Instant Hijack" program installed,
    Valgrind will fail with a SIGTRAP at start-up.  See
    https://bugs.kde.org/show_bug.cgi?id=193917 for details and a
    simple work-around.

  Usage notes:

  - You will likely find --dsymutil=yes a useful option, as error
    messages may be imprecise without it.

  - Mac OS X support is new and therefore will be less robust than the
    Linux support.  Please report any bugs you find.

  - Threaded programs may run more slowly than on Linux.

  Many thanks to Greg Parker for developing this port over several years.


* Memcheck's leak checker has been improved.  

  - The results for --leak-check=summary now match the summary results
    for --leak-check=full.  Previously they could differ because
    --leak-check=summary counted "indirectly lost" blocks and
    "suppressed" blocks as "definitely lost".

  - Blocks that are only reachable via at least one interior-pointer,
    but are directly pointed to by a start-pointer, were previously
    marked as "still reachable".  They are now correctly marked as
    "possibly lost".

  - The default value for the --leak-resolution option has been
    changed from "low" to "high".  In general, this means that more
    leak reports will be produced, but each leak report will describe
    fewer leaked blocks.

  - With --leak-check=full, "definitely lost" and "possibly lost"
    leaks are now considered as proper errors, ie. they are counted
    for the "ERROR SUMMARY" and affect the behaviour of
    --error-exitcode.  These leaks are not counted as errors if
    --leak-check=summary is specified, however.

  - Documentation for the leak checker has been improved.


* Various aspects of Valgrind's text output have changed.

  - Valgrind's start-up message has changed.  It is shorter but also
    includes the command being run, which makes it easier to use
    --trace-children=yes.  An example:

  - Valgrind's shut-down messages have also changed.  This is most
    noticeable with Memcheck, where the leak summary now occurs before
    the error summary.  This change was necessary to allow leaks to be
    counted as proper errors (see the description of the leak checker
    changes above for more details).  This was also necessary to fix a
    longstanding bug in which uses of suppressions against leaks were
    not "counted", leading to difficulties in maintaining suppression
    files (see https://bugs.kde.org/show_bug.cgi?id=186790).

  - Behavior of -v has changed.  In previous versions, -v printed out
    a mixture of marginally-user-useful information, and tool/core
    statistics.  The statistics printing has now been moved to its own
    flag, --stats=yes.  This means -v is less verbose and more likely
    to convey useful end-user information.

  - The format of some (non-XML) stack trace entries has changed a
    little.  Previously there were six possible forms:

      0x80483BF: really (a.c:20)
      0x80483BF: really (in /foo/a.out)
      0x80483BF: really
      0x80483BF: (within /foo/a.out)
      0x80483BF: ??? (a.c:20)
      0x80483BF: ???

    The third and fourth of these forms have been made more consistent
    with the others.  The six possible forms are now:
  
      0x80483BF: really (a.c:20)
      0x80483BF: really (in /foo/a.out)
      0x80483BF: really (in ???)
      0x80483BF: ??? (in /foo/a.out)
      0x80483BF: ??? (a.c:20)
      0x80483BF: ???

    Stack traces produced when --xml=yes is specified are different
    and unchanged.


* Helgrind and Ptrcheck now support XML output, so they can be used
  from GUI tools.  Also, the XML output mechanism has been
  overhauled.

  - The XML format has been overhauled and generalised, so it is more
    suitable for error reporting tools in general.  The Memcheck
    specific aspects of it have been removed.  The new format, which
    is an evolution of the old format, is described in
    docs/internals/xml-output-protocol4.txt.

  - Memcheck has been updated to use the new format.

  - Helgrind and Ptrcheck are now able to emit output in this format.

  - The XML output mechanism has been overhauled.  XML is now output
    to its own file descriptor, which means that:

    * Valgrind can output text and XML independently.

    * The longstanding problem of XML output being corrupted by 
      unexpected un-tagged text messages  is solved.

    As before, the destination for text output is specified using
    --log-file=, --log-fd= or --log-socket=.

    As before, XML output for a tool is enabled using --xml=yes.

    Because there's a new XML output channel, the XML output
    destination is now specified by --xml-file=, --xml-fd= or
    --xml-socket=.

    Initial feedback has shown this causes some confusion.  To
    clarify, the two envisaged usage scenarios are:

    (1) Normal text output.  In this case, do not specify --xml=yes
        nor any of --xml-file=, --xml-fd= or --xml-socket=.

    (2) XML output.  In this case, specify --xml=yes, and one of
        --xml-file=, --xml-fd= or --xml-socket= to select the XML
        destination, one of --log-file=, --log-fd= or --log-socket=
        to select the destination for any remaining text messages,
        and, importantly, -q.

        -q makes Valgrind completely silent on the text channel,
        except in the case of critical failures, such as Valgrind
        itself segfaulting, or failing to read debugging information.
        Hence, in this scenario, it suffices to check whether or not
        any output appeared on the text channel.  If yes, then it is
        likely to be a critical error which should be brought to the
        attention of the user.  If no (the text channel produced no
        output) then it can be assumed that the run was successful.

        This allows GUIs to make the critical distinction they need to
        make (did the run fail or not?) without having to search or
        filter the text output channel in any way.

    It is also recommended to use --child-silent-after-fork=yes in
    scenario (2).


* Improvements and changes in Helgrind:

  - XML output, as described above

  - Checks for consistent association between pthread condition
    variables and their associated mutexes are now performed.

  - pthread_spinlock functions are supported.

  - Modest performance improvements.

  - Initial (skeletal) support for describing the behaviour of
    non-POSIX synchronisation objects through ThreadSanitizer
    compatible ANNOTATE_* macros.

  - More controllable tradeoffs between performance and the level of
    detail of "previous" accesses in a race.  There are now three
    settings:

    * --history-level=full.  This is the default, and was also the
      default in 3.4.x.  It shows both stacks involved in a race, but
      requires a lot of memory and can be very slow in programs that
      do many inter-thread synchronisation events.

    * --history-level=none.  This only shows the later stack involved
      in a race.  This can be much faster than --history-level=full,
      but makes it much more difficult to find the other access
      involved in the race.

    The new intermediate setting is

    * --history-level=approx

      For the earlier (other) access, two stacks are presented.  The
      earlier access is guaranteed to be somewhere in between the two
      program points denoted by those stacks.  This is not as useful
      as showing the exact stack for the previous access (as per
      --history-level=full), but it is better than nothing, and it's
      almost as fast as --history-level=none.


* New features and improvements in DRD:

  - The error messages printed by DRD are now easier to interpret.
    Instead of using two different numbers to identify each thread
    (Valgrind thread ID and DRD thread ID), DRD does now identify
    threads via a single number (the DRD thread ID).  Furthermore
    "first observed at" information is now printed for all error
    messages related to synchronization objects.

  - Added support for named semaphores (sem_open() and sem_close()).

  - Race conditions between pthread_barrier_wait() and
    pthread_barrier_destroy() calls are now reported.

  - Added support for custom allocators through the macros
    VALGRIND_MALLOCLIKE_BLOCK() VALGRIND_FREELIKE_BLOCK() (defined in
    in <valgrind/valgrind.h>). An alternative for these two macros is
    the new client request VG_USERREQ__DRD_CLEAN_MEMORY (defined in
    <valgrind/drd.h>).

  - Added support for annotating non-POSIX synchronization objects
    through several new ANNOTATE_*() macros.

  - OpenMP: added support for the OpenMP runtime (libgomp) included
    with gcc versions 4.3.0 and 4.4.0.

  - Faster operation.

  - Added two new command-line options (--first-race-only and
    --segment-merging-interval).


* Genuinely atomic support for x86/amd64/ppc atomic instructions

  Valgrind will now preserve (memory-access) atomicity of LOCK-
  prefixed x86/amd64 instructions, and any others implying a global
  bus lock.  Ditto for PowerPC l{w,d}arx/st{w,d}cx. instructions.

  This means that Valgrinded processes will "play nicely" in
  situations where communication with other processes, or the kernel,
  is done through shared memory and coordinated with such atomic
  instructions.  Prior to this change, such arrangements usually
  resulted in hangs, races or other synchronisation failures, because
  Valgrind did not honour atomicity of such instructions.


* A new experimental tool, BBV, has been added.  BBV generates basic
  block vectors for use with the SimPoint analysis tool, which allows
  a program's overall behaviour to be approximated by running only a
  fraction of it.  This is useful for computer architecture
  researchers.  You can run BBV by specifying --tool=exp-bbv (the
  "exp-" prefix is short for "experimental").  BBV was written by
  Vince Weaver.


* Modestly improved support for running Windows applications under
  Wine.  In particular, initial support for reading Windows .PDB debug
  information has been added.


* A new Memcheck client request VALGRIND_COUNT_LEAK_BLOCKS has been
  added.  It is similar to VALGRIND_COUNT_LEAKS but counts blocks
  instead of bytes.


* The Valgrind client requests VALGRIND_PRINTF and
  VALGRIND_PRINTF_BACKTRACE have been changed slightly.  Previously,
  the string was always printed immediately on its own line.  Now, the
  string will be added to a buffer but not printed until a newline is
  encountered, or other Valgrind output is printed (note that for
  VALGRIND_PRINTF_BACKTRACE, the back-trace itself is considered
  "other Valgrind output").  This allows you to use multiple
  VALGRIND_PRINTF calls to build up a single output line, and also to
  print multiple output lines with a single request (by embedding
  multiple newlines in the string).


* The graphs drawn by Massif's ms_print program have changed slightly:

  - The half-height chars '.' and ',' are no longer drawn, because
    they are confusing.  The --y option can be used if the default
    y-resolution is not high enough.

  - Horizontal lines are now drawn after the top of a snapshot if
    there is a gap until the next snapshot.  This makes it clear that
    the memory usage has not dropped to zero between snapshots.


* Something that happened in 3.4.0, but wasn't clearly announced: the
  option --read-var-info=yes can be used by some tools (Memcheck,
  Helgrind and DRD).  When enabled, it causes Valgrind to read DWARF3
  variable type and location information.  This makes those tools
  start up more slowly and increases memory consumption, but
  descriptions of data addresses in error messages become more
  detailed.


* exp-Omega, an experimental instantaneous leak-detecting tool, was
  disabled in 3.4.0 due to a lack of interest and maintenance,
  although the source code was still in the distribution.  The source
  code has now been removed from the distribution.  For anyone
  interested, the removal occurred in SVN revision r10247.


* Some changes have been made to the build system.

  - VEX/ is now integrated properly into the build system.  This means
    that dependency tracking within VEX/ now works properly, "make
    install" will work without requiring "make" before it, and
    parallel builds (ie. 'make -j') now work (previously a
    .NOTPARALLEL directive was used to serialize builds, ie. 'make -j'
    was effectively ignored).

  - The --with-vex configure option has been removed.  It was of
    little use and removing it simplified the build system.

  - The location of some install files has changed.  This should not
    affect most users.  Those who might be affected:

    * For people who use Valgrind with MPI programs, the installed
      libmpiwrap.so library has moved from
      $(INSTALL)/<platform>/libmpiwrap.so to
      $(INSTALL)/libmpiwrap-<platform>.so.

    * For people who distribute standalone Valgrind tools, the
      installed libraries such as $(INSTALL)/<platform>/libcoregrind.a
      have moved to $(INSTALL)/libcoregrind-<platform>.a.

    These changes simplify the build system.

  - Previously, all the distributed suppression (*.supp) files were
    installed.  Now, only default.supp is installed.  This should not
    affect users as the other installed suppression files were not
    read; the fact that they were installed was a mistake.


* KNOWN LIMITATIONS:

  - Memcheck is unusable with the Intel compiler suite version 11.1,
    when it generates code for SSE2-and-above capable targets.  This
    is because of icc's use of highly optimised inlined strlen
    implementations.  It causes Memcheck to report huge numbers of
    false errors even in simple programs.  Helgrind and DRD may also
    have problems.

    Versions 11.0 and earlier may be OK, but this has not been
    properly tested.


The following bugs have been fixed or resolved.  Note that "n-i-bz"
stands for "not in bugzilla" -- that is, a bug that was reported to us
but never got a bugzilla entry.  We encourage you to file bugs in
bugzilla (http://bugs.kde.org/enter_valgrind_bug.cgi) rather than
mailing the developers (or mailing lists) directly -- bugs that are
not entered into bugzilla tend to get forgotten about or ignored.

To see details of a given bug, visit
https://bugs.kde.org/show_bug.cgi?id=XXXXXX
where XXXXXX is the bug number as listed below.

84303   How about a LockCheck tool? 
91633   dereference of null ptr in vgPlain_st_basetype 
97452   Valgrind doesn't report any pthreads problems 
100628  leak-check gets assertion failure when using 
        VALGRIND_MALLOCLIKE_BLOCK on malloc()ed memory 
108528  NPTL pthread cleanup handlers not called 
110126  Valgrind 2.4.1 configure.in tramples CFLAGS 
110128  mallinfo is not implemented... 
110770  VEX: Generated files not always updated when making valgrind
111102  Memcheck: problems with large (memory footprint) applications 
115673  Vex's decoder should never assert 
117564  False positive: Syscall param clone(child_tidptr) contains
        uninitialised byte(s) 
119404  executing ssh from inside valgrind fails 
133679  Callgrind does not write path names to sources with dwarf debug
        info
135847  configure.in problem with non gnu compilers (and possible fix) 
136154  threads.c:273 (vgCallgrind_post_signal): Assertion
        '*(vgCallgrind_current_fn_stack.top) == 0' failed. 
136230  memcheck reports "possibly lost", should be "still reachable" 
137073  NULL arg to MALLOCLIKE_BLOCK causes crash 
137904  Valgrind reports a memory leak when using POSIX threads,
        while it shouldn't 
139076  valgrind VT_GETSTATE error 
142228  complaint of elf_dynamic_do_rela in trivial usage 
145347  spurious warning with USBDEVFS_REAPURB 
148441  (wine) can't find memory leak in Wine, win32 binary 
        executable file.
148742  Leak-check fails assert on exit 
149878  add (proper) check for calloc integer overflow 
150606  Call graph is broken when using callgrind control 
152393  leak errors produce an exit code of 0. I need some way to 
        cause leak errors to result in a nonzero exit code. 
157154  documentation (leak-resolution doc speaks about num-callers
        def=4) + what is a loss record
159501  incorrect handling of ALSA ioctls 
162020  Valgrinding an empty/zero-byte file crashes valgrind 
162482  ppc: Valgrind crashes while reading stabs information 
162718  x86: avoid segment selector 0 in sys_set_thread_area() 
163253  (wine) canonicaliseSymtab forgot some fields in DiSym 
163560  VEX/test_main.c is missing from valgrind-3.3.1 
164353  malloc_usable_size() doesn't return a usable size 
165468  Inconsistent formatting in memcheck manual -- please fix 
169505  main.c:286 (endOfInstr):
        Assertion 'ii->cost_offset == *cost_offset' failed 
177206  Generate default.supp during compile instead of configure
177209  Configure valt_load_address based on arch+os 
177305  eventfd / syscall 323 patch lost
179731  Tests fail to build because of inlining of non-local asm labels
181394  helgrind: libhb_core.c:3762 (msm_write): Assertion 
        'ordxx == POrd_EQ || ordxx == POrd_LT' failed. 
181594  Bogus warning for empty text segment 
181707  dwarf doesn't require enumerations to have name 
185038  exp-ptrcheck: "unhandled syscall: 285" (fallocate) on x86_64 
185050  exp-ptrcheck: sg_main.c:727 (add_block_to_GlobalTree):
        Assertion '!already_present' failed.
185359  exp-ptrcheck: unhandled syscall getresuid()
185794  "WARNING: unhandled syscall: 285" (fallocate) on x86_64
185816  Valgrind is unable to handle debug info for files with split
        debug info that are prelinked afterwards 
185980  [darwin] unhandled syscall: sem_open 
186238  bbToIR_AMD64: disInstr miscalculated next %rip
186507  exp-ptrcheck unhandled syscalls prctl, etc. 
186790  Suppression pattern used for leaks are not reported 
186796  Symbols with length>200 in suppression files are ignored 
187048  drd: mutex PTHREAD_PROCESS_SHARED attribute missinterpretation
187416  exp-ptrcheck: support for __NR_{setregid,setreuid,setresuid}
188038  helgrind: hg_main.c:926: mk_SHVAL_fail: the 'impossible' happened
188046  bashisms in the configure script
188127  amd64->IR: unhandled instruction bytes: 0xF0 0xF 0xB0 0xA
188161  memcheck: --track-origins=yes asserts "mc_machine.c:672
        (get_otrack_shadow_offset_wrk): the 'impossible' happened."
188248  helgrind: pthread_cleanup_push, pthread_rwlock_unlock, 
        assertion fail "!lock->heldBy" 
188427  Add support for epoll_create1 (with patch) 
188530  Support for SIOCGSTAMPNS
188560  Include valgrind.spec in the tarball
188572  Valgrind on Mac should suppress setenv() mem leak 
189054  Valgrind fails to build because of duplicate non-local asm labels 
189737  vex amd64->IR: unhandled instruction bytes: 0xAC
189762  epoll_create syscall not handled (--tool=exp-ptrcheck)
189763  drd assertion failure: s_threadinfo[tid].is_recording 
190219  unhandled syscall: 328 (x86-linux)
190391  dup of 181394; see above
190429  Valgrind reports lots of errors in ld.so with x86_64 2.9.90 glibc 
190820  No debug information on powerpc-linux
191095  PATCH: Improve usbdevfs ioctl handling 
191182  memcheck: VALGRIND_LEAK_CHECK quadratic when big nr of chunks
        or big nr of errors
191189  --xml=yes should obey --gen-suppressions=all 
191192  syslog() needs a suppression on macosx 
191271  DARWIN: WARNING: unhandled syscall: 33554697 a.k.a.: 265 
191761  getrlimit on MacOSX 
191992  multiple --fn-skip only works sometimes; dependent on order 
192634  V. reports "aspacem sync_check_mapping_callback: 
        segment mismatch" on Darwin
192954  __extension__ missing on 2 client requests 
194429  Crash at start-up with glibc-2.10.1 and linux-2.6.29 
194474  "INSTALL" file has different build instructions than "README"
194671  Unhandled syscall (sem_wait?) from mac valgrind 
195069  memcheck: reports leak (memory still reachable) for 
        printf("%d', x) 
195169  drd: (vgDrd_barrier_post_wait):
        Assertion 'r->sg[p->post_iteration]' failed. 
195268  valgrind --log-file doesn't accept ~/...
195838  VEX abort: LibVEX_N_SPILL_BYTES too small for CPUID boilerplate 
195860  WARNING: unhandled syscall: unix:223 
196528  need a error suppression for pthread_rwlock_init under os x? 
197227  Support aio_* syscalls on Darwin
197456  valgrind should reject --suppressions=(directory) 
197512  DWARF2 CFI reader: unhandled CFI instruction 0:10 
197591  unhandled syscall 27 (mincore) 
197793  Merge DCAS branch to the trunk == 85756, 142103
197794  Avoid duplicate filenames in Vex 
197898  make check fails on current SVN 
197901  make check fails also under exp-ptrcheck in current SVN 
197929  Make --leak-resolution=high the default 
197930  Reduce spacing between leak reports 
197933  Print command line of client at start-up, and shorten preamble 
197966  unhandled syscall 205 (x86-linux, --tool=exp-ptrcheck)
198395  add BBV to the distribution as an experimental tool 
198624  Missing syscalls on Darwin: 82, 167, 281, 347 
198649  callgrind_annotate doesn't cumulate counters 
199338  callgrind_annotate sorting/thresholds are broken for all but Ir 
199977  Valgrind complains about an unrecognized instruction in the
        atomic_incs test program
200029  valgrind isn't able to read Fedora 12 debuginfo 
200760  darwin unhandled syscall: unix:284 
200827  DRD doesn't work on Mac OS X 
200990  VG_(read_millisecond_timer)() does not work correctly 
201016  Valgrind does not support pthread_kill() on Mac OS 
201169  Document --read-var-info
201323  Pre-3.5.0 performance sanity checking 
201384  Review user manual for the 3.5.0 release 
201585  mfpvr not implemented on ppc 
201708  tests failing because x86 direction flag is left set 
201757  Valgrind doesn't handle any recent sys_futex additions 
204377  64-bit valgrind can not start a shell script
        (with #!/path/to/shell) if the shell is a 32-bit executable
n-i-bz  drd: fixed assertion failure triggered by mutex reinitialization.
n-i-bz  drd: fixed a bug that caused incorrect messages to be printed
        about memory allocation events with memory access tracing enabled
n-i-bz  drd: fixed a memory leak triggered by vector clock deallocation

(3.5.0: 19 Aug 2009, vex r1913, valgrind r10846).



Release 3.4.1 (28 February 2009)
~~~~~~~~~~~~~~~~~~~~~~~~~~~~~~~~
3.4.1 is a bug-fix release that fixes some regressions and assertion
failures in debug info reading in 3.4.0, most notably incorrect stack
traces on amd64-linux on older (glibc-2.3 based) systems. Various
other debug info problems are also fixed.  A number of bugs in the
exp-ptrcheck tool introduced in 3.4.0 have been fixed.

In view of the fact that 3.4.0 contains user-visible regressions
relative to 3.3.x, upgrading to 3.4.1 is recommended.  Packagers are
encouraged to ship 3.4.1 in preference to 3.4.0.

The fixed bugs are as follows.  Note that "n-i-bz" stands for "not in
bugzilla" -- that is, a bug that was reported to us but never got a
bugzilla entry.  We encourage you to file bugs in bugzilla
(http://bugs.kde.org/enter_valgrind_bug.cgi) rather than mailing the
developers (or mailing lists) directly -- bugs that are not entered
into bugzilla tend to get forgotten about or ignored.

n-i-bz  Fix various bugs reading icc-11 generated debug info
n-i-bz  Fix various bugs reading gcc-4.4 generated debug info
n-i-bz  Preliminary support for glibc-2.10 / Fedora 11
n-i-bz  Cachegrind and Callgrind: handle non-power-of-two cache sizes,
        so as to support (eg) 24k Atom D1 and Core2 with 3/6/12MB L2.
179618  exp-ptrcheck crashed / exit prematurely
179624  helgrind: false positive races with pthread_create and
        recv/open/close/read
134207  pkg-config output contains @VG_PLATFORM@
176926  floating point exception at valgrind startup with PPC 440EPX
181594  Bogus warning for empty text segment
173751  amd64->IR: 0x48 0xF 0x6F 0x45 (even more redundant rex prefixes)
181707  Dwarf3 doesn't require enumerations to have name
185038  exp-ptrcheck: "unhandled syscall: 285" (fallocate) on x86_64
185050  exp-ptrcheck: sg_main.c:727 (add_block_to_GlobalTree):
        Assertion '!already_present' failed.
185359  exp-ptrcheck unhandled syscall getresuid()

(3.4.1.RC1:  24 Feb 2008, vex r1884, valgrind r9253).
(3.4.1:      28 Feb 2008, vex r1884, valgrind r9293).



Release 3.4.0 (2 January 2009)
~~~~~~~~~~~~~~~~~~~~~~~~~~~~~~
3.4.0 is a feature release with many significant improvements and the
usual collection of bug fixes.  This release supports X86/Linux,
AMD64/Linux, PPC32/Linux and PPC64/Linux.  Support for recent distros
(using gcc 4.4, glibc 2.8 and 2.9) has been added.

3.4.0 brings some significant tool improvements.  Memcheck can now
report the origin of uninitialised values, the thread checkers
Helgrind and DRD are much improved, and we have a new experimental
tool, exp-Ptrcheck, which is able to detect overruns of stack and
global arrays.  In detail:

* Memcheck is now able to track the origin of uninitialised values.
  When it reports an uninitialised value error, it will try to show
  the origin of the value, as either a heap or stack allocation.
  Origin tracking is expensive and so is not enabled by default.  To
  use it, specify --track-origins=yes.  Memcheck's speed will be
  essentially halved, and memory usage will be significantly
  increased.  Nevertheless it can drastically reduce the effort
  required to identify the root cause of uninitialised value errors,
  and so is often a programmer productivity win, despite running more
  slowly.

* A version (1.4.0) of the Valkyrie GUI, that works with Memcheck in
  3.4.0, will be released shortly.

* Helgrind's race detection algorithm has been completely redesigned
  and reimplemented, to address usability and scalability concerns:

  - The new algorithm has a lower false-error rate: it is much less
    likely to report races that do not really exist.

  - Helgrind will display full call stacks for both accesses involved
    in a race.  This makes it easier to identify the root causes of
    races.

  - Limitations on the size of program that can run have been removed.

  - Performance has been modestly improved, although that is very
    workload-dependent.

  - Direct support for Qt4 threading has been added.

  - pthread_barriers are now directly supported.

  - Helgrind works well on all supported Linux targets.

* The DRD thread debugging tool has seen major improvements:

  - Greatly improved performance and significantly reduced memory
    usage.

  - Support for several major threading libraries (Boost.Thread, Qt4,
    glib, OpenMP) has been added.

  - Support for atomic instructions, POSIX semaphores, barriers and
    reader-writer locks has been added.

  - Works now on PowerPC CPUs too.

  - Added support for printing thread stack usage at thread exit time.

  - Added support for debugging lock contention.

  - Added a manual for Drd.

* A new experimental tool, exp-Ptrcheck, has been added.  Ptrcheck
  checks for misuses of pointers.  In that sense it is a bit like
  Memcheck.  However, Ptrcheck can do things Memcheck can't: it can
  detect overruns of stack and global arrays, it can detect
  arbitrarily far out-of-bounds accesses to heap blocks, and it can
  detect accesses heap blocks that have been freed a very long time
  ago (millions of blocks in the past).

  Ptrcheck currently works only on x86-linux and amd64-linux.  To use
  it, use --tool=exp-ptrcheck.  A simple manual is provided, as part
  of the main Valgrind documentation.  As this is an experimental
  tool, we would be particularly interested in hearing about your
  experiences with it.

* exp-Omega, an experimental instantaneous leak-detecting tool, is no
  longer built by default, although the code remains in the repository
  and the tarball.  This is due to three factors: a perceived lack of
  users, a lack of maintenance, and concerns that it may not be
  possible to achieve reliable operation using the existing design.

* As usual, support for the latest Linux distros and toolchain
  components has been added.  It should work well on Fedora Core 10,
  OpenSUSE 11.1 and Ubuntu 8.10.  gcc-4.4 (in its current pre-release
  state) is supported, as is glibc-2.9.  The C++ demangler has been
  updated so as to work well with C++ compiled by even the most recent
  g++'s.

* You can now use frame-level wildcards in suppressions.  This was a
  frequently-requested enhancement.  A line "..." in a suppression now
  matches zero or more frames.  This makes it easier to write
  suppressions which are precise yet insensitive to changes in
  inlining behaviour.

* 3.4.0 adds support on x86/amd64 for the SSSE3 instruction set.

* Very basic support for IBM Power6 has been added (64-bit processes only).

* Valgrind is now cross-compilable.  For example, it is possible to
  cross compile Valgrind on an x86/amd64-linux host, so that it runs
  on a ppc32/64-linux target.

* You can set the main thread's stack size at startup using the
  new --main-stacksize= flag (subject of course to ulimit settings).
  This is useful for running apps that need a lot of stack space.

* The limitation that you can't use --trace-children=yes together
  with --db-attach=yes has been removed.

* The following bugs have been fixed.  Note that "n-i-bz" stands for
  "not in bugzilla" -- that is, a bug that was reported to us but
  never got a bugzilla entry.  We encourage you to file bugs in
  bugzilla (http://bugs.kde.org/enter_valgrind_bug.cgi) rather than
  mailing the developers (or mailing lists) directly.

  n-i-bz  Make return types for some client requests 64-bit clean
  n-i-bz  glibc 2.9 support
  n-i-bz  ignore unsafe .valgrindrc's (CVE-2008-4865)
  n-i-bz  MPI_Init(0,0) is valid but libmpiwrap.c segfaults
  n-i-bz  Building in an env without gdb gives bogus gdb attach
  92456   Tracing the origin of uninitialised memory
  106497  Valgrind does not demangle some C++ template symbols
  162222  ==106497
  151612  Suppression with "..." (frame-level wildcards in .supp files)
  156404  Unable to start oocalc under memcheck on openSUSE 10.3 (64-bit)
  159285  unhandled syscall:25 (stime, on x86-linux)
  159452  unhandled ioctl 0x8B01 on "valgrind iwconfig"
  160954  ppc build of valgrind crashes with illegal instruction (isel)
  160956  mallinfo implementation, w/ patch
  162092  Valgrind fails to start gnome-system-monitor
  162819  malloc_free_fill test doesn't pass on glibc2.8 x86
  163794  assertion failure with "--track-origins=yes"
  163933  sigcontext.err and .trapno must be set together
  163955  remove constraint !(--db-attach=yes && --trace-children=yes)
  164476  Missing kernel module loading system calls
  164669  SVN regression: mmap() drops posix file locks
  166581  Callgrind output corruption when program forks
  167288  Patch file for missing system calls on Cell BE
  168943  unsupported scas instruction pentium
  171645  Unrecognised instruction (MOVSD, non-binutils encoding)
  172417  x86->IR: 0x82 ...
  172563  amd64->IR: 0xD9 0xF5  -  fprem1
  173099  .lds linker script generation error
  173177  [x86_64] syscalls: 125/126/179 (capget/capset/quotactl)
  173751  amd64->IR: 0x48 0xF 0x6F 0x45 (even more redundant prefixes)
  174532  == 173751
  174908  --log-file value not expanded correctly for core file
  175044  Add lookup_dcookie for amd64
  175150  x86->IR: 0xF2 0xF 0x11 0xC1 (movss non-binutils encoding)

Developer-visible changes:

* Valgrind's debug-info reading machinery has been majorly overhauled.
  It can now correctly establish the addresses for ELF data symbols,
  which is something that has never worked properly before now.

  Also, Valgrind can now read DWARF3 type and location information for
  stack and global variables.  This makes it possible to use the
  framework to build tools that rely on knowing the type and locations
  of stack and global variables, for example exp-Ptrcheck.

  Reading of such information is disabled by default, because most
  tools don't need it, and because it is expensive in space and time.
  However, you can force Valgrind to read it, using the
  --read-var-info=yes flag.  Memcheck, Helgrind and DRD are able to
  make use of such information, if present, to provide source-level
  descriptions of data addresses in the error messages they create.

(3.4.0.RC1:  24 Dec 2008, vex r1878, valgrind r8882).
(3.4.0:       3 Jan 2009, vex r1878, valgrind r8899).
=======
(3.19.0.RC2: 08 Apr 2022)
>>>>>>> f4cf47e4
<|MERGE_RESOLUTION|>--- conflicted
+++ resolved
@@ -1,5 +1,6 @@
 Release 3.23.0 (?? Apr 2024)
-~~~~~~~~~~~~~~~~~~~~~~~~~~~~
+
+```
 
 This release supports X86/Linux, AMD64/Linux, ARM32/Linux, ARM64/Linux,
 PPC32/Linux, PPC64BE/Linux, PPC64LE/Linux, S390X/Linux, MIPS32/Linux,
@@ -68,39 +69,40 @@
 (3.23.0.RC1: ?? Apr 2024)
 
 Release 3.22.0 (31 Oct 2023)
-~~~~~~~~~~~~~~~~~~~~~~~~~~~~
+```
 
 This release supports X86/Linux, AMD64/Linux, ARM32/Linux, ARM64/Linux,
 PPC32/Linux, PPC64BE/Linux, PPC64LE/Linux, S390X/Linux, MIPS32/Linux,
 MIPS64/Linux, ARM/Android, ARM64/Android, MIPS32/Android, X86/Android,
 X86/Solaris, AMD64/Solaris, AMD64/MacOSX 10.12, X86/FreeBSD and
-AMD64/FreeBSD.  There is also preliminary support for X86/macOS 10.13,
+AMD64/FreeBSD. There is also preliminary support for X86/macOS 10.13,
 AMD64/macOS 10.13 and nanoMIPS/Linux.
 
-* ==================== CORE CHANGES ===================
-
-* A new configure option --with-gdbscripts-dir lets you install
+- ==================== CORE CHANGES ===================
+
+- A new configure option --with-gdbscripts-dir lets you install
   the gdb valgrind python monitor scripts in a specific location.
   For example a distro could use it to install the scripts in a
-  safe load location --with-gdbscripts-dir=%{_datadir}/gdb/auto-load
+  safe load location --with-gdbscripts-dir=%{\_datadir}/gdb/auto-load
   It is also possible to configure --without-gdb-scripts-dir so no
   .debug_gdb_scripts section is added to the vgpreload library and
   no valgrind-monitor python scripts are installed at all.
 
-* ================== PLATFORM CHANGES =================
-
-* Support has been added for FreeBSD 14 and FreeBSD 15.
-* Add support for the folllowing FreeBSD system calls:
+- ================== PLATFORM CHANGES =================
+
+- Support has been added for FreeBSD 14 and FreeBSD 15.
+- Add support for the folllowing FreeBSD system calls:
   close_range, kqueuex, membarrier, timerfd_create,
   timerfd_settime and timerfd_gettime (all added in FreeBSD 15).
 
-* ==================== TOOL CHANGES ===================
-
-* Memcheck now tests and warns about the values used for
+- ==================== TOOL CHANGES ===================
+
+- Memcheck now tests and warns about the values used for
   alignment and size. These apply to various functions: memalign,
   posix_memalign and aligned_alloc in C and various overloads
   of operators new and delete in C++. The kinds of error that can
   be detected are
+
   - invalid alignment, for instance the alignment is usually required
     to be a power of 2
   - mismatched alignment between aligned allocation and aligned
@@ -109,71 +111,73 @@
   - bad size for functions that have implementation defined behaviour
     when the requested size is zero
 
-* Cachegrind:
+- Cachegrind:
+
   - You can now profile part of a program's execution using the new
     `CACHEGRIND_START_INSTRUMENTATION` and `CACHEGRIND_STOP_INSTRUMENTATION`
     client requests, along with the new `--instr-at-start` option. The
     behaviour is the same as Callgrind's equivalent functionality.
 
-* ==================== FIXED BUGS ====================
-
-The following bugs have been fixed or resolved.  Note that "n-i-bz"
+- ==================== FIXED BUGS ====================
+
+The following bugs have been fixed or resolved. Note that "n-i-bz"
 stands for "not in bugzilla" -- that is, a bug that was reported to us
-but never got a bugzilla entry.  We encourage you to file bugs in
+but never got a bugzilla entry. We encourage you to file bugs in
 bugzilla (https://bugs.kde.org/enter_bug.cgi?product=valgrind) rather
 than mailing the developers (or mailing lists) directly -- bugs that
 are not entered into bugzilla tend to get forgotten about or ignored.
 
-390871  ELF debug info reader confused with multiple .rodata* sections
-417993  vbit-test fail on s390x with Iop_Add32: spurious dependency on uninit
-426751  Valgrind reports "still reachable" memory using musl
-        (alpine running inside docker)
-432801  Valgrind 3.16.1 reports a jump based on uninitialized memory somehow
-        related to clang and signals
-433857  Add validation to C++17 aligned new/delete alignment size
-433859  Add mismatched detection to C++ 17 aligned new/delete
-460192  Add epoll_pwait2
-461074  DWARF2 CFI reader: unhandled DW_OP_ 0x11 (consts) DW_OP_ 0x92 (bregx)
-465782  s390x: Valgrind doesn't compile with Clang on s390x
-466105  aligned_alloc problems, part 2
-467441  Add mismatched detection to C++ 14 sized delete
-469049  link failure on ppc64 (big endian) valgrind 3.20
-469146  massif --ignore-fn does not ignore inlined functions
-469768  Make it possible to install gdb scripts in a different location
-470121  Can't run callgrind_control with valgrind 3.21.0 because of perl errors
-470132  s390x: Assertion failure on VGM instruction
-470520  Multiple realloc zero errors crash in MC_(eq_Error)
-470713  Failure on the Yosys project: valgrind: m_libcfile.c:1802
-        (Bool vgPlain_realpath(const HChar *, HChar *)):
-        Assertion 'resolved' failed
-470830  Don't print actions vgdb me ... continue for vgdb --multi mode
-470978  s390x: Valgrind cannot start qemu-kvm when "sysctl vm.allocate_pgste=0"
-471311  gdb --multi mode stdout redirecting to stderr
-471807  Add support for lazy reading and downloading of DWARF debuginfo
-472219  Syscall param ppoll(ufds.events) points to uninitialised byte(s)
-472875  none/tests/s390x/dfp-1 failure 
-472963  Broken regular expression in configure.ac
-473604  Fix bug472219.c compile failure with Clang 16
-473677  make check compile failure with Clang 16 based on GCC 13.x
-473745  must-be-redirected function - strlen
-473870  FreeBSD 14 applications fail early at startup
-473944  Handle mold linker split RW PT_LOAD segments correctly
-474332  aligned_alloc under Valgrind returns nullptr when alignment is not a multiple of sizeof(void *)
-475650  DRD does not work with C11 threads
-475652  Missing suppression for __wcsncpy_avx2 (strncpy-avx2.S:308)?
-476108  vg_replace_malloc DELETE checks size
-n-i-bz  Allow arguments with spaces in .valgrindrc files
-n-i-bz  FreeBSD fixed reading of Valgrind tools own debuginfo
+390871 ELF debug info reader confused with multiple .rodata* sections
+417993 vbit-test fail on s390x with Iop*Add32: spurious dependency on uninit
+426751 Valgrind reports "still reachable" memory using musl
+(alpine running inside docker)
+432801 Valgrind 3.16.1 reports a jump based on uninitialized memory somehow
+related to clang and signals
+433857 Add validation to C++17 aligned new/delete alignment size
+433859 Add mismatched detection to C++ 17 aligned new/delete
+460192 Add epoll_pwait2
+461074 DWARF2 CFI reader: unhandled DW_OP* 0x11 (consts) DW*OP* 0x92 (bregx)
+465782 s390x: Valgrind doesn't compile with Clang on s390x
+466105 aligned*alloc problems, part 2
+467441 Add mismatched detection to C++ 14 sized delete
+469049 link failure on ppc64 (big endian) valgrind 3.20
+469146 massif --ignore-fn does not ignore inlined functions
+469768 Make it possible to install gdb scripts in a different location
+470121 Can't run callgrind_control with valgrind 3.21.0 because of perl errors
+470132 s390x: Assertion failure on VGM instruction
+470520 Multiple realloc zero errors crash in MC*(eq_Error)
+470713 Failure on the Yosys project: valgrind: m_libcfile.c:1802
+(Bool vgPlain_realpath(const HChar *, HChar _)):
+Assertion 'resolved' failed
+470830 Don't print actions vgdb me ... continue for vgdb --multi mode
+470978 s390x: Valgrind cannot start qemu-kvm when "sysctl vm.allocate_pgste=0"
+471311 gdb --multi mode stdout redirecting to stderr
+471807 Add support for lazy reading and downloading of DWARF debuginfo
+472219 Syscall param ppoll(ufds.events) points to uninitialised byte(s)
+472875 none/tests/s390x/dfp-1 failure
+472963 Broken regular expression in configure.ac
+473604 Fix bug472219.c compile failure with Clang 16
+473677 make check compile failure with Clang 16 based on GCC 13.x
+473745 must-be-redirected function - strlen
+473870 FreeBSD 14 applications fail early at startup
+473944 Handle mold linker split RW PT_LOAD segments correctly
+474332 aligned_alloc under Valgrind returns nullptr when alignment is not a multiple of sizeof(void _)
+475650 DRD does not work with C11 threads
+475652 Missing suppression for \_\_wcsncpy_avx2 (strncpy-avx2.S:308)?
+476108 vg_replace_malloc DELETE checks size
+n-i-bz Allow arguments with spaces in .valgrindrc files
+n-i-bz FreeBSD fixed reading of Valgrind tools own debuginfo
 
 To see details of a given bug, visit
-  https://bugs.kde.org/show_bug.cgi?id=XXXXXX
+https://bugs.kde.org/show_bug.cgi?id=XXXXXX
 where XXXXXX is the bug number as listed above.
 
 (3.22.0.RC1: 17 Oct 2023)
 (3.22.0.RC2: 26 Oct 2023)
 
 Release 3.21.0 (28 Apr 2023)
-~~~~~~~~~~~~~~~~~~~~~~~~~~~~
+
+```
 
 This release supports X86/Linux, AMD64/Linux, ARM32/Linux, ARM64/Linux,
 PPC32/Linux, PPC64BE/Linux, PPC64LE/Linux, S390X/Linux, MIPS32/Linux,
@@ -341,7 +345,7 @@
 444568  drd/tests/pth_barrier_thr_cr fails on Fedora 38
 445743  "The impossible happened: mutex is locked simultaneously by two threads"
         while using mutexes with priority inheritance and signals
-449309  Missing loopback device ioctl(s) 
+449309  Missing loopback device ioctl(s)
 459476  vgdb: allow address reuse to avoid "address already in use" errorsuse" errors
 460356  s390: Sqrt32Fx4 -- cannot reduce tree
 462830  WARNING: unhandled amd64-freebsd syscall: 474
@@ -378,65 +382,65 @@
 (3.21.0.RC2: 21 Apr 2023)
 
 Release 3.20.0 (24 Oct 2022)
-~~~~~~~~~~~~~~~~~~~~~~~~~~~~
+```
 
 This release supports X86/Linux, AMD64/Linux, ARM32/Linux, ARM64/Linux,
 PPC32/Linux, PPC64BE/Linux, PPC64LE/Linux, S390X/Linux, MIPS32/Linux,
 MIPS64/Linux, ARM/Android, ARM64/Android, MIPS32/Android, X86/Android,
 X86/Solaris, AMD64/Solaris, AMD64/MacOSX 10.12, X86/FreeBSD and
-AMD64/FreeBSD.  There is also preliminary support for X86/macOS 10.13,
+AMD64/FreeBSD. There is also preliminary support for X86/macOS 10.13,
 AMD64/macOS 10.13 and nanoMIPS/Linux.
 
-* ==================== CORE CHANGES ===================
-
-* The option "--vgdb-stop-at=event1,event2,..." accepts the new value abexit.
+- ==================== CORE CHANGES ===================
+
+- The option "--vgdb-stop-at=event1,event2,..." accepts the new value abexit.
   This indicates to invoke gdbserver when your program exits abnormally
   (i.e. with a non zero exit code).
-* Fix Rust v0 name demangling.
-* The Linux rseq syscall is now implemented as (silently) returning ENOSYS.
-* Add FreeBSD syscall wrappers for __specialfd and __realpathat.
-* Remove FreeBSD dependencies on COMPAT10, which fixes compatibility with
+- Fix Rust v0 name demangling.
+- The Linux rseq syscall is now implemented as (silently) returning ENOSYS.
+- Add FreeBSD syscall wrappers for **specialfd and **realpathat.
+- Remove FreeBSD dependencies on COMPAT10, which fixes compatibility with
   HardenedBSD
-* The option --enable-debuginfod=<no|yes> [default: yes] has been added on
+- The option --enable-debuginfod=<no|yes> [default: yes] has been added on
   Linux.
-* More DWARF5 support as generated by clang14.
-
-* ==================== FIXED BUGS ====================
-
-The following bugs have been fixed or resolved.  Note that "n-i-bz"
+- More DWARF5 support as generated by clang14.
+
+- ==================== FIXED BUGS ====================
+
+The following bugs have been fixed or resolved. Note that "n-i-bz"
 stands for "not in bugzilla" -- that is, a bug that was reported to us
-but never got a bugzilla entry.  We encourage you to file bugs in
+but never got a bugzilla entry. We encourage you to file bugs in
 bugzilla (https://bugs.kde.org/enter_bug.cgi?product=valgrind) rather
 than mailing the developers (or mailing lists) directly -- bugs that
 are not entered into bugzilla tend to get forgotten about or ignored.
 
-131186  writev reports error in (vector[...])
-434764  iconv_open causes ld.so v2.28+ to use optimised strncmp
-446754  Improve error codes from alloc functions under memcheck
-452274  memcheck crashes with Assertion 'sci->status.what == SsIdle' failed
-452779  Valgrind fails to build on FreeBSD 13.0 with llvm-devel (15.0.0)
-453055  shared_timed_mutex drd test fails with "Lock shared failed" message
-453602  Missing command line option to enable/disable debuginfod
-452802  Handle lld 9+ split RW PT_LOAD segments correctly
-454040  s390x: False-positive memcheck:cond in memmem on arch13 systems 
-456171  [PATCH] FreeBSD: Don't record address errors when accessing the 'kern.ps_strings' sysctl struct
-n-i-bz  Implement vgdb invoker on FreeBSD
-458845  PowerPC: The L field for the dcbf and sync instruction should be
-        3 bits in ISA 3.1.
-458915  Remove register cache to fix 458915 gdbserver causes wrong syscall return
-459031  Documentation on --error-exitcode incomplete
-459477  XERROR messages lacks ending '\n' in vgdb
-462007  Implicit int in none/tests/faultstatus.c
+131186 writev reports error in (vector[...])
+434764 iconv_open causes ld.so v2.28+ to use optimised strncmp
+446754 Improve error codes from alloc functions under memcheck
+452274 memcheck crashes with Assertion 'sci->status.what == SsIdle' failed
+452779 Valgrind fails to build on FreeBSD 13.0 with llvm-devel (15.0.0)
+453055 shared_timed_mutex drd test fails with "Lock shared failed" message
+453602 Missing command line option to enable/disable debuginfod
+452802 Handle lld 9+ split RW PT_LOAD segments correctly
+454040 s390x: False-positive memcheck:cond in memmem on arch13 systems
+456171 [PATCH] FreeBSD: Don't record address errors when accessing the 'kern.ps_strings' sysctl struct
+n-i-bz Implement vgdb invoker on FreeBSD
+458845 PowerPC: The L field for the dcbf and sync instruction should be
+3 bits in ISA 3.1.
+458915 Remove register cache to fix 458915 gdbserver causes wrong syscall return
+459031 Documentation on --error-exitcode incomplete
+459477 XERROR messages lacks ending '\n' in vgdb
+462007 Implicit int in none/tests/faultstatus.c
 
 To see details of a given bug, visit
-  https://bugs.kde.org/show_bug.cgi?id=XXXXXX
+https://bugs.kde.org/show_bug.cgi?id=XXXXXX
 where XXXXXX is the bug number as listed above.
 
 (3.20.0.RC1: 20 Oct 2022)
 
-
 Release 3.19.0 (11 Apr 2022)
-~~~~~~~~~~~~~~~~~~~~~~~~~~~~
+
+```
 
 This release supports X86/Linux, AMD64/Linux, ARM32/Linux, ARM64/Linux,
 PPC32/Linux, PPC64BE/Linux, PPC64LE/Linux, S390X/Linux, MIPS32/Linux,
@@ -543,4451 +547,5 @@
 where XXXXXX is the bug number as listed above.
 
 (3.19.0.RC1: 02 Apr 2022)
-<<<<<<< HEAD
 (3.19.0.RC2: 08 Apr 2022)
-
-
-Release 3.18.0 (15 Oct 2021)
-~~~~~~~~~~~~~~~~~~~~~~~~~~~~
-
-This release supports X86/Linux, AMD64/Linux, ARM32/Linux, ARM64/Linux,
-PPC32/Linux, PPC64BE/Linux, PPC64LE/Linux, S390X/Linux, MIPS32/Linux,
-MIPS64/Linux, ARM/Android, ARM64/Android, MIPS32/Android, X86/Android,
-X86/Solaris, AMD64/Solaris, AMD64/MacOSX 10.12, X86/FreeBSD and
-AMD64/FreeBSD.  There is also preliminary support for X86/macOS 10.13,
-AMD64/macOS 10.13 and nanoMIPS/Linux.
-
-* ==================== CORE CHANGES ===================
-
-* The libiberty demangler has been updated, which brings support for
-  Rust v0 name demangling. [Update: alas, due to a bug, this support
-  isn't working in 3.18.0.]
-
-* __libc_freeres isn't called anymore after the program recieves a
-  fatal signal. Causing some internal glibc resources to hang around,
-  but preventing any crashes after the program has ended.
-
-* The DWARF reader is now very much faster at startup when just
-  --read-inline-info=yes (the default in most cases) is given.
-
-* glibc 2.34, which moved various functions from libpthread.so into
-  libc.so, is now supported.
-
-* ================== PLATFORM CHANGES =================
-
-* arm64:
-
-  - v8.2 scalar and vector FABD, FACGE, FACGT and FADD.
-  - v8.2 FP compare & conditional compare instructions.
-  - Zero variants of v8.2 FP compare instructions.
-
-* s390:
-
-  - Support the miscellaneous-instruction-extensions facility 3 and
-    the vector-enhancements facility 2.  This enables programs
-    compiled with "-march=arch13" or "-march=z15" to be executed
-    under Valgrind.
-
-* ppc64:
-
-  - ISA 3.1 support is now complete
-  - ISA 3.0 support for the darn instruction added.
-  - ISA 3.0 support for the vector system call instruction scv added.
-  - ISA 3.0 support for the copy, paste and cpabort instructions added.
- 
-* Support for X86/FreeBSD and AMD64/FreeBSD has been added.
-
-* ==================== OTHER CHANGES ====================
-
-* Memcheck on amd64: minor fixes to remove some false positive
-  undef-value errors
-
-* ==================== FIXED BUGS ====================
-
-The following bugs have been fixed or resolved.  Note that "n-i-bz"
-stands for "not in bugzilla" -- that is, a bug that was reported to us
-but never got a bugzilla entry.  We encourage you to file bugs in
-bugzilla (https://bugs.kde.org/enter_bug.cgi?product=valgrind) rather
-than mailing the developers (or mailing lists) directly -- bugs that
-are not entered into bugzilla tend to get forgotten about or ignored.
-
-208531  [PATCH]: FreeBSD support for valgrind
-368960  WARNING: unhandled amd64-linux syscall: 163 (acct)
-407589  [Linux] Add support for C11 aligned_alloc() and GNU reallocarray()
-423963  Error in child thread when CLONE_PIDFD is used
-426148  crash with "impossible happened" when running BPF CO-RE programs
-429375  PPC ISA 3.1 support is missing, part 9
-431157  PPC_FEATURE2_SCV needs to be masked in AT_HWCAP2
-431306  Update demangler to support Rust v0 name mangling
-432387  s390x: z15 instructions support
-433437  FreeBSD support, part 1
-433438  FreeBSD support, part 2
-433439  FreeBSD support, part 3
-433469  FreeBSD support, part 4
-433473  FreeBSD support, part 5
-433477  FreeBSD support, part 6
-433479  FreeBSD support, part 7
-433504  FreeBSD support, part 8
-433506  FreeBSD support, part 9
-433507  FreeBSD support, part 10
-433508  FreeBSD support, part 11
-433510  FreeBSD support, part 12
-433801  PPC ISA 3.1 support is missing, part 10 (ISA 3.1 support complete)
-433863  s390x: memcheck/tests/s390x/{cds,cs,csg} failures
-434296  s390x: False-positive memcheck diagnostics from vector string
-        instructions
-434840  PPC64 darn instruction not supported
-435665  PPC ISA 3.0 copy, paste, cpabort instructions are not supported 
-435908  valgrind tries to fetch from deubginfod for files which already
-        have debug information
-438871  unhandled instruction bytes: 0xF3 0x49 0xF 0x6F 0x9C 0x24 0x60 0x2
-439046  valgrind is unusably large when linked with lld
-439090  Implement close_range(2)
-439326  Valgrind 3.17.0 won't compile with Intel 2021 oneAPI compilers
-439590  glibc-2.34 breaks suppressions against obj:*/lib*/libc-2.*so*
-440670  unhandled ppc64le-linux syscall: 252 statfs64 and 253 fstatfs64
-440906  Fix impossible constraint issue in P10 testcase.
-441512  Remove a unneeded / unnecessary prefix check.
-441534  Update the expected output for test_isa_3_1_VRT.
-442061  very slow execution under Fedora 34 (readdwarf3)
-443031  Gcc -many change requires explicit .machine directives
-443033  Add support for the ISA 3.0 mcrxrx instruction
-443034  Sraw, srawi, srad, sradi, mfs
-443178  Powerpc, test jm-mfspr expected output needs to be updated.
-443179  Need new test for the lxvx and stxvx instructions on ISA 2.07 and
-        ISA 3.0 systems.
-443180  The subnormal test and the ISA 3.0 test generate compiler warnings
-443314  In the latest GIT version, Valgrind with "--trace-flags" crashes
-        at "al" register
-443605  Don't call final_tidyup (__libc_freeres) on FatalSignal
-
-To see details of a given bug, visit
-  https://bugs.kde.org/show_bug.cgi?id=XXXXXX
-where XXXXXX is the bug number as listed below.
-
-(3.18.0.RC1: 12 Oct 2021)
-(3.18.0:     15 Oct 2021)
-
-
-
-Release 3.17.0 (19 Mar 2021)
-~~~~~~~~~~~~~~~~~~~~~~~~~~~~
-
-3.17.0 fixes a number of bugs and adds some functional changes: support for
-GCC 11, Clang 11, DWARF5 debuginfo, the 'debuginfod' debuginfo server, and
-some new instructions for Arm64, S390 and POWER.  There are also some tool
-updates.
-
-This release supports X86/Linux, AMD64/Linux, ARM32/Linux, ARM64/Linux,
-PPC32/Linux, PPC64BE/Linux, PPC64LE/Linux, S390X/Linux, MIPS32/Linux,
-MIPS64/Linux, ARM/Android, ARM64/Android, MIPS32/Android, X86/Android,
-X86/Solaris, AMD64/Solaris and AMD64/MacOSX 10.12.  There is also preliminary
-support for X86/macOS 10.13, AMD64/macOS 10.13 and nanoMIPS/Linux.
-
-* ==================== CORE CHANGES ===================
-
-* DWARF version 5 support.  Valgrind can now read DWARF version 5 debuginfo as
-  produced by GCC 11.
-
-* Valgrind now supports debuginfod, an HTTP server for distributing ELF/DWARF
-  debugging information. When a debuginfo file cannot be found locally,
-  Valgrind is able to query debuginfod servers for the file using its
-  build-id. See the user manual for more information about debuginfod support.
-
-* ================== PLATFORM CHANGES =================
-
-* arm64:
-
-  - Inaccuracies resulting from double-rounding in the simulation of
-    floating-point multiply-add/subtract instructions have been fixed.  These
-    should now behave exactly as the hardware does.
-
-  - Partial support for the ARM v8.2 instruction set.  v8.2 support work is
-    ongoing.  Support for the half-word variants of at least the following
-    instructions has been added:
-       FABS <Hd>, <Hn>
-       FABS <Vd>.<T>, <Vn>.<T>
-       FNEG <Hd>, <Hn>
-       FNEG <Vd>.<T>, <Vn>.<T>
-       FSQRT <Hd>, <Hn>
-       FSQRT <Vd>.<T>, <Vn>.<T>
-       FADDP
-
-* s390:
-
-  - Implement the new instructions/features that were added to z/Architecture
-    with the vector-enhancements facility 1.  Also cover the instructions from
-    the vector-packed-decimal facility that are defined outside the chapter
-    "Vector Decimal Instructions", but not the ones from that chapter itself.
-
-    For a detailed list of newly supported instructions see the updates to
-    `docs/internals/s390-opcodes.csv'.
-
-    Since the miscellaneous instruction extensions facility 2 was already
-    added in Valgrind 3.16.0, this completes the support necessary to run
-    general programs built with `--march=z14' under Valgrind.  The
-    vector-packed-decimal facility is currently not exploited by the standard
-    toolchain and libraries.
-
-* ppc64:
-
-  - Various bug fixes.  Fix for the sync field to limit setting just two of
-    the two bits in the L-field. Fix the write size for the stxsibx and
-    stxsihx instructions.  Fix the modsw and modsd instructions.
-
-  - Partial support for ISA 3.1 has been added.  Support for the VSX PCV mask
-    instructions, bfloat16 GER instructions, and bfloat16 to/from float 32-bit
-    conversion instructions are still missing.
-
-* ==================== TOOL CHANGES ====================
-
-* General tool changes
-
-  - All the tools and their vgpreload libraries are now installed under
-    libexec because they cannot be executed directly and should be run through
-    the valgrind executable. This should be an internal, not user visible,
-    change, but might impact valgrind packagers.
-
-  - The --track-fds option now respects -q, --quiet and won't output anything
-    if no file descriptors are leaked. It also won't report the standard stdin
-    (0), stdout (1) or stderr (2) descriptors as being leaked with
-    --trace-fds=yes anymore. To track whether the standard file descriptors
-    are still open at the end of the program run use --trace-fds=all.
-
-* DHAT:
-
-  - DHAT has been extended, with two new modes of operation. The new
-    --mode=copy flag triggers copy profiling, which records calls to memcpy,
-    strcpy, and similar functions. The new --mode=ad-hoc flag triggers ad hoc
-    profiling, which records calls to the DHAT_AD_HOC_EVENT client request in
-    the new dhat/dhat.h file. This is useful for learning more about hot code
-    paths. See the user manual for more information about the new modes.
-
-  - Because of these changes, DHAT's file format has changed. DHAT output
-    files produced with earlier versions of DHAT will not work with this
-    version of DHAT's viewer, and DHAT output files produced with this version
-    of DHAT will not work with earlier versions of DHAT's viewer.
-
-* ==================== FIXED BUGS ====================
-
-The following bugs have been fixed or resolved.  Note that "n-i-bz"
-stands for "not in bugzilla" -- that is, a bug that was reported to us
-but never got a bugzilla entry.  We encourage you to file bugs in
-bugzilla (https://bugs.kde.org/enter_bug.cgi?product=valgrind) rather
-than mailing the developers (or mailing lists) directly -- bugs that
-are not entered into bugzilla tend to get forgotten about or ignored.
-
-To see details of a given bug, visit
-  https://bugs.kde.org/show_bug.cgi?id=XXXXXX
-where XXXXXX is the bug number as listed below.
-
-140178  open("/proc/self/exe", ...); doesn't quite work
-140939 --track-fds reports leakage of stdout/in/err and doesn't respect -q
-217695  malloc/calloc/realloc/memalign failure doesn't set errno to ENOMEM
-338633  gdbserver_tests/nlcontrolc.vgtest hangs on arm64
-345077  linux syscall execveat support (linux 3.19)
-361770  Missing F_ADD_SEALS
-369029  handle linux syscalls sched_getattr and sched_setattr
-384729  __libc_freeres inhibits cross-platform valgrind
-388787  Support for C++17 new/delete
-391853  Makefile.all.am:L247 and @SOLARIS_UNDEF_LARGESOURCE@ being empty
-396656  Warnings while reading debug info
-397605  ioctl FICLONE mishandled
-401416  Compile failure with openmpi 4.0
-408663  Suppression file for musl libc
-404076  s390x: z14 vector instructions not implemented
-410743  shmat() calls for 32-bit programs fail when running in 64-bit valgrind
-        (actually affected all x86 and nanomips regardless of host bitness)
-413547  regression test does not check for Arm 64 features.
-414268  Enable AArch64 feature detection and decoding for v8.x instructions
-415293  Incorrect call-graph tracking due to new _dl_runtime_resolve_xsave*
-422174  unhandled instruction bytes: 0x48 0xE9 (REX prefixed JMP instruction)
-422261  platform selection fails for unqualified client name
-422623  epoll_ctl warns for uninitialized padding on non-amd64 64bit arches
-423021  PPC:  Add missing ISA 3.0 documentation link and HWCAPS test.
-423195  PPC ISA 3.1 support is missing, part 1
-423361  Adds io_uring support on arm64/aarch64 (and all other arches)
-424012  crash with readv/writev having invalid but not NULL arg2 iovec
-424298  amd64: Implement RDSEED
-425232  PPC ISA 3.1 support is missing, part 2
-425820  Failure to recognize vpcmpeqq as a dependency breaking idiom.
-426014  arm64: implement fmadd and fmsub as Iop_MAdd/Sub
-426123  PPC ISA 3.1 support is missing, part 3
-426144  Fix "condition variable has not been initialized" on Fedora 33.
-427400  PPC ISA 3.1 support is missing, part 4
-427401  PPC ISA 3.1 support is missing, part 5
-427404  PPC ISA 3.1 support is missing, part 6
-427870  lmw, lswi and related PowerPC insns aren't allowed on ppc64le
-427787  Support new faccessat2 linux syscall (439)
-427969  debuginfo section duplicates a section in the main ELF file
-428035  drd: Unbreak the musl build
-428648  s390_emit_load_mem panics due to 20-bit offset for vector load
-428716  cppcheck detects potential leak in VEX/useful/smchash.c
-428909  helgrind: need to intercept duplicate libc definitions for Fedora 33
-429352  PPC ISA 3.1 support is missing, part 7
-429354  PPC ISA 3.1 support is missing, part 8
-429692  unhandled ppc64le-linux syscall: 147 (getsid)
-429864  s390x: C++ atomic test_and_set yields false-positive memcheck
-        diagnostics
-429952  Errors when building regtest with clang
-430354  ppc stxsibx and stxsihx instructions write too much data
-430429  valgrind.h doesn't compile on s390x with clang
-430485  expr_is_guardable doesn't handle Iex_Qop
-431556  Complete arm64 FADDP v8.2 instruction support
-432102  Add support for DWARF5 as produced by GCC11
-432161  Addition of arm64 v8.2 FADDP, FNEG and FSQRT
-432381  drd: Process STACK_REGISTER client requests
-432552  [AArch64] invalid error emitted for pre-decremented byte/hword addresses
-432672  vg_regtest: test-specific environment variables not reset between tests
-432809  VEX should support REX.W + POPF
-432861  PPC modsw and modsd give incorrect results for 1 mod 12
-432870  gdbserver_tests:nlcontrolc hangs with newest glibc2.33 x86-64
-432215  Add debuginfod functionality
-433323  Use pkglibexecdir as vglibdir
-433500  DRD regtest faulures when libstdc++ and libgcc debuginfo are installed
-433629  valgrind/README has type "abd" instead of "and"
-433641  Rust std::sys::unix::fs::try_statx Syscall param fstatat(file_name)
-433898  arm64: Handle sp, lr, fp as DwReg in CfiExpr
-434193  GCC 9+ inlined strcmp causes "Conditional jump or move [..] value" report
-n-i-bz  helgrind: If hg_cli__realloc fails, return NULL.
-n-i-bz  arm64 front end: avoid Memcheck false positives relating to CPUID
-
-(3.17.0.RC1: 13 Mar 2021)
-(3.17.0.RC2: 17 Mar 2021)
-(3.17.0:     19 Mar 2021)
-
-
-
-Release 3.16.1 (22 June 2020)
-~~~~~~~~~~~~~~~~~~~~~~~~~~~~~
-
-3.16.1 fixes two critical bugs discovered after 3.16.0 was frozen.  It also
-fixes character encoding problems in the documentation HTML.
-
-422677  PPC sync instruction L field should only be 2 bits in ISA 3.0
-422715  32-bit x86: vex: the `impossible' happened: expr_is_guardable: unhandled expr
-
-(3.16.1, 22 June 2020, 36d6727e1d768333a536f274491e5879cab2c2f7)
-
-
-
-423021  PPC:  Add missing ISA 3.0 documentation link and HWCAPS test.
-
-
-Release 3.16.1 (?? June 2020)
-~~~~~~~~~~~~~~~~~~~~~~~~~~~~~
-
-3.16.1 is identical to 3.16.0, except that it fixes the following bug that
-was discovered late in the 3.16.0 release process:
-
-422715  valgrind 3.16.0 on 32-bit x86: vex: the `impossible' happened:
-        expr_is_guardable: unhandled expr
-
-
-
-Release 3.16.0 (27 May 2020)
-~~~~~~~~~~~~~~~~~~~~~~~~~~~~
-
-3.16.0 is a feature release with many improvements and the usual collection of
-bug fixes.
-
-This release supports X86/Linux, AMD64/Linux, ARM32/Linux, ARM64/Linux,
-PPC32/Linux, PPC64BE/Linux, PPC64LE/Linux, S390X/Linux, MIPS32/Linux,
-MIPS64/Linux, ARM/Android, ARM64/Android, MIPS32/Android, X86/Android,
-X86/Solaris, AMD64/Solaris and AMD64/MacOSX 10.12.  There is also preliminary
-support for X86/macOS 10.13, AMD64/macOS 10.13 and nanoMIPS/Linux.
-
-* ==================== CORE CHANGES ===================
-
-* It is now possible to dynamically change the value of many command line
-  options while your program (or its children) are running under Valgrind.
-
-  To see the list of dynamically changeable options, run
-     "valgrind --help-dyn-options".
-
-  You can change the options from the shell by using vgdb to launch
-  the monitor command "v.clo <clo option>...".
-  The same monitor command can be used from a gdb connected
-  to the valgrind gdbserver.
-  Your program can also change the dynamically changeable options using
-  the client request VALGRIND_CLO_CHANGE(option).
-
-* ================== PLATFORM CHANGES =================
-
-* MIPS: preliminary support for nanoMIPS instruction set has been added.
-
-* ==================== TOOL CHANGES ====================
-
-* DHAT:
-
-  - The implicit memcpy done by each call to realloc now counts towards the
-    read and write counts of resized heap blocks, making those counts higher
-    and more accurate.
-
-* Cachegrind:
-
-  - cg_annotate's --auto and --show-percs options now default to 'yes', because
-    they are usually wanted.
-
-* Callgrind:
-
-  - callgrind_annotate's --auto and --show-percs options now default to 'yes',
-    because they are usually wanted.
-
-  - The command option --collect-systime has been enhanced to specify
-    the unit used to record the elapsed time spent during system calls.
-    The command option now accepts the values no|yes|msec|usec|nsec,
-    where yes is a synonym of msec.  When giving the value nsec, the
-    system cpu time of system calls is also recorded.
-
-* Memcheck:
-
-  - Several memcheck options are now dynamically changeable.
-    Use  valgrind --help-dyn-options  to list them.
-
-  - The release 3.15 introduced a backward incompatible change for
-    some suppression entries related to preadv and pwritev syscalls.
-    When reading a suppression entry using the unsupported 3.14 format,
-    valgrind will now produce a warning to say the suppression entry will not
-    work, and suggest the needed change.
-
-  - Significantly fewer false positive errors on optimised code generated by
-    Clang and GCC.  In particular, Memcheck now deals better with the
-    situation where the compiler will transform C-level "A && B" into "B && A"
-    under certain circumstances (in which the transformation is valid).
-    Handling of integer equality/non-equality checks on partially defined
-    values is also improved on some architectures.
-
-* exp-sgcheck:
-
-  - The exprimental Stack and Global Array Checking tool has been removed.
-    It only ever worked on x86 and amd64, and even on those it had a
-    high false positive rate and was slow.  An alternative for detecting
-    stack and global array overruns is using the AddressSanitizer (ASAN)
-    facility of the GCC and Clang compilers, which require you to rebuild
-    your code with -fsanitize=address.
-
-* ==================== OTHER CHANGES ====================
-
-* New and modified GDB server monitor features:
-
-  - Option -T tells vgdb to output a timestamp in the vgdb information messages.
-
-  - The gdbserver monitor commands that require an address and an optional
-    length argument now accepts the alternate 'C like' syntax "address[length]".
-    For example, the memcheck command "monitor who_points_at 0x12345678 120"
-    can now also be given as "monitor who_points_at 0x12345678[120]".
-
-* ==================== FIXED BUGS ====================
-
-The following bugs have been fixed or resolved.  Note that "n-i-bz"
-stands for "not in bugzilla" -- that is, a bug that was reported to us
-but never got a bugzilla entry.  We encourage you to file bugs in
-bugzilla (https://bugs.kde.org/enter_bug.cgi?product=valgrind) rather
-than mailing the developers (or mailing lists) directly -- bugs that
-are not entered into bugzilla tend to get forgotten about or ignored.
-
-To see details of a given bug, visit
-  https://bugs.kde.org/show_bug.cgi?id=XXXXXX
-where XXXXXX is the bug number as listed below.
-
-343099  Linux setns syscall wrapper missing, unhandled syscall: 308
-        == 368923 WARNING: unhandled arm64-linux syscall: 268 (setns)
-        == 369031 WARNING: unhandled amd64-linux syscall: 308 (setns)
-385386  Assertion failed "szB >= CACHE_ENTRY_SIZE" at m_debuginfo/image.c:517
-400162  Patch: Guard against __GLIBC_PREREQ for musl libc
-400593  In Coregrind, use statx for some internal syscalls if [f]stat[64] fail
-400872  Add nanoMIPS support to Valgrind
-403212  drd/tests/trylock hangs on FreeBSD
-404406  s390x: z14 miscellaneous instructions not implemented
-405201  Incorrect size of struct vki_siginfo on 64-bit Linux architectures
-406561  mcinfcallWSRU gdbserver_test fails on ppc64
-406824  Unsupported baseline
-407218  Add support for the copy_file_range syscall
-407307  Intercept stpcpy also in ld.so for arm64
-407376  Update Xen support to 4.12 (4.13, actually) and add more coverage
-        == 390553
-407764  drd cond_post_wait gets wrong (?) condition on s390x z13 system
-408009  Expose rdrand and f16c even on avx if host cpu supports them
-408091  Missing pkey syscalls
-408414  Add support for missing for preadv2 and pwritev2 syscalls
-409141  Valgrind hangs when SIGKILLed
-409206  Support for Linux PPS and PTP ioctls
-409367  exit_group() after signal to thread waiting in futex() causes hangs
-409429  amd64: recognize 'cmpeq' variants as a dependency breaking idiom
-409780  References to non-existent configure.in
-410556  Add support for BLKIO{MIN,OPT} and BLKALIGNOFF ioctls
-410599  Non-deterministic behaviour of pth_self_kill_15_other test
-410757  discrepancy for preadv2/pwritev2 syscalls across different versions
-411134  Allow the user to change a set of command line options during execution
-411451  amd64->IR of bt/btc/bts/btr with immediate clears zero flag
-412344  Problem setting mips flags with specific paths
-412408  unhandled arm-linux syscall: 124 - adjtime - on arm-linux
-413119  Ioctl wrapper for DRM_IOCTL_I915_GEM_MMAP
-413330  avx-1 test fails on AMD EPYC 7401P 24-Core Processor
-413603  callgrind_annotate/cg_annotate truncate function names at '#'
-414565  Specific use case bug found in SysRes VG_(do_sys_sigprocmask)
-415136  ARMv8.1 Compare-and-Swap instructions are not supported
-415757  vex x86->IR: 0x66 0xF 0xCE 0x4F (bswapw)
-416239  valgrind crashes when handling clock_adjtime
-416285  Use prlimit64 in VG_(getrlimit) and VG_(setrlimit)
-416286  DRD reports "conflicting load" error on std::mutex::lock()
-416301  s390x: "compare and signal" not supported
-416387  finit_module and bpf syscalls are unhandled on arm64
-416464  Fix false reports for uninitialized memory for PR_CAPBSET_READ/DROP
-416667  gcc10 ppc64le impossible constraint in 'asm' in test_isa.
-416753  new 32bit time syscalls for 2038+
-417075  pwritev(vector[...]) suppression ignored
-        417075 is not fixed, but incompatible supp entries are detected
-        and a warning is produced for these.
-417187  [MIPS] Conditional branch problem since 'grail' changes
-417238  Test memcheck/tests/vbit-test fails on mips64 BE
-417266  Make memcheck/tests/linux/sigqueue usable with musl
-417281  s390x: /bin/true segfaults with "grail" enabled
-417427  commit to fix vki_siginfo_t definition created numerous regression
-        errors on ppc64
-417452  s390_insn_store_emit: dst->tag for HRcVec128
-417578  Add suppressions for glibc DTV leaks
-417906  clone with CLONE_VFORK and no CLONE_VM fails
-418004  Grail code additions break ppc64.
-418435  s390x: spurious "Conditional jump or move depends on uninitialised [..]"
-418997  s390x: Support Iex_ITE for float and vector types
-419503  s390x: Avoid modifying registers returned from isel functions
-421321  gcc10 arm64 build needs __getauxval for linking with libgcc
-421570  std_mutex fails on Arm v8.1 h/w
-434035  vgdb might crash if valgrind is killed
-n-i-bz  Fix minor one time leaks in dhat.
-n-i-bz  Add --run-cxx-freeres=no in outer args to avoid inner crashes.
-n-i-bz  Add support for the Linux io_uring system calls
-n-i-bz  sys_statx: don't complain if both |filename| and |buf| are NULL.
-n-i-bz  Fix non-glibc build of test suite with s390x_features
-n-i-bz  MinGW, include/valgrind.h: Fix detection of 64-bit mode
-423195  PPC ISA 3.1 support is missing, part 1
-
-(3.16.0.RC1:  18 May 2020, git 6052ee66a0cf5234e8e2a2b49a8760226bc13b92)
-(3.16.0.RC2:  19 May 2020, git 940ec1ca69a09f7fdae3e800b7359f85c13c4b37)
-(3.16.0:      27 May 2020, git bf5e647edb9e96cbd5c57cc944984402eeee296d)
-
-
-
-Release 3.15.0 (12 April 2019)
-~~~~~~~~~~~~~~~~~~~~~~~~~~~~~~
-
-3.15.0 is a feature release with many improvements and the usual collection of
-bug fixes.
-
-This release supports X86/Linux, AMD64/Linux, ARM32/Linux, ARM64/Linux,
-PPC32/Linux, PPC64BE/Linux, PPC64LE/Linux, S390X/Linux, MIPS32/Linux,
-MIPS64/Linux, ARM/Android, ARM64/Android, MIPS32/Android, X86/Android,
-X86/Solaris, AMD64/Solaris and AMD64/MacOSX 10.12.  There is also preliminary
-support for X86/macOS 10.13 and AMD64/macOS 10.13.
-
-* ==================== CORE CHANGES ===================
-
-* The XTree Massif output format now makes use of the information obtained
-  when specifying --read-inline-info=yes.
-
-* amd64 (x86_64): the RDRAND and F16C insn set extensions are now supported.
-
-* ==================== TOOL CHANGES ====================
-
-* DHAT: 
-
-  - DHAT been thoroughly overhauled, improved, and given a GUI.  As a result,
-    it has been promoted from an experimental tool to a regular tool.  Run it
-    with --tool=dhat instead of --tool=exp-dhat.
-
-  - DHAT now prints only minimal data when the program ends, instead writing
-    the bulk of the profiling data to a file.  As a result, the --show-top-n
-    and --sort-by options have been removed.
-    
-  - Profile results can be viewed with the new viewer, dh_view.html.  When
-    a run ends, a short message is printed, explaining how to view the result.
-    
-  - See the documentation for more details.
-
-* Cachegrind:
-
-  - cg_annotate has a new option, --show-percs, which prints percentages next
-    to all event counts.
-
-* Callgrind:
-
-  - callgrind_annotate has a new option, --show-percs, which prints percentages
-    next to all event counts.
-
-  - callgrind_annotate now inserts commas in call counts, and
-    sort the caller/callee lists in the call tree.
-
-* Massif:
-
-  - The default value for --read-inline-info is now "yes" on
-    Linux/Android/Solaris. It is still "no" on other OS.
-
-* Memcheck:
-
-  - The option --xtree-leak=yes (to output leak result in xtree format)
-    automatically activates the option --show-leak-kinds=all, as xtree
-    visualisation tools such as kcachegrind can in any case select what kind
-    of leak to visualise.
-
-  - There has been further work to avoid false positives.  In particular,
-    integer equality on partially defined inputs (C == and !=) is now handled
-    better.
-
-* ==================== OTHER CHANGES ====================
-
-* The new option --show-error-list=no|yes displays, at the end of the run, the
-  list of detected errors and the used suppressions.  Prior to this change,
-  showing this information could only be done by specifying "-v -v", but that
-  also produced a lot of other possibly-non-useful messages.  The option -s is
-  equivalent to --show-error-list=yes.
-
-* ==================== FIXED BUGS ====================
-
-The following bugs have been fixed or resolved.  Note that "n-i-bz"
-stands for "not in bugzilla" -- that is, a bug that was reported to us
-but never got a bugzilla entry.  We encourage you to file bugs in
-bugzilla (https://bugs.kde.org/enter_bug.cgi?product=valgrind) rather
-than mailing the developers (or mailing lists) directly -- bugs that
-are not entered into bugzilla tend to get forgotten about or ignored.
-
-To see details of a given bug, visit
-  https://bugs.kde.org/show_bug.cgi?id=XXXXXX
-where XXXXXX is the bug number as listed below.
-
-385411  s390x: z13 vector floating-point instructions not implemented
-397187  z13 vector register support for vgdb gdbserver
-398183  Vex errors with _mm256_shuffle_epi8/vpshufb
-398870  Please add support for instruction vcvtps2ph
-399287  amd64 front end: Illegal Instruction vcmptrueps
-399301  Use inlined frames in Massif XTree output. 
-399322  Improve callgrind_annotate output
-399444  VEX/priv/guest_s390_toIR.c:17407: (style) Mismatching assignment [..]
-400164  helgrind test encounters mips x-compiler warnings and assembler error
-400490  s390x: VRs allocated as if separate from FPRs
-400491  s390x: Operand of LOCH treated as unsigned integer
-400975  Compile error: error: '-mips64r2' conflicts with the other architecture
-        options, which specify a mips64 processor
-401112  LLVM 5.0 generates comparison against partially initialized data
-401277  More bugs in z13 support
-401454  Add a --show-percs option to cg_annotate and callgrind_annotate.
-401578  drd: crashes sometimes on fork()
-401627  memcheck errors with glibc avx2 optimized wcsncmp
-401822  none/tests/ppc64/jm-vmx fails and produces assembler warnings
-401827  none/tests/ppc64/test_isa_2_06_part3 failure on ppc64le (xvrsqrtesp)
-401828  none/tests/ppc64/test_isa_2_06_part1 failure on ppc64le (fcfids and
-        fcfidus)
-402006  mark helper regs defined in final_tidyup before freeres_wrapper call
-402048  WARNING: unhandled ppc64[be|le]-linux syscall: 26 (ptrace)
-402123  invalid assembler opcodes for mips32r2
-402134  assertion fail in mc_translate.c (noteTmpUsesIn) Iex_VECRET on arm64
-402327  Warning: DWARF2 CFI reader: unhandled DW_OP_ opcode 0x13 (DW_OP_drop)
-402341  drd/tests/tsan_thread_wrappers_pthread.h:369: suspicious code ?
-402351  mips64 libvexmultiarch_test fails on s390x
-402369  Overhaul DHAT
-402395  coregrind/vgdb-invoker-solaris.c: 2 * poor error checking
-402480  Do not use %rsp in clobber list
-402481  vbit-test fails on x86 for Iop_CmpEQ64 iselInt64Expr Sar64
-402515  Implement new option --show-error-list=no|yes / -s
-402519  POWER 3.0 addex instruction incorrectly implemented
-402781  Redo the cache used to process indirect branch targets
-403123  vex amd64->IR:0xF3 0x48 0xF 0xAE 0xD3 (wrfsbase)
-403552  s390x: wrong facility bit checked for vector facility
-404054  memcheck powerpc subfe x, x, x initializes x to 0 or -1 based on CA
-404638  Add VG_(replaceIndexXA)
-404843  s390x: backtrace sometimes ends prematurely
-404888  autotools cleanup series
-405079  unhandled ppc64le-linux syscall: 131 (quotactl)
-405182  Valgrind fails to build with Clang
-405205  filter_libc: remove the line holding the futex syscall error entirely
-405356  PPC64, xvcvsxdsp, xvcvuxdsp are supposed to write the 32-bit result to
-        the upper and lower 32-bits of the 64-bit result
-405362  PPC64, vmsummbm instruction doesn't handle overflow case correctly
-405363  PPC64, xvcvdpsxws, xvcvdpuxws, do not handle NaN arguments correctly.
-405365  PPC64, function _get_maxmin_fp_NaN() doesn't handle QNaN, SNaN case
-        correctly.
-405403  s390x disassembler cannot be used on x86
-405430  Use gcc -Wimplicit-fallthrough=2 by default if available
-405458  MIPS mkFormVEC arguments swapped?
-405716  drd: Fix an integer overflow in the stack margin calculation
-405722  Support arm64 core dump
-405733  PPC64, xvcvdpsp should write 32-bit result to upper and lower 32-bits
-        of the 64-bit destination field.
-405734  PPC64, vrlwnm, vrlwmi, vrldrm, vrldmi do not work properly when me < mb
-405782  "VEX temporary storage exhausted" when attempting to debug slic3r-pe
-406198  none/tests/ppc64/test_isa_3_0_other test sporadically including CA
-        bit in output.
-406256  PPC64, vector floating point instructions don't handle subnormal
-        according to VSCR[NJ] bit setting.
-406352  cachegrind/callgrind fails ann tests because of missing a.c
-406354  dhat is broken on x86 (32bit)
-406355  mcsignopass, mcsigpass, mcbreak fail due to difference in gdb output
-406357  gdbserver_tests fails because of gdb output change
-406360  memcheck/tests/libstdc++.supp needs more supression variants
-406422  none/tests/amd64-linux/map_32bits.vgtest fails too easily
-406465  arm64 insn selector fails on "t0 = <expr>" where <expr> has type Ity_F16
-407340  PPC64, does not support the vlogefp, vexptefp instructions.
-n-i-bz  add syswrap for PTRACE_GET|SET_THREAD_AREA on amd64.
-n-i-bz  Fix callgrind_annotate non deterministic order for equal total
-n-i-bz  callgrind_annotate --threshold=100 does not print all functions.
-n-i-bz  callgrind_annotate Use of uninitialized value in numeric gt (>)
-n-i-bz  amd64 (x86_64): RDRAND and F16C insn set extensions are supported
-
-(3.15.0.RC1:  8 April 2019, git ce94d674de5b99df173aad4c3ee48fc2a92e5d9c)
-(3.15.0.RC2: 11 April 2019, git 0c8be9bbede189ec580ec270521811766429595f)
-(3.15.0:     14 April 2019, git 270037da8b508954f0f7d703a0bebf5364eec548)
-
-
-
-Release 3.14.0 (9 October 2018)
-~~~~~~~~~~~~~~~~~~~~~~~~~~~~~~~
-
-3.14.0 is a feature release with many improvements and the usual collection of
-bug fixes.
-
-This release supports X86/Linux, AMD64/Linux, ARM32/Linux, ARM64/Linux,
-PPC32/Linux, PPC64BE/Linux, PPC64LE/Linux, S390X/Linux, MIPS32/Linux,
-MIPS64/Linux, ARM/Android, ARM64/Android, MIPS32/Android, X86/Android,
-X86/Solaris, AMD64/Solaris and AMD64/MacOSX 10.12.  There is also preliminary
-support for X86/macOS 10.13, AMD64/macOS 10.13.
-
-* ==================== CORE CHANGES ===================
-
-* The new option --keep-debuginfo=no|yes (default no) can be used to retain
-  debug info for unloaded code.  This allows saved stack traces (e.g. for
-  memory leaks) to include file/line info for code that has been dlclose'd (or
-  similar).  See the user manual for more information and known limitations.
-
-* Ability to specify suppressions based on source file name and line number.
-
-* Majorly overhauled register allocator.  No end-user changes, but the JIT
-  generates code a bit more quickly now.
-
-* ================== PLATFORM CHANGES =================
-
-* Preliminary support for macOS 10.13 has been added.
-
-* mips: support for MIPS32/MIPS64 Revision 6 has been added.
-
-* mips: support for MIPS SIMD architecture (MSA) has been added.
-
-* mips: support for MIPS N32 ABI has been added.
-
-* s390: partial support for vector instructions (integer and string) has been
-  added.
-
-* ==================== TOOL CHANGES ====================
-
-* Helgrind: Addition of a flag
-  --delta-stacktrace=no|yes [yes on linux amd64/x86]
-  which specifies how full history stack traces should be computed.
-  Setting this to =yes can speed up Helgrind by 25% when using
-  --history-level=full.
-
-* Memcheck: reduced false positive rate for optimised code created by Clang 6
-  / LLVM 6 on x86, amd64 and arm64.  In particular, Memcheck analyses code
-  blocks more carefully to determine where it can avoid expensive definedness
-  checks without loss of precision.  This is controlled by the flag
-  --expensive-definedness-checks=no|auto|yes [auto].
-
-* ==================== OTHER CHANGES ====================
-
-* Valgrind is now buildable with link-time optimisation (LTO).  A new
-  configure option --enable-lto=yes allows building Valgrind with LTO.  If the
-  toolchain supports it, this produces a smaller/faster Valgrind (up to 10%).
-  Note that if you are doing Valgrind development, --enable-lto=yes massively
-  slows down the build process.
-
-* ==================== FIXED BUGS ====================
-
-The following bugs have been fixed or resolved.  Note that "n-i-bz"
-stands for "not in bugzilla" -- that is, a bug that was reported to us
-but never got a bugzilla entry.  We encourage you to file bugs in
-bugzilla (https://bugs.kde.org/enter_bug.cgi?product=valgrind) rather
-than mailing the developers (or mailing lists) directly -- bugs that
-are not entered into bugzilla tend to get forgotten about or ignored.
-
-To see details of a given bug, visit
-  https://bugs.kde.org/show_bug.cgi?id=XXXXXX
-where XXXXXX is the bug number as listed below.
-
-79362   Debug info is lost for .so files when they are dlclose'd
-208052  strlcpy error when n = 0
-255603  exp-sgcheck Assertion '!already_present' failed
-338252  building valgrind with -flto (link time optimisation) fails
-345763  MIPS N32 ABI support
-368913  WARNING: unhandled arm64-linux syscall: 117 (ptrace)
-        == 388664  unhandled arm64-linux syscall: 117  (ptrace)
-372347  Replacement problem of the additional c++14/c++17 new/delete operators
-373069  memcheck/tests/leak_cpp_interior fails with GCC 5.1+
-376257  helgrind history full speed up using a cached stack
-379373  Fix syscall param msg->desc.port.name points to uninitialised byte(s)
-        on macOS 10.12
-379748  Fix missing pselect syscall (OS X 10.11)
-379754  Fix missing syscall ulock_wait (OS X 10.12)
-380397  s390x: __GI_strcspn() replacemenet needed
-381162  possible array overrun in VEX register allocator
-381272  ppc64 doesn't compile test_isa_2_06_partx.c without VSX support
-381274  powerpc too chatty even with --sigill-diagnostics=no
-381289  epoll_pwait can have a NULL sigmask
-381553  VEX register allocator v3
-381556  arm64: Handle feature registers access on 4.11 Linux kernel or later
-381769  Use ucontext_t instead of struct ucontext
-381805  arm32 needs ld.so index hardwire for new glibc security fixes
-382256  gz compiler flag test doesn't work for gold
-382407  vg_perf needs "--terse" command line option
-382515  "Assertion 'di->have_dinfo' failed." on wine's dlls/mscoree/tests/[..]
-382563  MIPS MSA ASE support
-382998  xml-socket doesn't work
-383275  massif: m_xarray.c:162 (ensureSpaceXA): Assertion '!xa->arr' failed
-383723  Fix missing kevent_qos syscall (macOS 10.11)
-        == 385604  illegal hardware instruction (OpenCV cv::namedWindow)
-384096  Mention AddrCheck at Memcheck's command line option [..]
-384230  vex x86->IR: 0x67 0xE8 0xAB 0x68
-        == 384156  vex x86->IR: 0x67 0xE8 0x6B 0x6A
-        == 386115  vex x86->IR: 0x67 0xE8 0xD3 0x8B any program
-        == 388407  vex x86->IR: 0x67 0xE8 0xAB 0x29
-        == 394903  vex x86->IR: 0x67 0xE8 0x1B 0xDA
-384337  performance improvements to VEX register allocator v2 and v3
-384526  reduce number of spill insns generated by VEX register allocator v3
-384584  Callee saved regs listed first for AMD64, X86, and PPC architectures
-384631  Sanitise client args as printed with -v
-384633  Add a simple progress-reporting facility
-384987  VEX regalloc: allocate caller-save registers for short lived vregs
-385055  PPC VEX temporary storage exhausted
-385182  PPC64 is missing support for the DSCR
-385183  PPC64, Add support for xscmpeqdp, xscmpgtdp, xscmpgedp, xsmincdp
-385207  PPC64, generate_store_FPRF() generates too many Iops
-385208  PPC64, xxperm instruction exhausts temporary memory
-385210  PPC64, vpermr instruction could exhaust temporary memory
-385279  unhandled syscall: mach:43 (mach_generate_activity_id)
-        == 395136  valgrind: m_syswrap/syswrap-main.c:438 (Bool eq_Syscall[..]
-        == 387045  Valgrind crashing on High Sierra when testing any newly [..]
-385334  PPC64, fix vpermr, xxperm, xxpermr mask value.
-385408  s390x: z13 vector "support" instructions not implemented
-385409  s390x: z13 vector integer instructions not implemented
-385410  s390x: z13 vector string instructions not implemented
-385412  s390x: new non-vector z13 instructions not implemented
-385868  glibc ld.so _dl_runtime_resolve_avx_slow conditional jump warning.
-385912  none/tests/rlimit_nofile fails on newer glibc/kernel.
-385939  Optionally exit on the first error
-386318  valgrind.org/info/tools.html is missing SGCheck
-386425  running valgrind + wine on armv7l gives illegal opcode
-386397  PPC64, valgrind truncates powerpc timebase to 32-bits.
-387410  MIPSr6 support
-387664  Memcheck: make expensive-definedness-checks be the default
-387712  s390x cgijnl reports Conditional jump depends on uninitialised value
-387766  asm shifts cause false positive "Conditional jump or move depends
-        on uninitialised value"
-387773  .gnu_debugaltlink paths resolve relative to .debug file, not symlink
-388174  valgrind with Wine quits with "Assertion 'cfsi_fits' failed"
-388786  Support bpf syscall in amd64 Linux
-388862  Add replacements for wmemchr and wcsnlen on Linux
-389065  valgrind meets gcc flag -Wlogical-op
-389373  exp-sgcheck the 'impossible' happened as Ist_LoadG is not instrumented
-390471  suppression by specification of source-file line number
-390723  make xtree dump files world wide readable, similar to log files
-391164  constraint bug in tests/ppc64/test_isa_2_07_part1.c for mtfprwa
-391861  Massif Assertion 'n_ips >= 1 && n_ips <= VG_(clo_backtrace_size)'
-392118  unhandled amd64-linux syscall: 332 (statx)
-392449  callgrind not clearing the number of calls properly
-393017  Add missing support for xsmaxcdp instruction, bug fixes for xsmincdp,
-        lxssp, stxssp and stxvl instructions.
-393023  callgrind_control risks using the wrong vgdb
-393062  build-id ELF phdrs read causes "debuginfo reader: ensure_valid failed"
-393099  posix_memalign() invalid write if alignment == 0
-393146  failing assert "is_DebugInfo_active(di)"
-395709  PPC64 is missing support for the xvnegsp instruction
-395682  Accept read-only PT_LOAD segments and .rodata by ld -z separate-code
-        == 384727
-396475  valgrind OS-X build: config.h not found (out-of-tree macOS builds)
-395991  arm-linux: wine's unit tests enter a signal delivery loop [..]
-396839  s390x: Trap instructions not implemented
-396887  arch_prctl should return EINVAL on unknown option
-        == 397286 crash before launching binary (Unsupported arch_prctl option)
-        == 397393 valgrind: the 'impossible' happened: (Archlinux)
-        == 397521 valgrind: the 'impossible' happened: Unsupported [..]
-396906  compile tests failure on mips32-linux: broken inline asm in tests on
-        mips32-linux
-397012  glibc ld.so uses arch_prctl on i386
-397089  amd64: Incorrect decoding of three-register vmovss/vmovsd opcode 11h
-397354  utimensat should ignore timespec tv_sec if tv_nsec is UTIME_NOW/OMIT
-397424  glibc 2.27 and gdb_server tests
-398028  Assertion `cfsi_fits` failing in simple C program
-398066  s390x: cgijl dep1, 0 reports false unitialised values warning
-
-n-i-bz  Fix missing workq_ops operations (macOS)
-n-i-bz  fix bug in strspn replacement
-n-i-bz  Add support for the Linux BLKFLSBUF ioctl
-n-i-bz  Add support for the Linux BLKREPORTZONE and BLKRESETZONE ioctls
-n-i-bz  Fix possible stack trashing by semctl syscall wrapping
-n-i-bz  Add support for the Linux membarrier() system call
-n-i-bz  x86 front end: recognise and handle UD2 correctly
-n-i-bz  Signal delivery for x86-linux: ensure that the stack pointer is
-        correctly aligned before entering the handler.
-
-(3.14.0.RC1: 30 September 2018, git c2aeea2d28acb0639bcc8cc1e4ab115067db1eae)
-(3.14.0.RC2: 3 October 2018, git 3e214c4858a6fdd5697e767543a0c19e30505582)
-(3.14.0:     9 October 2018, git 353a3587bb0e2757411f9138f5e936728ed6cc4f)
-
-
-
-Release 3.13.0 (15 June 2017)
-~~~~~~~~~~~~~~~~~~~~~~~~~~~~~
-
-3.13.0 is a feature release with many improvements and the usual collection of
-bug fixes.
-
-This release supports X86/Linux, AMD64/Linux, ARM32/Linux, ARM64/Linux,
-PPC32/Linux, PPC64BE/Linux, PPC64LE/Linux, S390X/Linux, MIPS32/Linux,
-MIPS64/Linux, ARM/Android, ARM64/Android, MIPS32/Android, X86/Android,
-X86/Solaris, AMD64/Solaris and AMD64/MacOSX 10.12.
-
-* ==================== CORE CHANGES ===================
-
-* The translation cache size has been increased to keep up with the demands of
-  large applications.  The maximum number of sectors has increased from 24 to
-  48.  The default number of sectors has increased from 16 to 32 on all
-  targets except Android, where the increase is from 6 to 12.
-
-* The amount of memory that Valgrind can use has been increased from 64GB to
-  128GB.  In particular this means your application can allocate up to about
-  60GB when running on Memcheck.
-
-* Valgrind's default load address has been changed from 0x3800'0000 to
-  0x5800'0000, so as to make it possible to load larger executables.  This
-  should make it possible to load executables of size at least 1200MB.
-
-* A massive spaceleak caused by reading compressed debuginfo files has been
-  fixed.  Valgrind should now be entirely usable with gcc-7.0 "-gz" created
-  debuginfo.
-
-* The C++ demangler has been updated.
-
-* Support for demangling Rust symbols has been added.
-
-* A new representation of stack traces, the "XTree", has been added.  An XTree
-  is a tree of stacktraces with data associated with the stacktraces.  This is
-  used by various tools (Memcheck, Helgrind, Massif) to report on the heap
-  consumption of your program.  Reporting is controlled by the new options
-  --xtree-memory=none|allocs|full and --xtree-memory-file=<file>.
-
-  A report can also be produced on demand using the gdbserver monitor command
-  'xtmemory [<filename>]>'.  The XTree can be output in 2 formats: 'callgrind
-  format' and 'massif format. The existing visualisers for these formats (e.g.
-  callgrind_annotate, KCachegrind, ms_print) can be used to visualise and
-  analyse these reports.
-
-  Memcheck can also produce XTree leak reports using the Callgrind file
-  format.  For more details, see the user manual.
-
-* ================== PLATFORM CHANGES =================
-
-* ppc64: support for ISA 3.0B and various fixes for existing 3.0 support
-
-* amd64: fixes for JIT failure problems on long AVX2 code blocks
-
-* amd64 and x86: support for CET prefixes has been added
-
-* arm32: a few missing ARMv8 instructions have been implemented
-
-* arm64, mips64, mips32: an alternative implementation of Load-Linked and
-  Store-Conditional instructions has been added.  This is to deal with
-  processor implementations that implement the LL/SC specifications strictly
-  and as a result cause Valgrind to hang in certain situations.  The
-  alternative implementation is automatically enabled at startup, as required.
-  You can use the option --sim-hints=fallback-llsc to force-enable it if you
-  want.
-
-* Support for OSX 10.12 has been improved.
-
-* On Linux, clone handling has been improved to honour CLONE_VFORK that
-  involves a child stack.  Note however that CLONE_VFORK | CLONE_VM is handled
-  like CLONE_VFORK (by removing CLONE_VM), so applications that depend on
-  CLONE_VM exact semantics will (still) not work.
-
-* The TileGX/Linux port has been removed because it appears to be both unused
-  and unsupported.
-
-* ==================== TOOL CHANGES ====================
-
-* Memcheck:
-
-  - Memcheck should give fewer false positives when running optimised
-    Clang/LLVM generated code.
-
-  - Support for --xtree-memory and 'xtmemory [<filename>]>'.
-
-  - New command line options --xtree-leak=no|yes and --xtree-leak-file=<file>
-    to produce the end of execution leak report in a xtree callgrind format
-    file.
-
-  - New option 'xtleak' in the memcheck leak_check monitor command, to produce
-    the leak report in an xtree file.
-
-* Massif:
-
-  - Support for --xtree-memory and 'xtmemory [<filename>]>'.
-
-  - For some workloads (typically, for big applications), Massif memory
-    consumption and CPU consumption has decreased significantly.
-
-* Helgrind:
-
-  - Support for --xtree-memory and 'xtmemory [<filename>]>'.
-
-  - addition of client request VALGRIND_HG_GNAT_DEPENDENT_MASTER_JOIN, useful
-    for Ada gnat compiled applications.
-
-* ==================== OTHER CHANGES ====================
-
-* For Valgrind developers: in an outer/inner setup, the outer Valgrind will
-  append the inner guest stacktrace to the inner host stacktrace.  This helps
-  to investigate the errors reported by the outer, when they are caused by the
-  inner guest program (such as an inner regtest).  See README_DEVELOPERS for
-  more info.
-
-* To allow fast detection of callgrind files by desktop environments and file
-  managers, the format was extended to have an optional first line that
-  uniquely identifies the format ("# callgrind format").  Callgrind creates
-  this line now, as does the new xtree functionality.
-
-* File name template arguments (such as --log-file, --xtree-memory-file, ...)
-  have a new %n format letter that is replaced by a sequence number.
-
-* "--version -v" now shows the SVN revision numbers from which Valgrind was
-  built.
-
-* ==================== FIXED BUGS ====================
-
-The following bugs have been fixed or resolved.  Note that "n-i-bz"
-stands for "not in bugzilla" -- that is, a bug that was reported to us
-but never got a bugzilla entry.  We encourage you to file bugs in
-bugzilla (https://bugs.kde.org/enter_bug.cgi?product=valgrind) rather
-than mailing the developers (or mailing lists) directly -- bugs that
-are not entered into bugzilla tend to get forgotten about or ignored.
-
-To see details of a given bug, visit
-  https://bugs.kde.org/show_bug.cgi?id=XXXXXX
-where XXXXXX is the bug number as listed below.
-
-162848  --log-file output isn't split when a program forks
-340777  Illegal instruction on mips (ar71xx)
-341481  MIPS64: Iop_CmpNE32 triggers false warning on MIPS64 platforms
-342040  Valgrind mishandles clone with CLONE_VFORK | CLONE_VM that clones
-        to a different stack.
-344139  x86 stack-seg overrides, needed by the Wine people
-344524  store conditional of guest applications always fail - observed on
-        Octeon3(MIPS)
-348616  Wine/valgrind: noted but unhandled ioctl 0x5390 [..] (DVD_READ_STRUCT)
-352395  Please provide SVN revision info in --version -v
-352767  Wine/valgrind: noted but unhandled ioctl 0x5307 [..] (CDROMSTOP)
-356374  Assertion 'DRD_(g_threadinfo)[tid].pt_threadid !=
-        INVALID_POSIX_THREADID' failed
-358213  helgrind/drd bar_bad testcase hangs or crashes with new glibc pthread
-        barrier implementation
-358697  valgrind.h: Some code remains even when defining NVALGRIND
-359202  Add musl libc configure/compile
-360415  amd64 instructions ADCX and ADOX are not implemented in VEX
-        == 372828 (vex amd64->IR: 0x66 0xF 0x3A 0x62 0x4A 0x10)
-360429  unhandled ioctl 0x530d with no size/direction hints (CDROMREADMODE1)
-362223  assertion failed when .valgrindrc is a directory instead of a file
-367543  bt/btc/btr/bts x86/x86_64 instructions are poorly-handled wrt flags
-367942  Segfault vgPlain_do_sys_sigaction (m_signals.c:1138)
-368507  can't malloc chunks larger than about 34GB
-368529  Android arm target link error, missing atexit and pthread_atfork
-368863  WARNING: unhandled arm64-linux syscall: 100 (get_robust_list)
-368865  WARNING: unhandled arm64-linux syscall: 272 (kcmp)
-368868  disInstr(arm64): unhandled instruction 0xD53BE000 = cntfrq_el0 (ARMv8)
-368917  WARNING: unhandled arm64-linux syscall: 218 (request_key)
-368918  WARNING: unhandled arm64-linux syscall: 127 (sched_rr_get_interval)
-368922  WARNING: unhandled arm64-linux syscall: 161 (sethostname)
-368924  WARNING: unhandled arm64-linux syscall: 84 (sync_file_range)
-368925  WARNING: unhandled arm64-linux syscall: 130 (tkill)
-368926  WARNING: unhandled arm64-linux syscall: 97 (unshare)
-369459  valgrind on arm64 violates the ARMv8 spec (ldxr/stxr)
-370028  Reduce the number of compiler warnings on MIPS platforms
-370635  arm64 missing syscall getcpu
-371225  Fix order of timer_{gettime,getoverrun,settime} syscalls on arm64
-371227  Clean AArch64 syscall table
-371412  Rename wrap_sys_shmat to sys_shmat like other wrappers
-371471  Valgrind complains about non legit memory leaks on placement new (C++)
-371491  handleAddrOverrides() is [incorrect] when ASO prefix is used
-371503  disInstr(arm64): unhandled instruction 0xF89F0000
-371869  support '%' in symbol Z-encoding
-371916  execution tree xtree concept
-372120  c++ demangler demangles symbols which are not c++
-372185  Support of valgrind on ARMv8 with 32 bit executable
-372188  vex amd64->IR: 0x66 0xF 0x3A 0x62 0x4A 0x10 0x10 0x48 (PCMPxSTRx $0x10)
-372195  Power PC, xxsel instruction is not always recognized.
-372504  Hanging on exit_group
-372600  process loops forever when fatal signals are arriving quickly
-372794  LibVEX (arm32 front end): 'Assertion szBlg2 <= 3' failed
-373046  Stacks registered by core are never deregistered
-373069  memcheck/tests/leak_cpp_interior fails with GCC 5.1+
-373086  Implement additional Xen hypercalls
-373192  Calling posix_spawn in glibc 2.24 completely broken
-373488  Support for fanotify API on ARM64 architecture
-	== 368864  WARNING: unhandled arm64-linux syscall: 262 (fanotify_init)
-373555  Rename BBPTR to GSPTR as it denotes guest state pointer only
-373938  const IRExpr arguments for matchIRExpr()
-374719  some spelling fixes
-374963  increase valgrind's load address to prevent mmap failure
-375514  valgrind_get_tls_addr() does not work in case of static TLS
-375772  +1 error in get_elf_symbol_info() when computing value of 'hi' address
-        for ML_(find_rx_mapping)()
-375806  Test helgrind/tests/tc22_exit_w_lock fails with glibc 2.24
-375839  Temporary storage exhausted, with long sequence of vfmadd231ps insns
-        == 377159  "vex: the `impossible' happened" still present
-        == 375150  Assertion 'tres.status == VexTransOK' failed
-        == 378068  valgrind crashes on AVX2 function in FFmpeg
-376142  Segfaults on MIPS Cavium Octeon boards
-376279  disInstr(arm64): unhandled instruction 0xD50320FF
-376455  Solaris: unhandled syscall lgrpsys(180)
-376518  Solaris: unhandled fast trap getlgrp(6)
-376611  ppc64 and arm64 don't know about prlimit64 syscall
-376729  PPC64, remove R2 from the clobber list
-        == 371668
-376956  syswrap of SNDDRV and DRM_IOCTL_VERSION causing some addresses
-        to be wrongly marked as addressable
-377066  Some Valgrind unit tests fail to compile on Ubuntu 16.10 with
-        PIE enabled by default
-377376  memcheck/tests/linux/getregset fails with glibc2.24
-377427  PPC64, lxv instruction failing on odd destination register 
-377478  PPC64: ISA 3.0 setup fixes
-377698  Missing memory check for futex() uaddr arg for FUTEX_WAKE
-        and FUTEX_WAKE_BITSET, check only 4 args for FUTEX_WAKE_BITSET,
-        and 2 args for FUTEX_TRYLOCK_PI
-377717  Fix massive space leak when reading compressed debuginfo sections
-377891  Update Xen 4.6 domctl wrappers
-377930  fcntl syscall wrapper is missing flock structure check
-378524  libvexmultiarch_test regression on s390x and ppc64
-378535  Valgrind reports INTERNAL ERROR in execve syscall wrapper
-378673  Update libiberty demangler
-378931  Add ISA 3.0B additional isnstructions, add OV32, CA32 setting support
-379039  syscall wrapper for prctl(PR_SET_NAME) must not check more than 16 bytes
-379094  Valgrind reports INTERNAL ERROR in rt_sigsuspend syscall wrapper
-379371  UNKNOWN task message [id 3444, to mach_task_self(), reply 0x603]
-        (task_register_dyld_image_infos)
-379372  UNKNOWN task message [id 3447, to mach_task_self(), reply 0x603]
-        (task_register_dyld_shared_cache_image_info)
-379390  unhandled syscall: mach:70 (host_create_mach_voucher_trap)
-379473  MIPS: add support for rdhwr cycle counter register
-379504  remove TileGX/Linux port
-379525  Support more x86 nop opcodes
-379838  disAMode(x86): not an addr!
-379703  PC ISA 3.0 fixes: stxvx, stxv, xscmpexpdp instructions
-379890  arm: unhandled instruction: 0xEBAD 0x1B05 (sub.w fp, sp, r5, lsl #4)
-379895  clock_gettime does not execute POST syscall wrapper
-379925  PPC64, mtffs does not set the FPCC and C bits in the FPSCR correctly
-379966  WARNING: unhandled amd64-linux syscall: 313 (finit_module)
-380200  xtree generated callgrind files refer to files without directory name
-380202  Assertion failure for cache line size (cls == 64) on aarch64.
-380397  s390x: __GI_strcspn() replacement needed
-n-i-bz  Fix pub_tool_basics.h build issue with g++ 4.4.7.
-
-(3.13.0.RC1:  2 June 2017, vex r3386, valgrind r16434)
-(3.13.0.RC2:  9 June 2017, vex r3389, valgrind r16443)
-(3.13.0:     14 June 2017, vex r3396, valgrind r16446)
-
-
-
-Release 3.12.0 (20 October 2016)
-~~~~~~~~~~~~~~~~~~~~~~~~~~~~~~~~
-
-3.12.0 is a feature release with many improvements and the usual
-collection of bug fixes.
-
-This release supports X86/Linux, AMD64/Linux, ARM32/Linux,
-ARM64/Linux, PPC32/Linux, PPC64BE/Linux, PPC64LE/Linux, S390X/Linux,
-MIPS32/Linux, MIPS64/Linux, ARM/Android, ARM64/Android,
-MIPS32/Android, X86/Android, X86/Solaris, AMD64/Solaris, X86/MacOSX
-10.10 and AMD64/MacOSX 10.10.  There is also preliminary support for
-X86/MacOSX 10.11/12, AMD64/MacOSX 10.11/12 and TILEGX/Linux.
-
-* ================== PLATFORM CHANGES =================
-
-* POWER: Support for ISA 3.0 has been added
-
-* mips: support for O32 FPXX ABI has been added.
-* mips: improved recognition of different processors
-* mips: determination of page size now done at run time
-
-* amd64: Partial support for AMD FMA4 instructions.
-
-* arm, arm64: Support for v8 crypto and CRC instructions.
-
-* Improvements and robustification of the Solaris port.
-
-* Preliminary support for MacOS 10.12 (Sierra) has been added.
-
-Whilst 3.12.0 continues to support the 32-bit x86 instruction set, we
-would prefer users to migrate to 64-bit x86 (a.k.a amd64 or x86_64)
-where possible.  Valgrind's support for 32-bit x86 has stagnated in
-recent years and has fallen far behind that for 64-bit x86
-instructions.  By contrast 64-bit x86 is well supported, up to and
-including AVX2.
-
-* ==================== TOOL CHANGES ====================
-
-* Memcheck:
-
-  - Added meta mempool support for describing a custom allocator which:
-     - Auto-frees all chunks assuming that destroying a pool destroys all
-       objects in the pool
-     - Uses itself to allocate other memory blocks
-
-  - New flag --ignore-range-below-sp to ignore memory accesses below
-    the stack pointer, if you really have to.  The related flag
-    --workaround-gcc296-bugs=yes is now deprecated.  Use
-    --ignore-range-below-sp=1024-1 as a replacement.
-
-* DRD:
-
-  - Improved thread startup time significantly on non-Linux platforms.
-
-* DHAT
-
-  - Added collection of the metric "tot-blocks-allocd"
-
-* ==================== OTHER CHANGES ====================
-
-* Replacement/wrapping of malloc/new related functions is now done not just
-  for system libraries by default, but for any globally defined malloc/new
-  related function (both in shared libraries and statically linked alternative
-  malloc implementations).  The dynamic (runtime) linker is excluded, though.
-  To only intercept malloc/new related functions in
-  system libraries use --soname-synonyms=somalloc=nouserintercepts (where
-  "nouserintercepts" can be any non-existing library name).
-  This new functionality is not implemented for MacOS X.
-
-* The maximum number of callers in a suppression entry is now equal to
-  the maximum size for --num-callers (500).
-  Note that --gen-suppressions=yes|all similarly generates suppressions
-  containing up to --num-callers frames.
-
-* New and modified GDB server monitor features:
-
-  - Valgrind's gdbserver now accepts the command 'catch syscall'.
-    Note that you must have GDB >= 7.11 to use 'catch syscall' with
-    gdbserver.
-
-* New option --run-cxx-freeres=<yes|no> can be used to change whether
-  __gnu_cxx::__freeres() cleanup function is called or not. Default is
-  'yes'.
-
-* Valgrind is able to read compressed debuginfo sections in two formats:
-  - zlib ELF gABI format with SHF_COMPRESSED flag (gcc option -gz=zlib)
-  - zlib GNU format with .zdebug sections (gcc option -gz=zlib-gnu)
-
-* Modest JIT-cost improvements: the cost of instrumenting code blocks
-  for the most common use case (x86_64-linux, Memcheck) has been
-  reduced by 10%-15%.
-
-* Improved performance for programs that do a lot of discarding of
-  instruction address ranges of 8KB or less.
-
-* The C++ symbol demangler has been updated.
-
-* More robustness against invalid syscall parameters on Linux.
-
-* ==================== FIXED BUGS ====================
-
-The following bugs have been fixed or resolved.  Note that "n-i-bz"
-stands for "not in bugzilla" -- that is, a bug that was reported to us
-but never got a bugzilla entry.  We encourage you to file bugs in
-bugzilla (https://bugs.kde.org/enter_bug.cgi?product=valgrind) rather
-than mailing the developers (or mailing lists) directly -- bugs that
-are not entered into bugzilla tend to get forgotten about or ignored.
-
-To see details of a given bug, visit
-  https://bugs.kde.org/show_bug.cgi?id=XXXXXX
-where XXXXXX is the bug number as listed below.
-
-191069  Exiting due to signal not reported in XML output
-199468  Suppressions: stack size limited to 25
-        while --num-callers allows more frames
-212352  vex amd64 unhandled opc_aux = 0x 2, first_opcode == 0xDC (FCOM)
-278744  cvtps2pd with redundant RexW
-303877  valgrind doesn't support compressed debuginfo sections.
-345307  Warning about "still reachable" memory when using libstdc++ from gcc 5
-348345  Assertion fails for negative lineno
-348924  MIPS: Load doubles through memory so the code compiles with the FPXX ABI
-351282  V 3.10.1 MIPS softfloat build broken with GCC 4.9.3 / binutils 2.25.1
-351692  Dumps created by valgrind are not readable by gdb (mips32 specific)
-351804  Crash on generating suppressions for "printf" call on OS X 10.10
-352197  mips: mmap2() not wrapped correctly for page size > 4096
-353083  arm64 doesn't implement various xattr system calls
-353084  arm64 doesn't support sigpending system call
-353137  www: update info for Supported Platforms
-353138  www: update "The Valgrind Developers" page
-353370  don't advertise RDRAND in cpuid for Core-i7-4910-like avx2 machine
-        == 365325
-        == 357873
-353384  amd64->IR: 0x66 0xF 0x3A 0x62 0xD1 0x62 (pcmpXstrX $0x62)
-353398  WARNING: unhandled amd64-solaris syscall: 207
-353660  XML in auxwhat tag not escaping reserved symbols properly
-353680  s390x: Crash with certain glibc versions due to non-implemented TBEGIN
-353727  amd64->IR: 0x66 0xF 0x3A 0x62 0xD1 0x72 (pcmpXstrX $0x72)
-353802  ELF debug info reader confused with multiple .rodata sections
-353891  Assert 'bad_scanned_addr < VG_ROUNDDN(start+len, sizeof(Addr))' failed
-353917  unhandled amd64-solaris syscall fchdir(120)
-353920  unhandled amd64-solaris syscall: 170
-354274  arm: unhandled instruction: 0xEBAD 0x0AC1 (sub.w sl, sp, r1, lsl #3)
-354392  unhandled amd64-solaris syscall: 171
-354797  Vbit test does not include Iops for Power 8 instruction support
-354883  tst->os_state.pthread - magic_delta assertion failure on OSX 10.11
-        == 361351
-        == 362920
-        == 366222
-354933  Fix documentation of --kernel-variant=android-no-hw-tls option
-355188  valgrind should intercept all malloc related global functions
-355454  do not intercept malloc related symbols from the runtime linker
-355455  stderr.exp of test cases wrapmalloc and wrapmallocstatic overconstrained
-356044  Dwarf line info reader misinterprets is_stmt register
-356112  mips: replace addi with addiu
-356393  valgrind (vex) crashes because isZeroU happened
-        == 363497
-        == 364497
-356676  arm64-linux: unhandled syscalls 125, 126 (sched_get_priority_max/min)
-356678  arm64-linux: unhandled syscall 232 (mincore)
-356817  valgrind.h triggers compiler errors on MSVC when defining NVALGRIND
-356823  Unsupported ARM instruction: stlex
-357059  x86/amd64: SSE cvtpi2ps with memory source does transition to MMX state
-357338  Unhandled instruction for SHA instructions libcrypto Boring SSL
-357673  crash if I try to run valgrind with a binary link with libcurl
-357833  Setting RLIMIT_DATA to zero breaks with linux 4.5+
-357871  pthread_spin_destroy not properly wrapped
-357887  Calls to VG_(fclose) do not close the file descriptor
-357932  amd64->IR: accept redundant REX prefixes for {minsd,maxsd} m128, xmm.
-358030  support direct socket calls on x86 32bit (new in linux 4.3)
-358478  drd/tests/std_thread.cpp doesn't build with GCC6
-359133  Assertion 'eltSzB <= ddpa->poolSzB' failed
-359181  Buffer Overflow during Demangling
-359201  futex syscall "skips" argument 5 if op is FUTEX_WAIT_BITSET
-359289  s390x: popcnt (B9E1) not implemented
-359472  The Power PC vsubuqm instruction doesn't always give the correct result
-359503  Add missing syscalls for aarch64 (arm64)
-359645  "You need libc6-dbg" help message could be more helpful
-359703  s390: wire up separate socketcalls system calls
-359724  getsockname might crash - deref_UInt should call safe_to_deref
-359733  amd64 implement ld.so strchr/index override like x86
-359767  Valgrind does not support the IBM POWER ISA 3.0 instructions, part 1/5
-359829  Power PC test suite none/tests/ppc64/test_isa_2_07.c uses
-        uninitialized data
-359838  arm64: Unhandled instruction 0xD5033F5F (clrex)
-359871  Incorrect mask handling in ppoll
-359952  Unrecognised PCMPESTRM variants (0x70, 0x19)
-360008  Contents of Power vr registers contents is not printed correctly when
-        the --vgdb-shadow-registers=yes option is used
-360035  POWER PC instruction bcdadd and bcdsubtract generate result with
-        non-zero shadow bits
-360378  arm64: Unhandled instruction 0x5E280844 (sha1h  s4, s2)
-360425  arm64 unsupported instruction ldpsw
-        == 364435
-360519  none/tests/arm64/memory.vgtest might fail with newer gcc
-360571  Error about the Android Runtime reading below the stack pointer on ARM
-360574  Wrong parameter type for an ashmem ioctl() call on Android and ARM64
-360749  kludge for multiple .rodata sections on Solaris no longer needed
-360752  raise the number of reserved fds in m_main.c from 10 to 12
-361207  Valgrind does not support the IBM POWER ISA 3.0 instructions, part 2/5
-361226  s390x: risbgn (EC59) not implemented
-361253  [s390x] ex_clone.c:42: undefined reference to `pthread_create'
-361354  ppc64[le]: wire up separate socketcalls system calls
-361615  Inconsistent termination for multithreaded process terminated by signal
-361926  Unhandled Solaris syscall: sysfs(84)
-362009  V dumps core on unimplemented functionality before threads are created
-362329  Valgrind does not support the IBM POWER ISA 3.0 instructions, part 3/5
-362894  missing (broken) support for wbit field on mtfsfi instruction (ppc64)
-362935  [AsusWRT] Assertion 'sizeof(TTEntryC) <= 88' failed
-362953  Request for an update to the Valgrind Developers page
-363680  add renameat2() support
-363705  arm64 missing syscall name_to_handle_at and open_by_handle_at
-363714  ppc64 missing syscalls sync, waitid and name_to/open_by_handle_at
-363858  Valgrind does not support the IBM POWER ISA 3.0 instructions, part 4/5
-364058  clarify in manual limitations of array overruns detections
-364413  pselect sycallwrapper mishandles NULL sigmask
-364728  Power PC, missing support for several HW registers in
-        get_otrack_shadow_offset_wrk()
-364948  Valgrind does not support the IBM POWER ISA 3.0 instructions, part 5/5
-365273  Invalid write to stack location reported after signal handler runs
-365912  ppc64BE segfault during jm-insns test (RELRO)
-366079  FPXX Support for MIPS32 Valgrind
-366138  Fix configure errors out when using Xcode 8 (clang 8.0.0)
-366344  Multiple unhandled instruction for Aarch64
-        (0x0EE0E020, 0x1AC15800, 0x4E284801, 0x5E040023, 0x5E056060)
-367995  Integration of memcheck with custom memory allocator
-368120  x86_linux asm _start functions do not keep 16-byte aligned stack pointer
-368412  False positive result for altivec capability check
-368416  Add tc06_two_races_xml.exp output for ppc64
-368419  Perf Events ioctls not implemented
-368461  mmapunmap test fails on ppc64
-368823  run_a_thread_NORETURN assembly code typo for VGP_arm64_linux target
-369000  AMD64 fma4 instructions unsupported.
-369169  ppc64 fails jm_int_isa_2_07 test
-369175  jm_vec_isa_2_07 test crashes on ppc64
-369209  valgrind loops and eats up all memory if cwd doesn't exist.
-369356  pre_mem_read_sockaddr syscall wrapper can crash with bad sockaddr
-369359  msghdr_foreachfield can crash when handling bad iovec
-369360  Bad sigprocmask old or new sets can crash valgrind
-369361  vmsplice syscall wrapper crashes on bad iovec
-369362  Bad sigaction arguments crash valgrind
-369383  x86 sys_modify_ldt wrapper crashes on bad ptr
-369402  Bad set/get_thread_area pointer crashes valgrind
-369441  bad lvec argument crashes process_vm_readv/writev syscall wrappers
-369446  valgrind crashes on unknown fcntl command
-369439  S390x: Unhandled insns RISBLG/RISBHG and LDE/LDER 
-369468  Remove quadratic metapool algorithm using VG_(HT_remove_at_Iter)
-370265  ISA 3.0 HW cap stuff needs updating
-371128  BCD add and subtract instructions on Power BE in 32-bit mode do not work
-372195  Power PC, xxsel instruction is not always recognized
-
-n-i-bz  Fix incorrect (or infinite loop) unwind on RHEL7 x86 and amd64
-n-i-bz  massif --pages-as-heap=yes does not report peak caused by mmap+munmap
-n-i-bz  false positive leaks due to aspacemgr merging heap & non heap segments
-n-i-bz  Fix ppoll_alarm exclusion on OS X
-n-i-bz  Document brk segment limitation, reference manual in limit reached msg.
-n-i-bz  Fix clobber list in none/tests/amd64/xacq_xrel.c [valgrind r15737]
-n-i-bz  Bump allowed shift value for "add.w reg, sp, reg, lsl #N" [vex r3206]
-n-i-bz  amd64: memcheck false positive with shr %edx
-n-i-bz  arm3: Allow early writeback of SP base register in "strd rD, [sp, #-16]"
-n-i-bz  ppc: Fix two cases of PPCAvFpOp vs PPCFpOp enum confusion
-n-i-bz  arm: Fix incorrect register-number constraint check for LDAEX{,B,H,D}
-n-i-bz  DHAT: added collection of the metric "tot-blocks-allocd" 
-
-(3.12.0.RC1:  20 October 2016, vex r3282, valgrind r16094)
-(3.12.0.RC2:  20 October 2016, vex r3282, valgrind r16096)
-(3.12.0:      21 October 2016, vex r3282, valgrind r16098)
-
-
-
-Release 3.11.0 (22 September 2015)
-~~~~~~~~~~~~~~~~~~~~~~~~~~~~~~~~~~
-
-3.11.0 is a feature release with many improvements and the usual
-collection of bug fixes.
-
-This release supports X86/Linux, AMD64/Linux, ARM32/Linux,
-ARM64/Linux, PPC32/Linux, PPC64BE/Linux, PPC64LE/Linux, S390X/Linux,
-MIPS32/Linux, MIPS64/Linux, ARM/Android, ARM64/Android,
-MIPS32/Android, X86/Android, X86/Solaris, AMD64/Solaris, X86/MacOSX
-10.10 and AMD64/MacOSX 10.10.  There is also preliminary support for
-X86/MacOSX 10.11, AMD64/MacOSX 10.11 and TILEGX/Linux.
-
-* ================== PLATFORM CHANGES =================
-
-* Support for Solaris/x86 and Solaris/amd64 has been added.
-
-* Preliminary support for Mac OS X 10.11 (El Capitan) has been added.
-
-* Preliminary support for the Tilera TileGX architecture has been added.
-
-* s390x: It is now required for the host to have the "long displacement"
-  facility.  The oldest supported machine model is z990.
-
-* x86: on an SSE2 only host, Valgrind in 32 bit mode now claims to be a
-  Pentium 4.  3.10.1 wrongly claimed to be a Core 2, which is SSSE3.
-
-* The JIT's register allocator is significantly faster, making the JIT
-  as a whole somewhat faster, so JIT-intensive activities, for example
-  program startup, are modestly faster, around 5%.
-
-* There have been changes to the default settings of several command
-  line flags, as detailed below.
-
-* Intel AVX2 support is more complete (64 bit targets only).  On AVX2
-  capable hosts, the simulated CPUID will now indicate AVX2 support.
-
-* ==================== TOOL CHANGES ====================
-
-* Memcheck:
-
-  - The default value for --leak-check-heuristics has been changed from
-    "none" to "all". This helps to reduce the number of possibly
-    lost blocks, in particular for C++ applications.
-
-  - The default value for --keep-stacktraces has been changed from
-    "malloc-then-free" to "malloc-and-free".  This has a small cost in
-    memory (one word per malloc-ed block) but allows Memcheck to show the
-    3 stacktraces of a dangling reference: where the block was allocated,
-    where it was freed, and where it is acccessed after being freed.
-
-  - The default value for --partial-loads-ok has been changed from "no" to 
-    "yes", so as to avoid false positive errors resulting from some kinds
-    of vectorised loops.
-
-  - A new monitor command 'xb <addr> <len>' shows the validity bits of
-    <len> bytes at <addr>.  The monitor command 'xb' is easier to use
-    than get_vbits when you need to associate byte data value with
-    their corresponding validity bits.
-
-  - The 'block_list' monitor command has been enhanced:
-      o it can print a range of loss records
-      o it now accepts an optional argument 'limited <max_blocks>'
-        to control the number of blocks printed.
-      o if a block has been found using a heuristic, then
-        'block_list' now shows the heuristic after the block size.
-      o the loss records/blocks to print can be limited to the blocks
-        found via specified heuristics.
-
-  - The C helper functions used to instrument loads on
-    x86-{linux,solaris} and arm-linux (both 32-bit only) have been
-    replaced by handwritten assembly sequences.  This gives speedups
-    in the region of 0% to 7% for those targets only.
-
-  - A new command line option, --expensive-definedness-checks=yes|no,
-    has been added.  This is useful for avoiding occasional invalid
-    uninitialised-value errors in optimised code.  Watch out for
-    runtime degradation, as this can be up to 25%.  As always, though,
-    the slowdown is highly application specific.  The default setting
-    is "no".
-
-* Massif:
-
-  - A new monitor command 'all_snapshots <filename>' dumps all
-    snapshots taken so far.
-
-* Helgrind:
-
-  - Significant memory reduction and moderate speedups for
-    --history-level=full for applications accessing a lot of memory
-    with many different stacktraces.
-
-  - The default value for --conflict-cache-size=N has been doubled to
-    2000000.  Users that were not using the default value should
-    preferably also double the value they give.
-
-    The default was changed due to the changes in the "full history"
-    implementation.  Doubling the value gives on average a slightly more
-    complete history and uses similar memory (or significantly less memory
-    in the worst case) than the previous implementation.
-    
-  - The Helgrind monitor command 'info locks' now accepts an optional
-    argument 'lock_addr', which shows information about the lock at the
-    given address only.
-
-  - When using --history-level=full, the new Helgrind monitor command
-    'accesshistory <addr> [<len>]' will show the recorded accesses for
-    <len> (or 1) bytes at <addr>.
-
-* ==================== OTHER CHANGES ====================
-
-* The default value for the --smc-check option has been changed from
-  "stack" to "all-non-file" on targets that provide automatic D-I
-  cache coherence (x86, amd64 and s390x).  The result is to provide,
-  by default, transparent support for JIT generated and self-modifying
-  code on all targets.
-
-* Mac OS X only: the default value for the --dsymutil option has been
-  changed from "no" to "yes", since any serious usage on Mac OS X
-  always required it to be "yes".
-
-* The command line options --db-attach and --db-command have been removed.
-  They were deprecated in 3.10.0.
-
-* When a process dies due to a signal, Valgrind now shows the signal
-  and the stacktrace at default verbosity (i.e. verbosity 1).
-
-* The address description logic used by Memcheck and Helgrind now
-  describes addresses in anonymous segments, file mmap-ed segments,
-  shared memory segments and the brk data segment.
-
-* The new option --error-markers=<begin>,<end> can be used to mark the
-  begin/end of errors in textual output mode, to facilitate
-  searching/extracting errors in output files that mix valgrind errors
-  with program output.
-
-* The new option --max-threads=<number> can be used to change the number
-  of threads valgrind can handle.  The default is 500 threads which
-  should be more than enough for most applications.
-
-* The new option --valgrind-stacksize=<number> can be used to change the
-  size of the private thread stacks used by Valgrind.  This is useful
-  for reducing memory use or increasing the stack size if Valgrind
-  segfaults due to stack overflow.
-
-* The new option --avg-transtab-entry-size=<number> can be used to specify
-  the expected instrumented block size, either to reduce memory use or
-  to avoid excessive retranslation.
-
-* Valgrind can be built with Intel's ICC compiler, version 14.0 or later.
-
-* New and modified GDB server monitor features:
-
-  - When a signal is reported in GDB, you can now use the GDB convenience
-    variable $_siginfo to examine detailed signal information.
- 
-  - Valgrind's gdbserver now allows the user to change the signal
-    to deliver to the process.  So, use 'signal SIGNAL' to continue execution
-    with SIGNAL instead of the signal reported to GDB. Use 'signal 0' to
-    continue without passing the signal to the process.
-
-  - With GDB >= 7.10, the command 'target remote'
-    will automatically load the executable file of the process running
-    under Valgrind. This means you do not need to specify the executable
-    file yourself, GDB will discover it itself.  See GDB documentation about
-    'qXfer:exec-file:read' packet for more info.
-
-* ==================== FIXED BUGS ====================
-
-The following bugs have been fixed or resolved.  Note that "n-i-bz"
-stands for "not in bugzilla" -- that is, a bug that was reported to us
-but never got a bugzilla entry.  We encourage you to file bugs in
-bugzilla (https://bugs.kde.org/enter_bug.cgi?product=valgrind) rather
-than mailing the developers (or mailing lists) directly -- bugs that
-are not entered into bugzilla tend to get forgotten about or ignored.
-
-To see details of a given bug, visit
-  https://bugs.kde.org/show_bug.cgi?id=XXXXXX
-where XXXXXX is the bug number as listed below.
-
-116002  VG_(printf): Problems with justification of strings and integers
-155125  avoid cutting away file:lineno after long function name
-197259  Unsupported arch_prtctl PR_SET_GS option
-201152  ppc64: Assertion in ppc32g_dirtyhelper_MFSPR_268_269
-201216  Fix Valgrind does not support pthread_sigmask() on OS X
-201435  Fix Darwin: -v does not show kernel version
-208217  "Warning: noted but unhandled ioctl 0x2000747b" on Mac OS X
-211256  Fixed an outdated comment regarding the default platform.
-211529  Incomplete call stacks for code compiled by newer versions of MSVC
-211926  Avoid compilation warnings in valgrind.h with -pedantic
-212291  Fix unhandled syscall: unix:132 (mkfifo) on OS X
-        == 263119
-226609  Crediting upstream authors in man page
-231257  Valgrind omits path when executing script from shebang line
-254164  OS X task_info: UNKNOWN task message [id 3405, to mach_task_self() [..]
-294065  Improve the pdb file reader by avoiding hardwired absolute pathnames
-269360  s390x: Fix addressing mode selection for compare-and-swap
-302630  Memcheck: Assertion failed: 'sizeof(UWord) == sizeof(UInt)'
-        == 326797
-312989  ioctl handling needs to do POST handling on generic ioctls and [..]
-319274  Fix unhandled syscall: unix:410 (sigsuspend_nocancel) on OS X
-324181  mmap does not handle MAP_32BIT (handle it now, rather than fail it)
-327745  Fix valgrind 3.9.0 build fails on Mac OS X 10.6.8
-330147  libmpiwrap PMPI_Get_count returns undefined value
-333051  mmap of huge pages fails due to incorrect alignment
-        == 339163
-334802  valgrind does not always explain why a given option is bad
-335618  mov.w rN, pc/sp (ARM32)
-335785  amd64->IR 0xC4 0xE2 0x75 0x2F (vmaskmovpd)
-        == 307399
-        == 343175
-        == 342740
-        == 346912
-335907  segfault when running wine's ddrawex/tests/surface.c under valgrind
-338602  AVX2 bit in CPUID missing
-338606  Strange message for scripts with invalid interpreter
-338731  ppc: Fix testuite build for toolchains not supporting -maltivec
-338995  shmat with hugepages (SHM_HUGETLB) fails with EINVAL
-339045  Getting valgrind to compile and run on OS X Yosemite (10.10)
-        == 340252
-339156  gdbsrv not called for fatal signal
-339215  Valgrind 3.10.0 contain 2013 in copyrights notice
-339288  support Cavium Octeon MIPS specific BBIT*32 instructions
-339636  Use fxsave64 and fxrstor64 mnemonics instead of old-school rex64 prefix
-339442  Fix testsuite build failure on OS X 10.9
-339542  Enable compilation with Intel's ICC compiler
-339563  The DVB demux DMX_STOP ioctl doesn't have a wrapper
-339688  Mac-specific ASM does not support .version directive (cpuid,
-        tronical and pushfpopf tests)
-339745  Valgrind crash when check Marmalade app (partial fix)
-339755  Fix known deliberate memory leak in setenv() on Mac OS X 10.9
-339778  Linux/TileGx platform support for Valgrind
-339780  Fix known uninitialised read in pthread_rwlock_init() on Mac OS X 10.9 
-339789  Fix none/tests/execve test on Mac OS X 10.9
-339808  Fix none/tests/rlimit64_nofile test on Mac OS X 10.9
-339820  vex amd64->IR: 0x66 0xF 0x3A 0x63 0xA 0x42 0x74 0x9 (pcmpistri $0x42)
-340115  Fix none/tests/cmdline[1|2] tests on systems which define TMPDIR
-340392  Allow user to select more accurate definedness checking in memcheck
-        to avoid invalid complaints on optimised code
-340430  Fix some grammatical weirdness in the manual.
-341238  Recognize GCC5/DWARFv5 DW_LANG constants (Go, C11, C++11, C++14)
-341419  Signal handler ucontext_t not filled out correctly on OS X
-341539  VG_(describe_addr) should not describe address as belonging to client
-        segment if it is past the heap end
-341613  Enable building of manythreads and thread-exits tests on Mac OS X
-341615  Fix none/tests/darwin/access_extended test on Mac OS X
-341698  Valgrind's AESKEYGENASSIST gives wrong result in words 0 and 2 [..]
-341789  aarch64: shmat fails with valgrind on ARMv8
-341997  MIPS64: Cavium OCTEON insns - immediate operand handled incorrectly
-342008  valgrind.h needs type cast [..] for clang/llvm in 64-bit mode
-342038  Unhandled syscalls on aarch64 (mbind/get/set_mempolicy)
-342063  wrong format specifier for test mcblocklistsearch in gdbserver_tests
-342117  Hang when loading PDB file for MSVC compiled Firefox under Wine
-342221  socket connect false positive uninit memory for unknown af family
-342353  Allow dumping full massif output while valgrind is still running
-342571  Valgrind chokes on AVX compare intrinsic with _CMP_GE_QS
-        == 346476
-        == 348387
-        == 350593
-342603  Add I2C_SMBUS ioctl support
-342635  OS X 10.10 (Yosemite) - missing system calls and fcntl code
-342683  Mark memory past the initial brk limit as unaddressable
-342783  arm: unhandled instruction 0xEEFE1ACA = "vcvt.s32.f32 s3, s3, #12"
-342795  Internal glibc __GI_mempcpy call should be intercepted
-342841  s390x: Support instructions fiebr(a) and fidbr(a)
-343012  Unhandled syscall 319 (memfd_create)
-343069  Patch updating v4l2 API support
-343173  helgrind crash during stack unwind
-343219  fix GET_STARTREGS for arm
-343303  Fix known deliberate memory leak in setenv() on Mac OS X 10.10
-343306  OS X 10.10: UNKNOWN mach_msg unhandled MACH_SEND_TRAILER option
-343332  Unhandled instruction 0x9E310021 (fcvtmu) on aarch64
-343335  unhandled instruction 0x1E638400 (fccmp) aarch64
-343523  OS X mach_ports_register: UNKNOWN task message [id 3403, to [..]
-343525  OS X host_get_special_port: UNKNOWN host message [id 412, to [..]
-343597  ppc64le: incorrect use of offseof macro
-343649  OS X host_create_mach_voucher: UNKNOWN host message [id 222, to [..]
-343663  OS X 10.10  Memchecj always reports a leak regardless of [..]
-343732  Unhandled syscall 144 (setgid) on aarch64
-343733  Unhandled syscall 187 (msgctl and related) on aarch64
-343802  s390x: False positive "conditional jump or move depends on [..]
-343902  --vgdb=yes doesn't break when --xml=yes is used
-343967  Don't warn about setuid/setgid/setcap executable for directories
-343978  Recognize DWARF5/GCC5 DW_LANG_Fortran 2003 and 2008 constants
-344007  accept4 syscall unhandled on arm64 (242) and ppc64 (344)
-344033  Helgrind on ARM32 loses track of mutex state in pthread_cond_wait
-344054  www - update info for Solaris/illumos
-344416  'make regtest' does not work cleanly on OS X
-344235  Remove duplicate include of pub_core_aspacemgr.h
-344279  syscall sendmmsg on arm64 (269) and ppc32/64 (349) unhandled
-344295  syscall recvmmsg on arm64 (243) and ppc32/64 (343) unhandled
-344307  2 unhandled syscalls on aarch64/arm64: umount2(39), mount (40)
-344314  callgrind_annotate ... warnings about commands containing newlines
-344318  socketcall should wrap recvmmsg and sendmmsg
-344337  Fix unhandled syscall: mach:41 (_kernelrpc_mach_port_guard_trap)
-344416  Fix 'make regtest' does not work cleanly on OS X
-344499  Fix compilation for Linux kernel >= 4.0.0
-344512  OS X: unhandled syscall: unix:348 (__pthread_chdir), 
-        unix:349 (__pthread_fchdir)
-344559  Garbage collection of unused segment names in address space manager
-344560  Fix stack traces missing penultimate frame on OS X
-344621  Fix memcheck/tests/err_disable4 test on OS X
-344686  Fix suppression for pthread_rwlock_init on OS X 10.10
-344702  Fix missing libobjc suppressions on OS X 10.10
-        == 344543
-344936  Fix unhandled syscall: unix:473 (readlinkat) on OS X 10.10
-344939  Fix memcheck/tests/xml1 on OS X 10.10
-345016  helgrind/tests/locked_vs_unlocked2 is failing sometimes
-345079  Fix build problems in VEX/useful/test_main.c
-345126  Incorrect handling of VIDIOC_G_AUDIO and G_AUDOUT
-345177  arm64: prfm (reg) not implemented
-345215  Performance improvements for the register allocator
-345248  add support for Solaris OS in valgrind
-345338  TIOCGSERIAL and TIOCSSERIAL ioctl support on Linux
-345394  Fix memcheck/tests/strchr on OS X
-345637  Fix memcheck/tests/sendmsg on OS X
-345695  Add POWERPC support for AT_DCACHESIZE and HWCAP2
-345824  Fix aspacem segment mismatch: seen with none/tests/bigcode
-345887  Fix an assertion in the address space manager
-345928  amd64: callstack only contains current function for small stacks
-345984  disInstr(arm): unhandled instruction: 0xEE193F1E
-345987  MIPS64: Implement cavium LHX instruction
-346031  MIPS: Implement support for the CvmCount register (rhwr %0, 31)
-346185  Fix typo saving altivec register v24
-346267  Compiler warnings for PPC64 code on call to LibVEX_GuestPPC64_get_XER()
-        and LibVEX_GuestPPC64_get_CR()
-346270  Regression tests none/tests/jm_vec/isa_2_07 and
-        none/tests/test_isa_2_07_part2 have failures on PPC64 little endian
-346307  fuse filesystem syscall deadlocks
-346324  PPC64 missing support for lbarx, lharx, stbcx and sthcx instructions
-346411  MIPS: SysRes::_valEx handling is incorrect
-346416  Add support for LL_IOC_PATH2FID and LL_IOC_GETPARENT Lustre ioctls
-346474  PPC64 Power 8, spr TEXASRU register not supported
-346487  Compiler generates "note" about a future ABI change for PPC64
-346562  MIPS64: lwl/lwr instructions are performing 64bit loads
-        and causing spurious "invalid read of size 8" warnings
-346801  Fix link error on OS X: _vgModuleLocal_sf_maybe_extend_stack
-347151  Fix suppression for pthread_rwlock_init on OS X 10.8
-347233  Fix memcheck/tests/strchr on OS X 10.10 (Haswell) 
-347322  Power PC regression test cleanup
-347379  valgrind --leak-check=full leak errors from system libs on OS X 10.8
-        == 217236
-347389  unhandled syscall: 373 (Linux ARM syncfs)
-347686  Patch set to cleanup PPC64 regtests
-347978  Remove bash dependencies where not needed
-347982  OS X: undefined symbols for architecture x86_64: "_global" [..]
-347988  Memcheck: the 'impossible' happened: unexpected size for Addr (OSX/wine)
-        == 345929
-348102  Patch updating v4l2 API support
-348247  amd64 front end: jno jumps wrongly when overflow is not set
-348269  Improve mmap MAP_HUGETLB support.
-348334  (ppc) valgrind does not simulate dcbfl - then my program terminates
-348345  Assertion fails for negative lineno
-348377  Unsupported ARM instruction: yield
-348565  Fix detection of command line option availability for clang
-348574  vex amd64->IR pcmpistri SSE4.2 unsupported (pcmpistri $0x18)
-348728  Fix broken check for VIDIOC_G_ENC_INDEX
-348748  Fix redundant condition
-348890  Fix clang warning about unsupported --param inline-unit-growth=900
-348949  Bogus "ERROR: --ignore-ranges: suspiciously large range"
-349034  Add Lustre ioctls LL_IOC_GROUP_LOCK and LL_IOC_GROUP_UNLOCK
-349086  Fix UNKNOWN task message [id 3406, to mach_task_self(), [..]
-349087  Fix UNKNOWN task message [id 3410, to mach_task_self(), [..]
-349626  Implemented additional Xen hypercalls
-349769  Clang/osx: ld: warning: -read_only_relocs cannot be used with x86_64
-349790  Clean up of the hardware capability checking utilities.
-349828  memcpy intercepts memmove causing src/dst overlap error (ppc64 ld.so)
-349874  Fix typos in source code
-349879  memcheck: add handwritten assembly for helperc_LOADV*
-349941  di_notify_mmap might create wrong start/size DebugInfoMapping
-350062  vex x86->IR: 0x66 0xF 0x3A 0xB (ROUNDSD) on OS X
-350202  Add limited param to 'monitor block_list'
-350290  s390x: Support instructions fixbr(a)
-350359  memcheck/tests/x86/fxsave hangs indefinetely on OS X
-350809  Fix none/tests/async-sigs for Solaris
-350811  Remove reference to --db-attach which has been removed.
-350813  Memcheck/x86: enable handwritten assembly helpers for x86/Solaris too
-350854  hard-to-understand code in VG_(load_ELF)()
-351140  arm64 syscalls setuid (146) and setresgid (149) not implemented
-351386  Solaris: Cannot run ld.so.1 under Valgrind
-351474  Fix VG_(iseqsigset) as obvious
-351531  Typo in /include/vki/vki-xen-physdev.h header guard
-351756  Intercept platform_memchr$VARIANT$Haswell on OS X
-351858  ldsoexec support on Solaris
-351873  Newer gcc doesn't allow __builtin_tabortdc[i] in ppc32 mode
-352130  helgrind reports false races for printfs using mempcpy on FILE* state
-352284  s390: Conditional jump depends on uninitialised value(s) in vfprintf 
-352320  arm64 crash on none/tests/nestedfs
-352765  Vbit test fails on Power 6
-352768  The mbar instruction is missing from the Power PC support
-352769  Power PC program priority register (PPR) is not supported
-n-i-bz  Provide implementations of certain compiler builtins to support
-        compilers that may not provide those
-n-i-bz  Old STABS code is still being compiled, but never used. Remove it.
-n-i-bz  Fix compilation on distros with glibc < 2.5
-n-i-bz  (vex 3098) Avoid generation of Neon insns on non-Neon hosts
-n-i-bz  Enable rt_sigpending syscall on ppc64 linux.
-n-i-bz  mremap did not work properly on shared memory
-n-i-bz  Fix incorrect sizeof expression in syswrap-xen.c reported by Coverity
-n-i-bz  In VALGRIND_PRINTF write out thread name, if any, to xml
-
-(3.11.0.TEST1:  8 September 2015, vex r3187, valgrind r15646)
-(3.11.0.TEST2: 21 September 2015, vex r3193, valgrind r15667)
-(3.11.0:       22 September 2015, vex r3195, valgrind r15674)
-
-
-
-Release 3.10.1 (25 November 2014)
-~~~~~~~~~~~~~~~~~~~~~~~~~~~~~~~~~
-3.10.1 is a bug fix release.  It fixes various bugs reported in 3.10.0
-and backports fixes for all reported missing AArch64 ARMv8 instructions
-and syscalls from the trunk.  If you package or deliver 3.10.0 for others
-to use, you might want to consider upgrading to 3.10.1 instead.
-
-The following bugs have been fixed or resolved.  Note that "n-i-bz"
-stands for "not in bugzilla" -- that is, a bug that was reported to us
-but never got a bugzilla entry.  We encourage you to file bugs in
-bugzilla (https://bugs.kde.org/enter_bug.cgi?product=valgrind) rather
-than mailing the developers (or mailing lists) directly -- bugs that
-are not entered into bugzilla tend to get forgotten about or ignored.
-
-To see details of a given bug, visit
-  https://bugs.kde.org/show_bug.cgi?id=XXXXXX
-where XXXXXX is the bug number as listed below.
-
-335440  arm64: ld1 (single structure) is not implemented
-335713  arm64: unhanded instruction: prfm (immediate)
-339020  ppc64: memcheck/tests/ppc64/power_ISA2_05 failing in nightly build
-339182  ppc64: AvSplat ought to load destination vector register with [..]
-339336  PPC64 store quad instruction (stq) is not supposed to change [..]
-339433  ppc64 lxvw4x instruction uses four 32-byte loads
-339645  Use correct tag names in sys_getdents/64 wrappers
-339706  Fix false positive for ioctl(TIOCSIG) on linux
-339721  assertion 'check_sibling == sibling' failed in readdwarf3.c ...
-339853  arm64 times syscall unknown
-339855  arm64 unhandled getsid/setsid syscalls
-339858  arm64 dmb sy not implemented
-339926  Unhandled instruction 0x1E674001 (frintx) on aarm64
-339927  Unhandled instruction 0x9E7100C6 (fcvtmu) on aarch64
-339938  disInstr(arm64): unhandled instruction 0x4F8010A4 (fmla)
-        == 339950
-339940  arm64: unhandled syscall: 83 (sys_fdatasync) + patch
-340033  arm64: unhandled insn dmb ishld and some other isb-dmb-dsb variants
-340028  unhandled syscalls for arm64 (msync, pread64, setreuid and setregid)
-340036  arm64: Unhandled instruction ld4 (multiple structures, no offset)
-340236  arm64: unhandled syscalls: mknodat, fchdir, chroot, fchownat
-340509  arm64: unhandled instruction fcvtas
-340630  arm64: fchmod (52) and fchown (55) syscalls not recognized
-340632  arm64: unhandled instruction fcvtas
-340722  Resolve "UNKNOWN attrlist flags 0:0x10000000"
-340725  AVX2: Incorrect decoding of vpbroadcast{b,w} reg,reg forms
-340788  warning: unhandled syscall: 318 (getrandom)
-340807  disInstr(arm): unhandled instruction: 0xEE989B20
-340856  disInstr(arm64): unhandled instruction 0x1E634C45 (fcsel)
-340922  arm64: unhandled getgroups/setgroups syscalls
-350251  Fix typo in VEX utility program (test_main.c).
-350407  arm64: unhandled instruction ucvtf (vector, integer)
-350809  none/tests/async-sigs breaks when run under cron on Solaris
-350811  update README.solaris after r15445
-350813  Use handwritten memcheck assembly helpers on x86/Solaris [..]
-350854  strange code in VG_(load_ELF)()
-351140  arm64 syscalls setuid (146) and setresgid (149) not implemented
-n-i-bz  DRD and Helgrind: Handle Imbe_CancelReservation (clrex on ARM)
-n-i-bz  Add missing ]] to terminate CDATA.
-n-i-bz  Glibc versions prior to 2.5 do not define PTRACE_GETSIGINFO
-n-i-bz  Enable sys_fadvise64_64 on arm32.
-n-i-bz  Add test cases for all remaining AArch64 SIMD, FP and memory insns.
-n-i-bz  Add test cases for all known arm64 load/store instructions.
-n-i-bz  PRE(sys_openat): when checking whether ARG1 == VKI_AT_FDCWD [..]
-n-i-bz  Add detection of old ppc32 magic instructions from bug 278808.
-n-i-bz  exp-dhat: Implement missing function "dh_malloc_usable_size".
-n-i-bz  arm64: Implement "fcvtpu w, s".
-n-i-bz  arm64: implement ADDP and various others
-n-i-bz  arm64: Implement {S,U}CVTF (scalar, fixedpt).
-n-i-bz  arm64: enable FCVT{A,N}S X,S.
-
-(3.10.1: 25 November 2014, vex r3026, valgrind r14785)
-
-
-
-Release 3.10.0 (10 September 2014)
-~~~~~~~~~~~~~~~~~~~~~~~~~~~~~~~~~~
-
-3.10.0 is a feature release with many improvements and the usual
-collection of bug fixes.
-
-This release supports X86/Linux, AMD64/Linux, ARM32/Linux, ARM64/Linux,
-PPC32/Linux, PPC64BE/Linux, PPC64LE/Linux, S390X/Linux, MIPS32/Linux,
-MIPS64/Linux, ARM/Android, MIPS32/Android, X86/Android, X86/MacOSX 10.9
-and AMD64/MacOSX 10.9.  Support for MacOSX 10.8 and 10.9 is
-significantly improved relative to the 3.9.0 release.
-
-* ================== PLATFORM CHANGES =================
-
-* Support for the 64-bit ARM Architecture (AArch64 ARMv8).  This port
-  is mostly complete, and is usable, but some SIMD instructions are as
-  yet unsupported.
-
-* Support for little-endian variant of the 64-bit POWER architecture.
-
-* Support for Android on MIPS32.
-
-* Support for 64bit FPU on MIPS32 platforms.
-
-* Both 32- and 64-bit executables are supported on MacOSX 10.8 and 10.9.
-
-* Configuration for and running on Android targets has changed.
-  See README.android in the source tree for details.
-
-* ================== DEPRECATED FEATURES =================
-
-* --db-attach is now deprecated and will be removed in the next
-  valgrind feature release.  The built-in GDB server capabilities are
-  superior and should be used instead. Learn more here:
-  http://valgrind.org/docs/manual/manual-core-adv.html#manual-core-adv.gdbserver
-
-* ==================== TOOL CHANGES ====================
-
-* Memcheck:
-
-  - Client code can now selectively disable and re-enable reporting of
-    invalid address errors in specific ranges using the new client
-    requests VALGRIND_DISABLE_ADDR_ERROR_REPORTING_IN_RANGE and
-    VALGRIND_ENABLE_ADDR_ERROR_REPORTING_IN_RANGE.
-
-  - Leak checker: there is a new leak check heuristic called
-    "length64".  This is used to detect interior pointers pointing 8
-    bytes inside a block, on the assumption that the first 8 bytes
-    holds the value "block size - 8".  This is used by
-    sqlite3MemMalloc, for example.
-
-  - Checking of system call parameters: if a syscall parameter
-    (e.g. bind struct sockaddr, sendmsg struct msghdr, ...) has
-    several fields not initialised, an error is now reported for each
-    field. Previously, an error was reported only for the first
-    uninitialised field.
-
-  - Mismatched alloc/free checking: a new flag
-    --show-mismatched-frees=no|yes [yes] makes it possible to turn off
-    such checks if necessary.
-
-* Helgrind:
-
-  - Improvements to error messages:
-
-    o Race condition error message involving heap allocated blocks also
-      show the thread number that allocated the raced-on block.
-
-    o All locks referenced by an error message are now announced.
-      Previously, some error messages only showed the lock addresses.
-
-    o The message indicating where a lock was first observed now also
-      describes the address/location of the lock.
-
-  - Helgrind now understands the Ada task termination rules and
-    creates a happens-before relationship between a terminated task
-    and its master.  This avoids some false positives and avoids a big
-    memory leak when a lot of Ada tasks are created and terminated.
-    The interceptions are only activated with forthcoming releases of
-    gnatpro >= 7.3.0w-20140611 and gcc >= 5.0.
-
-  - A new GDB server monitor command "info locks" giving the list of
-    locks, their location, and their status.
-
-* Callgrind:
-
-  - callgrind_control now supports the --vgdb-prefix argument,
-    which is needed if valgrind was started with this same argument.
-
-* ==================== OTHER CHANGES ====================
-
-* Unwinding through inlined function calls.  Stack unwinding can now
-  make use of Dwarf3 inlined-unwind information if it is available.
-  The practical effect is that inlined calls become visible in stack
-  traces.  The suppression matching machinery has been adjusted
-  accordingly.  This is controlled by the new option
-  --read-inline-info=yes|no.  Currently this is enabled by default
-  only on Linux and Android targets and only for the tools Memcheck,
-  Helgrind and DRD.
-
-* Valgrind can now read EXIDX unwind information on 32-bit ARM
-  targets.  If an object contains both CFI and EXIDX unwind
-  information, Valgrind will prefer the CFI over the EXIDX.  This
-  facilitates unwinding through system libraries on arm-android
-  targets.
-
-* Address description logic has been improved and is now common
-  between Memcheck and Helgrind, resulting in better address
-  descriptions for some kinds of error messages.
-
-* Error messages about dubious arguments (eg, to malloc or calloc) are
-  output like other errors.  This means that they can be suppressed
-  and they have a stack trace.
-
-* The C++ demangler has been updated for better C++11 support.
-
-* New and modified GDB server monitor features:
-
-  - Thread local variables/storage (__thread) can now be displayed.
-
-  - The GDB server monitor command "v.info location <address>"
-    displays information about an address.  The information produced
-    depends on the tool and on the options given to valgrind.
-    Possibly, the following are described: global variables, local
-    (stack) variables, allocated or freed blocks, ...
-
-  - The option "--vgdb-stop-at=event1,event2,..." allows the user to
-    ask the GDB server to stop at the start of program execution, at
-    the end of the program execution and on Valgrind internal errors.
-
-  - A new monitor command "v.info stats" shows various Valgrind core
-    and tool statistics.
-
-  - A new monitor command "v.set hostvisibility" allows the GDB server
-    to provide access to Valgrind internal host status/memory.
-
-* A new option "--aspace-minaddr=<address>" can in some situations
-  allow the use of more memory by decreasing the address above which
-  Valgrind maps memory.  It can also be used to solve address
-  conflicts with system libraries by increasing the default value.
-  See user manual for details.
-
-* The amount of memory used by Valgrind to store debug info (unwind
-  info, line number information and symbol data) has been
-  significantly reduced, even though Valgrind now reads more
-  information in order to support unwinding of inlined function calls.
-
-* Dwarf3 handling with --read-var-info=yes has been improved:
-
-  - Ada and C struct containing VLAs no longer cause a "bad DIE" error
-
-  - Code compiled with
-    -ffunction-sections -fdata-sections -Wl,--gc-sections
-    no longer causes assertion failures.
-
-* Improved checking for the --sim-hints= and --kernel-variant=
-  options.  Unknown strings are now detected and reported to the user
-  as a usage error.
-
-* The semantics of stack start/end boundaries in the valgrind.h
-  VALGRIND_STACK_REGISTER client request has been clarified and
-  documented.  The convention is that start and end are respectively
-  the lowest and highest addressable bytes of the stack.
-
-* ==================== FIXED BUGS ====================
-
-The following bugs have been fixed or resolved.  Note that "n-i-bz"
-stands for "not in bugzilla" -- that is, a bug that was reported to us
-but never got a bugzilla entry.  We encourage you to file bugs in
-bugzilla (https://bugs.kde.org/enter_bug.cgi?product=valgrind) rather
-than mailing the developers (or mailing lists) directly -- bugs that
-are not entered into bugzilla tend to get forgotten about or ignored.
-
-To see details of a given bug, visit
-  https://bugs.kde.org/show_bug.cgi?id=XXXXXX
-where XXXXXX is the bug number as listed below.
-
-175819  Support for ipv6 socket reporting with --track-fds
-232510  make distcheck fails
-249435  Analyzing wine programs with callgrind triggers a crash
-278972  support for inlined function calls in stacktraces and suppression
-        == 199144
-291310  FXSAVE instruction marks memory as undefined on amd64
-303536  ioctl for SIOCETHTOOL (ethtool(8)) isn't wrapped
-308729  vex x86->IR: unhandled instruction bytes 0xf 0x5 (syscall) 
-315199  vgcore file for threaded app does not show which thread crashed
-315952  tun/tap ioctls are not supported
-323178  Unhandled instruction: PLDW register (ARM) 
-323179  Unhandled instruction: PLDW immediate (ARM)
-324050  Helgrind: SEGV because of unaligned stack when using movdqa
-325110  Add test-cases for Power ISA 2.06 insns: divdo/divdo. and divduo/divduo.
-325124  [MIPSEL] Compilation error
-325477  Phase 4 support for IBM Power ISA 2.07
-325538  cavium octeon mips64, valgrind reported "dumping core" [...]
-325628  Phase 5 support for IBM Power ISA 2.07
-325714  Empty vgcore but RLIMIT_CORE is big enough (too big) 
-325751  Missing the two privileged Power PC Transactional Memory Instructions
-325816  Phase 6 support for IBM Power ISA 2.07
-325856  Make SGCheck fail gracefully on unsupported platforms
-326026  Iop names for count leading zeros/sign bits incorrectly imply [..]
-326436  DRD: False positive in libstdc++ std::list::push_back
-326444  Cavium MIPS Octeon Specific Load Indexed Instructions
-326462  Refactor vgdb to isolate invoker stuff into separate module
-326469  amd64->IR: 0x66 0xF 0x3A 0x63 0xC1 0xE (pcmpistri 0x0E)
-326623  DRD: false positive conflict report in a field assignment
-326724  Valgrind does not compile on OSX 1.9 Mavericks
-326816  Intercept for __strncpy_sse2_unaligned missing?
-326921  coregrind fails to compile m_trampoline.S with MIPS/Linux port of V
-326983  Clear direction flag after tests on amd64.
-327212  Do not prepend the current directory to absolute path names.
-327223  Support for Cavium MIPS Octeon Atomic and Count Instructions
-327238  Callgrind Assertion 'passed <= last_bb->cjmp_count' failed
-327284  s390x: Fix translation of the risbg instruction
-327639  vex amd64->IR pcmpestri SSE4.2 instruction is unsupported 0x34
-327837  dwz compressed alternate .debug_info and .debug_str not read correctly
-327916  DW_TAG_typedef may have no name
-327943  s390x: add a redirection for the 'index' function
-328100  XABORT not implemented
-328205  Implement additional Xen hypercalls
-328454  add support Backtraces with ARM unwind tables (EXIDX)
-328455  s390x: SIGILL after emitting wrong register pair for ldxbr
-328711  valgrind.1 manpage "memcheck options" section is badly generated
-328878  vex amd64->IR pcmpestri SSE4.2 instruction is unsupported 0x14
-329612  Incorrect handling of AT_BASE for image execution 
-329694  clang warns about using uninitialized variable 
-329956  valgrind crashes when lmw/stmw instructions are used on ppc64
-330228  mmap must align to VKI_SHMLBA on mips32
-330257  LLVM does not support `-mno-dynamic-no-pic` option
-330319  amd64->IR: unhandled instruction bytes: 0xF 0x1 0xD5 (xend)
-330459  --track-fds=yes doesn't track eventfds
-330469  Add clock_adjtime syscall support
-330594  Missing sysalls on PowerPC / uClibc
-330622  Add test to regression suite for POWER instruction: dcbzl
-330939  Support for AMD's syscall instruction on x86
-        == 308729
-330941  Typo in PRE(poll) syscall wrapper
-331057  unhandled instruction: 0xEEE01B20 (vfma.f64) (has patch)
-331254  Fix expected output for memcheck/tests/dw4
-331255  Fix race condition in test none/tests/coolo_sigaction
-331257  Fix type of jump buffer in test none/tests/faultstatus
-331305  configure uses bash specific syntax
-331337  s390x WARNING: unhandled syscall: 326 (dup3)
-331380  Syscall param timer_create(evp) points to uninitialised byte(s)
-331476  Patch to handle ioctl 0x5422 on Linux (x86 and amd64)
-331829  Unexpected ioctl opcode sign extension
-331830  ppc64: WARNING: unhandled syscall: 96/97
-331839  drd/tests/sem_open specifies invalid semaphore name 
-331847  outcome of drd/tests/thread_name is nondeterministic
-332037  Valgrind cannot handle Thumb "add pc, reg"
-332055  drd asserts on platforms with VG_STACK_REDZONE_SZB == 0 and
-        consistency checks enabled
-332263  intercepts for pthread_rwlock_timedrdlock and
-        pthread_rwlock_timedwrlock are incorrect
-332265  drd could do with post-rwlock_init and pre-rwlock_destroy
-        client requests
-332276  Implement additional Xen hypercalls
-332658  ldrd.w r1, r2, [PC, #imm] does not adjust for 32bit alignment
-332765  Fix ms_print to create temporary files in a proper directory
-333072  drd: Add semaphore annotations
-333145  Tests for missaligned PC+#imm access for arm
-333228  AAarch64 Missing instruction encoding: mrs %[reg], ctr_el0
-333230  AAarch64 missing instruction encodings: dc, ic, dsb.
-333248  WARNING: unhandled syscall: unix:443
-333428  ldr.w pc [rD, #imm] instruction leads to assertion
-333501  cachegrind: assertion: Cache set count is not a power of two.
-        == 336577
-        == 292281
-333666  Recognize MPX instructions and bnd prefix.
-333788  Valgrind does not support the CDROM_DISC_STATUS ioctl (has patch)
-333817  Valgrind reports the memory areas written to by the SG_IO
-        ioctl as untouched
-334049  lzcnt fails silently (x86_32)
-334384  Valgrind does not have support Little Endian support for
-        IBM POWER PPC 64
-334585  recvmmsg unhandled (+patch) (arm)
-334705  sendmsg and recvmsg should guard against bogus msghdr fields.
-334727  Build fails with -Werror=format-security
-334788  clarify doc about --log-file initial program directory
-334834  PPC64 Little Endian support, patch 2
-334836  PPC64 Little Endian support, patch 3 testcase fixes
-334936  patch to fix false positives on alsa SNDRV_CTL_* ioctls
-335034  Unhandled ioctl: HCIGETDEVLIST
-335155  vgdb, fix error print statement.
-335262  arm64: movi 8bit version is not supported
-335263  arm64: dmb instruction is not implemented
-335441  unhandled ioctl 0x8905 (SIOCATMARK) when running wine under valgrind
-335496  arm64: sbc/abc instructions are not implemented
-335554  arm64: unhandled instruction: abs
-335564  arm64: unhandled instruction: fcvtpu  Xn, Sn
-335735  arm64: unhandled instruction: cnt
-335736  arm64: unhandled instruction: uaddlv
-335848  arm64: unhandled instruction: {s,u}cvtf
-335902  arm64: unhandled instruction: sli
-335903  arm64: unhandled instruction: umull (vector)
-336055  arm64: unhandled instruction: mov (element)
-336062  arm64: unhandled instruction: shrn{,2}
-336139  mip64: [...] valgrind hangs and spins on a single core [...]
-336189  arm64: unhandled Instruction: mvn
-336435  Valgrind hangs in pthread_spin_lock consuming 100% CPU
-336619  valgrind --read-var-info=yes doesn't handle DW_TAG_restrict_type
-336772  Make moans about unknown ioctls more informative
-336957  Add a section about the Solaris/illumos port on the webpage
-337094  ifunc wrapper is broken on ppc64
-337285  fcntl commands F_OFD_SETLK, F_OFD_SETLKW, and F_OFD_GETLK not supported
-337528  leak check heuristic for block prefixed by length as 64bit number
-337740  Implement additional Xen hypercalls
-337762  guest_arm64_toIR.c:4166 (dis_ARM64_load_store): Assertion `0' failed.
-337766  arm64-linux: unhandled syscalls mlock (228) and mlockall (230)
-337871  deprecate --db-attach
-338023  Add support for all V4L2/media ioctls
-338024  inlined functions are not shown if DW_AT_ranges is used
-338106  Add support for 'kcmp' syscall
-338115  DRD: computed conflict set differs from actual after fork
-338160  implement display of thread local storage in gdbsrv
-338205  configure.ac and check for -Wno-tautological-compare
-338300  coredumps are missing one byte of every segment
-338445  amd64 vbit-test fails with unknown opcodes used by arm64 VEX
-338499  --sim-hints parsing broken due to wrong order in tokens
-338615  suppress glibc 2.20 optimized strcmp implementation for ARMv7
-338681  Unable to unwind through clone thread created on i386-linux
-338698  race condition between gdbsrv and vgdb on startup
-338703  helgrind on arm-linux gets false positives in dynamic loader
-338791  alt dwz files can be relative of debug/main file
-338878  on MacOS: assertion 'VG_IS_PAGE_ALIGNED(clstack_end+1)' failed
-338932  build V-trunk with gcc-trunk
-338974  glibc 2.20 changed size of struct sigaction sa_flags field on s390
-345079  Fix build problems in VEX/useful/test_main.c
-n-i-bz  Fix KVM_CREATE_IRQCHIP ioctl handling
-n-i-bz  s390x: Fix memory corruption for multithreaded applications
-n-i-bz  vex arm->IR: allow PC as basereg in some LDRD cases
-n-i-bz  internal error in Valgrind if vgdb transmit signals when ptrace invoked
-n-i-bz  Fix mingw64 support in valgrind.h (dev@, 9 May 2014)
-n-i-bz  drd manual: Document how to C++11 programs that use class "std::thread"
-n-i-bz  Add command-line option --default-suppressions
-n-i-bz  Add support for BLKDISCARDZEROES ioctl
-n-i-bz  ppc32/64: fix a regression with the mtfsb0/mtfsb1 instructions
-n-i-bz  Add support for	sys_pivot_root and sys_unshare
-
-(3.10.0.BETA1:  2 September 2014, vex r2940, valgrind r14428)
-(3.10.0.BETA2:  8 September 2014, vex r2950, valgrind r14503)
-(3.10.0:       10 September 2014, vex r2950, valgrind r14514)
-
-
-
-Release 3.9.0 (31 October 2013)
-~~~~~~~~~~~~~~~~~~~~~~~~~~~~~~~
-3.9.0 is a feature release with many improvements and the usual
-collection of bug fixes.
-
-This release supports X86/Linux, AMD64/Linux, ARM/Linux, PPC32/Linux,
-PPC64/Linux, S390X/Linux, MIPS32/Linux, MIPS64/Linux, ARM/Android,
-X86/Android, X86/MacOSX 10.7 and AMD64/MacOSX 10.7.  Support for
-MacOSX 10.8 is significantly improved relative to the 3.8.0 release.
-
-* ================== PLATFORM CHANGES =================
-
-* Support for MIPS64 LE and BE running Linux.  Valgrind has been
-  tested on MIPS64 Debian Squeeze and Debian Wheezy distributions.
-
-* Support for MIPS DSP ASE on MIPS32 platforms.
-
-* Support for s390x Decimal Floating Point instructions on hosts that
-  have the DFP facility installed.
-
-* Support for POWER8 (Power ISA 2.07) instructions
-
-* Support for Intel AVX2 instructions.  This is available only on 64
-  bit code.
-
-* Initial support for Intel Transactional Synchronization Extensions,
-  both RTM and HLE.
-
-* Initial support for Hardware Transactional Memory on POWER.
-
-* Improved support for MacOSX 10.8 (64-bit only).  Memcheck can now
-  run large GUI apps tolerably well.
-
-* ==================== TOOL CHANGES ====================
-
-* Memcheck:
-
-  - Improvements in handling of vectorised code, leading to
-    significantly fewer false error reports.  You need to use the flag
-    --partial-loads-ok=yes to get the benefits of these changes.
-
-  - Better control over the leak checker.  It is now possible to
-    specify which leak kinds (definite/indirect/possible/reachable)
-    should be displayed, which should be regarded as errors, and which
-    should be suppressed by a given leak suppression.  This is done
-    using the options --show-leak-kinds=kind1,kind2,..,
-    --errors-for-leak-kinds=kind1,kind2,.. and an optional
-    "match-leak-kinds:" line in suppression entries, respectively.
-
-    Note that generated leak suppressions contain this new line and
-    are therefore more specific than in previous releases.  To get the
-    same behaviour as previous releases, remove the "match-leak-kinds:"
-    line from generated suppressions before using them.
-
-  - Reduced "possible leak" reports from the leak checker by the use
-    of better heuristics.  The available heuristics provide detection
-    of valid interior pointers to std::stdstring, to new[] allocated
-    arrays with elements having destructors and to interior pointers
-    pointing to an inner part of a C++ object using multiple
-    inheritance.  They can be selected individually using the
-    option --leak-check-heuristics=heur1,heur2,...
-
-  - Better control of stacktrace acquisition for heap-allocated
-    blocks.  Using the --keep-stacktraces option, it is possible to
-    control independently whether a stack trace is acquired for each
-    allocation and deallocation.  This can be used to create better
-    "use after free" errors or to decrease Valgrind's resource
-    consumption by recording less information.
-
-  - Better reporting of leak suppression usage.  The list of used
-    suppressions (shown when the -v option is given) now shows, for
-    each leak suppressions, how many blocks and bytes it suppressed
-    during the last leak search.
-
-* Helgrind:
-
-  - False errors resulting from the use of statically initialised
-    mutexes and condition variables (PTHREAD_MUTEX_INITIALISER, etc)
-    have been removed.
-
-  - False errors resulting from the use of pthread_cond_waits that
-    timeout, have been removed.
-
-* ==================== OTHER CHANGES ====================
-
-* Some attempt to tune Valgrind's space requirements to the expected
-  capabilities of the target:
-
-  - The default size of the translation cache has been reduced from 8
-    sectors to 6 on Android platforms, since each sector occupies
-    about 40MB when using Memcheck.
-
-  - The default size of the translation cache has been increased to 16
-    sectors on all other platforms, reflecting the fact that large
-    applications require instrumentation and storage of huge amounts
-    of code.  For similar reasons, the number of memory mapped
-    segments that can be tracked has been increased by a factor of 6.
-
-  - In all cases, the maximum number of sectors in the translation
-    cache can be controlled by the new flag --num-transtab-sectors.
-
-* Changes in how debug info (line numbers, etc) is read:
-
-  - Valgrind no longer temporarily mmaps the entire object to read
-    from it.  Instead, reading is done through a small fixed sized
-    buffer.  This avoids virtual memory usage spikes when Valgrind
-    reads debuginfo from large shared objects.
-
-  - A new experimental remote debug info server.  Valgrind can read
-    debug info from a different machine (typically, a build host)
-    where debuginfo objects are stored.  This can save a lot of time
-    and hassle when running Valgrind on resource-constrained targets
-    (phones, tablets) when the full debuginfo objects are stored
-    somewhere else.  This is enabled by the --debuginfo-server=
-    option.
-
-  - Consistency checking between main and debug objects can be
-    disabled using the --allow-mismatched-debuginfo option.
-
-* Stack unwinding by stack scanning, on ARM.  Unwinding by stack
-  scanning can recover stack traces in some cases when the normal
-  unwind mechanisms fail.  Stack scanning is best described as "a
-  nasty, dangerous and misleading hack" and so is disabled by default.
-  Use --unw-stack-scan-thresh and --unw-stack-scan-frames to enable
-  and control it.
-
-* Detection and merging of recursive stack frame cycles.  When your
-  program has recursive algorithms, this limits the memory used by
-  Valgrind for recorded stack traces and avoids recording
-  uninteresting repeated calls.  This is controlled by the command
-  line option --merge-recursive-frame and by the monitor command
-  "v.set merge-recursive-frames".
-
-* File name and line numbers for used suppressions.  The list of used
-  suppressions (shown when the -v option is given) now shows, for each
-  used suppression, the file name and line number where the suppression
-  is defined.
-
-* New and modified GDB server monitor features:
-
-  - valgrind.h has a new client request, VALGRIND_MONITOR_COMMAND,
-    that can be used to execute gdbserver monitor commands from the
-    client program.
-
-  - A new monitor command, "v.info open_fds", that gives the list of
-    open file descriptors and additional details.
-
-  - An optional message in the "v.info n_errs_found" monitor command,
-    for example "v.info n_errs_found test 1234 finished", allowing a
-    comment string to be added to the process output, perhaps for the
-    purpose of separating errors of different tests or test phases.
-
-  - A new monitor command "v.info execontext" that shows information
-    about the stack traces recorded by Valgrind.
-
-  - A new monitor command "v.do expensive_sanity_check_general" to run
-    some internal consistency checks.
-
-* New flag --sigill-diagnostics to control whether a diagnostic
-  message is printed when the JIT encounters an instruction it can't
-  translate.  The actual behavior -- delivery of SIGILL to the
-  application -- is unchanged.
-
-* The maximum amount of memory that Valgrind can use on 64 bit targets
-  has been increased from 32GB to 64GB.  This should make it possible
-  to run applications on Memcheck that natively require up to about 35GB.
-
-* ==================== FIXED BUGS ====================
-
-The following bugs have been fixed or resolved.  Note that "n-i-bz"
-stands for "not in bugzilla" -- that is, a bug that was reported to us
-but never got a bugzilla entry.  We encourage you to file bugs in
-bugzilla (https://bugs.kde.org/enter_bug.cgi?product=valgrind) rather
-than mailing the developers (or mailing lists) directly -- bugs that
-are not entered into bugzilla tend to get forgotten about or ignored.
-
-To see details of a given bug, visit
-  https://bugs.kde.org/show_bug.cgi?id=XXXXXX
-where XXXXXX is the bug number as listed below.
-
-123837  system call: 4th argument is optional, depending on cmd
-135425  memcheck should tell you where Freed blocks were Mallocd
-164485  VG_N_SEGNAMES and VG_N_SEGMENTS are (still) too small
-207815  Adds some of the drm ioctls to syswrap-linux.c 
-251569  vex amd64->IR: 0xF 0x1 0xF9 0xBF 0x90 0xD0 0x3 0x0 (RDTSCP)
-252955  Impossible to compile with ccache
-253519  Memcheck reports auxv pointer accesses as invalid reads.
-263034  Crash when loading some PPC64 binaries
-269599  Increase deepest backtrace
-274695  s390x: Support "compare to/from logical" instructions (z196)
-275800  s390x: Autodetect cache info (part 2)
-280271  Valgrind reports possible memory leaks on still-reachable std::string
-284540  Memcheck shouldn't count suppressions matching still-reachable [..]
-289578  Backtraces with ARM unwind tables (stack scan flags)
-296311  Wrong stack traces due to -fomit-frame-pointer (x86) 
-304832  ppc32: build failure
-305431  Use find_buildid shdr fallback for separate .debug files
-305728  Add support for AVX2 instructions
-305948  ppc64: code generation for ShlD64 / ShrD64 asserts
-306035  s390x: Fix IR generation for LAAG and friends
-306054  s390x: Condition code computation for convert-to-int/logical
-306098  s390x: alternate opcode form for convert to/from fixed
-306587  Fix cache line detection from auxiliary vector for PPC.
-306783  Mips unhandled syscall :  4025  /  4079  / 4182
-307038  DWARF2 CFI reader: unhandled DW_OP_ opcode 0x8 (DW_OP_const1u et al)
-307082  HG false positive: pthread_cond_destroy: destruction of unknown CV
-307101  sys_capget second argument can be NULL
-307103  sys_openat: If pathname is absolute, then dirfd is ignored.
-307106  amd64->IR: f0 0f c0 02 (lock xadd byte)
-307113  s390x: DFP support
-307141  valgrind does't work in mips-linux system
-307155  filter_gdb should filter out syscall-template.S T_PSEUDO
-307285  x86_amd64 feature test for avx in test suite is wrong
-307290  memcheck overlap testcase needs memcpy version filter
-307463  Please add "&limit=0" to the "all open bugs" link
-307465  --show-possibly-lost=no should reduce the error count / exit code
-307557  Leaks on Mac OS X 10.7.5 libraries at ImageLoader::recursiveInit[..]
-307729  pkgconfig support broken valgrind.pc
-307828  Memcheck false errors SSE optimized wcscpy, wcscmp, wcsrchr, wcschr
-307955  Building valgrind 3.7.0-r4 fails in Gentoo AMD64 when using clang
-308089  Unhandled syscall on ppc64: prctl
-308135  PPC32 MPC8xx has 16 bytes cache size
-308321  testsuite memcheck filter interferes with gdb_filter 
-308333 == 307106
-308341  vgdb should report process exit (or fatal signal)
-308427  s390 memcheck reports tsearch cjump/cmove depends on uninit
-308495  Remove build dependency on installed Xen headers
-308573  Internal error on 64-bit instruction executed in 32-bit mode
-308626  == 308627
-308627  pmovmskb validity bit propagation is imprecise
-308644  vgdb command for having the info for the track-fds option
-308711  give more info about aspacemgr and arenas in out_of_memory
-308717  ARM: implement fixed-point VCVT.F64.[SU]32
-308718  ARM implement SMLALBB family of instructions
-308886  Missing support for PTRACE_SET/GETREGSET 
-308930  syscall name_to_handle_at (303 on amd64) not handled
-309229  V-bit tester does not report number of tests generated
-309323  print unrecognized instuction on MIPS
-309425  Provide a --sigill-diagnostics flag to suppress illegal [..]
-309427  SSE optimized stpncpy trigger uninitialised value [..] errors
-309430  Self hosting ppc64 encounters a vassert error on operand type
-309600  valgrind is a bit confused about 0-sized sections
-309823  Generate errors for still reachable blocks
-309921  PCMPISTRI validity bit propagation is imprecise
-309922  none/tests/ppc64/test_dfp5 sometimes fails
-310169  The Iop_CmpORD class of Iops is not supported by the vbit checker.
-310424  --read-var-info does not properly describe static variables 
-310792  search additional path for debug symbols
-310931  s390x: Message-security assist (MSA) instruction extension [..]
-311100  PPC DFP implementation of the integer operands is inconsistent [..]
-311318  ARM: "128-bit constant is not implemented" error message
-311407  ssse3 bcopy (actually converted memcpy) causes invalid read [..]
-311690  V crashes because it redirects branches inside of a redirected function
-311880  x86_64: make regtest hangs at shell_valid1
-311922  WARNING: unhandled syscall: 170
-311933  == 251569
-312171  ppc: insn selection for DFP
-312571  Rounding mode call wrong for the DFP Iops [..]
-312620  Change to Iop_D32toD64 [..] for s390 DFP support broke ppc [..]
-312913  Dangling pointers error should also report the alloc stack trace
-312980  Building on Mountain Lion generates some compiler warnings
-313267  Adding MIPS64/Linux port to Valgrind
-313348  == 251569
-313354  == 251569
-313811  Buffer overflow in assert_fail
-314099  coverity pointed out error in VEX guest_ppc_toIR.c insn_suffix
-314269  ppc: dead code in insn selection
-314718  ARM: implement integer divide instruction (sdiv and udiv)
-315345  cl-format.xml and callgrind/dump.c don't agree on using cfl= or cfi=
-315441  sendmsg syscall should ignore unset msghdr msg_flags
-315534  msgrcv inside a thread causes valgrind to hang (block)
-315545  Assertion '(UChar*)sec->tt[tteNo].tcptr <= (UChar*)hcode' failed
-315689  disInstr(thumb): unhandled instruction: 0xF852 0x0E10 (LDRT)
-315738  disInstr(arm): unhandled instruction: 0xEEBE0BEE (vcvt.s32.f64)
-315959  valgrind man page has bogus SGCHECK (and no BBV) OPTIONS section
-316144  valgrind.1 manpage contains unknown ??? strings [..]
-316145  callgrind command line options in manpage reference (unknown) [..]
-316145  callgrind command line options in manpage reference [..]
-316181  drd: Fixed a 4x slowdown for certain applications
-316503  Valgrind does not support SSE4 "movntdqa" instruction
-316535  Use of |signed int| instead of |size_t| in valgrind messages
-316696   fluidanimate program of parsec 2.1 stuck 
-316761  syscall open_by_handle_at (304 on amd64, 342 on x86) not handled
-317091  Use -Wl,-Ttext-segment when static linking if possible [..]
-317186  "Impossible happens" when occurs VCVT instruction on ARM
-317318  Support for Threading Building Blocks "scalable_malloc"
-317444  amd64->IR: 0xC4 0x41 0x2C 0xC2 0xD2 0x8 (vcmpeq_uqps)
-317461  Fix BMI assembler configure check and avx2/bmi/fma vgtest prereqs
-317463  bmi testcase IR SANITY CHECK FAILURE
-317506  memcheck/tests/vbit-test fails with unknown opcode after [..]
-318050  libmpiwrap fails to compile with out-of-source build
-318203  setsockopt handling needs to handle SOL_SOCKET/SO_ATTACH_FILTER
-318643  annotate_trace_memory tests infinite loop on arm and ppc [..]
-318773  amd64->IR: 0xF3 0x48 0x0F 0xBC 0xC2 0xC3 0x66 0x0F
-318929  Crash with: disInstr(thumb): 0xF321 0x0001 (ssat16)
-318932  Add missing PPC64 and PPC32 system call support
-319235  --db-attach=yes is broken with Yama (ptrace scoping) enabled
-319395  Crash with unhandled instruction on STRT (Thumb) instructions
-319494  VEX Makefile-gcc standalone build update after r2702
-319505  [MIPSEL] Crash: unhandled UNRAY operator.
-319858  disInstr(thumb): unhandled instruction on instruction STRBT
-319932  disInstr(thumb): unhandled instruction on instruction STRHT
-320057  Problems when we try to mmap more than 12 memory pages on MIPS32
-320063  Memory from PTRACE_GET_THREAD_AREA is reported uninitialised
-320083  disInstr(thumb): unhandled instruction on instruction LDRBT
-320116  bind on AF_BLUETOOTH produces warnings because of sockaddr_rc padding
-320131  WARNING: unhandled syscall: 369 on ARM (prlimit64)
-320211  Stack buffer overflow in ./coregrind/m_main.c with huge TMPDIR
-320661  vgModuleLocal_read_elf_debug_info(): "Assertion '!di->soname'
-320895  add fanotify support (patch included)
-320998  vex amd64->IR pcmpestri and pcmpestrm SSE4.2 instruction
-321065  Valgrind updates for Xen 4.3
-321148  Unhandled instruction: PLI (Thumb 1, 2, 3)
-321363  Unhandled instruction: SSAX (ARM + Thumb)
-321364  Unhandled instruction: SXTAB16 (ARM + Thumb)
-321466  Unhandled instruction: SHASX (ARM + Thumb)
-321467  Unhandled instruction: SHSAX (ARM + Thumb)
-321468  Unhandled instruction: SHSUB16 (ARM + Thumb)
-321619  Unhandled instruction: SHSUB8 (ARM + Thumb)
-321620  Unhandled instruction: UASX (ARM + Thumb)
-321621  Unhandled instruction: USAX (ARM + Thumb)
-321692  Unhandled instruction: UQADD16 (ARM + Thumb)
-321693  Unhandled instruction: LDRSBT (Thumb)
-321694  Unhandled instruction: UQASX (ARM + Thumb)
-321696  Unhandled instruction: UQSAX (Thumb + ARM)
-321697  Unhandled instruction: UHASX (ARM + Thumb)
-321703  Unhandled instruction: UHSAX (ARM + Thumb)
-321704  Unhandled instruction: REVSH (ARM + Thumb)
-321730  Add cg_diff and cg_merge man pages
-321738  Add vgdb and valgrind-listener man pages
-321814  == 315545
-321891  Unhandled instruction: LDRHT (Thumb)
-321960  pthread_create() then alloca() causing invalid stack write errors
-321969  ppc32 and ppc64 don't support [lf]setxattr
-322254  Show threadname together with tid if set by application
-322294  Add initial support for IBM Power ISA 2.07
-322368  Assertion failure in wqthread_hijack under OS X 10.8
-322563  vex mips->IR: 0x70 0x83 0xF0 0x3A
-322807  VALGRIND_PRINTF_BACKTRACE writes callstack to xml and text to stderr
-322851  0bXXX binary literal syntax is not standard 
-323035  Unhandled instruction: LDRSHT(Thumb)
-323036  Unhandled instruction: SMMLS (ARM and Thumb)
-323116  The memcheck/tests/ppc64/power_ISA2_05.c fails to build [..]
-323175  Unhandled instruction: SMLALD (ARM + Thumb)
-323177  Unhandled instruction: SMLSLD (ARM + Thumb)
-323432  Calling pthread_cond_destroy() or pthread_mutex_destroy() [..]
-323437  Phase 2 support for IBM Power ISA 2.07
-323713  Support mmxext (integer sse) subset on i386 (athlon)
-323803  Transactional memory instructions are not supported for Power
-323893  SSE3 not available on amd cpus in valgrind
-323905  Probable false positive from Valgrind/drd on close()
-323912  valgrind.h header isn't compatible for mingw64
-324047  Valgrind doesn't support [LDR,ST]{S}[B,H]T ARM instructions
-324149  helgrind: When pthread_cond_timedwait returns ETIMEDOUT [..]
-324181  mmap does not handle MAP_32BIT
-324227  memcheck false positive leak when a thread calls exit+block [..]
-324421  Support for fanotify API on ARM architecture
-324514  gdbserver monitor cmd output behaviour consistency [..]
-324518  ppc64: Emulation of dcbt instructions does not handle [..]
-324546  none/tests/ppc32 test_isa_2_07_part2 requests -m64
-324582  When access is made to freed memory, report both allocation [..]
-324594  Fix overflow computation for Power ISA 2.06 insns: mulldo/mulldo.
-324765  ppc64: illegal instruction when executing none/tests/ppc64/jm-misc
-324816  Incorrect VEX implementation for xscvspdp/xvcvspdp for SNaN inputs
-324834  Unhandled instructions in Microsoft C run-time for x86_64
-324894  Phase 3 support for IBM Power ISA 2.07
-326091  drd: Avoid false race reports from optimized strlen() impls
-326113  valgrind libvex hwcaps error on AMD64 
-n-i-bz  Some wrong command line options could be ignored
-n-i-bz  patch to allow fair-sched on android
-n-i-bz  report error for vgdb snapshot requested before execution
-n-i-bz  same as 303624 (fixed in 3.8.0), but for x86 android
-
-(3.9.0: 31 October 2013, vex r2796, valgrind r13708)
-
-
-
-Release 3.8.1 (19 September 2012)
-~~~~~~~~~~~~~~~~~~~~~~~~~~~~~~~~~
-3.8.1 is a bug fix release.  It fixes some assertion failures in 3.8.0
-that occur moderately frequently in real use cases, adds support for
-some missing instructions on ARM, and fixes a deadlock condition on
-MacOSX.  If you package or deliver 3.8.0 for others to use, you might
-want to consider upgrading to 3.8.1 instead.
-
-The following bugs have been fixed or resolved.  Note that "n-i-bz"
-stands for "not in bugzilla" -- that is, a bug that was reported to us
-but never got a bugzilla entry.  We encourage you to file bugs in
-bugzilla (https://bugs.kde.org/enter_bug.cgi?product=valgrind) rather
-than mailing the developers (or mailing lists) directly -- bugs that
-are not entered into bugzilla tend to get forgotten about or ignored.
-
-To see details of a given bug, visit
-  https://bugs.kde.org/show_bug.cgi?id=XXXXXX
-where XXXXXX is the bug number as listed below.
-
-284004  == 301281
-289584  Unhandled instruction: 0xF 0x29 0xE5 (MOVAPS)
-295808  amd64->IR: 0xF3 0xF 0xBC 0xC0 (TZCNT)
-298281  wcslen causes false(?) uninitialised value warnings
-301281  valgrind hangs on OS X when the process calls system()
-304035  disInstr(arm): unhandled instruction 0xE1023053
-304867  implement MOVBE instruction in x86 mode
-304980  Assertion 'lo <= hi' failed in vgModuleLocal_find_rx_mapping
-305042  amd64: implement 0F 7F encoding of movq between two registers
-305199  ARM: implement QDADD and QDSUB
-305321  amd64->IR: 0xF 0xD 0xC (prefetchw)
-305513  killed by fatal signal: SIGSEGV
-305690  DRD reporting invalid semaphore when sem_trywait fails
-305926  Invalid alignment checks for some AVX instructions
-306297  disInstr(thumb): unhandled instruction 0xE883 0x000C
-306310  3.8.0 release tarball missing some files
-306612  RHEL 6 glibc-2.X default suppressions need /lib*/libc-*patterns
-306664  vex amd64->IR: 0x66 0xF 0x3A 0x62 0xD1 0x46 0x66 0xF
-n-i-bz  shmat of a segment > 4Gb does not work 
-n-i-bz  simulate_control_c script wrong USR1 signal number on mips
-n-i-bz  vgdb ptrace calls wrong on mips [...]
-n-i-bz  Fixes for more MPI false positives
-n-i-bz  exp-sgcheck's memcpy causes programs to segfault
-n-i-bz  OSX build w/ clang: asserts at startup
-n-i-bz  Incorrect undef'dness prop for Iop_DPBtoBCD and Iop_BCDtoDPB
-n-i-bz  fix a couple of union tag-vs-field mixups
-n-i-bz  OSX: use __NR_poll_nocancel rather than __NR_poll
-
-The following bugs were fixed in 3.8.0 but not listed in this NEWS
-file at the time:
-
-254088  Valgrind should know about UD2 instruction
-301280  == 254088
-301902  == 254088
-304754  NEWS blows TeX's little mind
-
-(3.8.1: 19 September 2012, vex r2537, valgrind r12996)
-
-
-
-Release 3.8.0 (10 August 2012)
-~~~~~~~~~~~~~~~~~~~~~~~~~~~~~~
-3.8.0 is a feature release with many improvements and the usual
-collection of bug fixes.
-
-This release supports X86/Linux, AMD64/Linux, ARM/Linux, PPC32/Linux,
-PPC64/Linux, S390X/Linux, MIPS/Linux, ARM/Android, X86/Android,
-X86/MacOSX 10.6/10.7 and AMD64/MacOSX 10.6/10.7.  Support for recent
-distros and toolchain components (glibc 2.16, gcc 4.7) has been added.
-There is initial support for MacOSX 10.8, but it is not usable for
-serious work at present.
-
-* ================== PLATFORM CHANGES =================
-
-* Support for MIPS32 platforms running Linux.  Valgrind has been
-  tested on MIPS32 and MIPS32r2 platforms running different Debian
-  Squeeze and MeeGo distributions.  Both little-endian and big-endian
-  cores are supported.  The tools Memcheck, Massif and Lackey have
-  been tested and are known to work. See README.mips for more details.
-
-* Preliminary support for Android running on x86.
-
-* Preliminary (as-yet largely unusable) support for MacOSX 10.8.
-
-* Support for Intel AVX instructions and for AES instructions.  This
-  support is available only for 64 bit code.
-
-* Support for POWER Decimal Floating Point instructions.
-
-* ==================== TOOL CHANGES ====================
-
-* Non-libc malloc implementations are now supported.  This is useful
-  for tools that replace malloc (Memcheck, Massif, DRD, Helgrind).
-  Using the new option --soname-synonyms, such tools can be informed
-  that the malloc implementation is either linked statically into the
-  executable, or is present in some other shared library different
-  from libc.so.  This makes it possible to process statically linked
-  programs, and programs using other malloc libraries, for example
-  TCMalloc or JEMalloc.
-
-* For tools that provide their own replacement for malloc et al, the
-  option --redzone-size=<number> allows users to specify the size of
-  the padding blocks (redzones) added before and after each client
-  allocated block.  Smaller redzones decrease the memory needed by
-  Valgrind.  Bigger redzones increase the chance to detect blocks
-  overrun or underrun.  Prior to this change, the redzone size was
-  hardwired to 16 bytes in Memcheck.
-
-* Memcheck:
-
-  - The leak_check GDB server monitor command now can
-    control the maximum nr of loss records to output.
-
-  - Reduction of memory use for applications allocating
-    many blocks and/or having many partially defined bytes.
-
-  - Addition of GDB server monitor command 'block_list' that lists
-    the addresses/sizes of the blocks of a leak search loss record.
-
-  - Addition of GDB server monitor command 'who_points_at' that lists
-    the locations pointing at a block.
-
-  - If a redzone size > 0 is given, VALGRIND_MALLOCLIKE_BLOCK now will
-    detect an invalid access of these redzones, by marking them
-    noaccess.  Similarly, if a redzone size is given for a memory
-    pool, VALGRIND_MEMPOOL_ALLOC will mark the redzones no access.
-    This still allows to find some bugs if the user has forgotten to
-    mark the pool superblock noaccess.
-
-  - Performance of memory leak check has been improved, especially in
-    cases where there are many leaked blocks and/or many suppression
-    rules used to suppress leak reports.
-
-  - Reduced noise (false positive) level on MacOSX 10.6/10.7, due to
-    more precise analysis, which is important for LLVM/Clang
-    generated code.  This is at the cost of somewhat reduced
-    performance.  Note there is no change to analysis precision or
-    costs on Linux targets.
-
-* DRD:
-
-  - Added even more facilities that can help finding the cause of a data
-    race, namely the command-line option --ptrace-addr and the macro
-    DRD_STOP_TRACING_VAR(x). More information can be found in the manual.
-
-  - Fixed a subtle bug that could cause false positive data race reports.
-
-* ==================== OTHER CHANGES ====================
-
-* The C++ demangler has been updated so as to work well with C++ 
-  compiled by up to at least g++ 4.6.
-
-* Tool developers can make replacement/wrapping more flexible thanks
-  to the new option --soname-synonyms.  This was reported above, but
-  in fact is very general and applies to all function
-  replacement/wrapping, not just to malloc-family functions.
-
-* Round-robin scheduling of threads can be selected, using the new
-  option --fair-sched= yes.  Prior to this change, the pipe-based
-  thread serialisation mechanism (which is still the default) could
-  give very unfair scheduling.  --fair-sched=yes improves
-  responsiveness of interactive multithreaded applications, and
-  improves repeatability of results from the thread checkers Helgrind
-  and DRD.
-
-* For tool developers: support to run Valgrind on Valgrind has been
-  improved.  We can now routinely Valgrind on Helgrind or Memcheck.
-
-* gdbserver now shows the float shadow registers as integer
-  rather than float values, as the shadow values are mostly
-  used as bit patterns.
-
-* Increased limit for the --num-callers command line flag to 500.
-
-* Performance improvements for error matching when there are many
-  suppression records in use.
-
-* Improved support for DWARF4 debugging information (bug 284184).
-
-* Initial support for DWZ compressed Dwarf debug info.
-
-* Improved control over the IR optimiser's handling of the tradeoff
-  between performance and precision of exceptions.  Specifically,
-  --vex-iropt-precise-memory-exns has been removed and replaced by
-  --vex-iropt-register-updates, with extended functionality.  This
-  allows the Valgrind gdbserver to always show up to date register
-  values to GDB.
-
-* Modest performance gains through the use of translation chaining for
-  JIT-generated code.
-
-* ==================== FIXED BUGS ====================
-
-The following bugs have been fixed or resolved.  Note that "n-i-bz"
-stands for "not in bugzilla" -- that is, a bug that was reported to us
-but never got a bugzilla entry.  We encourage you to file bugs in
-bugzilla (https://bugs.kde.org/enter_bug.cgi?product=valgrind) rather
-than mailing the developers (or mailing lists) directly -- bugs that
-are not entered into bugzilla tend to get forgotten about or ignored.
-
-To see details of a given bug, visit
-  https://bugs.kde.org/show_bug.cgi?id=XXXXXX
-where XXXXXX is the bug number as listed below.
-
-197914  Building valgrind from svn now requires automake-1.10
-203877  increase to 16Mb maximum allowed alignment for memalign et al
-219156  Handle statically linked malloc or other malloc lib (e.g. tcmalloc) 
-247386  make perf does not run all performance tests
-270006  Valgrind scheduler unfair 
-270777  Adding MIPS/Linux port to Valgrind
-270796  s390x: Removed broken support for the TS insn
-271438  Fix configure for proper SSE4.2 detection
-273114  s390x: Support TR, TRE, TROO, TROT, TRTO, and TRTT instructions
-273475  Add support for AVX instructions
-274078  improved configure logic for mpicc
-276993  fix mremap 'no thrash checks' 
-278313  Fedora 15/x64: err read debug info with --read-var-info=yes flag
-281482  memcheck incorrect byte allocation count in realloc() for silly argument
-282230  group allocator for small fixed size, use it for MC_Chunk/SEc vbit
-283413  Fix wrong sanity check
-283671  Robustize alignment computation in LibVEX_Alloc
-283961  Adding support for some HCI IOCTLs
-284124  parse_type_DIE: confused by: DWARF 4
-284864  == 273475 (Add support for AVX instructions)
-285219  Too-restrictive constraints for Thumb2 "SP plus/minus register"
-285662  (MacOSX): Memcheck needs to replace memcpy/memmove
-285725  == 273475 (Add support for AVX instructions)
-286261  add wrapper for linux I2C_RDWR ioctl
-286270  vgpreload is not friendly to 64->32 bit execs, gives ld.so warnings
-286374  Running cachegrind with --branch-sim=yes on 64-bit PowerPC program fails
-286384  configure fails "checking for a supported version of gcc"
-286497  == 273475 (Add support for AVX instructions)
-286596  == 273475 (Add support for AVX instructions)
-286917  disInstr(arm): unhandled instruction: QADD (also QSUB)
-287175  ARM: scalar VFP fixed-point VCVT instructions not handled
-287260  Incorrect conditional jump or move depends on uninitialised value(s)
-287301  vex amd64->IR: 0x66 0xF 0x38 0x41 0xC0 0xB8 0x0 0x0 (PHMINPOSUW)
-287307  == 273475 (Add support for AVX instructions)
-287858  VG_(strerror): unknown error 
-288298  (MacOSX) unhandled syscall shm_unlink
-288995  == 273475 (Add support for AVX instructions)
-289470  Loading of large Mach-O thin binaries fails.
-289656  == 273475 (Add support for AVX instructions)
-289699  vgdb connection in relay mode erroneously closed due to buffer overrun 
-289823  ==  293754 (PCMPxSTRx not implemented for 16-bit characters)
-289839  s390x: Provide support for unicode conversion instructions
-289939  monitor cmd 'leak_check' with details about leaked or reachable blocks
-290006  memcheck doesn't mark %xmm as initialized after "pcmpeqw %xmm %xmm"
-290655  Add support for AESKEYGENASSIST instruction 
-290719  valgrind-3.7.0 fails with automake-1.11.2 due to"pkglibdir" usage
-290974  vgdb must align pages to VKI_SHMLBA (16KB) on ARM 
-291253  ES register not initialised in valgrind simulation
-291568  Fix 3DNOW-related crashes with baseline x86_64 CPU (w patch)
-291865  s390x: Support the "Compare Double and Swap" family of instructions
-292300  == 273475 (Add support for AVX instructions)
-292430  unrecognized instruction in __intel_get_new_mem_ops_cpuid
-292493  == 273475 (Add support for AVX instructions)
-292626  Missing fcntl F_SETOWN_EX and F_GETOWN_EX support
-292627  Missing support for some SCSI ioctls
-292628  none/tests/x86/bug125959-x86.c triggers undefined behavior
-292841  == 273475 (Add support for AVX instructions)
-292993  implement the getcpu syscall on amd64-linux
-292995  Implement the “cross memory attach” syscalls introduced in Linux 3.2
-293088  Add some VEX sanity checks for ppc64 unhandled instructions
-293751  == 290655 (Add support for AESKEYGENASSIST instruction)
-293754  PCMPxSTRx not implemented for 16-bit characters
-293755  == 293754 (No tests for PCMPxSTRx on 16-bit characters)
-293808  CLFLUSH not supported by latest VEX for amd64
-294047  valgrind does not correctly emulate prlimit64(..., RLIMIT_NOFILE, ...)
-294048  MPSADBW instruction not implemented
-294055  regtest none/tests/shell fails when locale is not set to C
-294185  INT 0x44 (and others) not supported on x86 guest, but used by Jikes RVM
-294190  --vgdb-error=xxx can be out of sync with errors shown to the user
-294191  amd64: fnsave/frstor and 0x66 size prefixes on FP instructions
-294260  disInstr_AMD64: disInstr miscalculated next %rip
-294523  --partial-loads-ok=yes causes false negatives
-294617  vex amd64->IR: 0x66 0xF 0x3A 0xDF 0xD1 0x1 0xE8 0x6A
-294736  vex amd64->IR: 0x48 0xF 0xD7 0xD6 0x48 0x83
-294812  patch allowing to run (on x86 at least) helgrind/drd on tool.
-295089  can not annotate source for both helgrind and drd
-295221  POWER Processor decimal floating point instruction support missing
-295427  building for i386 with clang on darwin11 requires "-new_linker linker"
-295428  coregrind/m_main.c has incorrect x86 assembly for darwin
-295590  Helgrind: Assertion 'cvi->nWaiters > 0' failed
-295617  ARM - Add some missing syscalls
-295799  Missing \n with get_vbits in gdbserver when line is % 80 [...]
-296229  Linux user input device ioctls missing wrappers
-296318  ELF Debug info improvements (more than one rx/rw mapping)
-296422  Add translation chaining support
-296457  vex amd64->IR: 0x66 0xF 0x3A 0xDF 0xD1 0x1 0xE8 0x6A (dup of AES)
-296792  valgrind 3.7.0: add SIOCSHWTSTAMP (0x89B0) ioctl wrapper
-296983  Fix build issues on x86_64/ppc64 without 32-bit toolchains
-297078  gdbserver signal handling problems [..]
-297147  drd false positives on newly allocated memory
-297329  disallow decoding of IBM Power DFP insns on some machines
-297497  POWER Processor decimal floating point instruction support missing
-297701  Another alias for strncasecmp_l in libc-2.13.so
-297911  'invalid write' not reported when using APIs for custom mem allocators.
-297976  s390x: revisit EX implementation
-297991  Valgrind interferes with mmap()+ftell() 
-297992  Support systems missing WIFCONTINUED (e.g. pre-2.6.10 Linux) 
-297993  Fix compilation of valgrind with gcc -g3.
-298080  POWER Processor DFP support missing, part 3
-298227  == 273475 (Add support for AVX instructions)
-298335  == 273475 (Add support for AVX instructions)
-298354  Unhandled ARM Thumb instruction 0xEB0D 0x0585 (streq)
-298394  s390x: Don't bail out on an unknown machine model.  [..]
-298421  accept4() syscall (366) support is missing for ARM
-298718  vex amd64->IR: 0xF 0xB1 0xCB 0x9C 0x8F 0x45
-298732  valgrind installation problem in ubuntu with kernel version 3.x
-298862  POWER Processor DFP instruction support missing, part 4
-298864  DWARF reader mis-parses DW_FORM_ref_addr
-298943  massif asserts with --pages-as-heap=yes when brk is changing [..]
-299053  Support DWARF4 DW_AT_high_pc constant form
-299104  == 273475 (Add support for AVX instructions)
-299316  Helgrind: hg_main.c:628 (map_threads_lookup): Assertion 'thr' failed.
-299629  dup3() syscall (358) support is missing for ARM
-299694  POWER Processor DFP instruction support missing, part 5
-299756  Ignore --free-fill for MEMPOOL_FREE and FREELIKE client requests
-299803  == 273475 (Add support for AVX instructions)
-299804  == 273475 (Add support for AVX instructions)
-299805  == 273475 (Add support for AVX instructions)
-300140  ARM - Missing (T1) SMMUL
-300195  == 296318 (ELF Debug info improvements (more than one rx/rw mapping))
-300389  Assertion `are_valid_hwcaps(VexArchAMD64, [..])' failed.
-300414  FCOM and FCOMP unimplemented for amd64 guest
-301204  infinite loop in canonicaliseSymtab with ifunc symbol
-301229  == 203877 (increase to 16Mb maximum allowed alignment for memalign etc)
-301265  add x86 support to Android build 
-301984  configure script doesn't detect certain versions of clang
-302205  Fix compiler warnings for POWER VEX code and POWER test cases
-302287  Unhandled movbe instruction on Atom processors
-302370  PPC: fnmadd, fnmsub, fnmadds, fnmsubs insns always negate the result
-302536  Fix for the POWER Valgrind regression test: memcheck-ISA2.0.
-302578  Unrecognized isntruction 0xc5 0x32 0xc2 0xca 0x09 vcmpngess
-302656  == 273475 (Add support for AVX instructions)
-302709  valgrind for ARM needs extra tls support for android emulator [..]
-302827  add wrapper for CDROM_GET_CAPABILITY
-302901  Valgrind crashes with dwz optimized debuginfo
-302918  Enable testing of the vmaddfp and vnsubfp instructions in the testsuite
-303116  Add support for the POWER instruction popcntb
-303127  Power test suite fixes for frsqrte, vrefp, and vrsqrtefp instructions.
-303250  Assertion `instrs_in->arr_used <= 10000' failed w/ OpenSSL code
-303466  == 273475 (Add support for AVX instructions)
-303624  segmentation fault on Android 4.1 (e.g. on Galaxy Nexus OMAP) 
-303963  strstr() function produces wrong results under valgrind callgrind
-304054  CALL_FN_xx macros need to enforce stack alignment
-304561  tee system call not supported
-715750  (MacOSX): Incorrect invalid-address errors near 0xFFFFxxxx (mozbug#)
-n-i-bz  Add missing gdbserver xml files for shadow registers for ppc32
-n-i-bz  Bypass gcc4.4/4.5 code gen bugs causing out of memory or asserts
-n-i-bz  Fix assert in gdbserver for watchpoints watching the same address
-n-i-bz  Fix false positive in sys_clone on amd64 when optional args [..]
-n-i-bz  s390x: Shadow registers can now be examined using vgdb
-
-(3.8.0-TEST3:  9 August 2012, vex r2465, valgrind r12865)
-(3.8.0:       10 August 2012, vex r2465, valgrind r12866)
-
-
-
-Release 3.7.0 (5 November 2011)
-~~~~~~~~~~~~~~~~~~~~~~~~~~~~~~~
-3.7.0 is a feature release with many significant improvements and the
-usual collection of bug fixes.
-
-This release supports X86/Linux, AMD64/Linux, ARM/Linux, PPC32/Linux,
-PPC64/Linux, S390X/Linux, ARM/Android, X86/Darwin and AMD64/Darwin.
-Support for recent distros and toolchain components (glibc 2.14, gcc
-4.6, MacOSX 10.7) has been added.
-
-* ================== PLATFORM CHANGES =================
-
-* Support for IBM z/Architecture (s390x) running Linux.  Valgrind can
-  analyse 64-bit programs running on z/Architecture.  Most user space
-  instructions up to and including z10 are supported.  Valgrind has
-  been tested extensively on z9, z10, and z196 machines running SLES
-  10/11, RedHat 5/6m, and Fedora. The Memcheck and Massif tools are
-  known to work well. Callgrind, Helgrind, and DRD work reasonably
-  well on z9 and later models. See README.s390 for more details.
-
-* Preliminary support for MacOSX 10.7 and XCode 4.  Both 32- and
-  64-bit processes are supported.  Some complex threaded applications
-  (Firefox) are observed to hang when run as 32 bit applications,
-  whereas 64-bit versions run OK.  The cause is unknown.  Memcheck
-  will likely report some false errors.  In general, expect some rough
-  spots.  This release also supports MacOSX 10.6, but drops support
-  for 10.5.
-
-* Preliminary support for Android (on ARM).  Valgrind can now run
-  large applications (eg, Firefox) on (eg) a Samsung Nexus S.  See
-  README.android for more details, plus instructions on how to get
-  started.
-
-* Support for the IBM Power ISA 2.06 (Power7 instructions)
-
-* General correctness and performance improvements for ARM/Linux, and,
-  by extension, ARM/Android.
-
-* Further solidification of support for SSE 4.2 in 64-bit mode.  AVX
-  instruction set support is under development but is not available in
-  this release.
-
-* Support for AIX5 has been removed.
-
-* ==================== TOOL CHANGES ====================
-
-* Memcheck: some incremental changes:
-
-  - reduction of memory use in some circumstances
-
-  - improved handling of freed memory, which in some circumstances 
-    can cause detection of use-after-free that would previously have
-    been missed
-
-  - fix of a longstanding bug that could cause false negatives (missed
-    errors) in programs doing vector saturated narrowing instructions.
-
-* Helgrind: performance improvements and major memory use reductions,
-  particularly for large, long running applications which perform many
-  synchronisation (lock, unlock, etc) events.  Plus many smaller
-  changes:
-
-  - display of locksets for both threads involved in a race
-
-  - general improvements in formatting/clarity of error messages
-
-  - addition of facilities and documentation regarding annotation
-    of thread safe reference counted C++ classes
-
-  - new flag --check-stack-refs=no|yes [yes], to disable race checking
-    on thread stacks (a performance hack)
-
-  - new flag --free-is-write=no|yes [no], to enable detection of races
-    where one thread accesses heap memory but another one frees it,
-    without any coordinating synchronisation event
-
-* DRD: enabled XML output; added support for delayed thread deletion
-  in order to detect races that occur close to the end of a thread
-  (--join-list-vol); fixed a memory leak triggered by repeated client
-  memory allocatation and deallocation; improved Darwin support.
-
-* exp-ptrcheck: this tool has been renamed to exp-sgcheck
-
-* exp-sgcheck: this tool has been reduced in scope so as to improve
-  performance and remove checking that Memcheck does better.
-  Specifically, the ability to check for overruns for stack and global
-  arrays is unchanged, but the ability to check for overruns of heap
-  blocks has been removed.  The tool has accordingly been renamed to
-  exp-sgcheck ("Stack and Global Array Checking").
-
-* ==================== OTHER CHANGES ====================
-
-* GDB server: Valgrind now has an embedded GDB server.  That means it
-  is possible to control a Valgrind run from GDB, doing all the usual
-  things that GDB can do (single stepping, breakpoints, examining
-  data, etc).  Tool-specific functionality is also available.  For
-  example, it is possible to query the definedness state of variables
-  or memory from within GDB when running Memcheck; arbitrarily large
-  memory watchpoints are supported, etc.  To use the GDB server, start
-  Valgrind with the flag --vgdb-error=0 and follow the on-screen
-  instructions.
-
-* Improved support for unfriendly self-modifying code: a new option
-  --smc-check=all-non-file is available.  This adds the relevant
-  consistency checks only to code that originates in non-file-backed
-  mappings.  In effect this confines the consistency checking only to
-  code that is or might be JIT generated, and avoids checks on code
-  that must have been compiled ahead of time.  This significantly
-  improves performance on applications that generate code at run time.
-
-* It is now possible to build a working Valgrind using Clang-2.9 on
-  Linux.
-
-* new client requests VALGRIND_{DISABLE,ENABLE}_ERROR_REPORTING.
-  These enable and disable error reporting on a per-thread, and
-  nestable, basis.  This is useful for hiding errors in particularly
-  troublesome pieces of code.  The MPI wrapper library (libmpiwrap.c)
-  now uses this facility.
-
-* Added the --mod-funcname option to cg_diff.
-
-* ==================== FIXED BUGS ====================
-
-The following bugs have been fixed or resolved.  Note that "n-i-bz"
-stands for "not in bugzilla" -- that is, a bug that was reported to us
-but never got a bugzilla entry.  We encourage you to file bugs in
-bugzilla (http://bugs.kde.org/enter_valgrind_bug.cgi) rather than
-mailing the developers (or mailing lists) directly -- bugs that are
-not entered into bugzilla tend to get forgotten about or ignored.
-
-To see details of a given bug, visit
-https://bugs.kde.org/show_bug.cgi?id=XXXXXX
-where XXXXXX is the bug number as listed below.
-
- 79311  malloc silly arg warning does not give stack trace
-210935  port valgrind.h (not valgrind) to win32 to support client requests
-214223  valgrind SIGSEGV on startup gcc 4.4.1 ppc32 (G4) Ubuntu 9.10
-243404  Port to zSeries
-243935  Helgrind: incorrect handling of ANNOTATE_HAPPENS_BEFORE()/AFTER()
-247223  non-x86: Suppress warning: 'regparm' attribute directive ignored
-250101  huge "free" memory usage due to m_mallocfree.c fragmentation
-253206  Some fixes for the faultstatus testcase
-255223  capget testcase fails when running as root
-256703  xlc_dbl_u32.c testcase broken
-256726  Helgrind tests have broken inline asm 
-259977  == 214223 (Valgrind segfaults doing __builtin_longjmp)
-264800  testcase compile failure on zseries
-265762  make public VEX headers compilable by G++ 3.x
-265771  assertion in jumps.c (r11523) fails with glibc-2.3
-266753  configure script does not give the user the option to not use QtCore
-266931  gen_insn_test.pl is broken
-266961  ld-linux.so.2 i?86-linux strlen issues
-266990  setns instruction causes false positive
-267020  Make directory for temporary files configurable at run-time.
-267342  == 267997 (segmentation fault on Mac OS 10.6)
-267383  Assertion 'vgPlain_strlen(dir) + vgPlain_strlen(file) + 1 < 256' failed
-267413  Assertion 'DRD_(g_threadinfo)[tid].synchr_nesting >= 1' failed.
-267488  regtest: darwin support for 64-bit build
-267552  SIGSEGV (misaligned_stack_error) with DRD, but not with other tools
-267630  Add support for IBM Power ISA 2.06 -- stage 1
-267769  == 267997 (Darwin: memcheck triggers segmentation fault)
-267819  Add client request for informing the core about reallocation
-267925  laog data structure quadratic for a single sequence of lock
-267968  drd: (vgDrd_thread_set_joinable): Assertion '0 <= (int)tid ..' failed
-267997  MacOSX: 64-bit V segfaults on launch when built with Xcode 4.0.1
-268513  missed optimizations in fold_Expr
-268619  s390x: fpr - gpr transfer facility 
-268620  s390x: reconsider "long displacement" requirement 
-268621  s390x: improve IR generation for XC
-268715  s390x: FLOGR is not universally available
-268792  == 267997 (valgrind seg faults on startup when compiled with Xcode 4)
-268930  s390x: MHY is not universally available
-269078  arm->IR: unhandled instruction SUB (SP minus immediate/register) 
-269079  Support ptrace system call on ARM
-269144  missing "Bad option" error message
-269209  conditional load and store facility (z196)
-269354  Shift by zero on x86 can incorrectly clobber CC_NDEP
-269641  == 267997 (valgrind segfaults immediately (segmentation fault))
-269736  s390x: minor code generation tweaks
-269778  == 272986 (valgrind.h: swap roles of VALGRIND_DO_CLIENT_REQUEST() ..)
-269863  s390x: remove unused function parameters
-269864  s390x: tweak s390_emit_load_cc 
-269884  == 250101 (overhead for huge blocks exhausts space too soon)
-270082  s390x: Make sure to point the PSW address to the next address on SIGILL
-270115  s390x: rewrite some testcases
-270309  == 267997 (valgrind crash on startup)
-270320  add support for Linux FIOQSIZE ioctl() call
-270326  segfault while trying to sanitize the environment passed to execle
-270794  IBM POWER7 support patch causes regression in none/tests
-270851  IBM POWER7 fcfidus instruction causes memcheck to fail
-270856  IBM POWER7 xsnmaddadp instruction causes memcheck to fail on 32bit app 
-270925  hyper-optimized strspn() in /lib64/libc-2.13.so needs fix
-270959  s390x: invalid use of R0 as base register
-271042  VSX configure check fails when it should not 
-271043  Valgrind build fails with assembler error on ppc64 with binutils 2.21 
-271259  s390x: fix code confusion 
-271337  == 267997 (Valgrind segfaults on MacOS X)
-271385  s390x: Implement Ist_MBE 
-271501  s390x: misc cleanups 
-271504  s390x: promote likely and unlikely 
-271579  ppc: using wrong enum type 
-271615  unhandled instruction "popcnt" (arch=amd10h) 
-271730  Fix bug when checking ioctls: duplicate check 
-271776  s390x: provide STFLE instruction support 
-271779  s390x: provide clock instructions like STCK 
-271799  Darwin: ioctls without an arg report a memory error 
-271820  arm: fix type confusion 
-271917  pthread_cond_timedwait failure leads to not-locked false positive 
-272067  s390x: fix DISP20 macro 
-272615  A typo in debug output in mc_leakcheck.c
-272661  callgrind_annotate chokes when run from paths containing regex chars
-272893  amd64->IR: 0x66 0xF 0x38 0x2B 0xC1 0x66 0xF 0x7F == (closed as dup)
-272955  Unhandled syscall error for pwrite64 on ppc64 arch 
-272967  make documentation build-system more robust 
-272986  Fix gcc-4.6 warnings with valgrind.h
-273318  amd64->IR: 0x66 0xF 0x3A 0x61 0xC1 0x38 (missing PCMPxSTRx case)
-273318  unhandled PCMPxSTRx case: vex amd64->IR: 0x66 0xF 0x3A 0x61 0xC1 0x38 
-273431  valgrind segfaults in evalCfiExpr (debuginfo.c:2039)
-273465  Callgrind: jumps.c:164 (new_jcc): Assertion '(0 <= jmp) && ...'
-273536  Build error: multiple definition of `vgDrd_pthread_cond_initializer'
-273640  ppc64-linux: unhandled syscalls setresuid(164) and setresgid(169)
-273729  == 283000 (Illegal opcode for SSE2 "roundsd" instruction)
-273778  exp-ptrcheck: unhandled sysno == 259
-274089  exp-ptrcheck: unhandled sysno == 208
-274378  s390x: Various dispatcher tweaks
-274447  WARNING: unhandled syscall: 340
-274776  amd64->IR: 0x66 0xF 0x38 0x2B 0xC5 0x66
-274784  == 267997 (valgrind ls -l results in Segmentation Fault)
-274926  valgrind does not build against linux-3
-275148  configure FAIL with glibc-2.14
-275151  Fedora 15 / glibc-2.14 'make regtest' FAIL
-275168  Make Valgrind work for MacOSX 10.7 Lion
-275212  == 275284 (lots of false positives from __memcpy_ssse3_back et al)
-275278  valgrind does not build on Linux kernel 3.0.* due to silly
-275284  Valgrind memcpy/memmove redirection stopped working in glibc 2.14/x86_64
-275308  Fix implementation for ppc64 fres instruc
-275339  s390x: fix testcase compile warnings
-275517  s390x: Provide support for CKSM instruction
-275710  s390x: get rid of redundant address mode calculation
-275815  == 247894 (Valgrind doesn't know about Linux readahead(2) syscall)
-275852  == 250101 (valgrind uses all swap space and is killed)
-276784  Add support for IBM Power ISA 2.06 -- stage 3
-276987  gdbsrv: fix tests following recent commits
-277045  Valgrind crashes with  unhandled DW_OP_ opcode 0x2a
-277199  The test_isa_2_06_part1.c in none/tests/ppc64 should be a symlink
-277471  Unhandled syscall: 340
-277610  valgrind crashes in VG_(lseek)(core_fd, phdrs[idx].p_offset, ...)
-277653  ARM: support Thumb2 PLD instruction
-277663  ARM: NEON float VMUL by scalar incorrect
-277689  ARM: tests for VSTn with register post-index are broken
-277694  ARM: BLX LR instruction broken in ARM mode
-277780  ARM: VMOV.F32 (immediate) instruction is broken
-278057  fuse filesystem syscall deadlocks
-278078  Unimplemented syscall 280 on ppc32
-278349  F_GETPIPE_SZ and  F_SETPIPE_SZ Linux fcntl commands
-278454  VALGRIND_STACK_DEREGISTER has wrong output type
-278502  == 275284 (Valgrind confuses memcpy() and memmove())
-278892  gdbsrv: factorize gdb version handling, fix doc and typos
-279027  Support for MVCL and CLCL instruction
-279027  s390x: Provide support for CLCL and MVCL instructions
-279062  Remove a redundant check in the insn selector for ppc.
-279071  JDK creates PTEST with redundant REX.W prefix
-279212  gdbsrv: add monitor cmd v.info scheduler.
-279378  exp-ptrcheck: the 'impossible' happened on mkfifo call
-279698  memcheck discards valid-bits for packuswb
-279795  memcheck reports uninitialised values for mincore on amd64
-279994  Add support for IBM Power ISA 2.06 -- stage 3
-280083  mempolicy syscall check errors
-280290  vex amd64->IR: 0x66 0xF 0x38 0x28 0xC1 0x66 0xF 0x6F
-280710  s390x: config files for nightly builds
-280757  /tmp dir still used by valgrind even if TMPDIR is specified
-280965  Valgrind breaks fcntl locks when program does mmap
-281138  WARNING: unhandled syscall: 340
-281241  == 275168 (valgrind useless on Macos 10.7.1 Lion)
-281304  == 275168 (Darwin: dyld "cannot load inserted library")
-281305  == 275168 (unhandled syscall: unix:357 on Darwin 11.1)
-281468  s390x: handle do_clone and gcc clones in call traces
-281488  ARM: VFP register corruption
-281828  == 275284 (false memmove warning: "Source and destination overlap")
-281883  s390x: Fix system call wrapper for "clone".
-282105  generalise 'reclaimSuperBlock' to also reclaim splittable superblock
-282112  Unhandled instruction bytes: 0xDE 0xD9 0x9B 0xDF (fcompp)
-282238  SLES10: make check fails
-282979  strcasestr needs replacement with recent(>=2.12) glibc
-283000  vex amd64->IR: 0x66 0xF 0x3A 0xA 0xC0 0x9 0xF3 0xF
-283243  Regression in ppc64 memcheck tests
-283325  == 267997 (Darwin: V segfaults on startup when built with Xcode 4.0)
-283427  re-connect epoll_pwait syscall on ARM linux
-283600  gdbsrv: android: port vgdb.c
-283709  none/tests/faultstatus needs to account for page size
-284305  filter_gdb needs enhancement to work on ppc64
-284384  clang 3.1 -Wunused-value warnings in valgrind.h, memcheck.h
-284472  Thumb2 ROR.W encoding T2 not implemented
-284621  XML-escape process command line in XML output
-n-i-bz  cachegrind/callgrind: handle CPUID information for Core iX Intel CPUs
-        that have non-power-of-2 sizes (also AMDs)
-n-i-bz  don't be spooked by libraries mashed by elfhack
-n-i-bz  don't be spooked by libxul.so linked with gold
-n-i-bz  improved checking for VALGRIND_CHECK_MEM_IS_DEFINED
-
-(3.7.0-TEST1: 27  October 2011, vex r2228, valgrind r12245)
-(3.7.0.RC1:    1 November 2011, vex r2231, valgrind r12257)
-(3.7.0:        5 November 2011, vex r2231, valgrind r12258)
-
-
-
-Release 3.6.1 (16 February 2011)
-~~~~~~~~~~~~~~~~~~~~~~~~~~~~~~~~
-3.6.1 is a bug fix release.  It adds support for some SSE4
-instructions that were omitted in 3.6.0 due to lack of time.  Initial
-support for glibc-2.13 has been added.  A number of bugs causing
-crashing or assertion failures have been fixed.
-
-The following bugs have been fixed or resolved.  Note that "n-i-bz"
-stands for "not in bugzilla" -- that is, a bug that was reported to us
-but never got a bugzilla entry.  We encourage you to file bugs in
-bugzilla (http://bugs.kde.org/enter_valgrind_bug.cgi) rather than
-mailing the developers (or mailing lists) directly -- bugs that are
-not entered into bugzilla tend to get forgotten about or ignored.
-
-To see details of a given bug, visit
-https://bugs.kde.org/show_bug.cgi?id=XXXXXX
-where XXXXXX is the bug number as listed below.
-
-188572  Valgrind on Mac should suppress setenv() mem leak
-194402  vex amd64->IR: 0x48 0xF 0xAE 0x4 (proper FX{SAVE,RSTOR} support)
-210481  vex amd64->IR: Assertion `sz == 2 || sz == 4' failed (REX.W POPQ)
-246152  callgrind internal error after pthread_cancel on 32 Bit Linux
-250038  ppc64: Altivec LVSR and LVSL instructions fail their regtest
-254420  memory pool tracking broken 
-254957  Test code failing to compile due to changes in memcheck.h
-255009  helgrind/drd: crash on chmod with invalid parameter
-255130  readdwarf3.c parse_type_DIE confused by GNAT Ada types
-255355  helgrind/drd: crash on threaded programs doing fork
-255358  == 255355
-255418  (SSE4.x) rint call compiled with ICC
-255822  --gen-suppressions can create invalid files: "too many callers [...]"
-255888  closing valgrindoutput tag outputted to log-stream on error
-255963  (SSE4.x) vex amd64->IR: 0x66 0xF 0x3A 0x9 0xDB 0x0 (ROUNDPD)
-255966  Slowness when using mempool annotations
-256387  vex x86->IR: 0xD4 0xA 0x2 0x7 (AAD and AAM)
-256600  super-optimized strcasecmp() false positive
-256669  vex amd64->IR: Unhandled LOOPNEL insn on amd64
-256968  (SSE4.x) vex amd64->IR: 0x66 0xF 0x38 0x10 0xD3 0x66 (BLENDVPx)
-257011  (SSE4.x) vex amd64->IR: 0x66 0xF 0x3A 0xE 0xFD 0xA0 (PBLENDW)
-257063  (SSE4.x) vex amd64->IR: 0x66 0xF 0x3A 0x8 0xC0 0x0 (ROUNDPS)
-257276  Missing case in memcheck --track-origins=yes
-258870  (SSE4.x) Add support for EXTRACTPS SSE 4.1 instruction
-261966  (SSE4.x) support for CRC32B and CRC32Q is lacking (also CRC32{W,L})
-262985  VEX regression in valgrind 3.6.0 in handling PowerPC VMX
-262995  (SSE4.x) crash when trying to valgrind gcc-snapshot (PCMPxSTRx $0)
-263099  callgrind_annotate counts Ir improperly [...]
-263877  undefined coprocessor instruction on ARMv7
-265964  configure FAIL with glibc-2.13
-n-i-bz  Fix compile error w/ icc-12.x in guest_arm_toIR.c
-n-i-bz  Docs: fix bogus descriptions for VALGRIND_CREATE_BLOCK et al
-n-i-bz  Massif: don't assert on shmat() with --pages-as-heap=yes
-n-i-bz  Bug fixes and major speedups for the exp-DHAT space profiler
-n-i-bz  DRD: disable --free-is-write due to implementation difficulties
-
-(3.6.1: 16 February 2011, vex r2103, valgrind r11561).
-
-
-
-Release 3.6.0 (21 October 2010)
-~~~~~~~~~~~~~~~~~~~~~~~~~~~~~~~
-3.6.0 is a feature release with many significant improvements and the
-usual collection of bug fixes.
-
-This release supports X86/Linux, AMD64/Linux, ARM/Linux, PPC32/Linux,
-PPC64/Linux, X86/Darwin and AMD64/Darwin.  Support for recent distros
-and toolchain components (glibc 2.12, gcc 4.5, OSX 10.6) has been added.
-
-                    -------------------------
-
-Here are some highlights.  Details are shown further down:
-
-* Support for ARM/Linux.
-
-* Support for recent Linux distros: Ubuntu 10.10 and Fedora 14.
-
-* Support for Mac OS X 10.6, both 32- and 64-bit executables.
-
-* Support for the SSE4.2 instruction set.
-
-* Enhancements to the Callgrind profiler, including the ability to
-  handle CPUs with three levels of cache.
-
-* A new experimental heap profiler, DHAT.
-
-* A huge number of bug fixes and small enhancements.
-
-                    -------------------------
-
-Here are details of the above changes, together with descriptions of
-many other changes, and a list of fixed bugs.
-
-* ================== PLATFORM CHANGES =================
-
-* Support for ARM/Linux.  Valgrind now runs on ARMv7 capable CPUs
-  running Linux.  It is known to work on Ubuntu 10.04, Ubuntu 10.10,
-  and Maemo 5, so you can run Valgrind on your Nokia N900 if you want.
-
-  This requires a CPU capable of running the ARMv7-A instruction set
-  (Cortex A5, A8 and A9).  Valgrind provides fairly complete coverage
-  of the user space instruction set, including ARM and Thumb integer
-  code, VFPv3, NEON and V6 media instructions.  The Memcheck,
-  Cachegrind and Massif tools work properly; other tools work to
-  varying degrees.
-
-* Support for recent Linux distros (Ubuntu 10.10 and Fedora 14), along
-  with support for recent releases of the underlying toolchain
-  components, notably gcc-4.5 and glibc-2.12.
-
-* Support for Mac OS X 10.6, both 32- and 64-bit executables.  64-bit
-  support also works much better on OS X 10.5, and is as solid as
-  32-bit support now.
-
-* Support for the SSE4.2 instruction set.  SSE4.2 is supported in
-  64-bit mode.  In 32-bit mode, support is only available up to and
-  including SSSE3.  Some exceptions: SSE4.2 AES instructions are not
-  supported in 64-bit mode, and 32-bit mode does in fact support the
-  bare minimum SSE4 instructions to needed to run programs on Mac OS X
-  10.6 on 32-bit targets.
-
-* Support for IBM POWER6 cpus has been improved.  The Power ISA up to
-  and including version 2.05 is supported.
-
-* ==================== TOOL CHANGES ====================
-
-* Cachegrind has a new processing script, cg_diff, which finds the
-  difference between two profiles.  It's very useful for evaluating
-  the performance effects of a change in a program.
-  
-  Related to this change, the meaning of cg_annotate's (rarely-used)
-  --threshold option has changed; this is unlikely to affect many
-  people, if you do use it please see the user manual for details.
-
-* Callgrind now can do branch prediction simulation, similar to
-  Cachegrind.  In addition, it optionally can count the number of
-  executed global bus events.  Both can be used for a better
-  approximation of a "Cycle Estimation" as derived event (you need to
-  update the event formula in KCachegrind yourself).
-
-* Cachegrind and Callgrind now refer to the LL (last-level) cache
-  rather than the L2 cache.  This is to accommodate machines with
-  three levels of caches -- if Cachegrind/Callgrind auto-detects the
-  cache configuration of such a machine it will run the simulation as
-  if the L2 cache isn't present.  This means the results are less
-  likely to match the true result for the machine, but
-  Cachegrind/Callgrind's results are already only approximate, and
-  should not be considered authoritative.  The results are still
-  useful for giving a general idea about a program's locality.
-
-* Massif has a new option, --pages-as-heap, which is disabled by
-  default.  When enabled, instead of tracking allocations at the level
-  of heap blocks (as allocated with malloc/new/new[]), it instead
-  tracks memory allocations at the level of memory pages (as mapped by
-  mmap, brk, etc).  Each mapped page is treated as its own block.
-  Interpreting the page-level output is harder than the heap-level
-  output, but this option is useful if you want to account for every
-  byte of memory used by a program.
-
-* DRD has two new command-line options: --free-is-write and
-  --trace-alloc.  The former allows to detect reading from already freed
-  memory, and the latter allows tracing of all memory allocations and
-  deallocations.
-
-* DRD has several new annotations.  Custom barrier implementations can
-  now be annotated, as well as benign races on static variables.
-
-* DRD's happens before / happens after annotations have been made more
-  powerful, so that they can now also be used to annotate e.g. a smart
-  pointer implementation.
-
-* Helgrind's annotation set has also been drastically improved, so as
-  to provide to users a general set of annotations to describe locks,
-  semaphores, barriers and condition variables.  Annotations to
-  describe thread-safe reference counted heap objects have also been
-  added.
-
-* Memcheck has a new command-line option, --show-possibly-lost, which
-  is enabled by default.  When disabled, the leak detector will not
-  show possibly-lost blocks.
-
-* A new experimental heap profiler, DHAT (Dynamic Heap Analysis Tool),
-  has been added.  DHAT keeps track of allocated heap blocks, and also
-  inspects every memory reference to see which block (if any) is being
-  accessed.  This gives a lot of insight into block lifetimes,
-  utilisation, turnover, liveness, and the location of hot and cold
-  fields.  You can use DHAT to do hot-field profiling.
-
-* ==================== OTHER CHANGES ====================
-
-* Improved support for unfriendly self-modifying code: the extra
-  overhead incurred by --smc-check=all has been reduced by
-  approximately a factor of 5 as compared with 3.5.0.
-
-* Ability to show directory names for source files in error messages.
-  This is combined with a flexible mechanism for specifying which
-  parts of the paths should be shown.  This is enabled by the new flag
-  --fullpath-after.
-
-* A new flag, --require-text-symbol, which will stop the run if a
-  specified symbol is not found it a given shared object when it is
-  loaded into the process.  This makes advanced working with function
-  intercepting and wrapping safer and more reliable.
-
-* Improved support for the Valkyrie GUI, version 2.0.0.  GUI output
-  and control of Valgrind is now available for the tools Memcheck and
-  Helgrind.  XML output from Valgrind is available for Memcheck,
-  Helgrind and exp-Ptrcheck.
-
-* More reliable stack unwinding on amd64-linux, particularly in the
-  presence of function wrappers, and with gcc-4.5 compiled code.
-
-* Modest scalability (performance improvements) for massive
-  long-running applications, particularly for those with huge amounts
-  of code.
-
-* Support for analyzing programs running under Wine with has been
-  improved.  The header files <valgrind/valgrind.h>,
-  <valgrind/memcheck.h> and <valgrind/drd.h> can now be used in
-  Windows-programs compiled with MinGW or one of the Microsoft Visual
-  Studio compilers.
-
-* A rare but serious error in the 64-bit x86 CPU simulation was fixed.
-  The 32-bit simulator was not affected.  This did not occur often,
-  but when it did would usually crash the program under test.
-  Bug 245925.
-
-* A large number of bugs were fixed.  These are shown below.
-
-* A number of bugs were investigated, and were candidates for fixing,
-  but are not fixed in 3.6.0, due to lack of developer time.  They may
-  get fixed in later releases.  They are:
-
-  194402  vex amd64->IR: 0x48 0xF 0xAE 0x4 0x24 0x49  (FXSAVE64)
-  212419  false positive "lock order violated" (A+B vs A) 
-  213685  Undefined value propagates past dependency breaking instruction
-  216837  Incorrect instrumentation of NSOperationQueue on Darwin 
-  237920  valgrind segfault on fork failure 
-  242137  support for code compiled by LLVM-2.8
-  242423  Another unknown Intel cache config value 
-  243232  Inconsistent Lock Orderings report with trylock 
-  243483  ppc: callgrind triggers VEX assertion failure 
-  243935  Helgrind: implementation of ANNOTATE_HAPPENS_BEFORE() is wrong
-  244677  Helgrind crash hg_main.c:616 (map_threads_lookup): Assertion
-          'thr' failed. 
-  246152  callgrind internal error after pthread_cancel on 32 Bit Linux 
-  249435  Analyzing wine programs with callgrind triggers a crash 
-  250038  ppc64: Altivec lvsr and lvsl instructions fail their regtest
-  250065  Handling large allocations 
-  250101  huge "free" memory usage due to m_mallocfree.c
-          "superblocks fragmentation"
-  251569  vex amd64->IR: 0xF 0x1 0xF9 0x8B 0x4C 0x24 (RDTSCP)
-  252091  Callgrind on ARM does not detect function returns correctly
-  252600  [PATCH] Allow lhs to be a pointer for shl/shr
-  254420  memory pool tracking broken
-  n-i-bz  support for adding symbols for JIT generated code
-
-
-The following bugs have been fixed or resolved.  Note that "n-i-bz"
-stands for "not in bugzilla" -- that is, a bug that was reported to us
-but never got a bugzilla entry.  We encourage you to file bugs in
-bugzilla (http://bugs.kde.org/enter_valgrind_bug.cgi) rather than
-mailing the developers (or mailing lists) directly -- bugs that are
-not entered into bugzilla tend to get forgotten about or ignored.
-
-To see details of a given bug, visit
-https://bugs.kde.org/show_bug.cgi?id=XXXXXX
-where XXXXXX is the bug number as listed below.
-
-135264  dcbzl instruction missing
-142688  == 250799
-153699  Valgrind should report unaligned reads with movdqa
-180217  == 212335
-190429  Valgrind reports lost of errors in ld.so
-        with x86_64 2.9.90 glibc 
-197266  valgrind appears to choke on the xmms instruction
-        "roundsd" on x86_64 
-197988  Crash when demangling very large symbol names
-202315  unhandled syscall: 332 (inotify_init1)
-203256  Add page-level profiling to Massif
-205093  dsymutil=yes needs quotes, locking (partial fix)
-205241  Snow Leopard 10.6 support (partial fix)
-206600  Leak checker fails to upgrade indirect blocks when their
-        parent becomes reachable 
-210935  port valgrind.h (not valgrind) to win32 so apps run under
-        wine can make client requests
-211410  vex amd64->IR: 0x15 0xFF 0xFF 0x0 0x0 0x89
-        within Linux ip-stack checksum functions 
-212335  unhandled instruction bytes: 0xF3 0xF 0xBD 0xC0
-        (lzcnt %eax,%eax) 
-213685  Undefined value propagates past dependency breaking instruction
-        (partial fix)
-215914  Valgrind inserts bogus empty environment variable 
-217863  == 197988
-219538  adjtimex syscall wrapper wrong in readonly adjtime mode 
-222545  shmat fails under valgind on some arm targets 
-222560  ARM NEON support 
-230407  == 202315
-231076  == 202315
-232509  Docs build fails with formatting inside <title></title> elements 
-232793  == 202315
-235642  [PATCH] syswrap-linux.c: support evdev EVIOCG* ioctls 
-236546  vex x86->IR: 0x66 0xF 0x3A 0xA
-237202  vex amd64->IR: 0xF3 0xF 0xB8 0xC0 0x49 0x3B 
-237371  better support for VALGRIND_MALLOCLIKE_BLOCK 
-237485  symlink (syscall 57) is not supported on Mac OS 
-237723  sysno == 101 exp-ptrcheck: the 'impossible' happened:
-        unhandled syscall 
-238208  is_just_below_ESP doesn't take into account red-zone 
-238345  valgrind passes wrong $0 when executing a shell script 
-238679  mq_timedreceive syscall doesn't flag the reception buffer
-        as "defined"
-238696  fcntl command F_DUPFD_CLOEXEC not supported 
-238713  unhandled instruction bytes: 0x66 0xF 0x29 0xC6 
-238713  unhandled instruction bytes: 0x66 0xF 0x29 0xC6 
-238745  3.5.0 Make fails on PPC Altivec opcodes, though configure
-        says "Altivec off"
-239992  vex amd64->IR: 0x48 0xF 0xC4 0xC1 0x0 0x48 
-240488  == 197988
-240639  == 212335
-241377  == 236546
-241903  == 202315
-241920  == 212335
-242606  unhandled syscall: setegid (in Ptrcheck)
-242814  Helgrind "Impossible has happened" during
-        QApplication::initInstance(); 
-243064  Valgrind attempting to read debug information from iso 
-243270  Make stack unwinding in Valgrind wrappers more reliable
-243884  exp-ptrcheck: the 'impossible happened: unhandled syscall 
-        sysno = 277 (mq_open)
-244009  exp-ptrcheck unknown syscalls in analyzing lighttpd
-244493  ARM VFP d16-d31 registers support 
-244670  add support for audit_session_self syscall on Mac OS 10.6
-244921  The xml report of helgrind tool is not well format
-244923  In the xml report file, the <preamble> not escape the 
-        xml char, eg '<','&','>'
-245535  print full path names in plain text reports 
-245925  x86-64 red zone handling problem 
-246258  Valgrind not catching integer underruns + new [] s
-246311  reg/reg cmpxchg doesn't work on amd64
-246549  unhandled syscall unix:277 while testing 32-bit Darwin app 
-246888  Improve Makefile.vex.am 
-247510  [OS X 10.6] Memcheck reports unaddressable bytes passed 
-        to [f]chmod_extended
-247526  IBM POWER6 (ISA 2.05) support is incomplete
-247561  Some leak testcases fails due to reachable addresses in
-        caller save regs
-247875  sizeofIRType to handle Ity_I128 
-247894  [PATCH] unhandled syscall sys_readahead 
-247980  Doesn't honor CFLAGS passed to configure 
-248373  darwin10.supp is empty in the trunk 
-248822  Linux FIBMAP ioctl has int parameter instead of long
-248893  [PATCH] make readdwarf.c big endianess safe to enable
-        unwinding on big endian systems
-249224  Syscall 336 not supported (SYS_proc_info) 
-249359  == 245535
-249775  Incorrect scheme for detecting NEON capabilities of host CPU
-249943  jni JVM init fails when using valgrind
-249991  Valgrind incorrectly declares AESKEYGENASSIST support
-        since VEX r2011
-249996  linux/arm: unhandled syscall: 181 (__NR_pwrite64)
-250799  frexp$fenv_access_off function generates SIGILL 
-250998  vex x86->IR: unhandled instruction bytes: 0x66 0x66 0x66 0x2E 
-251251  support pclmulqdq insn 
-251362  valgrind: ARM: attach to debugger either fails or provokes
-        kernel oops 
-251674  Unhandled syscall 294
-251818  == 254550
-
-254257  Add support for debugfiles found by build-id
-254550  [PATCH] Implement DW_ATE_UTF (DWARF4)
-254646  Wrapped functions cause stack misalignment on OS X
-        (and possibly Linux)
-254556  ARM: valgrinding anything fails with SIGSEGV for 0xFFFF0FA0
-
-(3.6.0: 21 October 2010, vex r2068, valgrind r11471).
-
-
-
-Release 3.5.0 (19 August 2009)
-~~~~~~~~~~~~~~~~~~~~~~~~~~~~~~
-3.5.0 is a feature release with many significant improvements and the
-usual collection of bug fixes.  The main improvement is that Valgrind
-now works on Mac OS X.
-
-This release supports X86/Linux, AMD64/Linux, PPC32/Linux, PPC64/Linux
-and X86/Darwin.  Support for recent distros and toolchain components
-(glibc 2.10, gcc 4.5) has been added.
-
-                    -------------------------
-
-Here is a short summary of the changes.  Details are shown further
-down:
-
-* Support for Mac OS X (10.5.x).
-
-* Improvements and simplifications to Memcheck's leak checker.
-
-* Clarification and simplifications in various aspects of Valgrind's
-  text output.
-
-* XML output for Helgrind and Ptrcheck.
-
-* Performance and stability improvements for Helgrind and DRD.
-
-* Genuinely atomic support for x86/amd64/ppc atomic instructions.
-
-* A new experimental tool, BBV, useful for computer architecture
-  research.
-
-* Improved Wine support, including ability to read Windows PDB
-  debuginfo.
-
-                    -------------------------
-
-Here are details of the above changes, followed by descriptions of
-many other minor changes, and a list of fixed bugs.
-
-
-* Valgrind now runs on Mac OS X.  (Note that Mac OS X is sometimes
-  called "Darwin" because that is the name of the OS core, which is the
-  level that Valgrind works at.)
-
-  Supported systems:
-
-  - It requires OS 10.5.x (Leopard).  Porting to 10.4.x is not planned
-    because it would require work and 10.4 is only becoming less common.
-
-  - 32-bit programs on x86 and AMD64 (a.k.a x86-64) machines are supported
-    fairly well.  For 10.5.x, 32-bit programs are the default even on
-    64-bit machines, so it handles most current programs.
-    
-  - 64-bit programs on x86 and AMD64 (a.k.a x86-64) machines are not
-    officially supported, but simple programs at least will probably work.
-    However, start-up is slow.
-
-  - PowerPC machines are not supported.
-
-  Things that don't work:
-
-  - The Ptrcheck tool.
-
-  - Objective-C garbage collection.
-
-  - --db-attach=yes.
-
-  - If you have Rogue Amoeba's "Instant Hijack" program installed,
-    Valgrind will fail with a SIGTRAP at start-up.  See
-    https://bugs.kde.org/show_bug.cgi?id=193917 for details and a
-    simple work-around.
-
-  Usage notes:
-
-  - You will likely find --dsymutil=yes a useful option, as error
-    messages may be imprecise without it.
-
-  - Mac OS X support is new and therefore will be less robust than the
-    Linux support.  Please report any bugs you find.
-
-  - Threaded programs may run more slowly than on Linux.
-
-  Many thanks to Greg Parker for developing this port over several years.
-
-
-* Memcheck's leak checker has been improved.  
-
-  - The results for --leak-check=summary now match the summary results
-    for --leak-check=full.  Previously they could differ because
-    --leak-check=summary counted "indirectly lost" blocks and
-    "suppressed" blocks as "definitely lost".
-
-  - Blocks that are only reachable via at least one interior-pointer,
-    but are directly pointed to by a start-pointer, were previously
-    marked as "still reachable".  They are now correctly marked as
-    "possibly lost".
-
-  - The default value for the --leak-resolution option has been
-    changed from "low" to "high".  In general, this means that more
-    leak reports will be produced, but each leak report will describe
-    fewer leaked blocks.
-
-  - With --leak-check=full, "definitely lost" and "possibly lost"
-    leaks are now considered as proper errors, ie. they are counted
-    for the "ERROR SUMMARY" and affect the behaviour of
-    --error-exitcode.  These leaks are not counted as errors if
-    --leak-check=summary is specified, however.
-
-  - Documentation for the leak checker has been improved.
-
-
-* Various aspects of Valgrind's text output have changed.
-
-  - Valgrind's start-up message has changed.  It is shorter but also
-    includes the command being run, which makes it easier to use
-    --trace-children=yes.  An example:
-
-  - Valgrind's shut-down messages have also changed.  This is most
-    noticeable with Memcheck, where the leak summary now occurs before
-    the error summary.  This change was necessary to allow leaks to be
-    counted as proper errors (see the description of the leak checker
-    changes above for more details).  This was also necessary to fix a
-    longstanding bug in which uses of suppressions against leaks were
-    not "counted", leading to difficulties in maintaining suppression
-    files (see https://bugs.kde.org/show_bug.cgi?id=186790).
-
-  - Behavior of -v has changed.  In previous versions, -v printed out
-    a mixture of marginally-user-useful information, and tool/core
-    statistics.  The statistics printing has now been moved to its own
-    flag, --stats=yes.  This means -v is less verbose and more likely
-    to convey useful end-user information.
-
-  - The format of some (non-XML) stack trace entries has changed a
-    little.  Previously there were six possible forms:
-
-      0x80483BF: really (a.c:20)
-      0x80483BF: really (in /foo/a.out)
-      0x80483BF: really
-      0x80483BF: (within /foo/a.out)
-      0x80483BF: ??? (a.c:20)
-      0x80483BF: ???
-
-    The third and fourth of these forms have been made more consistent
-    with the others.  The six possible forms are now:
-  
-      0x80483BF: really (a.c:20)
-      0x80483BF: really (in /foo/a.out)
-      0x80483BF: really (in ???)
-      0x80483BF: ??? (in /foo/a.out)
-      0x80483BF: ??? (a.c:20)
-      0x80483BF: ???
-
-    Stack traces produced when --xml=yes is specified are different
-    and unchanged.
-
-
-* Helgrind and Ptrcheck now support XML output, so they can be used
-  from GUI tools.  Also, the XML output mechanism has been
-  overhauled.
-
-  - The XML format has been overhauled and generalised, so it is more
-    suitable for error reporting tools in general.  The Memcheck
-    specific aspects of it have been removed.  The new format, which
-    is an evolution of the old format, is described in
-    docs/internals/xml-output-protocol4.txt.
-
-  - Memcheck has been updated to use the new format.
-
-  - Helgrind and Ptrcheck are now able to emit output in this format.
-
-  - The XML output mechanism has been overhauled.  XML is now output
-    to its own file descriptor, which means that:
-
-    * Valgrind can output text and XML independently.
-
-    * The longstanding problem of XML output being corrupted by 
-      unexpected un-tagged text messages  is solved.
-
-    As before, the destination for text output is specified using
-    --log-file=, --log-fd= or --log-socket=.
-
-    As before, XML output for a tool is enabled using --xml=yes.
-
-    Because there's a new XML output channel, the XML output
-    destination is now specified by --xml-file=, --xml-fd= or
-    --xml-socket=.
-
-    Initial feedback has shown this causes some confusion.  To
-    clarify, the two envisaged usage scenarios are:
-
-    (1) Normal text output.  In this case, do not specify --xml=yes
-        nor any of --xml-file=, --xml-fd= or --xml-socket=.
-
-    (2) XML output.  In this case, specify --xml=yes, and one of
-        --xml-file=, --xml-fd= or --xml-socket= to select the XML
-        destination, one of --log-file=, --log-fd= or --log-socket=
-        to select the destination for any remaining text messages,
-        and, importantly, -q.
-
-        -q makes Valgrind completely silent on the text channel,
-        except in the case of critical failures, such as Valgrind
-        itself segfaulting, or failing to read debugging information.
-        Hence, in this scenario, it suffices to check whether or not
-        any output appeared on the text channel.  If yes, then it is
-        likely to be a critical error which should be brought to the
-        attention of the user.  If no (the text channel produced no
-        output) then it can be assumed that the run was successful.
-
-        This allows GUIs to make the critical distinction they need to
-        make (did the run fail or not?) without having to search or
-        filter the text output channel in any way.
-
-    It is also recommended to use --child-silent-after-fork=yes in
-    scenario (2).
-
-
-* Improvements and changes in Helgrind:
-
-  - XML output, as described above
-
-  - Checks for consistent association between pthread condition
-    variables and their associated mutexes are now performed.
-
-  - pthread_spinlock functions are supported.
-
-  - Modest performance improvements.
-
-  - Initial (skeletal) support for describing the behaviour of
-    non-POSIX synchronisation objects through ThreadSanitizer
-    compatible ANNOTATE_* macros.
-
-  - More controllable tradeoffs between performance and the level of
-    detail of "previous" accesses in a race.  There are now three
-    settings:
-
-    * --history-level=full.  This is the default, and was also the
-      default in 3.4.x.  It shows both stacks involved in a race, but
-      requires a lot of memory and can be very slow in programs that
-      do many inter-thread synchronisation events.
-
-    * --history-level=none.  This only shows the later stack involved
-      in a race.  This can be much faster than --history-level=full,
-      but makes it much more difficult to find the other access
-      involved in the race.
-
-    The new intermediate setting is
-
-    * --history-level=approx
-
-      For the earlier (other) access, two stacks are presented.  The
-      earlier access is guaranteed to be somewhere in between the two
-      program points denoted by those stacks.  This is not as useful
-      as showing the exact stack for the previous access (as per
-      --history-level=full), but it is better than nothing, and it's
-      almost as fast as --history-level=none.
-
-
-* New features and improvements in DRD:
-
-  - The error messages printed by DRD are now easier to interpret.
-    Instead of using two different numbers to identify each thread
-    (Valgrind thread ID and DRD thread ID), DRD does now identify
-    threads via a single number (the DRD thread ID).  Furthermore
-    "first observed at" information is now printed for all error
-    messages related to synchronization objects.
-
-  - Added support for named semaphores (sem_open() and sem_close()).
-
-  - Race conditions between pthread_barrier_wait() and
-    pthread_barrier_destroy() calls are now reported.
-
-  - Added support for custom allocators through the macros
-    VALGRIND_MALLOCLIKE_BLOCK() VALGRIND_FREELIKE_BLOCK() (defined in
-    in <valgrind/valgrind.h>). An alternative for these two macros is
-    the new client request VG_USERREQ__DRD_CLEAN_MEMORY (defined in
-    <valgrind/drd.h>).
-
-  - Added support for annotating non-POSIX synchronization objects
-    through several new ANNOTATE_*() macros.
-
-  - OpenMP: added support for the OpenMP runtime (libgomp) included
-    with gcc versions 4.3.0 and 4.4.0.
-
-  - Faster operation.
-
-  - Added two new command-line options (--first-race-only and
-    --segment-merging-interval).
-
-
-* Genuinely atomic support for x86/amd64/ppc atomic instructions
-
-  Valgrind will now preserve (memory-access) atomicity of LOCK-
-  prefixed x86/amd64 instructions, and any others implying a global
-  bus lock.  Ditto for PowerPC l{w,d}arx/st{w,d}cx. instructions.
-
-  This means that Valgrinded processes will "play nicely" in
-  situations where communication with other processes, or the kernel,
-  is done through shared memory and coordinated with such atomic
-  instructions.  Prior to this change, such arrangements usually
-  resulted in hangs, races or other synchronisation failures, because
-  Valgrind did not honour atomicity of such instructions.
-
-
-* A new experimental tool, BBV, has been added.  BBV generates basic
-  block vectors for use with the SimPoint analysis tool, which allows
-  a program's overall behaviour to be approximated by running only a
-  fraction of it.  This is useful for computer architecture
-  researchers.  You can run BBV by specifying --tool=exp-bbv (the
-  "exp-" prefix is short for "experimental").  BBV was written by
-  Vince Weaver.
-
-
-* Modestly improved support for running Windows applications under
-  Wine.  In particular, initial support for reading Windows .PDB debug
-  information has been added.
-
-
-* A new Memcheck client request VALGRIND_COUNT_LEAK_BLOCKS has been
-  added.  It is similar to VALGRIND_COUNT_LEAKS but counts blocks
-  instead of bytes.
-
-
-* The Valgrind client requests VALGRIND_PRINTF and
-  VALGRIND_PRINTF_BACKTRACE have been changed slightly.  Previously,
-  the string was always printed immediately on its own line.  Now, the
-  string will be added to a buffer but not printed until a newline is
-  encountered, or other Valgrind output is printed (note that for
-  VALGRIND_PRINTF_BACKTRACE, the back-trace itself is considered
-  "other Valgrind output").  This allows you to use multiple
-  VALGRIND_PRINTF calls to build up a single output line, and also to
-  print multiple output lines with a single request (by embedding
-  multiple newlines in the string).
-
-
-* The graphs drawn by Massif's ms_print program have changed slightly:
-
-  - The half-height chars '.' and ',' are no longer drawn, because
-    they are confusing.  The --y option can be used if the default
-    y-resolution is not high enough.
-
-  - Horizontal lines are now drawn after the top of a snapshot if
-    there is a gap until the next snapshot.  This makes it clear that
-    the memory usage has not dropped to zero between snapshots.
-
-
-* Something that happened in 3.4.0, but wasn't clearly announced: the
-  option --read-var-info=yes can be used by some tools (Memcheck,
-  Helgrind and DRD).  When enabled, it causes Valgrind to read DWARF3
-  variable type and location information.  This makes those tools
-  start up more slowly and increases memory consumption, but
-  descriptions of data addresses in error messages become more
-  detailed.
-
-
-* exp-Omega, an experimental instantaneous leak-detecting tool, was
-  disabled in 3.4.0 due to a lack of interest and maintenance,
-  although the source code was still in the distribution.  The source
-  code has now been removed from the distribution.  For anyone
-  interested, the removal occurred in SVN revision r10247.
-
-
-* Some changes have been made to the build system.
-
-  - VEX/ is now integrated properly into the build system.  This means
-    that dependency tracking within VEX/ now works properly, "make
-    install" will work without requiring "make" before it, and
-    parallel builds (ie. 'make -j') now work (previously a
-    .NOTPARALLEL directive was used to serialize builds, ie. 'make -j'
-    was effectively ignored).
-
-  - The --with-vex configure option has been removed.  It was of
-    little use and removing it simplified the build system.
-
-  - The location of some install files has changed.  This should not
-    affect most users.  Those who might be affected:
-
-    * For people who use Valgrind with MPI programs, the installed
-      libmpiwrap.so library has moved from
-      $(INSTALL)/<platform>/libmpiwrap.so to
-      $(INSTALL)/libmpiwrap-<platform>.so.
-
-    * For people who distribute standalone Valgrind tools, the
-      installed libraries such as $(INSTALL)/<platform>/libcoregrind.a
-      have moved to $(INSTALL)/libcoregrind-<platform>.a.
-
-    These changes simplify the build system.
-
-  - Previously, all the distributed suppression (*.supp) files were
-    installed.  Now, only default.supp is installed.  This should not
-    affect users as the other installed suppression files were not
-    read; the fact that they were installed was a mistake.
-
-
-* KNOWN LIMITATIONS:
-
-  - Memcheck is unusable with the Intel compiler suite version 11.1,
-    when it generates code for SSE2-and-above capable targets.  This
-    is because of icc's use of highly optimised inlined strlen
-    implementations.  It causes Memcheck to report huge numbers of
-    false errors even in simple programs.  Helgrind and DRD may also
-    have problems.
-
-    Versions 11.0 and earlier may be OK, but this has not been
-    properly tested.
-
-
-The following bugs have been fixed or resolved.  Note that "n-i-bz"
-stands for "not in bugzilla" -- that is, a bug that was reported to us
-but never got a bugzilla entry.  We encourage you to file bugs in
-bugzilla (http://bugs.kde.org/enter_valgrind_bug.cgi) rather than
-mailing the developers (or mailing lists) directly -- bugs that are
-not entered into bugzilla tend to get forgotten about or ignored.
-
-To see details of a given bug, visit
-https://bugs.kde.org/show_bug.cgi?id=XXXXXX
-where XXXXXX is the bug number as listed below.
-
-84303   How about a LockCheck tool? 
-91633   dereference of null ptr in vgPlain_st_basetype 
-97452   Valgrind doesn't report any pthreads problems 
-100628  leak-check gets assertion failure when using 
-        VALGRIND_MALLOCLIKE_BLOCK on malloc()ed memory 
-108528  NPTL pthread cleanup handlers not called 
-110126  Valgrind 2.4.1 configure.in tramples CFLAGS 
-110128  mallinfo is not implemented... 
-110770  VEX: Generated files not always updated when making valgrind
-111102  Memcheck: problems with large (memory footprint) applications 
-115673  Vex's decoder should never assert 
-117564  False positive: Syscall param clone(child_tidptr) contains
-        uninitialised byte(s) 
-119404  executing ssh from inside valgrind fails 
-133679  Callgrind does not write path names to sources with dwarf debug
-        info
-135847  configure.in problem with non gnu compilers (and possible fix) 
-136154  threads.c:273 (vgCallgrind_post_signal): Assertion
-        '*(vgCallgrind_current_fn_stack.top) == 0' failed. 
-136230  memcheck reports "possibly lost", should be "still reachable" 
-137073  NULL arg to MALLOCLIKE_BLOCK causes crash 
-137904  Valgrind reports a memory leak when using POSIX threads,
-        while it shouldn't 
-139076  valgrind VT_GETSTATE error 
-142228  complaint of elf_dynamic_do_rela in trivial usage 
-145347  spurious warning with USBDEVFS_REAPURB 
-148441  (wine) can't find memory leak in Wine, win32 binary 
-        executable file.
-148742  Leak-check fails assert on exit 
-149878  add (proper) check for calloc integer overflow 
-150606  Call graph is broken when using callgrind control 
-152393  leak errors produce an exit code of 0. I need some way to 
-        cause leak errors to result in a nonzero exit code. 
-157154  documentation (leak-resolution doc speaks about num-callers
-        def=4) + what is a loss record
-159501  incorrect handling of ALSA ioctls 
-162020  Valgrinding an empty/zero-byte file crashes valgrind 
-162482  ppc: Valgrind crashes while reading stabs information 
-162718  x86: avoid segment selector 0 in sys_set_thread_area() 
-163253  (wine) canonicaliseSymtab forgot some fields in DiSym 
-163560  VEX/test_main.c is missing from valgrind-3.3.1 
-164353  malloc_usable_size() doesn't return a usable size 
-165468  Inconsistent formatting in memcheck manual -- please fix 
-169505  main.c:286 (endOfInstr):
-        Assertion 'ii->cost_offset == *cost_offset' failed 
-177206  Generate default.supp during compile instead of configure
-177209  Configure valt_load_address based on arch+os 
-177305  eventfd / syscall 323 patch lost
-179731  Tests fail to build because of inlining of non-local asm labels
-181394  helgrind: libhb_core.c:3762 (msm_write): Assertion 
-        'ordxx == POrd_EQ || ordxx == POrd_LT' failed. 
-181594  Bogus warning for empty text segment 
-181707  dwarf doesn't require enumerations to have name 
-185038  exp-ptrcheck: "unhandled syscall: 285" (fallocate) on x86_64 
-185050  exp-ptrcheck: sg_main.c:727 (add_block_to_GlobalTree):
-        Assertion '!already_present' failed.
-185359  exp-ptrcheck: unhandled syscall getresuid()
-185794  "WARNING: unhandled syscall: 285" (fallocate) on x86_64
-185816  Valgrind is unable to handle debug info for files with split
-        debug info that are prelinked afterwards 
-185980  [darwin] unhandled syscall: sem_open 
-186238  bbToIR_AMD64: disInstr miscalculated next %rip
-186507  exp-ptrcheck unhandled syscalls prctl, etc. 
-186790  Suppression pattern used for leaks are not reported 
-186796  Symbols with length>200 in suppression files are ignored 
-187048  drd: mutex PTHREAD_PROCESS_SHARED attribute missinterpretation
-187416  exp-ptrcheck: support for __NR_{setregid,setreuid,setresuid}
-188038  helgrind: hg_main.c:926: mk_SHVAL_fail: the 'impossible' happened
-188046  bashisms in the configure script
-188127  amd64->IR: unhandled instruction bytes: 0xF0 0xF 0xB0 0xA
-188161  memcheck: --track-origins=yes asserts "mc_machine.c:672
-        (get_otrack_shadow_offset_wrk): the 'impossible' happened."
-188248  helgrind: pthread_cleanup_push, pthread_rwlock_unlock, 
-        assertion fail "!lock->heldBy" 
-188427  Add support for epoll_create1 (with patch) 
-188530  Support for SIOCGSTAMPNS
-188560  Include valgrind.spec in the tarball
-188572  Valgrind on Mac should suppress setenv() mem leak 
-189054  Valgrind fails to build because of duplicate non-local asm labels 
-189737  vex amd64->IR: unhandled instruction bytes: 0xAC
-189762  epoll_create syscall not handled (--tool=exp-ptrcheck)
-189763  drd assertion failure: s_threadinfo[tid].is_recording 
-190219  unhandled syscall: 328 (x86-linux)
-190391  dup of 181394; see above
-190429  Valgrind reports lots of errors in ld.so with x86_64 2.9.90 glibc 
-190820  No debug information on powerpc-linux
-191095  PATCH: Improve usbdevfs ioctl handling 
-191182  memcheck: VALGRIND_LEAK_CHECK quadratic when big nr of chunks
-        or big nr of errors
-191189  --xml=yes should obey --gen-suppressions=all 
-191192  syslog() needs a suppression on macosx 
-191271  DARWIN: WARNING: unhandled syscall: 33554697 a.k.a.: 265 
-191761  getrlimit on MacOSX 
-191992  multiple --fn-skip only works sometimes; dependent on order 
-192634  V. reports "aspacem sync_check_mapping_callback: 
-        segment mismatch" on Darwin
-192954  __extension__ missing on 2 client requests 
-194429  Crash at start-up with glibc-2.10.1 and linux-2.6.29 
-194474  "INSTALL" file has different build instructions than "README"
-194671  Unhandled syscall (sem_wait?) from mac valgrind 
-195069  memcheck: reports leak (memory still reachable) for 
-        printf("%d', x) 
-195169  drd: (vgDrd_barrier_post_wait):
-        Assertion 'r->sg[p->post_iteration]' failed. 
-195268  valgrind --log-file doesn't accept ~/...
-195838  VEX abort: LibVEX_N_SPILL_BYTES too small for CPUID boilerplate 
-195860  WARNING: unhandled syscall: unix:223 
-196528  need a error suppression for pthread_rwlock_init under os x? 
-197227  Support aio_* syscalls on Darwin
-197456  valgrind should reject --suppressions=(directory) 
-197512  DWARF2 CFI reader: unhandled CFI instruction 0:10 
-197591  unhandled syscall 27 (mincore) 
-197793  Merge DCAS branch to the trunk == 85756, 142103
-197794  Avoid duplicate filenames in Vex 
-197898  make check fails on current SVN 
-197901  make check fails also under exp-ptrcheck in current SVN 
-197929  Make --leak-resolution=high the default 
-197930  Reduce spacing between leak reports 
-197933  Print command line of client at start-up, and shorten preamble 
-197966  unhandled syscall 205 (x86-linux, --tool=exp-ptrcheck)
-198395  add BBV to the distribution as an experimental tool 
-198624  Missing syscalls on Darwin: 82, 167, 281, 347 
-198649  callgrind_annotate doesn't cumulate counters 
-199338  callgrind_annotate sorting/thresholds are broken for all but Ir 
-199977  Valgrind complains about an unrecognized instruction in the
-        atomic_incs test program
-200029  valgrind isn't able to read Fedora 12 debuginfo 
-200760  darwin unhandled syscall: unix:284 
-200827  DRD doesn't work on Mac OS X 
-200990  VG_(read_millisecond_timer)() does not work correctly 
-201016  Valgrind does not support pthread_kill() on Mac OS 
-201169  Document --read-var-info
-201323  Pre-3.5.0 performance sanity checking 
-201384  Review user manual for the 3.5.0 release 
-201585  mfpvr not implemented on ppc 
-201708  tests failing because x86 direction flag is left set 
-201757  Valgrind doesn't handle any recent sys_futex additions 
-204377  64-bit valgrind can not start a shell script
-        (with #!/path/to/shell) if the shell is a 32-bit executable
-n-i-bz  drd: fixed assertion failure triggered by mutex reinitialization.
-n-i-bz  drd: fixed a bug that caused incorrect messages to be printed
-        about memory allocation events with memory access tracing enabled
-n-i-bz  drd: fixed a memory leak triggered by vector clock deallocation
-
-(3.5.0: 19 Aug 2009, vex r1913, valgrind r10846).
-
-
-
-Release 3.4.1 (28 February 2009)
-~~~~~~~~~~~~~~~~~~~~~~~~~~~~~~~~
-3.4.1 is a bug-fix release that fixes some regressions and assertion
-failures in debug info reading in 3.4.0, most notably incorrect stack
-traces on amd64-linux on older (glibc-2.3 based) systems. Various
-other debug info problems are also fixed.  A number of bugs in the
-exp-ptrcheck tool introduced in 3.4.0 have been fixed.
-
-In view of the fact that 3.4.0 contains user-visible regressions
-relative to 3.3.x, upgrading to 3.4.1 is recommended.  Packagers are
-encouraged to ship 3.4.1 in preference to 3.4.0.
-
-The fixed bugs are as follows.  Note that "n-i-bz" stands for "not in
-bugzilla" -- that is, a bug that was reported to us but never got a
-bugzilla entry.  We encourage you to file bugs in bugzilla
-(http://bugs.kde.org/enter_valgrind_bug.cgi) rather than mailing the
-developers (or mailing lists) directly -- bugs that are not entered
-into bugzilla tend to get forgotten about or ignored.
-
-n-i-bz  Fix various bugs reading icc-11 generated debug info
-n-i-bz  Fix various bugs reading gcc-4.4 generated debug info
-n-i-bz  Preliminary support for glibc-2.10 / Fedora 11
-n-i-bz  Cachegrind and Callgrind: handle non-power-of-two cache sizes,
-        so as to support (eg) 24k Atom D1 and Core2 with 3/6/12MB L2.
-179618  exp-ptrcheck crashed / exit prematurely
-179624  helgrind: false positive races with pthread_create and
-        recv/open/close/read
-134207  pkg-config output contains @VG_PLATFORM@
-176926  floating point exception at valgrind startup with PPC 440EPX
-181594  Bogus warning for empty text segment
-173751  amd64->IR: 0x48 0xF 0x6F 0x45 (even more redundant rex prefixes)
-181707  Dwarf3 doesn't require enumerations to have name
-185038  exp-ptrcheck: "unhandled syscall: 285" (fallocate) on x86_64
-185050  exp-ptrcheck: sg_main.c:727 (add_block_to_GlobalTree):
-        Assertion '!already_present' failed.
-185359  exp-ptrcheck unhandled syscall getresuid()
-
-(3.4.1.RC1:  24 Feb 2008, vex r1884, valgrind r9253).
-(3.4.1:      28 Feb 2008, vex r1884, valgrind r9293).
-
-
-
-Release 3.4.0 (2 January 2009)
-~~~~~~~~~~~~~~~~~~~~~~~~~~~~~~
-3.4.0 is a feature release with many significant improvements and the
-usual collection of bug fixes.  This release supports X86/Linux,
-AMD64/Linux, PPC32/Linux and PPC64/Linux.  Support for recent distros
-(using gcc 4.4, glibc 2.8 and 2.9) has been added.
-
-3.4.0 brings some significant tool improvements.  Memcheck can now
-report the origin of uninitialised values, the thread checkers
-Helgrind and DRD are much improved, and we have a new experimental
-tool, exp-Ptrcheck, which is able to detect overruns of stack and
-global arrays.  In detail:
-
-* Memcheck is now able to track the origin of uninitialised values.
-  When it reports an uninitialised value error, it will try to show
-  the origin of the value, as either a heap or stack allocation.
-  Origin tracking is expensive and so is not enabled by default.  To
-  use it, specify --track-origins=yes.  Memcheck's speed will be
-  essentially halved, and memory usage will be significantly
-  increased.  Nevertheless it can drastically reduce the effort
-  required to identify the root cause of uninitialised value errors,
-  and so is often a programmer productivity win, despite running more
-  slowly.
-
-* A version (1.4.0) of the Valkyrie GUI, that works with Memcheck in
-  3.4.0, will be released shortly.
-
-* Helgrind's race detection algorithm has been completely redesigned
-  and reimplemented, to address usability and scalability concerns:
-
-  - The new algorithm has a lower false-error rate: it is much less
-    likely to report races that do not really exist.
-
-  - Helgrind will display full call stacks for both accesses involved
-    in a race.  This makes it easier to identify the root causes of
-    races.
-
-  - Limitations on the size of program that can run have been removed.
-
-  - Performance has been modestly improved, although that is very
-    workload-dependent.
-
-  - Direct support for Qt4 threading has been added.
-
-  - pthread_barriers are now directly supported.
-
-  - Helgrind works well on all supported Linux targets.
-
-* The DRD thread debugging tool has seen major improvements:
-
-  - Greatly improved performance and significantly reduced memory
-    usage.
-
-  - Support for several major threading libraries (Boost.Thread, Qt4,
-    glib, OpenMP) has been added.
-
-  - Support for atomic instructions, POSIX semaphores, barriers and
-    reader-writer locks has been added.
-
-  - Works now on PowerPC CPUs too.
-
-  - Added support for printing thread stack usage at thread exit time.
-
-  - Added support for debugging lock contention.
-
-  - Added a manual for Drd.
-
-* A new experimental tool, exp-Ptrcheck, has been added.  Ptrcheck
-  checks for misuses of pointers.  In that sense it is a bit like
-  Memcheck.  However, Ptrcheck can do things Memcheck can't: it can
-  detect overruns of stack and global arrays, it can detect
-  arbitrarily far out-of-bounds accesses to heap blocks, and it can
-  detect accesses heap blocks that have been freed a very long time
-  ago (millions of blocks in the past).
-
-  Ptrcheck currently works only on x86-linux and amd64-linux.  To use
-  it, use --tool=exp-ptrcheck.  A simple manual is provided, as part
-  of the main Valgrind documentation.  As this is an experimental
-  tool, we would be particularly interested in hearing about your
-  experiences with it.
-
-* exp-Omega, an experimental instantaneous leak-detecting tool, is no
-  longer built by default, although the code remains in the repository
-  and the tarball.  This is due to three factors: a perceived lack of
-  users, a lack of maintenance, and concerns that it may not be
-  possible to achieve reliable operation using the existing design.
-
-* As usual, support for the latest Linux distros and toolchain
-  components has been added.  It should work well on Fedora Core 10,
-  OpenSUSE 11.1 and Ubuntu 8.10.  gcc-4.4 (in its current pre-release
-  state) is supported, as is glibc-2.9.  The C++ demangler has been
-  updated so as to work well with C++ compiled by even the most recent
-  g++'s.
-
-* You can now use frame-level wildcards in suppressions.  This was a
-  frequently-requested enhancement.  A line "..." in a suppression now
-  matches zero or more frames.  This makes it easier to write
-  suppressions which are precise yet insensitive to changes in
-  inlining behaviour.
-
-* 3.4.0 adds support on x86/amd64 for the SSSE3 instruction set.
-
-* Very basic support for IBM Power6 has been added (64-bit processes only).
-
-* Valgrind is now cross-compilable.  For example, it is possible to
-  cross compile Valgrind on an x86/amd64-linux host, so that it runs
-  on a ppc32/64-linux target.
-
-* You can set the main thread's stack size at startup using the
-  new --main-stacksize= flag (subject of course to ulimit settings).
-  This is useful for running apps that need a lot of stack space.
-
-* The limitation that you can't use --trace-children=yes together
-  with --db-attach=yes has been removed.
-
-* The following bugs have been fixed.  Note that "n-i-bz" stands for
-  "not in bugzilla" -- that is, a bug that was reported to us but
-  never got a bugzilla entry.  We encourage you to file bugs in
-  bugzilla (http://bugs.kde.org/enter_valgrind_bug.cgi) rather than
-  mailing the developers (or mailing lists) directly.
-
-  n-i-bz  Make return types for some client requests 64-bit clean
-  n-i-bz  glibc 2.9 support
-  n-i-bz  ignore unsafe .valgrindrc's (CVE-2008-4865)
-  n-i-bz  MPI_Init(0,0) is valid but libmpiwrap.c segfaults
-  n-i-bz  Building in an env without gdb gives bogus gdb attach
-  92456   Tracing the origin of uninitialised memory
-  106497  Valgrind does not demangle some C++ template symbols
-  162222  ==106497
-  151612  Suppression with "..." (frame-level wildcards in .supp files)
-  156404  Unable to start oocalc under memcheck on openSUSE 10.3 (64-bit)
-  159285  unhandled syscall:25 (stime, on x86-linux)
-  159452  unhandled ioctl 0x8B01 on "valgrind iwconfig"
-  160954  ppc build of valgrind crashes with illegal instruction (isel)
-  160956  mallinfo implementation, w/ patch
-  162092  Valgrind fails to start gnome-system-monitor
-  162819  malloc_free_fill test doesn't pass on glibc2.8 x86
-  163794  assertion failure with "--track-origins=yes"
-  163933  sigcontext.err and .trapno must be set together
-  163955  remove constraint !(--db-attach=yes && --trace-children=yes)
-  164476  Missing kernel module loading system calls
-  164669  SVN regression: mmap() drops posix file locks
-  166581  Callgrind output corruption when program forks
-  167288  Patch file for missing system calls on Cell BE
-  168943  unsupported scas instruction pentium
-  171645  Unrecognised instruction (MOVSD, non-binutils encoding)
-  172417  x86->IR: 0x82 ...
-  172563  amd64->IR: 0xD9 0xF5  -  fprem1
-  173099  .lds linker script generation error
-  173177  [x86_64] syscalls: 125/126/179 (capget/capset/quotactl)
-  173751  amd64->IR: 0x48 0xF 0x6F 0x45 (even more redundant prefixes)
-  174532  == 173751
-  174908  --log-file value not expanded correctly for core file
-  175044  Add lookup_dcookie for amd64
-  175150  x86->IR: 0xF2 0xF 0x11 0xC1 (movss non-binutils encoding)
-
-Developer-visible changes:
-
-* Valgrind's debug-info reading machinery has been majorly overhauled.
-  It can now correctly establish the addresses for ELF data symbols,
-  which is something that has never worked properly before now.
-
-  Also, Valgrind can now read DWARF3 type and location information for
-  stack and global variables.  This makes it possible to use the
-  framework to build tools that rely on knowing the type and locations
-  of stack and global variables, for example exp-Ptrcheck.
-
-  Reading of such information is disabled by default, because most
-  tools don't need it, and because it is expensive in space and time.
-  However, you can force Valgrind to read it, using the
-  --read-var-info=yes flag.  Memcheck, Helgrind and DRD are able to
-  make use of such information, if present, to provide source-level
-  descriptions of data addresses in the error messages they create.
-
-(3.4.0.RC1:  24 Dec 2008, vex r1878, valgrind r8882).
-(3.4.0:       3 Jan 2009, vex r1878, valgrind r8899).
-=======
-(3.19.0.RC2: 08 Apr 2022)
->>>>>>> f4cf47e4
+```