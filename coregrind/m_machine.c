/*--------------------------------------------------------------------*/
/*--- Machine-related stuff.                           m_machine.c ---*/
/*--------------------------------------------------------------------*/

/*
   This file is part of Valgrind, a dynamic binary instrumentation
   framework.

   Copyright (C) 2000-2017 Julian Seward
      jseward@acm.org

   This program is free software; you can redistribute it and/or
   modify it under the terms of the GNU General Public License as
   published by the Free Software Foundation; either version 2 of the
   License, or (at your option) any later version.

   This program is distributed in the hope that it will be useful, but
   WITHOUT ANY WARRANTY; without even the implied warranty of
   MERCHANTABILITY or FITNESS FOR A PARTICULAR PURPOSE.  See the GNU
   General Public License for more details.

   You should have received a copy of the GNU General Public License
   along with this program; if not, see <http://www.gnu.org/licenses/>.

   The GNU General Public License is contained in the file COPYING.
*/

#include "pub_core_basics.h"
#include "pub_core_vki.h"
#include "pub_core_threadstate.h"
#include "pub_core_libcassert.h"
#include "pub_core_libcbase.h"
#include "pub_core_libcprint.h"
#include "pub_core_libcfile.h"
#include "pub_core_libcprint.h"
#include "pub_core_libcproc.h"
#include "pub_core_mallocfree.h"
#include "pub_core_machine.h"
#include "pub_core_cpuid.h"
#include "pub_core_libcsignal.h"   // for ppc32 messing with SIGILL and SIGFPE
#include "pub_core_debuglog.h"

#define INSTR_PTR(regs)    ((regs).vex.VG_INSTR_PTR)
#define STACK_PTR(regs)    ((regs).vex.VG_STACK_PTR)
#define FRAME_PTR(regs)    ((regs).vex.VG_FRAME_PTR)

#define STACK_PTR_S1(regs)    ((regs).vex_shadow1.VG_STACK_PTR)

Addr VG_(get_IP) ( ThreadId tid ) {
   return INSTR_PTR( VG_(threads)[tid].arch );
}
Addr VG_(get_SP) ( ThreadId tid ) {
   return STACK_PTR( VG_(threads)[tid].arch );
}
Addr VG_(get_FP) ( ThreadId tid ) {
   return FRAME_PTR( VG_(threads)[tid].arch );
}

Addr VG_(get_SP_s1) ( ThreadId tid ) {
   return STACK_PTR_S1( VG_(threads)[tid].arch );
}
void VG_(set_SP_s1) ( ThreadId tid, Addr sp ) {
   STACK_PTR_S1( VG_(threads)[tid].arch ) = sp;
}

void VG_(set_IP) ( ThreadId tid, Addr ip ) {
   INSTR_PTR( VG_(threads)[tid].arch ) = ip;
}
void VG_(set_SP) ( ThreadId tid, Addr sp ) {
   STACK_PTR( VG_(threads)[tid].arch ) = sp;
}

void VG_(get_UnwindStartRegs) ( /*OUT*/UnwindStartRegs* regs,
                                ThreadId tid )
{
#  if defined(VGA_x86)
   regs->r_pc = (ULong)VG_(threads)[tid].arch.vex.guest_EIP;
   regs->r_sp = (ULong)VG_(threads)[tid].arch.vex.guest_ESP;
   regs->misc.X86.r_ebp
      = VG_(threads)[tid].arch.vex.guest_EBP;
#  elif defined(VGA_amd64)
   regs->r_pc = VG_(threads)[tid].arch.vex.guest_RIP;
   regs->r_sp = VG_(threads)[tid].arch.vex.guest_RSP;
   regs->misc.AMD64.r_rbp
      = VG_(threads)[tid].arch.vex.guest_RBP;
#  elif defined(VGA_ppc32)
   regs->r_pc = (ULong)VG_(threads)[tid].arch.vex.guest_CIA;
   regs->r_sp = (ULong)VG_(threads)[tid].arch.vex.guest_GPR1;
   regs->misc.PPC32.r_lr
      = VG_(threads)[tid].arch.vex.guest_LR;
#  elif defined(VGA_ppc64be) || defined(VGA_ppc64le)
   regs->r_pc = VG_(threads)[tid].arch.vex.guest_CIA;
   regs->r_sp = VG_(threads)[tid].arch.vex.guest_GPR1;
   regs->misc.PPC64.r_lr
      = VG_(threads)[tid].arch.vex.guest_LR;
#  elif defined(VGA_arm)
   regs->r_pc = (ULong)VG_(threads)[tid].arch.vex.guest_R15T;
   regs->r_sp = (ULong)VG_(threads)[tid].arch.vex.guest_R13;
   regs->misc.ARM.r14
      = VG_(threads)[tid].arch.vex.guest_R14;
   regs->misc.ARM.r12
      = VG_(threads)[tid].arch.vex.guest_R12;
   regs->misc.ARM.r11
      = VG_(threads)[tid].arch.vex.guest_R11;
   regs->misc.ARM.r7
      = VG_(threads)[tid].arch.vex.guest_R7;
#  elif defined(VGA_arm64)
   regs->r_pc = VG_(threads)[tid].arch.vex.guest_PC;
   regs->r_sp = VG_(threads)[tid].arch.vex.guest_XSP;
   regs->misc.ARM64.x29 = VG_(threads)[tid].arch.vex.guest_X29;
   regs->misc.ARM64.x30 = VG_(threads)[tid].arch.vex.guest_X30;
#  elif defined(VGA_s390x)
   regs->r_pc = (ULong)VG_(threads)[tid].arch.vex.guest_IA;
   regs->r_sp = (ULong)VG_(threads)[tid].arch.vex.guest_SP;
   regs->misc.S390X.r_fp
      = VG_(threads)[tid].arch.vex.guest_FP;
   regs->misc.S390X.r_lr
      = VG_(threads)[tid].arch.vex.guest_LR;
   /* ANDREAS 3 Apr 2019 FIXME r_f0..r_f7: is this correct? */
   regs->misc.S390X.r_f0
      = VG_(threads)[tid].arch.vex.guest_v0.w64[0];
   regs->misc.S390X.r_f1
      = VG_(threads)[tid].arch.vex.guest_v1.w64[0];
   regs->misc.S390X.r_f2
      = VG_(threads)[tid].arch.vex.guest_v2.w64[0];
   regs->misc.S390X.r_f3
      = VG_(threads)[tid].arch.vex.guest_v3.w64[0];
   regs->misc.S390X.r_f4
      = VG_(threads)[tid].arch.vex.guest_v4.w64[0];
   regs->misc.S390X.r_f5
      = VG_(threads)[tid].arch.vex.guest_v5.w64[0];
   regs->misc.S390X.r_f6
      = VG_(threads)[tid].arch.vex.guest_v6.w64[0];
   regs->misc.S390X.r_f7
      = VG_(threads)[tid].arch.vex.guest_v7.w64[0];
#  elif defined(VGA_mips32) || defined(VGP_nanomips_linux)
   regs->r_pc = VG_(threads)[tid].arch.vex.guest_PC;
   regs->r_sp = VG_(threads)[tid].arch.vex.guest_r29;
   regs->misc.MIPS32.r30
      = VG_(threads)[tid].arch.vex.guest_r30;
   regs->misc.MIPS32.r31
      = VG_(threads)[tid].arch.vex.guest_r31;
   regs->misc.MIPS32.r28
      = VG_(threads)[tid].arch.vex.guest_r28;
#  elif defined(VGA_mips64)
   regs->r_pc = VG_(threads)[tid].arch.vex.guest_PC;
   regs->r_sp = VG_(threads)[tid].arch.vex.guest_r29;
   regs->misc.MIPS64.r30
      = VG_(threads)[tid].arch.vex.guest_r30;
   regs->misc.MIPS64.r31
      = VG_(threads)[tid].arch.vex.guest_r31;
   regs->misc.MIPS64.r28
      = VG_(threads)[tid].arch.vex.guest_r28;
#  else
#    error "Unknown arch"
#  endif
}

void
VG_(get_shadow_regs_area) ( ThreadId tid,
                            /*DST*/UChar* dst,
                            /*SRC*/Int shadowNo, PtrdiffT offset, SizeT size )
{
   void*        src;
   ThreadState* tst;
   vg_assert(shadowNo == 0 || shadowNo == 1 || shadowNo == 2);
   vg_assert(VG_(is_valid_tid)(tid));
   // Bounds check
   vg_assert(0 <= offset && offset < sizeof(VexGuestArchState));
   vg_assert(offset + size <= sizeof(VexGuestArchState));
   // Copy
   tst = & VG_(threads)[tid];
   src = NULL;
   switch (shadowNo) {
      case 0: src = (void*)(((Addr)&(tst->arch.vex)) + offset); break;
      case 1: src = (void*)(((Addr)&(tst->arch.vex_shadow1)) + offset); break;
      case 2: src = (void*)(((Addr)&(tst->arch.vex_shadow2)) + offset); break;
   }
   vg_assert(src != NULL);
   VG_(memcpy)( dst, src, size);
}

void
VG_(set_shadow_regs_area) ( ThreadId tid,
                            /*DST*/Int shadowNo, PtrdiffT offset, SizeT size,
                            /*SRC*/const UChar* src )
{
   void*        dst;
   ThreadState* tst;
   vg_assert(shadowNo == 0 || shadowNo == 1 || shadowNo == 2);
   vg_assert(VG_(is_valid_tid)(tid));
   // Bounds check
   vg_assert(0 <= offset && offset < sizeof(VexGuestArchState));
   vg_assert(offset + size <= sizeof(VexGuestArchState));
   // Copy
   tst = & VG_(threads)[tid];
   dst = NULL;
   switch (shadowNo) {
      case 0: dst = (void*)(((Addr)&(tst->arch.vex)) + offset); break;
      case 1: dst = (void*)(((Addr)&(tst->arch.vex_shadow1)) + offset); break;
      case 2: dst = (void*)(((Addr)&(tst->arch.vex_shadow2)) + offset); break;
   }
   vg_assert(dst != NULL);
   VG_(memcpy)( dst, src, size);
}


static void apply_to_GPs_of_tid(ThreadId tid, void (*f)(ThreadId,
                                                        const HChar*, Addr))
{
   VexGuestArchState* vex = &(VG_(get_ThreadState)(tid)->arch.vex);
   VG_(debugLog)(2, "machine", "apply_to_GPs_of_tid %u\n", tid);
#if defined(VGA_x86)
   (*f)(tid, "EAX", vex->guest_EAX);
   (*f)(tid, "ECX", vex->guest_ECX);
   (*f)(tid, "EDX", vex->guest_EDX);
   (*f)(tid, "EBX", vex->guest_EBX);
   (*f)(tid, "ESI", vex->guest_ESI);
   (*f)(tid, "EDI", vex->guest_EDI);
   (*f)(tid, "ESP", vex->guest_ESP);
   (*f)(tid, "EBP", vex->guest_EBP);
#elif defined(VGA_amd64)
   (*f)(tid, "RAX", vex->guest_RAX);
   (*f)(tid, "RCX", vex->guest_RCX);
   (*f)(tid, "RDX", vex->guest_RDX);
   (*f)(tid, "RBX", vex->guest_RBX);
   (*f)(tid, "RSI", vex->guest_RSI);
   (*f)(tid, "RDI", vex->guest_RDI);
   (*f)(tid, "RSP", vex->guest_RSP);
   (*f)(tid, "RBP", vex->guest_RBP);
   (*f)(tid, "R8" , vex->guest_R8 );
   (*f)(tid, "R9" , vex->guest_R9 );
   (*f)(tid, "R10", vex->guest_R10);
   (*f)(tid, "R11", vex->guest_R11);
   (*f)(tid, "R12", vex->guest_R12);
   (*f)(tid, "R13", vex->guest_R13);
   (*f)(tid, "R14", vex->guest_R14);
   (*f)(tid, "R15", vex->guest_R15);
#elif defined(VGA_ppc32) || defined(VGA_ppc64be) || defined(VGA_ppc64le)
   (*f)(tid, "GPR0" , vex->guest_GPR0 );
   (*f)(tid, "GPR1" , vex->guest_GPR1 );
   (*f)(tid, "GPR2" , vex->guest_GPR2 );
   (*f)(tid, "GPR3" , vex->guest_GPR3 );
   (*f)(tid, "GPR4" , vex->guest_GPR4 );
   (*f)(tid, "GPR5" , vex->guest_GPR5 );
   (*f)(tid, "GPR6" , vex->guest_GPR6 );
   (*f)(tid, "GPR7" , vex->guest_GPR7 );
   (*f)(tid, "GPR8" , vex->guest_GPR8 );
   (*f)(tid, "GPR9" , vex->guest_GPR9 );
   (*f)(tid, "GPR10", vex->guest_GPR10);
   (*f)(tid, "GPR11", vex->guest_GPR11);
   (*f)(tid, "GPR12", vex->guest_GPR12);
   (*f)(tid, "GPR13", vex->guest_GPR13);
   (*f)(tid, "GPR14", vex->guest_GPR14);
   (*f)(tid, "GPR15", vex->guest_GPR15);
   (*f)(tid, "GPR16", vex->guest_GPR16);
   (*f)(tid, "GPR17", vex->guest_GPR17);
   (*f)(tid, "GPR18", vex->guest_GPR18);
   (*f)(tid, "GPR19", vex->guest_GPR19);
   (*f)(tid, "GPR20", vex->guest_GPR20);
   (*f)(tid, "GPR21", vex->guest_GPR21);
   (*f)(tid, "GPR22", vex->guest_GPR22);
   (*f)(tid, "GPR23", vex->guest_GPR23);
   (*f)(tid, "GPR24", vex->guest_GPR24);
   (*f)(tid, "GPR25", vex->guest_GPR25);
   (*f)(tid, "GPR26", vex->guest_GPR26);
   (*f)(tid, "GPR27", vex->guest_GPR27);
   (*f)(tid, "GPR28", vex->guest_GPR28);
   (*f)(tid, "GPR29", vex->guest_GPR29);
   (*f)(tid, "GPR30", vex->guest_GPR30);
   (*f)(tid, "GPR31", vex->guest_GPR31);
   (*f)(tid, "CTR"  , vex->guest_CTR  );
   (*f)(tid, "LR"   , vex->guest_LR   );
#elif defined(VGA_arm)
   (*f)(tid, "R0" , vex->guest_R0 );
   (*f)(tid, "R1" , vex->guest_R1 );
   (*f)(tid, "R2" , vex->guest_R2 );
   (*f)(tid, "R3" , vex->guest_R3 );
   (*f)(tid, "R4" , vex->guest_R4 );
   (*f)(tid, "R5" , vex->guest_R5 );
   (*f)(tid, "R6" , vex->guest_R6 );
   (*f)(tid, "R8" , vex->guest_R8 );
   (*f)(tid, "R9" , vex->guest_R9 );
   (*f)(tid, "R10", vex->guest_R10);
   (*f)(tid, "R11", vex->guest_R11);
   (*f)(tid, "R12", vex->guest_R12);
   (*f)(tid, "R13", vex->guest_R13);
   (*f)(tid, "R14", vex->guest_R14);
#elif defined(VGA_s390x)
   (*f)(tid, "r0" , vex->guest_r0 );
   (*f)(tid, "r1" , vex->guest_r1 );
   (*f)(tid, "r2" , vex->guest_r2 );
   (*f)(tid, "r3" , vex->guest_r3 );
   (*f)(tid, "r4" , vex->guest_r4 );
   (*f)(tid, "r5" , vex->guest_r5 );
   (*f)(tid, "r6" , vex->guest_r6 );
   (*f)(tid, "r7" , vex->guest_r7 );
   (*f)(tid, "r8" , vex->guest_r8 );
   (*f)(tid, "r9" , vex->guest_r9 );
   (*f)(tid, "r10", vex->guest_r10);
   (*f)(tid, "r11", vex->guest_r11);
   (*f)(tid, "r12", vex->guest_r12);
   (*f)(tid, "r13", vex->guest_r13);
   (*f)(tid, "r14", vex->guest_r14);
   (*f)(tid, "r15", vex->guest_r15);
#elif defined(VGA_mips32) || defined(VGA_mips64) || defined(VGP_nanomips_linux)
   (*f)(tid, "r0" , vex->guest_r0 );
   (*f)(tid, "r1" , vex->guest_r1 );
   (*f)(tid, "r2" , vex->guest_r2 );
   (*f)(tid, "r3" , vex->guest_r3 );
   (*f)(tid, "r4" , vex->guest_r4 );
   (*f)(tid, "r5" , vex->guest_r5 );
   (*f)(tid, "r6" , vex->guest_r6 );
   (*f)(tid, "r7" , vex->guest_r7 );
   (*f)(tid, "r8" , vex->guest_r8 );
   (*f)(tid, "r9" , vex->guest_r9 );
   (*f)(tid, "r10", vex->guest_r10);
   (*f)(tid, "r11", vex->guest_r11);
   (*f)(tid, "r12", vex->guest_r12);
   (*f)(tid, "r13", vex->guest_r13);
   (*f)(tid, "r14", vex->guest_r14);
   (*f)(tid, "r15", vex->guest_r15);
   (*f)(tid, "r16", vex->guest_r16);
   (*f)(tid, "r17", vex->guest_r17);
   (*f)(tid, "r18", vex->guest_r18);
   (*f)(tid, "r19", vex->guest_r19);
   (*f)(tid, "r20", vex->guest_r20);
   (*f)(tid, "r21", vex->guest_r21);
   (*f)(tid, "r22", vex->guest_r22);
   (*f)(tid, "r23", vex->guest_r23);
   (*f)(tid, "r24", vex->guest_r24);
   (*f)(tid, "r25", vex->guest_r25);
   (*f)(tid, "r26", vex->guest_r26);
   (*f)(tid, "r27", vex->guest_r27);
   (*f)(tid, "r28", vex->guest_r28);
   (*f)(tid, "r29", vex->guest_r29);
   (*f)(tid, "r30", vex->guest_r30);
   (*f)(tid, "r31", vex->guest_r31);
#elif defined(VGA_arm64)
   (*f)(tid, "x0" , vex->guest_X0 );
   (*f)(tid, "x1" , vex->guest_X1 );
   (*f)(tid, "x2" , vex->guest_X2 );
   (*f)(tid, "x3" , vex->guest_X3 );
   (*f)(tid, "x4" , vex->guest_X4 );
   (*f)(tid, "x5" , vex->guest_X5 );
   (*f)(tid, "x6" , vex->guest_X6 );
   (*f)(tid, "x7" , vex->guest_X7 );
   (*f)(tid, "x8" , vex->guest_X8 );
   (*f)(tid, "x9" , vex->guest_X9 );
   (*f)(tid, "x10", vex->guest_X10);
   (*f)(tid, "x11", vex->guest_X11);
   (*f)(tid, "x12", vex->guest_X12);
   (*f)(tid, "x13", vex->guest_X13);
   (*f)(tid, "x14", vex->guest_X14);
   (*f)(tid, "x15", vex->guest_X15);
   (*f)(tid, "x16", vex->guest_X16);
   (*f)(tid, "x17", vex->guest_X17);
   (*f)(tid, "x18", vex->guest_X18);
   (*f)(tid, "x19", vex->guest_X19);
   (*f)(tid, "x20", vex->guest_X20);
   (*f)(tid, "x21", vex->guest_X21);
   (*f)(tid, "x22", vex->guest_X22);
   (*f)(tid, "x23", vex->guest_X23);
   (*f)(tid, "x24", vex->guest_X24);
   (*f)(tid, "x25", vex->guest_X25);
   (*f)(tid, "x26", vex->guest_X26);
   (*f)(tid, "x27", vex->guest_X27);
   (*f)(tid, "x28", vex->guest_X28);
   (*f)(tid, "x29", vex->guest_X29);
   (*f)(tid, "x30", vex->guest_X30);
#else
#  error Unknown arch
#endif
}


void VG_(apply_to_GP_regs)(void (*f)(ThreadId, const HChar*, UWord))
{
   ThreadId tid;

   for (tid = 1; tid < VG_N_THREADS; tid++) {
      if (VG_(is_valid_tid)(tid)
          || VG_(threads)[tid].exitreason == VgSrc_ExitProcess) {
         // live thread or thread instructed to die by another thread that
         // called exit.
         apply_to_GPs_of_tid(tid, f);
      }
   }
}

void VG_(thread_stack_reset_iter)(/*OUT*/ThreadId* tid)
{
   *tid = (ThreadId)(-1);
}

Bool VG_(thread_stack_next)(/*MOD*/ThreadId* tid,
                            /*OUT*/Addr* stack_min,
                            /*OUT*/Addr* stack_max)
{
   ThreadId i;
   for (i = (*tid)+1; i < VG_N_THREADS; i++) {
      if (i == VG_INVALID_THREADID)
         continue;
      if (VG_(threads)[i].status != VgTs_Empty) {
         *tid       = i;
         *stack_min = VG_(get_SP)(i);
         *stack_max = VG_(threads)[i].client_stack_highest_byte;
         return True;
      }
   }
   return False;
}

Addr VG_(thread_get_stack_max)(ThreadId tid)
{
   vg_assert(tid < VG_N_THREADS && tid != VG_INVALID_THREADID);
   vg_assert(VG_(threads)[tid].status != VgTs_Empty);
   return VG_(threads)[tid].client_stack_highest_byte;
}

SizeT VG_(thread_get_stack_size)(ThreadId tid)
{
   vg_assert(tid < VG_N_THREADS && tid != VG_INVALID_THREADID);
   vg_assert(VG_(threads)[tid].status != VgTs_Empty);
   return VG_(threads)[tid].client_stack_szB;
}

Addr VG_(thread_get_altstack_min)(ThreadId tid)
{
   vg_assert(tid < VG_N_THREADS && tid != VG_INVALID_THREADID);
   vg_assert(VG_(threads)[tid].status != VgTs_Empty);
   return (Addr)VG_(threads)[tid].altstack.ss_sp;
}

SizeT VG_(thread_get_altstack_size)(ThreadId tid)
{
   vg_assert(tid < VG_N_THREADS && tid != VG_INVALID_THREADID);
   vg_assert(VG_(threads)[tid].status != VgTs_Empty);
   return VG_(threads)[tid].altstack.ss_size;
}

//-------------------------------------------------------------
/* Details about the capabilities of the underlying (host) CPU.  These
   details are acquired by (1) enquiring with the CPU at startup, or
   (2) from the AT_SYSINFO entries the kernel gave us (ppc32 cache
   line size).  It's a bit nasty in the sense that there's no obvious
   way to stop uses of some of this info before it's ready to go.
   See pub_core_machine.h for more information about that.

   VG_(machine_get_hwcaps) may use signals (although it attempts to
   leave signal state unchanged) and therefore should only be
   called before m_main sets up the client's signal state.
*/

/* --------- State --------- */
static Bool hwcaps_done = False;

/* --- all archs --- */
static VexArch     va = VexArch_INVALID;
static VexArchInfo vai;

#if defined(VGA_x86)
UInt VG_(machine_x86_have_mxcsr) = 0;
#endif
#if defined(VGA_ppc32)
UInt VG_(machine_ppc32_has_FP)  = 0;
UInt VG_(machine_ppc32_has_VMX) = 0;
#endif
#if defined(VGA_ppc64be) || defined(VGA_ppc64le)
ULong VG_(machine_ppc64_has_VMX) = 0;
#endif
#if defined(VGA_arm)
Int VG_(machine_arm_archlevel) = 4;
#endif


/* For hwcaps detection on ppc32/64, s390x, and arm we'll need to do SIGILL
   testing, so we need a VG_MINIMAL_JMP_BUF. */
#if defined(VGA_ppc32) || defined(VGA_ppc64be) || defined(VGA_ppc64le) \
    || defined(VGA_arm) || defined(VGA_s390x) || defined(VGA_mips32) \
    || defined(VGA_mips64) || defined(VGA_arm64)
#include "pub_core_libcsetjmp.h"
static VG_MINIMAL_JMP_BUF(env_unsup_insn);
static void handler_unsup_insn ( Int x ) {
   VG_MINIMAL_LONGJMP(env_unsup_insn);
}
#endif


/* Helper function for VG_(machine_get_hwcaps), assumes the SIGILL/etc
 * handlers are installed.  Determines the sizes affected by dcbz
 * and dcbzl instructions and updates the given VexArchInfo structure
 * accordingly.
 *
 * Not very defensive: assumes that as long as the dcbz/dcbzl
 * instructions don't raise a SIGILL, that they will zero an aligned,
 * contiguous block of memory of a sensible size. */
#if defined(VGA_ppc32) || defined(VGA_ppc64be) || defined(VGA_ppc64le)
static void find_ppc_dcbz_sz(VexArchInfo *arch_info)
{
   Int dcbz_szB = 0;
   Int dcbzl_szB;
#  define MAX_DCBZL_SZB (128) /* largest known effect of dcbzl */
   char test_block[4*MAX_DCBZL_SZB];
   char *aligned = test_block;
   Int i;

   /* round up to next max block size, assumes MAX_DCBZL_SZB is pof2 */
   aligned = (char *)(((HWord)aligned + MAX_DCBZL_SZB) & ~(MAX_DCBZL_SZB - 1));
   vg_assert((aligned + MAX_DCBZL_SZB) <= &test_block[sizeof(test_block)]);

   /* dcbz often clears 32B, although sometimes whatever the native cache
    * block size is */
   VG_(memset)(test_block, 0xff, sizeof(test_block));
   __asm__ __volatile__("dcbz 0,%0"
                        : /*out*/
                        : "r" (aligned) /*in*/
                        : "memory" /*clobber*/);
   for (dcbz_szB = 0, i = 0; i < sizeof(test_block); ++i) {
      if (!test_block[i])
         ++dcbz_szB;
   }
   vg_assert(dcbz_szB == 16 || dcbz_szB == 32 || dcbz_szB == 64 || dcbz_szB == 128);

   /* dcbzl clears 128B on G5/PPC970, and usually 32B on other platforms */
   if (VG_MINIMAL_SETJMP(env_unsup_insn)) {
      dcbzl_szB = 0; /* indicates unsupported */
   }
   else {
      VG_(memset)(test_block, 0xff, sizeof(test_block));
      /* some older assemblers won't understand the dcbzl instruction
       * variant, so we directly emit the instruction ourselves */
      __asm__ __volatile__("mr 9, %0 ; .long 0x7C204FEC" /*dcbzl 0,9*/
                           : /*out*/
                           : "r" (aligned) /*in*/
                           : "memory", "r9" /*clobber*/);
      for (dcbzl_szB = 0, i = 0; i < sizeof(test_block); ++i) {
         if (!test_block[i])
            ++dcbzl_szB;
      }
      vg_assert(dcbzl_szB == 16 || dcbzl_szB == 32 || dcbzl_szB == 64 || dcbzl_szB == 128);
   }

   arch_info->ppc_dcbz_szB  = dcbz_szB;
   arch_info->ppc_dcbzl_szB = dcbzl_szB;

   VG_(debugLog)(1, "machine", "dcbz_szB=%d dcbzl_szB=%d\n",
                 dcbz_szB, dcbzl_szB);
#  undef MAX_DCBZL_SZB
}
#endif /* defined(VGA_ppc32) || defined(VGA_ppc64be) || defined(VGA_ppc64le) */

#ifdef VGA_s390x

/* Read /proc/cpuinfo. Look for lines like these

   processor 0: version = FF,  identification = 0117C9,  machine = 2064

   and return the machine model. If the machine model could not be determined
   or it is an unknown model, return VEX_S390X_MODEL_UNKNOWN. */

static UInt VG_(get_machine_model)(void)
{
   static struct model_map {
      const HChar name[5];
      UInt  id;
   } model_map[] = {
      { "2064", VEX_S390X_MODEL_Z900 },
      { "2066", VEX_S390X_MODEL_Z800 },
      { "2084", VEX_S390X_MODEL_Z990 },
      { "2086", VEX_S390X_MODEL_Z890 },
      { "2094", VEX_S390X_MODEL_Z9_EC },
      { "2096", VEX_S390X_MODEL_Z9_BC },
      { "2097", VEX_S390X_MODEL_Z10_EC },
      { "2098", VEX_S390X_MODEL_Z10_BC },
      { "2817", VEX_S390X_MODEL_Z196 },
      { "2818", VEX_S390X_MODEL_Z114 },
      { "2827", VEX_S390X_MODEL_ZEC12 },
      { "2828", VEX_S390X_MODEL_ZBC12 },
      { "2964", VEX_S390X_MODEL_Z13 },
      { "2965", VEX_S390X_MODEL_Z13S },
      { "3906", VEX_S390X_MODEL_Z14 },
      { "3907", VEX_S390X_MODEL_Z14_ZR1 },
      { "8561", VEX_S390X_MODEL_Z15 },
      { "8562", VEX_S390X_MODEL_Z15 },
      { "3931", VEX_S390X_MODEL_Z16 },
      { "3932", VEX_S390X_MODEL_Z16 },
   };

   Int    model, n, fh;
   SysRes fd;
   SizeT  num_bytes, file_buf_size;
   HChar *p, *m, *model_name, *file_buf;

   /* Slurp contents of /proc/cpuinfo into FILE_BUF */
   fd = VG_(open)( "/proc/cpuinfo", 0, VKI_S_IRUSR );
   if ( sr_isError(fd) ) return VEX_S390X_MODEL_UNKNOWN;

   fh  = sr_Res(fd);

   /* Determine the size of /proc/cpuinfo.
      Work around broken-ness in /proc file system implementation.
      fstat returns a zero size for /proc/cpuinfo although it is
      claimed to be a regular file. */
   num_bytes = 0;
   file_buf_size = 1000;
   file_buf = VG_(malloc)("cpuinfo", file_buf_size + 1);
   while (42) {
      n = VG_(read)(fh, file_buf, file_buf_size);
      if (n < 0) break;

      num_bytes += n;
      if (n < file_buf_size) break;  /* reached EOF */
   }

   if (n < 0) num_bytes = 0;   /* read error; ignore contents */

   if (num_bytes > file_buf_size) {
      VG_(free)( file_buf );
      VG_(lseek)( fh, 0, VKI_SEEK_SET );
      file_buf = VG_(malloc)( "cpuinfo", num_bytes + 1 );
      n = VG_(read)( fh, file_buf, num_bytes );
      if (n < 0) num_bytes = 0;
   }

   file_buf[num_bytes] = '\0';
   VG_(close)(fh);

   /* Parse file */
   model = VEX_S390X_MODEL_UNKNOWN;
   for (p = file_buf; *p; ++p) {
      /* Beginning of line */
     if (VG_(strncmp)( p, "processor", sizeof "processor" - 1 ) != 0) continue;

     m = VG_(strstr)( p, "machine" );
     if (m == NULL) continue;

     p = m + sizeof "machine" - 1;
     while ( VG_(isspace)( *p ) || *p == '=') {
       if (*p == '\n') goto next_line;
       ++p;
     }

     model_name = p;
     for (n = 0; n < sizeof model_map / sizeof model_map[0]; ++n) {
       struct model_map *mm = model_map + n;
       SizeT len = VG_(strlen)( mm->name );
       if ( VG_(strncmp)( mm->name, model_name, len ) == 0 &&
            VG_(isspace)( model_name[len] )) {
         if (mm->id < model) model = mm->id;
         p = model_name + len;
         break;
       }
     }
     /* Skip until end-of-line */
     while (*p != '\n')
       ++p;
   next_line: ;
   }

   VG_(free)( file_buf );
   VG_(debugLog)(1, "machine", "model = %s\n",
                 model == VEX_S390X_MODEL_UNKNOWN ? "UNKNOWN"
                                                  : model_map[model].name);
   return model;
}

#endif /* defined(VGA_s390x) */

#if defined(VGA_mips32) || defined(VGA_mips64)

/*
 * Initialize hwcaps by parsing /proc/cpuinfo . Returns False if it can not
 * determine what CPU it is (it searches only for the models that are or may be
 * supported by Valgrind).
 */
static Bool VG_(parse_cpuinfo)(void)
{
   const char *search_Broadcom_str = "cpu model\t\t: Broadcom";
   const char *search_Cavium_str= "cpu model\t\t: Cavium";
   const char *search_Ingenic_str= "cpu model\t\t: Ingenic";
   const char *search_Loongson_str= "cpu model\t\t: ICT Loongson";
   const char *search_MIPS_str = "cpu model\t\t: MIPS";
   const char *search_Netlogic_str = "cpu model\t\t: Netlogic";

   Int    n, fh;
   SysRes fd;
   SizeT  num_bytes, file_buf_size;
   HChar  *file_buf, *isa;

   /* Slurp contents of /proc/cpuinfo into FILE_BUF */
   fd = VG_(open)( "/proc/cpuinfo", 0, VKI_S_IRUSR );
   if ( sr_isError(fd) ) return False;

   fh  = sr_Res(fd);

   /* Determine the size of /proc/cpuinfo.
      Work around broken-ness in /proc file system implementation.
      fstat returns a zero size for /proc/cpuinfo although it is
      claimed to be a regular file. */
   num_bytes = 0;
   file_buf_size = 1000;
   file_buf = VG_(malloc)("cpuinfo", file_buf_size + 1);
   while (42) {
      n = VG_(read)(fh, file_buf, file_buf_size);
      if (n < 0) break;

      num_bytes += n;
      if (n < file_buf_size) break;  /* reached EOF */
   }

   if (n < 0) num_bytes = 0;   /* read error; ignore contents */

   if (num_bytes > file_buf_size) {
      VG_(free)( file_buf );
      VG_(lseek)( fh, 0, VKI_SEEK_SET );
      file_buf = VG_(malloc)( "cpuinfo", num_bytes + 1 );
      n = VG_(read)( fh, file_buf, num_bytes );
      if (n < 0) num_bytes = 0;
   }

   file_buf[num_bytes] = '\0';
   VG_(close)(fh);

   /* Parse file */
   if (VG_(strstr)(file_buf, search_Broadcom_str) != NULL)
       vai.hwcaps = VEX_PRID_COMP_BROADCOM;
   else if (VG_(strstr)(file_buf, search_Netlogic_str) != NULL)
       vai.hwcaps = VEX_PRID_COMP_NETLOGIC;
   else if (VG_(strstr)(file_buf, search_Cavium_str) != NULL)
       vai.hwcaps = VEX_PRID_COMP_CAVIUM;
   else if (VG_(strstr)(file_buf, search_MIPS_str) != NULL)
       vai.hwcaps = VEX_PRID_COMP_MIPS;
   else if (VG_(strstr)(file_buf, search_Ingenic_str) != NULL)
       vai.hwcaps = VEX_PRID_COMP_INGENIC_E1;
   else if (VG_(strstr)(file_buf, search_Loongson_str) != NULL)
       vai.hwcaps = (VEX_PRID_COMP_LEGACY | VEX_PRID_IMP_LOONGSON_64);
   else {
       /* Did not find string in the proc file. */
       vai.hwcaps = 0;
       VG_(free)(file_buf);
       return False;
   }

   isa = VG_(strstr)(file_buf, "isa\t\t\t: ");

   if (NULL != isa) {
      if (VG_(strstr) (isa, "mips32r1") != NULL)
          vai.hwcaps |= VEX_MIPS_CPU_ISA_M32R1;
      if (VG_(strstr) (isa, "mips32r2") != NULL)
          vai.hwcaps |= VEX_MIPS_CPU_ISA_M32R2;
      if (VG_(strstr) (isa, "mips32r6") != NULL)
          vai.hwcaps |= VEX_MIPS_CPU_ISA_M32R6;
      if (VG_(strstr) (isa, "mips64r1") != NULL)
          vai.hwcaps |= VEX_MIPS_CPU_ISA_M64R1;
      if (VG_(strstr) (isa, "mips64r2") != NULL)
          vai.hwcaps |= VEX_MIPS_CPU_ISA_M64R2;
      if (VG_(strstr) (isa, "mips64r6") != NULL)
          vai.hwcaps |= VEX_MIPS_CPU_ISA_M64R6;

      /*
       * TODO(petarj): Remove this Cavium workaround once Linux kernel folks
       * decide to change incorrect settings in
       * mips/include/asm/mach-cavium-octeon/cpu-feature-overrides.h.
       * The current settings show mips32r1, mips32r2 and mips64r1 as
       * unsupported ISAs by Cavium MIPS CPUs.
       */
      if (VEX_MIPS_COMP_ID(vai.hwcaps) == VEX_PRID_COMP_CAVIUM) {
         vai.hwcaps |= VEX_MIPS_CPU_ISA_M32R1 | VEX_MIPS_CPU_ISA_M32R2 |
                       VEX_MIPS_CPU_ISA_M64R1;
      }
   } else {
      /*
       * Kernel does not provide information about supported ISAs.
       * Populate the isa level flags based on the CPU model. That is our
       * best guess.
       */
       switch VEX_MIPS_COMP_ID(vai.hwcaps) {
          case VEX_PRID_COMP_CAVIUM:
          case VEX_PRID_COMP_NETLOGIC:
             vai.hwcaps |= (VEX_MIPS_CPU_ISA_M64R2 | VEX_MIPS_CPU_ISA_M64R1);
             /* fallthrough */
          case VEX_PRID_COMP_INGENIC_E1:
          case VEX_PRID_COMP_MIPS:
             vai.hwcaps |= VEX_MIPS_CPU_ISA_M32R2;
             /* fallthrough */
          case VEX_PRID_COMP_BROADCOM:
             vai.hwcaps |= VEX_MIPS_CPU_ISA_M32R1;
             break;
          case VEX_PRID_COMP_LEGACY:
             if ((VEX_MIPS_PROC_ID(vai.hwcaps) == VEX_PRID_IMP_LOONGSON_64))
                vai.hwcaps |= VEX_MIPS_CPU_ISA_M64R2 | VEX_MIPS_CPU_ISA_M64R1 |
                              VEX_MIPS_CPU_ISA_M32R2 | VEX_MIPS_CPU_ISA_M32R1;
             break;
         default:
             break;
       }
   }
   VG_(free)(file_buf);
   return True;
}

#endif /* defined(VGA_mips32) || defined(VGA_mips64) */

#if defined(VGP_arm64_linux)

/* Check to see whether we are running on a Cavium core, and if so auto-enable
   the fallback LLSC implementation.  See #369459. */

static Bool VG_(parse_cpuinfo)(void)
{
   const char *search_Cavium_str = "CPU implementer\t: 0x43";

   Int    n, fh;
   SysRes fd;
   SizeT  num_bytes, file_buf_size;
   HChar  *file_buf;

   /* Slurp contents of /proc/cpuinfo into FILE_BUF */
   fd = VG_(open)( "/proc/cpuinfo", 0, VKI_S_IRUSR );
   if ( sr_isError(fd) ) return False;

   fh  = sr_Res(fd);

   /* Determine the size of /proc/cpuinfo.
      Work around broken-ness in /proc file system implementation.
      fstat returns a zero size for /proc/cpuinfo although it is
      claimed to be a regular file. */
   num_bytes = 0;
   file_buf_size = 1000;
   file_buf = VG_(malloc)("cpuinfo", file_buf_size + 1);
   while (42) {
      n = VG_(read)(fh, file_buf, file_buf_size);
      if (n < 0) break;

      num_bytes += n;
      if (n < file_buf_size) break;  /* reached EOF */
   }

   if (n < 0) num_bytes = 0;   /* read error; ignore contents */

   if (num_bytes > file_buf_size) {
      VG_(free)( file_buf );
      VG_(lseek)( fh, 0, VKI_SEEK_SET );
      file_buf = VG_(malloc)( "cpuinfo", num_bytes + 1 );
      n = VG_(read)( fh, file_buf, num_bytes );
      if (n < 0) num_bytes = 0;
   }

   file_buf[num_bytes] = '\0';
   VG_(close)(fh);

   /* Parse file */
   if (VG_(strstr)(file_buf, search_Cavium_str) != NULL)
      vai.arm64_requires_fallback_LLSC = True;

   VG_(free)(file_buf);
   return True;
}

#endif /* defined(VGP_arm64_linux) */

Bool VG_(machine_get_hwcaps)( void )
{
   vg_assert(hwcaps_done == False);
   hwcaps_done = True;

   // Whack default settings into vai, so that we only need to fill in
   // any interesting bits.
   LibVEX_default_VexArchInfo(&vai);

#if defined(VGA_x86)
   { Bool have_sse1, have_sse2, have_sse3, have_cx8, have_lzcnt, have_mmxext;
     UInt eax, ebx, ecx, edx, max_extended;
     HChar vstr[13];
     vstr[0] = 0;

     if (!VG_(has_cpuid)())
        /* we can't do cpuid at all.  Give up. */
        return False;

     VG_(cpuid)(0, 0, &eax, &ebx, &ecx, &edx);
     if (eax < 1)
        /* we can't ask for cpuid(x) for x > 0.  Give up. */
        return False;

     /* Get processor ID string, and max basic/extended index
        values. */
     VG_(memcpy)(&vstr[0], &ebx, 4);
     VG_(memcpy)(&vstr[4], &edx, 4);
     VG_(memcpy)(&vstr[8], &ecx, 4);
     vstr[12] = 0;

     VG_(cpuid)(0x80000000, 0, &eax, &ebx, &ecx, &edx);
     max_extended = eax;

     /* get capabilities bits into edx */
     VG_(cpuid)(1, 0, &eax, &ebx, &ecx, &edx);

     have_sse1 = (edx & (1<<25)) != 0; /* True => have sse insns */
     have_sse2 = (edx & (1<<26)) != 0; /* True => have sse2 insns */
     have_sse3 = (ecx & (1<<0)) != 0;  /* True => have sse3 insns */

     /* cmpxchg8b is a minimum requirement now; if we don't have it we
        must simply give up.  But all CPUs since Pentium-I have it, so
        that doesn't seem like much of a restriction. */
     have_cx8 = (edx & (1<<8)) != 0; /* True => have cmpxchg8b */
     if (!have_cx8)
        return False;

#if defined(VGP_x86_freebsd)
     if (have_sse1 || have_sse2) {
	Int sc, error;
	SizeT scl;
	/* Regardless of whether cpuid says, the OS has to enable SSE first! */
	scl = sizeof(sc);
	error = VG_(sysctlbyname)("hw.instruction_sse", &sc, &scl, 0, 0);
	if (error == -1 || sc != 1) {
	    have_sse1 = 0;
	    have_sse2 = 0;
	    VG_(message)(Vg_UserMsg, "Warning: cpu has SSE, but the OS has not enabled it.  Disabling in valgrind!");
	}
     }
#endif
     /* Figure out if this is an AMD that can do MMXEXT. */
     have_mmxext = False;
     if (0 == VG_(strcmp)(vstr, "AuthenticAMD")
         && max_extended >= 0x80000001) {
        VG_(cpuid)(0x80000001, 0, &eax, &ebx, &ecx, &edx);
        /* Some older AMD processors support a sse1 subset (Integer SSE). */
        have_mmxext = !have_sse1 && ((edx & (1<<22)) != 0);
     }

     /* Figure out if this is an AMD or Intel that can do LZCNT. */
     have_lzcnt = False;
     if ((0 == VG_(strcmp)(vstr, "AuthenticAMD")
          || 0 == VG_(strcmp)(vstr, "GenuineIntel"))
         && max_extended >= 0x80000001) {
        VG_(cpuid)(0x80000001, 0, &eax, &ebx, &ecx, &edx);
        have_lzcnt = (ecx & (1<<5)) != 0; /* True => have LZCNT */
     }

     /* Intel processors don't define the mmxext extension, but since it
        is just a sse1 subset always define it when we have sse1. */
     if (have_sse1)
        have_mmxext = True;

     va = VexArchX86;
     vai.endness = VexEndnessLE;

     if (have_sse3 && have_sse2 && have_sse1 && have_mmxext) {
        vai.hwcaps  = VEX_HWCAPS_X86_MMXEXT;
        vai.hwcaps |= VEX_HWCAPS_X86_SSE1;
        vai.hwcaps |= VEX_HWCAPS_X86_SSE2;
        vai.hwcaps |= VEX_HWCAPS_X86_SSE3;
        if (have_lzcnt)
           vai.hwcaps |= VEX_HWCAPS_X86_LZCNT;
        VG_(machine_x86_have_mxcsr) = 1;
     } else if (have_sse2 && have_sse1 && have_mmxext) {
        vai.hwcaps  = VEX_HWCAPS_X86_MMXEXT;
        vai.hwcaps |= VEX_HWCAPS_X86_SSE1;
        vai.hwcaps |= VEX_HWCAPS_X86_SSE2;
        if (have_lzcnt)
           vai.hwcaps |= VEX_HWCAPS_X86_LZCNT;
        VG_(machine_x86_have_mxcsr) = 1;
     } else if (have_sse1 && have_mmxext) {
        vai.hwcaps  = VEX_HWCAPS_X86_MMXEXT;
        vai.hwcaps |= VEX_HWCAPS_X86_SSE1;
        VG_(machine_x86_have_mxcsr) = 1;
     } else if (have_mmxext) {
        vai.hwcaps  = VEX_HWCAPS_X86_MMXEXT; /*integer only sse1 subset*/
        VG_(machine_x86_have_mxcsr) = 0;
     } else {
       vai.hwcaps = 0; /*baseline - no sse at all*/
       VG_(machine_x86_have_mxcsr) = 0;
     }

     VG_(machine_get_cache_info)(&vai);

     return True;
   }

#elif defined(VGA_amd64)
   { Bool have_sse3, have_ssse3, have_cx8, have_cx16;
     Bool have_lzcnt, have_avx, have_bmi, have_avx2;
     Bool have_fma3, have_fma4;
     Bool have_rdtscp, have_rdrand, have_f16c, have_rdseed;
     UInt eax, ebx, ecx, edx, max_basic, max_extended;
     ULong xgetbv_0 = 0;
     HChar vstr[13];
     vstr[0] = 0;

     have_sse3 = have_ssse3 = have_cx8 = have_cx16
               = have_lzcnt = have_avx = have_bmi = have_avx2
               = have_rdtscp = have_rdrand = have_f16c = have_rdseed
               = have_fma3 = have_fma4 = False;

     eax = ebx = ecx = edx = max_basic = max_extended = 0;

     if (!VG_(has_cpuid)())
        /* we can't do cpuid at all.  Give up. */
        return False;

     VG_(cpuid)(0, 0, &eax, &ebx, &ecx, &edx);
     max_basic = eax;
     if (max_basic < 1)
        /* we can't ask for cpuid(x) for x > 0.  Give up. */
        return False;

     /* Get processor ID string, and max basic/extended index
        values. */
     VG_(memcpy)(&vstr[0], &ebx, 4);
     VG_(memcpy)(&vstr[4], &edx, 4);
     VG_(memcpy)(&vstr[8], &ecx, 4);
     vstr[12] = 0;

     VG_(cpuid)(0x80000000, 0, &eax, &ebx, &ecx, &edx);
     max_extended = eax;

     /* get capabilities bits into edx */
     VG_(cpuid)(1, 0, &eax, &ebx, &ecx, &edx);

     // we assume that SSE1 and SSE2 are available by default
     have_sse3  = (ecx & (1<<0)) != 0;  /* True => have sse3 insns */
     have_ssse3 = (ecx & (1<<9)) != 0;  /* True => have Sup SSE3 insns */
     have_fma3  = (ecx & (1<<12))!= 0;  /* True => have fma3 insns */
     // sse41   is ecx:19
     // sse42   is ecx:20
     // xsave   is ecx:26
     // osxsave is ecx:27
     // avx     is ecx:28
     have_f16c   = (ecx & (1<<29)) != 0; /* True => have F16C insns */
     have_rdrand = (ecx & (1<<30)) != 0; /* True => have RDRAND insns */

     have_avx = False;

     if ( (ecx & ((1<<28)|(1<<27)|(1<<26))) == ((1<<28)|(1<<27)|(1<<26)) ) {
        /* Processor supports AVX instructions and XGETBV is enabled
           by OS and AVX instructions are enabled by the OS. */
        ULong w;
        __asm__ __volatile__("movq $0,%%rcx ; "
                             ".byte 0x0F,0x01,0xD0 ; " /* xgetbv */
                             "movq %%rax,%0"
                             :/*OUT*/"=r"(w) :/*IN*/
                             :/*TRASH*/"rdx","rcx","rax");
        xgetbv_0 = w;
        if ((xgetbv_0 & 7) == 7) {
           /* Only say we have AVX if the XSAVE-allowable
              bitfield-mask allows x87, SSE and AVX state.  We could
              actually run with a more restrictive XGETBV(0) value,
              but VEX's implementation of XSAVE and XRSTOR assumes
              that all 3 bits are enabled.

              Also, the VEX implementation of XSAVE/XRSTOR assumes that
              state component [2] (the YMM high halves) are located in
              the XSAVE image at offsets 576 .. 831.  So we have to
              check that here before declaring AVX to be supported. */
           UInt eax2, ebx2, ecx2, edx2;
           VG_(cpuid)(0xD, 2, &eax2, &ebx2, &ecx2, &edx2);
           if (ebx2 == 576 && eax2 == 256) {
              have_avx = True;
           }
        }
     }

     /* cmpxchg8b is a minimum requirement now; if we don't have it we
        must simply give up.  But all CPUs since Pentium-I have it, so
        that doesn't seem like much of a restriction. */
     have_cx8 = (edx & (1<<8)) != 0; /* True => have cmpxchg8b */
     if (!have_cx8)
        return False;

     /* on amd64 we tolerate older cpus, which don't have cmpxchg16b */
     have_cx16 = (ecx & (1<<13)) != 0; /* True => have cmpxchg16b */

     /* Figure out if this CPU can do LZCNT. */
     have_lzcnt = False;
     if (max_extended >= 0x80000001) {
        VG_(cpuid)(0x80000001, 0, &eax, &ebx, &ecx, &edx);
        have_lzcnt = (ecx & (1<<5)) != 0; /* True => have LZCNT */
     }

     /* Can we do RDTSCP? */
     have_rdtscp = False;
     if (max_extended >= 0x80000001) {
        VG_(cpuid)(0x80000001, 0, &eax, &ebx, &ecx, &edx);
        have_rdtscp = (edx & (1<<27)) != 0; /* True => have RDTSVCP */
     }

     if (max_extended >= 0x80000001) {
        VG_(cpuid)(0x80000001, 0, &eax, &ebx, &ecx, &edx);
        have_fma4= (ecx & (1<<16)) != 0; /* True => have fma4 */
     }

     /* Check for BMI1 and AVX2.  If we have AVX1 (plus OS support). */
     have_bmi  = False;
     have_avx2 = False;
     if (have_avx && max_basic >= 7) {
        VG_(cpuid)(7, 0, &eax, &ebx, &ecx, &edx);
        have_bmi  = (ebx & (1<<3)) != 0; /* True => have BMI1 */
        have_avx2 = (ebx & (1<<5)) != 0; /* True => have AVX2 */
        have_rdseed = (ebx & (1<<18)) != 0; /* True => have RDSEED insns */
     }

     /* Sanity check for RDRAND and F16C.  These don't actually *need* AVX, but
        it's convenient to restrict them to the AVX case since the simulated
        CPUID we'll offer them on has AVX as a base. */
     if (!have_avx) {
        have_f16c   = False;
        have_rdrand = False;
        have_rdseed = False;
     }

     va          = VexArchAMD64;
     vai.endness = VexEndnessLE;
     vai.hwcaps  = (have_sse3   ? VEX_HWCAPS_AMD64_SSE3   : 0)
                 | (have_ssse3  ? VEX_HWCAPS_AMD64_SSSE3  : 0)
                 | (have_cx16   ? VEX_HWCAPS_AMD64_CX16   : 0)
                 | (have_lzcnt  ? VEX_HWCAPS_AMD64_LZCNT  : 0)
                 | (have_avx    ? VEX_HWCAPS_AMD64_AVX    : 0)
                 | (have_bmi    ? VEX_HWCAPS_AMD64_BMI    : 0)
                 | (have_avx2   ? VEX_HWCAPS_AMD64_AVX2   : 0)
                 | (have_rdtscp ? VEX_HWCAPS_AMD64_RDTSCP : 0)
                 | (have_f16c   ? VEX_HWCAPS_AMD64_F16C   : 0)
                 | (have_rdrand ? VEX_HWCAPS_AMD64_RDRAND : 0)
                 | (have_rdseed ? VEX_HWCAPS_AMD64_RDSEED : 0)
                 | (have_fma3   ? VEX_HWCAPS_AMD64_FMA3   : 0)
                 | (have_fma4   ? VEX_HWCAPS_AMD64_FMA4   : 0);

     VG_(machine_get_cache_info)(&vai);

     return True;
   }

#elif defined(VGA_ppc32)
   {
     /* Find out which subset of the ppc32 instruction set is supported by
        verifying whether various ppc32 instructions generate a SIGILL
        or a SIGFPE. An alternative approach is to check the AT_HWCAP and
        AT_PLATFORM entries in the ELF auxiliary table -- see also
        the_iifii.client_auxv in m_main.c.
      */
     vki_sigset_t          saved_set, tmp_set;
     vki_sigaction_fromK_t saved_sigill_act, saved_sigfpe_act;
     vki_sigaction_toK_t     tmp_sigill_act,   tmp_sigfpe_act;

     volatile Bool have_F, have_V, have_FX, have_GX, have_VX, have_DFP;
     volatile Bool have_isa_2_07, have_isa_3_0;
     Int r;

     /* This is a kludge.  Really we ought to back-convert saved_act
        into a toK_t using VG_(convert_sigaction_fromK_to_toK), but
        since that's a no-op on all ppc32 platforms so far supported,
        it's not worth the typing effort.  At least include most basic
        sanity check: */
     vg_assert(sizeof(vki_sigaction_fromK_t) == sizeof(vki_sigaction_toK_t));

     VG_(sigemptyset)(&tmp_set);
     VG_(sigaddset)(&tmp_set, VKI_SIGILL);
     VG_(sigaddset)(&tmp_set, VKI_SIGFPE);

     r = VG_(sigprocmask)(VKI_SIG_UNBLOCK, &tmp_set, &saved_set);
     vg_assert(r == 0);

     r = VG_(sigaction)(VKI_SIGILL, NULL, &saved_sigill_act);
     vg_assert(r == 0);
     tmp_sigill_act = saved_sigill_act;

     r = VG_(sigaction)(VKI_SIGFPE, NULL, &saved_sigfpe_act);
     vg_assert(r == 0);
     tmp_sigfpe_act = saved_sigfpe_act;

     /* NODEFER: signal handler does not return (from the kernel's point of
        view), hence if it is to successfully catch a signal more than once,
        we need the NODEFER flag. */
     tmp_sigill_act.sa_flags &= ~VKI_SA_RESETHAND;
     tmp_sigill_act.sa_flags &= ~VKI_SA_SIGINFO;
     tmp_sigill_act.sa_flags |=  VKI_SA_NODEFER;
     tmp_sigill_act.ksa_handler = handler_unsup_insn;
     r = VG_(sigaction)(VKI_SIGILL, &tmp_sigill_act, NULL);
     vg_assert(r == 0);

     tmp_sigfpe_act.sa_flags &= ~VKI_SA_RESETHAND;
     tmp_sigfpe_act.sa_flags &= ~VKI_SA_SIGINFO;
     tmp_sigfpe_act.sa_flags |=  VKI_SA_NODEFER;
     tmp_sigfpe_act.ksa_handler = handler_unsup_insn;
     r = VG_(sigaction)(VKI_SIGFPE, &tmp_sigfpe_act, NULL);
     vg_assert(r == 0);

     /* standard FP insns */
     have_F = True;
     if (VG_MINIMAL_SETJMP(env_unsup_insn)) {
        have_F = False;
     } else {
        __asm__ __volatile__(".long 0xFC000090"); /*fmr 0,0 */
     }

     /* Altivec insns */
     have_V = True;
     if (VG_MINIMAL_SETJMP(env_unsup_insn)) {
        have_V = False;
     } else {
        /* Unfortunately some older assemblers don't speak Altivec (or
           choose not to), so to be safe we directly emit the 32-bit
           word corresponding to "vor 0,0,0".  This fixes a build
           problem that happens on Debian 3.1 (ppc32), and probably
           various other places. */
        __asm__ __volatile__(".long 0x10000484"); /*vor 0,0,0*/
     }

     /* General-Purpose optional (fsqrt, fsqrts) */
     have_FX = True;
     if (VG_MINIMAL_SETJMP(env_unsup_insn)) {
        have_FX = False;
     } else {
        __asm__ __volatile__(".long 0xFC00002C"); /*fsqrt 0,0 */
     }

     /* Graphics optional (stfiwx, fres, frsqrte, fsel) */
     have_GX = True;
     if (VG_MINIMAL_SETJMP(env_unsup_insn)) {
        have_GX = False;
     } else {
        __asm__ __volatile__(".long 0xFC000034"); /* frsqrte 0,0 */
     }

     /* VSX support implies Power ISA 2.06 */
     have_VX = True;
     if (VG_MINIMAL_SETJMP(env_unsup_insn)) {
        have_VX = False;
     } else {
        __asm__ __volatile__(".long 0xf0000564"); /* xsabsdp XT,XB */
     }

     /* Check for Decimal Floating Point (DFP) support. */
     have_DFP = True;
     if (VG_MINIMAL_SETJMP(env_unsup_insn)) {
        have_DFP = False;
     } else {
        __asm__ __volatile__(".long 0xee4e8005"); /* dadd  FRT,FRA, FRB */
     }

     /* Check for ISA 2.07 support. */
     have_isa_2_07 = True;
     if (VG_MINIMAL_SETJMP(env_unsup_insn)) {
        have_isa_2_07 = False;
     } else {
        __asm__ __volatile__(".long 0x7c000166"); /* mtvsrd XT,RA */
     }

     /* Check for ISA 3.0 support. */
     have_isa_3_0 = True;
     if (VG_MINIMAL_SETJMP(env_unsup_insn)) {
        have_isa_3_0 = False;
     } else {
        __asm__ __volatile__(".long 0x7f140434":::"r20"); /* cnttzw r20,r24 */
     }

     // ISA 3.1 not supported on 32-bit systems

     // scv instruction not supported on 32-bit systems.

     /* determine dcbz/dcbzl sizes while we still have the signal
      * handlers registered */
     find_ppc_dcbz_sz(&vai);

     r = VG_(sigaction)(VKI_SIGILL, &saved_sigill_act, NULL);
     vg_assert(r == 0);
     r = VG_(sigaction)(VKI_SIGFPE, &saved_sigfpe_act, NULL);
     vg_assert(r == 0);
     r = VG_(sigprocmask)(VKI_SIG_SETMASK, &saved_set, NULL);
     vg_assert(r == 0);
     VG_(debugLog)(1, "machine", "F %d V %d FX %d GX %d VX %d DFP %d ISA2.07 %d ISA3.0 %d\n",
                    (Int)have_F, (Int)have_V, (Int)have_FX,
                    (Int)have_GX, (Int)have_VX, (Int)have_DFP,
                    (Int)have_isa_2_07, (Int)have_isa_3_0);
     /* Make FP a prerequisite for VMX (bogusly so), and for FX and GX. */
     if (have_V && !have_F)
        have_V = False;
     if (have_FX && !have_F)
        have_FX = False;
     if (have_GX && !have_F)
        have_GX = False;

     VG_(machine_ppc32_has_FP)  = have_F ? 1 : 0;
     VG_(machine_ppc32_has_VMX) = have_V ? 1 : 0;

     va = VexArchPPC32;
     vai.endness = VexEndnessBE;

     vai.hwcaps = 0;
     if (have_F)  vai.hwcaps |= VEX_HWCAPS_PPC32_F;
     if (have_V)  vai.hwcaps |= VEX_HWCAPS_PPC32_V;
     if (have_FX) vai.hwcaps |= VEX_HWCAPS_PPC32_FX;
     if (have_GX) vai.hwcaps |= VEX_HWCAPS_PPC32_GX;
     if (have_VX) vai.hwcaps |= VEX_HWCAPS_PPC32_VX;
     if (have_DFP) vai.hwcaps |= VEX_HWCAPS_PPC32_DFP;
     if (have_isa_2_07) vai.hwcaps |= VEX_HWCAPS_PPC32_ISA2_07;
     if (have_isa_3_0) vai.hwcaps |= VEX_HWCAPS_PPC32_ISA3_0;
     /* ISA 3.1 not supported on 32-bit systems.  */
     /* SCV not supported on PPC32 */

     VG_(machine_get_cache_info)(&vai);

     /* But we're not done yet: VG_(machine_ppc32_set_clszB) must be
        called before we're ready to go. */
     return True;
   }

#elif defined(VGA_ppc64be)|| defined(VGA_ppc64le)
   {
     /* Same instruction set detection algorithm as for ppc32. */
     vki_sigset_t          saved_set, tmp_set;
     vki_sigaction_fromK_t saved_sigill_act, saved_sigfpe_act;
     vki_sigaction_toK_t     tmp_sigill_act,   tmp_sigfpe_act;

     volatile Bool have_F, have_V, have_FX, have_GX, have_VX, have_DFP;
     volatile Bool have_isa_2_07, have_isa_3_0, have_isa_3_1;
     Int r;

     /* This is a kludge.  Really we ought to back-convert saved_act
        into a toK_t using VG_(convert_sigaction_fromK_to_toK), but
        since that's a no-op on all ppc64 platforms so far supported,
        it's not worth the typing effort.  At least include most basic
        sanity check: */
     vg_assert(sizeof(vki_sigaction_fromK_t) == sizeof(vki_sigaction_toK_t));

     VG_(sigemptyset)(&tmp_set);
     VG_(sigaddset)(&tmp_set, VKI_SIGILL);
     VG_(sigaddset)(&tmp_set, VKI_SIGFPE);

     r = VG_(sigprocmask)(VKI_SIG_UNBLOCK, &tmp_set, &saved_set);
     vg_assert(r == 0);

     r = VG_(sigaction)(VKI_SIGILL, NULL, &saved_sigill_act);
     vg_assert(r == 0);
     tmp_sigill_act = saved_sigill_act;

     VG_(sigaction)(VKI_SIGFPE, NULL, &saved_sigfpe_act);
     tmp_sigfpe_act = saved_sigfpe_act;

     /* NODEFER: signal handler does not return (from the kernel's point of
        view), hence if it is to successfully catch a signal more than once,
        we need the NODEFER flag. */
     tmp_sigill_act.sa_flags &= ~VKI_SA_RESETHAND;
     tmp_sigill_act.sa_flags &= ~VKI_SA_SIGINFO;
     tmp_sigill_act.sa_flags |=  VKI_SA_NODEFER;
     tmp_sigill_act.ksa_handler = handler_unsup_insn;
     VG_(sigaction)(VKI_SIGILL, &tmp_sigill_act, NULL);

     tmp_sigfpe_act.sa_flags &= ~VKI_SA_RESETHAND;
     tmp_sigfpe_act.sa_flags &= ~VKI_SA_SIGINFO;
     tmp_sigfpe_act.sa_flags |=  VKI_SA_NODEFER;
     tmp_sigfpe_act.ksa_handler = handler_unsup_insn;
     VG_(sigaction)(VKI_SIGFPE, &tmp_sigfpe_act, NULL);

     /* standard FP insns */
     have_F = True;
     if (VG_MINIMAL_SETJMP(env_unsup_insn)) {
        have_F = False;
     } else {
        __asm__ __volatile__("fmr 0,0");
     }

     /* Altivec insns */
     have_V = True;
     if (VG_MINIMAL_SETJMP(env_unsup_insn)) {
        have_V = False;
     } else {
        __asm__ __volatile__(".long 0x10000484"); /* vor v0,v0,v0 */
     }

     /* General-Purpose optional (fsqrt, fsqrts) */
     have_FX = True;
     if (VG_MINIMAL_SETJMP(env_unsup_insn)) {
        have_FX = False;
     } else {
        __asm__ __volatile__(".long 0xFC00002C"); /* fsqrt f0,f0 */
     }

     /* Graphics optional (stfiwx, fres, frsqrte, fsel) */
     have_GX = True;
     if (VG_MINIMAL_SETJMP(env_unsup_insn)) {
        have_GX = False;
     } else {
        __asm__ __volatile__(".long 0xFC000034"); /* frsqrte f0,f0 */
     }

     /* VSX support implies Power ISA 2.06 */
     have_VX = True;
     if (VG_MINIMAL_SETJMP(env_unsup_insn)) {
        have_VX = False;
     } else {
        __asm__ __volatile__(".long 0xf0000564"); /* xsabsdp vs0,vs0 */
     }

     /* Check for Decimal Floating Point (DFP) support. */
     have_DFP = True;
     if (VG_MINIMAL_SETJMP(env_unsup_insn)) {
        have_DFP = False;
     } else {
        __asm__ __volatile__(".long 0xec0e8005"); /* dadd f0,f14,f16 */
     }

     /* Check for ISA 2.07 support. */
     have_isa_2_07 = True;
     if (VG_MINIMAL_SETJMP(env_unsup_insn)) {
        have_isa_2_07 = False;
     } else {
        __asm__ __volatile__(".long 0x7c000166"); /* mtvsrd f0,r0 */
     }

     /* Check for ISA 3.0 support. */
     have_isa_3_0 = True;
     if (VG_MINIMAL_SETJMP(env_unsup_insn)) {
        have_isa_3_0 = False;
     } else {
        __asm__ __volatile__(".long 0x7f140434":::"r20"); /* cnttzw r20,r24 */
     }

     /* Check if Host supports scv instruction.
        Note, can not use the usual method of issuing the scv instruction and
        checking if it is supported or not.  Issuing scv on a system that does
        not have scv support in the HWCAPS generates a message in dmesg,
        "Facility 'SCV' unavailable (12), exception".  It is considered bad
        form to issue and scv on systems that do not support it.

        The function VG_(machine_ppc64_set_scv_support), is called in
        initimg-linux.c to set the flag ppc_scv_supported based on HWCAPS2
        value.  The flag ppc_scv_supported is defined struct VexArchInfo,
        in file libvex.h  The setting of ppc_scv_supported in VexArchInfo
        is checked in disInstr_PPC_WRK() to set the allow_scv flag.  */

     /* Check for ISA 3.1 support. */
     have_isa_3_1 = True;
     if (VG_MINIMAL_SETJMP(env_unsup_insn)) {
        have_isa_3_1 = False;
     } else {
        __asm__ __volatile__(".long 0x7f1401b6":::"r20"); /* brh r20,r24 */
     }

     /* determine dcbz/dcbzl sizes while we still have the signal
      * handlers registered */
     find_ppc_dcbz_sz(&vai);

     VG_(sigaction)(VKI_SIGILL, &saved_sigill_act, NULL);
     VG_(sigaction)(VKI_SIGFPE, &saved_sigfpe_act, NULL);
     VG_(sigprocmask)(VKI_SIG_SETMASK, &saved_set, NULL);
     VG_(debugLog)(1, "machine", "F %d V %d FX %d GX %d VX %d DFP %d ISA2.07 %d ISA3.0 %d ISA3.1 %d\n",
                    (Int)have_F, (Int)have_V, (Int)have_FX,
                    (Int)have_GX, (Int)have_VX, (Int)have_DFP,
                    (Int)have_isa_2_07, (int)have_isa_3_0, (int)have_isa_3_1);
     /* on ppc64be, if we don't even have FP, just give up. */
     if (!have_F)
        return False;

     VG_(machine_ppc64_has_VMX) = have_V ? 1 : 0;

     va = VexArchPPC64;
#    if defined(VKI_LITTLE_ENDIAN)
     vai.endness = VexEndnessLE;
#    elif defined(VKI_BIG_ENDIAN)
     vai.endness = VexEndnessBE;
#    else
     vai.endness = VexEndness_INVALID;
#    endif

     vai.hwcaps = 0;
     if (have_V)  vai.hwcaps |= VEX_HWCAPS_PPC64_V;
     if (have_FX) vai.hwcaps |= VEX_HWCAPS_PPC64_FX;
     if (have_GX) vai.hwcaps |= VEX_HWCAPS_PPC64_GX;
     if (have_VX) vai.hwcaps |= VEX_HWCAPS_PPC64_VX;
     if (have_DFP) vai.hwcaps |= VEX_HWCAPS_PPC64_DFP;
     if (have_isa_2_07) vai.hwcaps |= VEX_HWCAPS_PPC64_ISA2_07;
     if (have_isa_3_0) vai.hwcaps |= VEX_HWCAPS_PPC64_ISA3_0;
     if (have_isa_3_1) vai.hwcaps |= VEX_HWCAPS_PPC64_ISA3_1;

     VG_(machine_get_cache_info)(&vai);

     /* But we're not done yet: VG_(machine_ppc64_set_clszB) and
        VG_(machine_ppc64_set_scv_support) must be called before we're
        ready to go. */
     return True;
   }

#elif defined(VGA_s390x)

#  include "libvex_s390x_common.h"

   {
     /* Instruction set detection code borrowed from ppc above. */
     vki_sigset_t          saved_set, tmp_set;
     vki_sigaction_fromK_t saved_sigill_act;
     vki_sigaction_toK_t     tmp_sigill_act;

     volatile Bool have_LDISP, have_STFLE;
     Int i, r, model;

     /* If the model is "unknown" don't treat this as an error. Assume
        this is a brand-new machine model for which we don't have the
        identification yet. Keeping fingers crossed. */
     model = VG_(get_machine_model)();

     /* Unblock SIGILL and stash away the old action for that signal */
     VG_(sigemptyset)(&tmp_set);
     VG_(sigaddset)(&tmp_set, VKI_SIGILL);

     r = VG_(sigprocmask)(VKI_SIG_UNBLOCK, &tmp_set, &saved_set);
     vg_assert(r == 0);

     r = VG_(sigaction)(VKI_SIGILL, NULL, &saved_sigill_act);
     vg_assert(r == 0);
     tmp_sigill_act = saved_sigill_act;

     /* NODEFER: signal handler does not return (from the kernel's point of
        view), hence if it is to successfully catch a signal more than once,
        we need the NODEFER flag. */
     tmp_sigill_act.sa_flags &= ~VKI_SA_RESETHAND;
     tmp_sigill_act.sa_flags &= ~VKI_SA_SIGINFO;
     tmp_sigill_act.sa_flags |=  VKI_SA_NODEFER;
     tmp_sigill_act.ksa_handler = handler_unsup_insn;
     VG_(sigaction)(VKI_SIGILL, &tmp_sigill_act, NULL);

     /* Determine hwcaps. Note, we cannot use the stfle insn because it
        is not supported on z900. */

     have_LDISP = True;
     if (VG_MINIMAL_SETJMP(env_unsup_insn)) {
        have_LDISP = False;
     } else {
       /* BASR loads the address of the next insn into r1. Needed to avoid
          a segfault in XY. */
        __asm__ __volatile__("basr %%r1,%%r0\n\t"
                             ".long  0xe3001000\n\t"  /* XY  0,0(%r1) */
                             ".short 0x0057" : : : "r0", "r1", "cc", "memory");
     }

     /* Check availability of STFLE. If available store facility bits
        in hoststfle. */
     ULong hoststfle[S390_NUM_FACILITY_DW];

     for (i = 0; i < S390_NUM_FACILITY_DW; ++i)
        hoststfle[i] = 0;

     have_STFLE = True;
     if (VG_MINIMAL_SETJMP(env_unsup_insn)) {
        have_STFLE = False;
     } else {
         register ULong reg0 asm("0") = S390_NUM_FACILITY_DW - 1;

         __asm__(".insn s,0xb2b00000,%0" /* stfle */
                 : "=Q"(hoststfle), "+d"(reg0)
                 :
                 : "cc");
     }

     /* Restore signals */
     r = VG_(sigaction)(VKI_SIGILL, &saved_sigill_act, NULL);
     vg_assert(r == 0);
     r = VG_(sigprocmask)(VKI_SIG_SETMASK, &saved_set, NULL);
     vg_assert(r == 0);
     va = VexArchS390X;
     vai.endness = VexEndnessBE;

     vai.hwcaps = model;
     if (have_STFLE) vai.hwcaps |= VEX_HWCAPS_S390X_STFLE;
     if (have_LDISP) {
        /* Use long displacement only on machines >= z990. For all other
           machines it is millicoded and therefore slow. */
        if (model >= VEX_S390X_MODEL_Z990)
           vai.hwcaps |= VEX_HWCAPS_S390X_LDISP;
     }

     /* Detect presence of certain facilities using the STFLE insn.
        Note, that these facilities were introduced at the same time or later
        as STFLE, so the absence of STLFE implies the absence of the facility
        we're trying to detect. */
     struct fac_hwcaps_map {
        UInt installed;
        UInt facility_bit;
        UInt hwcaps_bit;
        const HChar name[6];   // may need adjustment for new facility names
     } fac_hwcaps[] = {
        { False, S390_FAC_EIMM,  VEX_HWCAPS_S390X_EIMM,  "EIMM"  },
        { False, S390_FAC_GIE,   VEX_HWCAPS_S390X_GIE,   "GIE"   },
        { False, S390_FAC_DFP,   VEX_HWCAPS_S390X_DFP,   "DFP"   },
        { False, S390_FAC_FPSE,  VEX_HWCAPS_S390X_FGX,   "FGX"   },
        { False, S390_FAC_ETF2,  VEX_HWCAPS_S390X_ETF2,  "ETF2"  },
        { False, S390_FAC_ETF3,  VEX_HWCAPS_S390X_ETF3,  "ETF3"  },
        { False, S390_FAC_STCKF, VEX_HWCAPS_S390X_STCKF, "STCKF" },
        { False, S390_FAC_FPEXT, VEX_HWCAPS_S390X_FPEXT, "FPEXT" },
        { False, S390_FAC_LSC,   VEX_HWCAPS_S390X_LSC,   "LSC"   },
        { False, S390_FAC_PFPO,  VEX_HWCAPS_S390X_PFPO,  "PFPO"  },
        { False, S390_FAC_VX,    VEX_HWCAPS_S390X_VX,    "VX"    },
        { False, S390_FAC_MSA5,  VEX_HWCAPS_S390X_MSA5,  "MSA5"  },
        { False, S390_FAC_MI2,   VEX_HWCAPS_S390X_MI2,   "MI2"   },
        { False, S390_FAC_LSC2,  VEX_HWCAPS_S390X_LSC2,  "LSC2"  },
        { False, S390_FAC_VXE,   VEX_HWCAPS_S390X_VXE,   "VXE"   },
        { False, S390_FAC_DFLT,  VEX_HWCAPS_S390X_DFLT,  "DFLT"  },
        { False, S390_FAC_NNPA,  VEX_HWCAPS_S390X_NNPA,  "NNPA"  },
     };

     /* Set hwcaps according to the detected facilities */
     UChar dw_number = 0;
     UChar fac_bit = 0;
     for (i=0; i < sizeof fac_hwcaps / sizeof fac_hwcaps[0]; ++i) {
        vg_assert(fac_hwcaps[i].facility_bit <= 191);  // for now
        dw_number = fac_hwcaps[i].facility_bit / 64;
        fac_bit = fac_hwcaps[i].facility_bit % 64;
        if (hoststfle[dw_number] & (1ULL << (63 - fac_bit))) {
           fac_hwcaps[i].installed = True;
           vai.hwcaps |= fac_hwcaps[i].hwcaps_bit;
        }
     }

     /* Build up a string showing the probed-for facilities */
     HChar fac_str[(sizeof fac_hwcaps / sizeof fac_hwcaps[0]) *
                   (sizeof fac_hwcaps[0].name + 3) + //  %s %d
                   7 + 1 + 4 + 2  // machine %4d
                   + 1];  // \0
     HChar *p = fac_str;
     p += VG_(sprintf)(p, "machine %4d  ", model);
     for (i=0; i < sizeof fac_hwcaps / sizeof fac_hwcaps[0]; ++i) {
        p += VG_(sprintf)(p, " %s %1u", fac_hwcaps[i].name,
                          fac_hwcaps[i].installed);
     }
     *p++ = '\0';

     VG_(debugLog)(1, "machine", "%s\n", fac_str);
     VG_(debugLog)(1, "machine", "hwcaps = 0x%x\n", vai.hwcaps);

     VG_(machine_get_cache_info)(&vai);

     return True;
   }

#elif defined(VGA_arm)
   {
     /* Same instruction set detection algorithm as for ppc32. */
     vki_sigset_t          saved_set, tmp_set;
     vki_sigaction_fromK_t saved_sigill_act, saved_sigfpe_act;
     vki_sigaction_toK_t     tmp_sigill_act,   tmp_sigfpe_act;

     volatile Bool have_VFP, have_VFP2, have_VFP3, have_NEON, have_V8;
     volatile Int archlevel;
     Int r;

     /* This is a kludge.  Really we ought to back-convert saved_act
        into a toK_t using VG_(convert_sigaction_fromK_to_toK), but
        since that's a no-op on all ppc64 platforms so far supported,
        it's not worth the typing effort.  At least include most basic
        sanity check: */
     vg_assert(sizeof(vki_sigaction_fromK_t) == sizeof(vki_sigaction_toK_t));

     VG_(sigemptyset)(&tmp_set);
     VG_(sigaddset)(&tmp_set, VKI_SIGILL);
     VG_(sigaddset)(&tmp_set, VKI_SIGFPE);

     r = VG_(sigprocmask)(VKI_SIG_UNBLOCK, &tmp_set, &saved_set);
     vg_assert(r == 0);

     r = VG_(sigaction)(VKI_SIGILL, NULL, &saved_sigill_act);
     vg_assert(r == 0);
     tmp_sigill_act = saved_sigill_act;

     VG_(sigaction)(VKI_SIGFPE, NULL, &saved_sigfpe_act);
     tmp_sigfpe_act = saved_sigfpe_act;

     /* NODEFER: signal handler does not return (from the kernel's point of
        view), hence if it is to successfully catch a signal more than once,
        we need the NODEFER flag. */
     tmp_sigill_act.sa_flags &= ~VKI_SA_RESETHAND;
     tmp_sigill_act.sa_flags &= ~VKI_SA_SIGINFO;
     tmp_sigill_act.sa_flags |=  VKI_SA_NODEFER;
     tmp_sigill_act.ksa_handler = handler_unsup_insn;
     VG_(sigaction)(VKI_SIGILL, &tmp_sigill_act, NULL);

     tmp_sigfpe_act.sa_flags &= ~VKI_SA_RESETHAND;
     tmp_sigfpe_act.sa_flags &= ~VKI_SA_SIGINFO;
     tmp_sigfpe_act.sa_flags |=  VKI_SA_NODEFER;
     tmp_sigfpe_act.ksa_handler = handler_unsup_insn;
     VG_(sigaction)(VKI_SIGFPE, &tmp_sigfpe_act, NULL);

     /* VFP insns */
     have_VFP = True;
     if (VG_MINIMAL_SETJMP(env_unsup_insn)) {
        have_VFP = False;
     } else {
        __asm__ __volatile__(".word 0xEEB02B42"); /* VMOV.F64 d2, d2 */
     }
     /* There are several generation of VFP extension but they differs very
        little so for now we will not distinguish them. */
     have_VFP2 = have_VFP;
     have_VFP3 = have_VFP;

     /* NEON insns */
     have_NEON = True;
     if (VG_MINIMAL_SETJMP(env_unsup_insn)) {
        have_NEON = False;
     } else {
        __asm__ __volatile__(".word 0xF2244154"); /* VMOV q2, q2 */
     }

     /* ARM architecture level */
     archlevel = 5; /* v5 will be base level */
     if (archlevel < 7) {
        archlevel = 7;
        if (VG_MINIMAL_SETJMP(env_unsup_insn)) {
           archlevel = 5;
        } else {
           __asm__ __volatile__(".word 0xF45FF000"); /* PLI [PC,#-0] */
        }
     }
     if (archlevel < 6) {
        archlevel = 6;
        if (VG_MINIMAL_SETJMP(env_unsup_insn)) {
           archlevel = 5;
        } else {
           __asm__ __volatile__(".word 0xE6822012"); /* PKHBT r2, r2, r2 */
        }
     }

     /* ARMv8 insns */
     have_V8 = True;
     if (archlevel == 7) {
        if (VG_MINIMAL_SETJMP(env_unsup_insn)) {
           have_V8 = False;
        } else {
           __asm__ __volatile__(".word 0xF3044F54"); /* VMAXNM.F32 q2,q2,q2 */
        }
        if (have_V8 && have_NEON && have_VFP3) {
           archlevel = 8;
        }
     }

     VG_(convert_sigaction_fromK_to_toK)(&saved_sigill_act, &tmp_sigill_act);
     VG_(convert_sigaction_fromK_to_toK)(&saved_sigfpe_act, &tmp_sigfpe_act);
     VG_(sigaction)(VKI_SIGILL, &tmp_sigill_act, NULL);
     VG_(sigaction)(VKI_SIGFPE, &tmp_sigfpe_act, NULL);
     VG_(sigprocmask)(VKI_SIG_SETMASK, &saved_set, NULL);

     VG_(debugLog)(1, "machine", "ARMv%d VFP %d VFP2 %d VFP3 %d NEON %d\n",
           archlevel, (Int)have_VFP, (Int)have_VFP2, (Int)have_VFP3,
           (Int)have_NEON);

     VG_(machine_arm_archlevel) = archlevel;

     va = VexArchARM;
     vai.endness = VexEndnessLE;

     vai.hwcaps = VEX_ARM_ARCHLEVEL(archlevel);
     if (have_VFP3) vai.hwcaps |= VEX_HWCAPS_ARM_VFP3;
     if (have_VFP2) vai.hwcaps |= VEX_HWCAPS_ARM_VFP2;
     if (have_VFP)  vai.hwcaps |= VEX_HWCAPS_ARM_VFP;
     if (have_NEON) vai.hwcaps |= VEX_HWCAPS_ARM_NEON;

     VG_(machine_get_cache_info)(&vai);

     return True;
   }

#elif defined(VGA_arm64)
   {
#if !defined(VGO_darwin)
     /* Use the attribute and feature registers to determine host hardware
      * capabilities. Only user-space features are read. Naming conventions
      * follow the Arm Architecture Reference Manual.
      *
      * ID_AA64ISAR0_EL1 Instruction Set Attribute Register 0
      * ----------------
      * ...5544 4444 4444 3333 3333 3332 2222 2222 1111 1111 11
      * ...1098 7654 3210 9876 5432 1098 7654 3210 9876 5432 1098 7654 3210
      *    FHM   DP  SM4  SM3  SHA3  RDM     ATOMICS
      *
      * ID_AA64ISAR1_EL1 Instruction Set Attribute Register 1
      * ----------------
      * ...5555 5544 4444 4444 3333 3333 3332 2222 2222 1111 1111 11
      * ...5432 1098 7654 3210 9876 5432 1098 7654 3210 9876 5432 1098 7654 3210
      * ...I8MM      BF16                GPI  GPA                 API  APA  DPB
      *
      * ID_AA64PFR0_EL1 Processor Feature Register 0
      * ---------------
      * 6666...2222 2222 1111 1111 11
      * 3210...7654 3210 9876 5432 1098 7654 3210
      *            ASIMD FP16
      */

     Bool is_base_v8 = False;

     Bool have_fhm, have_dp, have_sm4, have_sm3, have_sha3, have_rdm;
     Bool have_atomics, have_i8mm, have_bf16, have_dpbcvap, have_dpbcvadp;
     Bool have_vfp16, have_fp16, have_pauth, have_lrcpc, have_dit;

     have_fhm = have_dp = have_sm4 = have_sm3 = have_sha3 = have_rdm
              = have_atomics = have_i8mm = have_bf16 = have_dpbcvap
              = have_dpbcvadp = have_vfp16 = have_fp16 = have_pauth
              = have_lrcpc = have_dit = False;

     /* Some baseline v8.0 kernels do not allow reads of these registers. Use
      * the same SIGILL handling algorithm as other architectures for such
      * kernels.
      */
     vki_sigset_t          saved_set, tmp_set;
     vki_sigaction_fromK_t saved_sigill_act;
     vki_sigaction_toK_t     tmp_sigill_act;

     VG_(sigemptyset)(&tmp_set);
     VG_(sigaddset)(&tmp_set, VKI_SIGILL);

     Int r;

     r = VG_(sigprocmask)(VKI_SIG_UNBLOCK, &tmp_set, &saved_set);
     vg_assert(r == 0);

     r = VG_(sigaction)(VKI_SIGILL, NULL, &saved_sigill_act);
     vg_assert(r == 0);

     VG_(convert_sigaction_fromK_to_toK)(&saved_sigill_act, &tmp_sigill_act);

     /* NODEFER: signal handler does not return (from the kernel's point of
        view), hence if it is to successfully catch a signal more than once,
        we need the NODEFER flag. */
     tmp_sigill_act.sa_flags &= ~VKI_SA_RESETHAND;
     tmp_sigill_act.sa_flags &= ~VKI_SA_SIGINFO;
     tmp_sigill_act.sa_flags |=  VKI_SA_NODEFER;
     tmp_sigill_act.ksa_handler = handler_unsup_insn;
     r = VG_(sigaction)(VKI_SIGILL, &tmp_sigill_act, NULL);
     vg_assert(r == 0);

     /* Does reading ID_AA64ISAR0_EL1 register throw SIGILL on base v8.0? */
     if (VG_MINIMAL_SETJMP(env_unsup_insn))
        is_base_v8 = True;
     else
        __asm__ __volatile__("mrs x0, ID_AA64ISAR0_EL1");

     VG_(convert_sigaction_fromK_to_toK)(&saved_sigill_act, &tmp_sigill_act);
     r = VG_(sigaction)(VKI_SIGILL, &tmp_sigill_act, NULL);
     vg_assert(r == 0);
     r = VG_(sigprocmask)(VKI_SIG_SETMASK, &saved_set, NULL);
     vg_assert(r == 0);
#endif

     va = VexArchARM64;
     vai.endness = VexEndnessLE;

     /* Baseline features are v8.0. */
     vai.hwcaps = 0;

     VG_(machine_get_cache_info)(&vai);

<<<<<<< HEAD
#if !defined(VGO_darwin)
=======
     // @todo PJF ARM64 if we need this then we can't parse anything in /proc
#if !defined(VGP_arm64_freebsd)
>>>>>>> 7c079ba1
     /* Check whether we need to use the fallback LLSC implementation.
        If the check fails, give up. */
     if (! VG_(parse_cpuinfo)())
        return False;
#endif

     /* 0 denotes 'not set'.  The range of legitimate values here,
        after being set that is, is 2 though 17 inclusive. */
     vg_assert(vai.arm64_dMinLine_lg2_szB == 0);
     vg_assert(vai.arm64_iMinLine_lg2_szB == 0);

#if defined(VGO_darwin)
     (void) handler_unsup_insn;

     vai.hwcaps |= VEX_HWCAPS_ARM64_PAUTH;
     vai.hwcaps |= VEX_HWCAPS_ARM64_LRCPC;
     vai.hwcaps |= VEX_HWCAPS_ARM64_DIT;

     ULong ctr_el0 = 0;
#else
     r = VG_(sigprocmask)(VKI_SIG_UNBLOCK, &tmp_set, &saved_set);
     vg_assert(r == 0);

     r = VG_(sigaction)(VKI_SIGILL, NULL, &saved_sigill_act);
     vg_assert(r == 0);

     VG_(convert_sigaction_fromK_to_toK)(&saved_sigill_act, &tmp_sigill_act);

     /* NODEFER: signal handler does not return (from the kernel's point of
        view), hence if it is to successfully catch a signal more than once,
        we need the NODEFER flag. */
     tmp_sigill_act.sa_flags &= ~VKI_SA_RESETHAND;
     tmp_sigill_act.sa_flags &= ~VKI_SA_SIGINFO;
     tmp_sigill_act.sa_flags |=  VKI_SA_NODEFER;
     tmp_sigill_act.ksa_handler = handler_unsup_insn;
     r = VG_(sigaction)(VKI_SIGILL, &tmp_sigill_act, NULL);
     vg_assert(r == 0);

     ULong ctr_el0;
     /* Does reading ctr_el0 register throw SIGILL? */
     if (VG_MINIMAL_SETJMP(env_unsup_insn))
        ctr_el0 = 0;
     else
     __asm__ __volatile__("mrs %0, ctr_el0" : "=r"(ctr_el0));

     VG_(convert_sigaction_fromK_to_toK)(&saved_sigill_act, &tmp_sigill_act);
     r = VG_(sigaction)(VKI_SIGILL, &tmp_sigill_act, NULL);
     vg_assert(r == 0);
     r = VG_(sigprocmask)(VKI_SIG_SETMASK, &saved_set, NULL);
     vg_assert(r == 0);
#endif

     vai.arm64_dMinLine_lg2_szB = ((ctr_el0 >> 16) & 0xF) + 2;
     vai.arm64_iMinLine_lg2_szB = ((ctr_el0 >>  0) & 0xF) + 2;
     VG_(debugLog)(1, "machine", "ARM64: ctr_el0.dMinLine_szB = %d, "
                      "ctr_el0.iMinLine_szB = %d\n",
                   1 << vai.arm64_dMinLine_lg2_szB,
                   1 << vai.arm64_iMinLine_lg2_szB);
     VG_(debugLog)(1, "machine", "ARM64: requires_fallback_LLSC: %s\n",
                   vai.arm64_requires_fallback_LLSC ? "yes" : "no");

#if !defined(VGO_darwin)
     if (is_base_v8)
        return True;

     /* ID_AA64ISAR0_EL1 Instruction set attribute register 0 fields */
     #define ID_AA64ISAR0_FHM_SHIFT            48
     #define ID_AA64ISAR0_DP_SHIFT             44
     #define ID_AA64ISAR0_SM4_SHIFT            40
     #define ID_AA64ISAR0_SM3_SHIFT            36
     #define ID_AA64ISAR0_SHA3_SHIFT           32
     #define ID_AA64ISAR0_RDM_SHIFT            28
     #define ID_AA64ISAR0_ATOMICS_SHIFT        20
     /* Field values */
     #define ID_AA64ISAR0_FHM_SUPPORTED        0x1
     #define ID_AA64ISAR0_DP_SUPPORTED         0x1
     #define ID_AA64ISAR0_SM4_SUPPORTED        0x1
     #define ID_AA64ISAR0_SM3_SUPPORTED        0x1
     #define ID_AA64ISAR0_SHA3_SUPPORTED       0x1
     #define ID_AA64ISAR0_RDM_SUPPORTED        0x1
     #define ID_AA64ISAR0_ATOMICS_SUPPORTED    0x2

     /* ID_AA64ISAR1_EL1 Instruction set attribute register 1 fields */
     #define ID_AA64ISAR1_I8MM_SHIFT           52
     #define ID_AA64ISAR1_BF16_SHIFT           44
     #define ID_AA64ISAR1_GPI_SHIFT            28
     #define ID_AA64ISAR1_GPA_SHIFT            24
     #define ID_AA64ISAR1_LRCPC_SHIFT          20
     #define ID_AA64ISAR1_API_SHIFT             8
     #define ID_AA64ISAR1_APA_SHIFT             4
     #define ID_AA64ISAR1_DPB_SHIFT             0
     /* Field values */
     #define ID_AA64ISAR1_I8MM_SUPPORTED       0x1
     #define ID_AA64ISAR1_BF16_SUPPORTED       0x1
     #define ID_AA64ISAR1_GPI_SUPPORTED        0x1
     #define ID_AA64ISAR1_GPA_SUPPORTED        0x1
     #define ID_AA64ISAR1_LRCPC_SUPPORTED      0x2
     #define ID_AA64ISAR1_API_SUPPORTED        0x1
     #define ID_AA64ISAR1_APA_SUPPORTED        0x1
     #define ID_AA64ISAR1_DPBCVAP_SUPPORTED    0x1
     #define ID_AA64ISAR1_DPBCVADP_SUPPORTED   0x2

     /* ID_AA64PFR0_EL1 Processor feature register 0 fields */
     #define ID_AA64PFR0_DIT_SHIFT             48
     #define ID_AA64PFR0_VFP16_SHIFT           20
     #define ID_AA64PFR0_FP16_SHIFT            16
     /* Field values */
     #define ID_AA64PFR0_DIT_SUPPORTED         0x1
     #define ID_AA64PFR0_VFP16_SUPPORTED       0x1
     #define ID_AA64PFR0_FP16_SUPPORTED        0x1

     #define get_cpu_ftr(id) ({                                             \
         unsigned long val;                                                 \
         asm("mrs %0, "#id : "=r" (val));                                   \
         VG_(debugLog)(1, "machine", "ARM64: %-20s: 0x%016lx\n", #id, val); \
     })
     get_cpu_ftr(ID_AA64ISAR0_EL1);
     get_cpu_ftr(ID_AA64ISAR1_EL1);
     get_cpu_ftr(ID_AA64PFR0_EL1);

     #define get_ftr(id, ftr, fval, have_ftr) ({                           \
         unsigned long rval;                                               \
         asm("mrs %0, "#id : "=r" (rval));                                 \
         have_ftr = (fval & ((rval >> ftr) & 0xf)) >= fval ? True : False; \
     })

     /* Read ID_AA64ISAR0_EL1 attributes */

     /* FHM indicates support for FMLAL and FMLSL instructions.
      * Optional for v8.2.
      */
     get_ftr(ID_AA64ISAR0_EL1, ID_AA64ISAR0_FHM_SHIFT,
             ID_AA64ISAR0_FHM_SUPPORTED, have_fhm);

     /* DP indicates support for UDOT and SDOT instructions.
      * Optional for v8.2.
      */
     get_ftr(ID_AA64ISAR0_EL1, ID_AA64ISAR0_DP_SHIFT,
             ID_AA64ISAR0_DP_SUPPORTED, have_dp);

     /* SM4 indicates support for SM4E and SM4EKEY instructions.
      * Optional for v8.2.
      */
     get_ftr(ID_AA64ISAR0_EL1, ID_AA64ISAR0_SM4_SHIFT,
             ID_AA64ISAR0_SM4_SUPPORTED, have_sm4);

     /* SM3 indicates support for SM3SS1, SM3TT1A, SM3TT1B, SM3TT2A, * SM3TT2B,
      * SM3PARTW1, and SM3PARTW2 instructions.
      * Optional for v8.2.
      */
     get_ftr(ID_AA64ISAR0_EL1, ID_AA64ISAR0_SM3_SHIFT,
             ID_AA64ISAR0_SM3_SUPPORTED, have_sm3);

     /* SHA3 indicates support for EOR3, RAX1, XAR, and BCAX instructions.
      * Optional for v8.2.
      */
     get_ftr(ID_AA64ISAR0_EL1, ID_AA64ISAR0_SHA3_SHIFT,
             ID_AA64ISAR0_SHA3_SUPPORTED, have_sha3);

     /* RDM indicates support for SQRDMLAH and SQRDMLSH instructions.
      * Mandatory from v8.1 onwards.
      */
     get_ftr(ID_AA64ISAR0_EL1, ID_AA64ISAR0_RDM_SHIFT,
             ID_AA64ISAR0_RDM_SUPPORTED, have_rdm);

     /* v8.1 ATOMICS indicates support for LDADD, LDCLR, LDEOR, LDSET, LDSMAX,
      * LDSMIN, LDUMAX, LDUMIN, CAS, CASP, and SWP instructions.
      * Mandatory from v8.1 onwards.
      */
     get_ftr(ID_AA64ISAR0_EL1, ID_AA64ISAR0_ATOMICS_SHIFT,
             ID_AA64ISAR0_ATOMICS_SUPPORTED, have_atomics);

     /* Read ID_AA64ISAR1_EL1 attributes */

     /* I8MM indicates support for SMMLA, SUDOT, UMMLA, USMMLA, and USDOT
      * instructions.
      * Optional for v8.2.
      */
     get_ftr(ID_AA64ISAR1_EL1, ID_AA64ISAR1_I8MM_SHIFT,
             ID_AA64ISAR1_I8MM_SUPPORTED, have_i8mm);

     /* BF16 indicates support for BFDOT, BFMLAL, BFMLAL2, BFMMLA, BFCVT, and
      * BFCVT2 instructions.
      * Optional for v8.2.
      */
     get_ftr(ID_AA64ISAR1_EL1, ID_AA64ISAR1_BF16_SHIFT,
             ID_AA64ISAR1_BF16_SUPPORTED, have_bf16);

     /* DPB indicates support for DC CVAP instruction.
      * Mandatory for v8.2 onwards.
      */
     get_ftr(ID_AA64ISAR1_EL1, ID_AA64ISAR1_DPB_SHIFT,
             ID_AA64ISAR1_DPBCVAP_SUPPORTED, have_dpbcvap);

     /* DPB indicates support for DC CVADP instruction.
      * Optional for v8.2.
      */
     get_ftr(ID_AA64ISAR1_EL1, ID_AA64ISAR1_DPB_SHIFT,
             ID_AA64ISAR1_DPBCVADP_SUPPORTED, have_dpbcvadp);

     /* LRCPC indicates support for LDA Release Consistent core consistent RCPC model.
      * Optional for v8.2.
      */
     get_ftr(ID_AA64ISAR1_EL1, ID_AA64ISAR1_LRCPC_SHIFT,
             ID_AA64ISAR1_LRCPC_SUPPORTED, have_lrcpc);

     /* APA or API indicate support for PAUTH instructions.
      * Optional for v8.3.
      */
     get_ftr(ID_AA64ISAR1_EL1, ID_AA64ISAR1_APA_SHIFT,
             ID_AA64ISAR1_APA_SUPPORTED, have_pauth);
     if (!have_pauth) {
        get_ftr(ID_AA64ISAR1_EL1, ID_AA64ISAR1_API_SHIFT,
                ID_AA64ISAR1_API_SUPPORTED, have_pauth);
     }

     /* Read ID_AA64PFR0_EL1 attributes */

     /* DIT indicates support for Data Independent Timing instructions.
      * Required from v8.4 onwards.
      */
     get_ftr(ID_AA64PFR0_EL1, ID_AA64PFR0_DIT_SHIFT,
             ID_AA64PFR0_DIT_SUPPORTED, have_dit);

     /* VFP16 indicates support for half-precision vector arithmetic.
      * Optional for v8.2. Must be the same value as FP16.
      */
     get_ftr(ID_AA64PFR0_EL1, ID_AA64PFR0_VFP16_SHIFT,
             ID_AA64PFR0_VFP16_SUPPORTED, have_vfp16);

     /* FP16 indicates support for half-precision scalar arithmetic.
      * Optional for v8.2. Must be the same value as VFP16.
      */
     get_ftr(ID_AA64PFR0_EL1, ID_AA64PFR0_FP16_SHIFT,
             ID_AA64PFR0_FP16_SUPPORTED, have_fp16);

     if (have_fhm)        vai.hwcaps |= VEX_HWCAPS_ARM64_FHM;
     if (have_dpbcvap)    vai.hwcaps |= VEX_HWCAPS_ARM64_DPBCVAP;
     if (have_dpbcvadp)   vai.hwcaps |= VEX_HWCAPS_ARM64_DPBCVADP;
     if (have_sm3)        vai.hwcaps |= VEX_HWCAPS_ARM64_SM3;
     if (have_sm4)        vai.hwcaps |= VEX_HWCAPS_ARM64_SM4;
     if (have_sha3)       vai.hwcaps |= VEX_HWCAPS_ARM64_SHA3;
     if (have_rdm)        vai.hwcaps |= VEX_HWCAPS_ARM64_RDM;
     if (have_i8mm)       vai.hwcaps |= VEX_HWCAPS_ARM64_I8MM;
     if (have_atomics)    vai.hwcaps |= VEX_HWCAPS_ARM64_ATOMICS;
     if (have_bf16)       vai.hwcaps |= VEX_HWCAPS_ARM64_BF16;
     if (have_fp16)       vai.hwcaps |= VEX_HWCAPS_ARM64_FP16;
     if (have_vfp16)      vai.hwcaps |= VEX_HWCAPS_ARM64_VFP16;
     if (have_pauth)      vai.hwcaps |= VEX_HWCAPS_ARM64_PAUTH;
     if (have_lrcpc)      vai.hwcaps |= VEX_HWCAPS_ARM64_LRCPC;
     if (have_dit)        vai.hwcaps |= VEX_HWCAPS_ARM64_DIT;

     #undef get_cpu_ftr
     #undef get_ftr
#endif

     return True;
   }

#elif defined(VGA_mips32)
   {
     /* Define the position of F64 bit in FIR register. */
#    define FP64 22
     va = VexArchMIPS32;
     if (!VG_(parse_cpuinfo)())
         return False;

#    if defined(VKI_LITTLE_ENDIAN)
     vai.endness = VexEndnessLE;
#    elif defined(VKI_BIG_ENDIAN)
     vai.endness = VexEndnessBE;
#    else
     vai.endness = VexEndness_INVALID;
#    endif

     /* Same instruction set detection algorithm as for ppc32/arm... */
     vki_sigset_t          saved_set, tmp_set;
     vki_sigaction_fromK_t saved_sigill_act;
     vki_sigaction_toK_t   tmp_sigill_act;

     volatile Bool have_DSP, have_DSPr2, have_MSA;
     Int r;

     vg_assert(sizeof(vki_sigaction_fromK_t) == sizeof(vki_sigaction_toK_t));

     VG_(sigemptyset)(&tmp_set);
     VG_(sigaddset)(&tmp_set, VKI_SIGILL);

     r = VG_(sigprocmask)(VKI_SIG_UNBLOCK, &tmp_set, &saved_set);
     vg_assert(r == 0);

     r = VG_(sigaction)(VKI_SIGILL, NULL, &saved_sigill_act);
     vg_assert(r == 0);
     tmp_sigill_act = saved_sigill_act;

     /* NODEFER: signal handler does not return (from the kernel's point of
        view), hence if it is to successfully catch a signal more than once,
        we need the NODEFER flag. */
     tmp_sigill_act.sa_flags &= ~VKI_SA_RESETHAND;
     tmp_sigill_act.sa_flags &= ~VKI_SA_SIGINFO;
     tmp_sigill_act.sa_flags |=  VKI_SA_NODEFER;
     tmp_sigill_act.ksa_handler = handler_unsup_insn;
     VG_(sigaction)(VKI_SIGILL, &tmp_sigill_act, NULL);

     if (VEX_PRID_COMP_MIPS == VEX_MIPS_COMP_ID(vai.hwcaps)) {

        /* MSA instructions. */
        have_MSA = True;
        if (VG_MINIMAL_SETJMP(env_unsup_insn)) {
           have_MSA = False;
        } else {
           __asm__ __volatile__(".word 0x7800088E"); /* addv.b w2, w1, w0 */
        }
        if (have_MSA) {
           vai.hwcaps |= VEX_PRID_IMP_P5600;
        } else {
           /* DSPr2 instructions. */
           have_DSPr2 = True;
           if (VG_MINIMAL_SETJMP(env_unsup_insn)) {
              have_DSPr2 = False;
           } else {
              __asm__ __volatile__(".word 0x7d095351"); /* precr.qb.ph t2, t0, t1 */
           }
           if (have_DSPr2) {
              /* We assume it's 74K, since it can run DSPr2. */
              vai.hwcaps |= VEX_PRID_IMP_74K;
           } else {
              /* DSP instructions. */
              have_DSP = True;
              if (VG_MINIMAL_SETJMP(env_unsup_insn)) {
                 have_DSP = False;
              } else {
                 __asm__ __volatile__(".word 0x7c3f44b8"); /* rddsp t0, 0x3f */
              }
              if (have_DSP) {
                 /* We assume it's 34K, since it has support for DSP. */
                 vai.hwcaps |= VEX_PRID_IMP_34K;
              }
           }
        }
     }

#    if defined(VGP_mips32_linux)
     Int fpmode = VG_(prctl)(VKI_PR_GET_FP_MODE, 0, 0, 0, 0);
#    else
     Int fpmode = -1;
#    endif

     if (fpmode < 0) {
        /* prctl(PR_GET_FP_MODE) is not supported by Kernel,
           we are using alternative way to determine FP mode */
        ULong result = 0;

        if (!VG_MINIMAL_SETJMP(env_unsup_insn)) {
           __asm__ volatile (
              ".set push\n\t"
              ".set noreorder\n\t"
              ".set oddspreg\n\t"
              ".set hardfloat\n\t"
              "lui $t0, 0x3FF0\n\t"
              "ldc1 $f0, %0\n\t"
              "mtc1 $t0, $f1\n\t"
              "sdc1 $f0, %0\n\t"
              ".set pop\n\t"
              : "+m"(result)
              :
              : "t0", "$f0", "$f1", "memory");

           fpmode = (result != 0x3FF0000000000000ull);
        }
     }

     if (fpmode != 0)
        vai.hwcaps |= VEX_MIPS_HOST_FR;

     VG_(convert_sigaction_fromK_to_toK)(&saved_sigill_act, &tmp_sigill_act);
     VG_(sigaction)(VKI_SIGILL, &tmp_sigill_act, NULL);
     VG_(sigprocmask)(VKI_SIG_SETMASK, &saved_set, NULL);

     VG_(debugLog)(1, "machine", "hwcaps = 0x%x\n", vai.hwcaps);
     VG_(machine_get_cache_info)(&vai);

     return True;
   }

#elif defined(VGA_mips64)
   {
     va = VexArchMIPS64;
     if (!VG_(parse_cpuinfo)())
         return False;

#    if defined(VKI_LITTLE_ENDIAN)
     vai.endness = VexEndnessLE;
#    elif defined(VKI_BIG_ENDIAN)
     vai.endness = VexEndnessBE;
#    else
     vai.endness = VexEndness_INVALID;
#    endif

     vai.hwcaps |= VEX_MIPS_HOST_FR;

     /* Same instruction set detection algorithm as for ppc32/arm... */
     vki_sigset_t          saved_set, tmp_set;
     vki_sigaction_fromK_t saved_sigill_act;
     vki_sigaction_toK_t   tmp_sigill_act;

     volatile Bool have_MSA;
     Int r;

     vg_assert(sizeof(vki_sigaction_fromK_t) == sizeof(vki_sigaction_toK_t));

     VG_(sigemptyset)(&tmp_set);
     VG_(sigaddset)(&tmp_set, VKI_SIGILL);

     r = VG_(sigprocmask)(VKI_SIG_UNBLOCK, &tmp_set, &saved_set);
     vg_assert(r == 0);

     r = VG_(sigaction)(VKI_SIGILL, NULL, &saved_sigill_act);
     vg_assert(r == 0);
     tmp_sigill_act = saved_sigill_act;

     /* NODEFER: signal handler does not return (from the kernel's point of
        view), hence if it is to successfully catch a signal more than once,
        we need the NODEFER flag. */
     tmp_sigill_act.sa_flags &= ~VKI_SA_RESETHAND;
     tmp_sigill_act.sa_flags &= ~VKI_SA_SIGINFO;
     tmp_sigill_act.sa_flags |=  VKI_SA_NODEFER;
     tmp_sigill_act.ksa_handler = handler_unsup_insn;
     VG_(sigaction)(VKI_SIGILL, &tmp_sigill_act, NULL);

     if (VEX_PRID_COMP_MIPS == VEX_MIPS_COMP_ID(vai.hwcaps)) {

        /* MSA instructions */
        have_MSA = True;
        if (VG_MINIMAL_SETJMP(env_unsup_insn)) {
           have_MSA = False;
        } else {
           __asm__ __volatile__(".word 0x7800088E"); /* addv.b w2, w1, w0 */
        }
        if (have_MSA) {
           vai.hwcaps |= VEX_PRID_IMP_P5600;
        }
     }

     VG_(convert_sigaction_fromK_to_toK)(&saved_sigill_act, &tmp_sigill_act);
     VG_(sigaction)(VKI_SIGILL, &tmp_sigill_act, NULL);
     VG_(sigprocmask)(VKI_SIG_SETMASK, &saved_set, NULL);

     VG_(debugLog)(1, "machine", "hwcaps = 0x%x\n", vai.hwcaps);

     VG_(machine_get_cache_info)(&vai);

     return True;
   }

#elif defined(VGP_nanomips_linux)
   {
     va = VexArchNANOMIPS;
     vai.hwcaps = 0;

#    if defined(VKI_LITTLE_ENDIAN)
     vai.endness = VexEndnessLE;
#    elif defined(VKI_BIG_ENDIAN)
     vai.endness = VexEndnessBE;
#    else
     vai.endness = VexEndness_INVALID;
#    endif

     VG_(debugLog)(1, "machine", "hwcaps = 0x%x\n", vai.hwcaps);

     VG_(machine_get_cache_info)(&vai);

     return True;
   }
#else
#  error "Unknown arch"
#endif
}

/* Notify host cpu instruction cache line size. */
#if defined(VGA_ppc32)
void VG_(machine_ppc32_set_clszB)( Int szB )
{
   vg_assert(hwcaps_done);

   /* Either the value must not have been set yet (zero) or we can
      tolerate it being set to the same value multiple times, as the
      stack scanning logic in m_main is a bit stupid. */
   vg_assert(vai.ppc_icache_line_szB == 0
             || vai.ppc_icache_line_szB == szB);

   vg_assert(szB == 16 || szB == 32 || szB == 64 || szB == 128);
   vai.ppc_icache_line_szB = szB;
}
#endif


/* Notify host cpu instruction cache line size. */
#if defined(VGA_ppc64be)|| defined(VGA_ppc64le)
void VG_(machine_ppc64_set_clszB)( Int szB )
{
   vg_assert(hwcaps_done);

   /* Either the value must not have been set yet (zero) or we can
      tolerate it being set to the same value multiple times, as the
      stack scanning logic in m_main is a bit stupid. */
   vg_assert(vai.ppc_icache_line_szB == 0
             || vai.ppc_icache_line_szB == szB);

   vg_assert(szB == 16 || szB == 32 || szB == 64 || szB == 128);
   vai.ppc_icache_line_szB = szB;
}

void VG_(machine_ppc64_set_scv_support)( Int is_supported )
{
   vg_assert(hwcaps_done);
   vai.ppc_scv_supported = is_supported;
}

#endif


/* Notify host's ability to handle NEON instructions. */
#if defined(VGA_arm)
void VG_(machine_arm_set_has_NEON)( Bool has_neon )
{
   vg_assert(hwcaps_done);
   /* There's nothing else we can sanity check. */

   if (has_neon) {
      vai.hwcaps |= VEX_HWCAPS_ARM_NEON;
   } else {
      vai.hwcaps &= ~VEX_HWCAPS_ARM_NEON;
   }
}
#endif


/* Fetch host cpu info, once established. */
void VG_(machine_get_VexArchInfo)( /*OUT*/VexArch* pVa,
                                   /*OUT*/VexArchInfo* pVai )
{
   vg_assert(hwcaps_done);
   if (pVa)  *pVa  = va;
   if (pVai) *pVai = vai;
}


/* Returns the size of the largest guest register that we will
   simulate in this run.  This depends on both the guest architecture
   and on the specific capabilities we are simulating for that guest
   (eg, AVX or non-AVX ?, for amd64).  Should return either 4, 8, 16
   or 32.  General rule: if in doubt, return a value larger than
   reality.

   This information is needed by Cachegrind and Callgrind to decide
   what the minimum cache line size they are prepared to simulate is.
   Basically require that the minimum cache line size is at least as
   large as the largest register that might get transferred to/from
   memory, so as to guarantee that any such transaction can straddle
   at most 2 cache lines.
*/
Int VG_(machine_get_size_of_largest_guest_register) ( void )
{
   vg_assert(hwcaps_done);
   /* Once hwcaps_done is True, we can fish around inside va/vai to
      find the information we need. */

#  if defined(VGA_x86)
   vg_assert(va == VexArchX86);
   /* We don't support AVX, so 32 is out.  At the other end, even if
      we don't support any SSE, the X87 can generate 10 byte
      transfers, so let's say 16 to be on the safe side.  Hence the
      answer is always 16. */
   return 16;

#  elif defined(VGA_amd64)
   /* if AVX then 32 else 16 */
   return (vai.hwcaps & VEX_HWCAPS_AMD64_AVX) ? 32 : 16;

#  elif defined(VGA_ppc32)
   /* 8 if boring; 16 if signs of Altivec or other exotic stuff */
   if (vai.hwcaps & VEX_HWCAPS_PPC32_V) return 16;
   if (vai.hwcaps & VEX_HWCAPS_PPC32_VX) return 16;
   if (vai.hwcaps & VEX_HWCAPS_PPC32_DFP) return 16;
   return 8;

#  elif defined(VGA_ppc64be) || defined(VGA_ppc64le)
   /* 8 if boring; 16 if signs of Altivec or other exotic stuff */
   if (vai.hwcaps & VEX_HWCAPS_PPC64_V) return 16;
   if (vai.hwcaps & VEX_HWCAPS_PPC64_VX) return 16;
   if (vai.hwcaps & VEX_HWCAPS_PPC64_DFP) return 16;
   return 8;

#  elif defined(VGA_s390x)
   return 8;

#  elif defined(VGA_arm)
   /* Really it depends whether or not we have NEON, but let's just
      assume we always do. */
   return 16;

#  elif defined(VGA_arm64)
   /* ARM64 always has Neon, AFAICS. */
   return 16;

#  elif defined(VGA_mips32) || defined(VGP_nanomips_linux)
   /* The guest state implies 4, but that can't really be true, can
      it? */
   return 8;

#  elif defined(VGA_mips64)
   return 8;

#  else
#    error "Unknown arch"
#  endif
}


// Given a pointer to a function as obtained by "& functionname" in C,
// produce a pointer to the actual entry point for the function.
void* VG_(fnptr_to_fnentry)( void* f )
{
#  if defined(VGP_x86_linux) || defined(VGP_amd64_linux)  \
      || defined(VGP_arm_linux) || defined(VGO_darwin) || defined(VGO_freebsd) \
      || defined(VGP_ppc32_linux) || defined(VGP_ppc64le_linux) \
      || defined(VGP_s390x_linux) || defined(VGP_mips32_linux) \
      || defined(VGP_mips64_linux) || defined(VGP_arm64_linux) \
      || defined(VGP_x86_solaris) || defined(VGP_amd64_solaris) \
      || defined(VGP_nanomips_linux)
   return f;
#  elif defined(VGP_ppc64be_linux)
   /* ppc64-linux uses the AIX scheme, in which f is a pointer to a
      3-word function descriptor, of which the first word is the entry
      address. */
   UWord* descr = (UWord*)f;
   return (void*)(descr[0]);
#  else
#    error "Unknown platform"
#  endif
}

/*--------------------------------------------------------------------*/
/*--- end                                                          ---*/
/*--------------------------------------------------------------------*/<|MERGE_RESOLUTION|>--- conflicted
+++ resolved
@@ -1848,12 +1848,8 @@
 
      VG_(machine_get_cache_info)(&vai);
 
-<<<<<<< HEAD
-#if !defined(VGO_darwin)
-=======
      // @todo PJF ARM64 if we need this then we can't parse anything in /proc
-#if !defined(VGP_arm64_freebsd)
->>>>>>> 7c079ba1
+#if !defined(VGO_darwin) && !defined(VGP_arm64_freebsd)
      /* Check whether we need to use the fallback LLSC implementation.
         If the check fails, give up. */
      if (! VG_(parse_cpuinfo)())
