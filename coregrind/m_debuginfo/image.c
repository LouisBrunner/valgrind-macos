/* -*- mode: C; c-basic-offset: 3; -*- */

/*--------------------------------------------------------------------*/
/*--- An abstraction that provides a file-reading mechanism.       ---*/
/*---                                                      image.c ---*/
/*--------------------------------------------------------------------*/

/*
   This file is part of Valgrind, a dynamic binary instrumentation
   framework.

   Copyright (C) 2013-2017 Mozilla Foundation

   This program is free software; you can redistribute it and/or
   modify it under the terms of the GNU General Public License as
   published by the Free Software Foundation; either version 2 of the
   License, or (at your option) any later version.

   This program is distributed in the hope that it will be useful, but
   WITHOUT ANY WARRANTY; without even the implied warranty of
   MERCHANTABILITY or FITNESS FOR A PARTICULAR PURPOSE.  See the GNU
   General Public License for more details.

   You should have received a copy of the GNU General Public License
   along with this program; if not, see <http://www.gnu.org/licenses/>.

   The GNU General Public License is contained in the file COPYING.
*/

/* Contributed by Julian Seward <jseward@acm.org> */

/* See the corresponding auxprogs/valgrind-di-server.c for a list of
   cleanups for this file and itself. */

#include "pub_core_basics.h"
#include "pub_core_vki.h"
#include "pub_core_libcbase.h"
#include "pub_core_libcassert.h"
#include "pub_core_libcprint.h"
#include "pub_core_libcproc.h"     /* VG_(read_millisecond_timer) */
#include "pub_core_libcfile.h"
#include "priv_misc.h"             /* dinfo_zalloc/free/strdup */
#include "priv_image.h"            /* self */

#include "minilzo.h"
#define TINFL_HEADER_FILE_ONLY
#include "tinfl.c"

/* These values (1024 entries of 8192 bytes each) gives a cache
   size of 8MB. */
#define CACHE_ENTRY_SIZE_BITS (12+1)
#define CACHE_N_ENTRIES       1024

#define CACHE_ENTRY_SIZE      (1 << CACHE_ENTRY_SIZE_BITS)

#define COMPRESSED_SLICE_ARRAY_GROW_SIZE 64

/* An entry in the cache. */
typedef
   struct {
      Bool   fromC;  // True === contains decompressed data
      DiOffT off;    // file offset for data[0]
      SizeT  size;   // sizeof(data)
      SizeT  used;   // 1 .. sizeof(data), or 0 to denote not-in-use
      UChar  data[];
   }
   CEnt;

/* Compressed slice */
typedef
   struct {
      DiOffT offD;  // offset of decompressed data
      SizeT  szD;   // size of decompressed data
      DiOffT offC;  // offset of compressed data
      SizeT  szC;   // size of compressed data
   }
   CSlc;

/* Source for files */
typedef
   struct {
      // True: img is of local file.  False: img is from a server.
      Bool  is_local;
      // The fd for the local file, or sd for a remote server.
      Int   fd;
      // The name.  In ML_(dinfo_zalloc)'d space.  Used only for printing
      // error messages; hence it doesn't really matter what this contains.
      HChar* name;
      // The rest of these fields are only valid when using remote files
      // (that is, using a debuginfo server; hence when is_local==False)
      // Session ID allocated to us by the server.  Cannot be zero.
      ULong session_id;
   }
   Source;

struct _DiImage {
   // The source -- how to get hold of the file we are reading
   Source source;
   // Virtual size of the image = real size + size of uncompressed data
   SizeT size;
   // Real size of image
   SizeT real_size;
   // The number of entries used.  0 .. CACHE_N_ENTRIES
   UInt  ces_used;
   // Pointers to the entries.  ces[0 .. ces_used-1] are non-NULL.
   // ces[ces_used .. CACHE_N_ENTRIES-1] are NULL.
   // The non-NULL entries may be arranged arbitrarily.  We expect to use
   // a pseudo-LRU scheme though.
   CEnt* ces[CACHE_N_ENTRIES];

   // Array of compressed slices
   CSlc* cslc;
   // Number of compressed slices used
   UInt  cslc_used;
   // Size of cslc array
   UInt  cslc_size;
};


/* Sanity check code for CEnts. */
static void pp_CEnt(const HChar* msg, CEnt* ce)
{
   VG_(printf)("%s: fromC %s, used %llu, size %llu, offset %llu\n",
               msg, ce->fromC ? "True" : "False",
               (ULong)ce->used, (ULong)ce->size, (ULong)ce->off);
}

static Bool is_sane_CEnt ( const HChar* who, const DiImage* img, UInt i )
{
   vg_assert(img);
   vg_assert(i <= CACHE_N_ENTRIES);

   CEnt* ce = img->ces[i];
   if (!(ce->used <= ce->size)) goto fail;
   if (ce->fromC) {
      // ce->size can be anything, but ce->used must be either the
      // same or zero, in the case that it hasn't been set yet.  
      // Similarly, ce->off must either be above the real_size 
      // threshold, or zero if it hasn't been set yet.
      if (!(ce->off >= img->real_size || ce->off == 0)) goto fail;
      if (!(ce->off + ce->used <= img->size)) goto fail;
      if (!(ce->used == ce->size || ce->used == 0)) goto fail;
   } else {
      if (!(ce->size == CACHE_ENTRY_SIZE)) goto fail;
      if (!(ce->off + ce->used <= img->real_size)) goto fail;
   }
   return True;

 fail:
   VG_(printf)("is_sane_CEnt[%u]: fail: %s\n", i, who);
   pp_CEnt("failing CEnt", ce);
   return False;
}


/* A frame.  The first 4 bytes of |data| give the kind of the frame,
   and the rest of it is kind-specific data. */
typedef  struct { UChar* data; SizeT n_data; }  Frame;

static void write_UInt_le ( /*OUT*/UChar* dst, UInt n )
{
   Int i;
   for (i = 0; i <= 3; i++) {
      dst[i] = (UChar)(n & 0xFF);
      n >>= 8;
   }
}

static UInt read_UInt_le ( const UChar* src )
{
   UInt r = 0;
   Int i;
   for (i = 3; i >= 0; i--) {
      r <<= 8;
      r += (UInt)src[i];
   }
   return r;
}

static void write_ULong_le ( /*OUT*/UChar* dst, ULong n )
{
   Int i;
   for (i = 0; i <= 7; i++) {
      dst[i] = (UChar)(n & 0xFF);
      n >>= 8;
   }
}

static ULong read_ULong_le ( const UChar* src )
{
   ULong r = 0;
   Int i;
   for (i = 7; i >= 0; i--) {
      r <<= 8;
      r += (ULong)src[i];
   }
   return r;
}


/* Set |sd| to be blocking.  Returns True on success. */
static Bool set_blocking ( int sd )
{
   Int res;
   res = VG_(fcntl)(sd, VKI_F_GETFL, 0/*ignored*/);
   if (res != -1)
      res = VG_(fcntl)(sd, VKI_F_SETFL, res & ~VKI_O_NONBLOCK);
   return (res != -1);
}

/* Tries to read 'len' bytes from fd, blocking if necessary.  Assumes
   fd has been set in blocking mode.  If it returns with the number of
   bytes read < len, it means that either fd was closed, or there was
   an error on it. */
static Int my_read ( Int fd, UChar* buf, Int len )
{
   Int nRead = 0;
   while (1) {
      if (nRead == len) return nRead;
      vg_assert(nRead < len);
      Int nNeeded = len - nRead;
      vg_assert(nNeeded > 0);
      Int n = VG_(read)(fd, &buf[nRead], nNeeded);
      if (n <= 0) return nRead; /* error or EOF */
      nRead += n;
   }
}

/* Tries to write 'len' bytes to fd, blocking if necessary.  Assumes
   fd has been set in blocking mode.  If it returns with the number of
   bytes written < len, it means that either fd was closed, or there was
   an error on it. */
static Int my_write ( Int fd, const UChar* buf, Int len )
{
   Int nWritten = 0;
   while (1) {
      if (nWritten == len) return nWritten;
      vg_assert(nWritten < len);
      Int nStillToDo = len - nWritten;
      vg_assert(nStillToDo > 0);
      Int n = VG_(write_socket)(fd, &buf[nWritten], nStillToDo);
      if (n < 0) return nWritten; /* error or EOF */
      nWritten += n;
   }
}

/* If we lost communication with the remote server, just give up.
   Recovering is too difficult. */
static void give_up__comms_lost(void)
{
   VG_(umsg)("\n");
   VG_(umsg)(
      "Valgrind: debuginfo reader: Lost communication with the remote\n");
   VG_(umsg)(
      "Valgrind: debuginfo server.  I can't recover.  Giving up.  Sorry.\n");
   VG_(umsg)("\n");
   VG_(exit)(1);
   /*NOTREACHED*/
}

static void give_up__image_overrun(void)
{
   VG_(umsg)("\n");
   VG_(umsg)(
      "Valgrind: debuginfo reader: Possibly corrupted debuginfo file.\n");
   VG_(umsg)(
      "Valgrind: I can't recover.  Giving up.  Sorry.\n");
   VG_(umsg)("\n");
   VG_(exit)(1);
   /*NOTREACHED*/
}

/* "Do" a transaction: that is, send the given frame to the server and
   return the frame it sends back.  Caller owns the resulting frame
   and must free it.  A NULL return means the transaction failed for
   some reason. */
static Frame* do_transaction ( Int sd, const Frame* req )
{
   if (0) VG_(printf)("CLIENT: send %c%c%c%c\n",
                      req->data[0], req->data[1], req->data[2], req->data[3]);

   /* What goes on the wire is:
         adler(le32) n_data(le32) data[0 .. n_data-1]
      where the checksum covers n_data as well as data[].
   */
   /* The initial Adler-32 value */
   UInt adler = VG_(adler32)(0, NULL, 0);

   /* Fold in the length field, encoded as le32. */
   UChar wr_first8[8];
   write_UInt_le(&wr_first8[4], req->n_data);
   adler = VG_(adler32)(adler, &wr_first8[4], 4);
   /* Fold in the data values */
   adler = VG_(adler32)(adler, req->data, req->n_data);
   write_UInt_le(&wr_first8[0], adler);

   Int r = my_write(sd, &wr_first8[0], 8);
   if (r != 8) return NULL;
   vg_assert(req->n_data >= 4); // else ill formed -- no KIND field
   r = my_write(sd, req->data, req->n_data);
   if (r != req->n_data) return NULL;

   /* So, the request is sent.  Now get a request of the same format
      out of the channel. */
   UChar rd_first8[8];  // adler32; length32
   r = my_read(sd, &rd_first8[0], 8);
   if (r != 8) return NULL;
   UInt rd_adler = read_UInt_le(&rd_first8[0]);
   UInt rd_len   = read_UInt_le(&rd_first8[4]);
   /* Allocate a Frame to hold the result data, and read into it. */
   // Reject obviously-insane length fields.
   if (rd_len < 4 || rd_len > 4*1024*1024) return NULL;
   Frame* res = ML_(dinfo_zalloc)("di.do_transaction.1", sizeof(Frame));
   res->n_data = rd_len;
   res->data = ML_(dinfo_zalloc)("di.do_transaction.2", rd_len);
   r = my_read(sd, res->data, res->n_data);
   if (r != rd_len) return NULL;

   if (0) VG_(printf)("CLIENT: recv %c%c%c%c\n",
                      res->data[0], res->data[1], res->data[2], res->data[3]);

   /* Compute the checksum for the received data, and check it. */
   adler = VG_(adler32)(0, NULL, 0); // initial value
   adler = VG_(adler32)(adler, &rd_first8[4], 4);
   if (res->n_data > 0)
      adler = VG_(adler32)(adler, res->data, res->n_data);

   if (adler/*computed*/ != rd_adler/*expected*/) return NULL;
   return res;
}

static void free_Frame ( Frame* fr )
{
   vg_assert(fr && fr->data);
   ML_(dinfo_free)(fr->data);
   ML_(dinfo_free)(fr);
}

static Frame* mk_Frame_noargs ( const HChar* tag )
{
   vg_assert(VG_(strlen)(tag) == 4);
   Frame* f = ML_(dinfo_zalloc)("di.mFn.1", sizeof(Frame));
   f->n_data = 4;
   f->data = ML_(dinfo_zalloc)("di.mFn.2", f->n_data);
   VG_(memcpy)(&f->data[0], tag, 4);
   return f;
}

static Frame* mk_Frame_le64_le64_le64 ( const HChar* tag,
                                        ULong n1, ULong n2, ULong n3 )
{
   vg_assert(VG_(strlen)(tag) == 4);
   Frame* f = ML_(dinfo_zalloc)("di.mFlll.1", sizeof(Frame));
   f->n_data = 4 + 3*8;
   f->data = ML_(dinfo_zalloc)("di.mFlll.2", f->n_data);
   VG_(memcpy)(&f->data[0], tag, 4);
   write_ULong_le(&f->data[4 + 0*8], n1);
   write_ULong_le(&f->data[4 + 1*8], n2);
   write_ULong_le(&f->data[4 + 2*8], n3);
   return f;
}

static Frame* mk_Frame_asciiz ( const HChar* tag, const HChar* str )
{
   vg_assert(VG_(strlen)(tag) == 4);
   Frame* f = ML_(dinfo_zalloc)("di.mFa.1", sizeof(Frame));
   SizeT n_str = VG_(strlen)(str);
   f->n_data = 4 + n_str + 1;
   f->data = ML_(dinfo_zalloc)("di.mFa.2", f->n_data);
   VG_(memcpy)(&f->data[0], tag, 4);
   VG_(memcpy)(&f->data[4], str, n_str);
   vg_assert(f->data[4 + n_str] == 0);
   return f;
}

static Bool parse_Frame_le64 ( const Frame* fr, const HChar* tag,
                               /*OUT*/ULong* n1 )
{
   vg_assert(VG_(strlen)(tag) == 4);
   if (!fr || !fr->data) return False;
   if (fr->n_data < 4) return False;
   if (VG_(memcmp)(&fr->data[0], tag, 4) != 0) return False;
   if (fr->n_data != 4 + 1*8) return False;
   *n1 = read_ULong_le(&fr->data[4 + 0*8]);
   return True;
}

static Bool parse_Frame_le64_le64 ( const Frame* fr, const HChar* tag,
                                    /*OUT*/ULong* n1, /*OUT*/ULong* n2 )
{
   vg_assert(VG_(strlen)(tag) == 4);
   if (!fr || !fr->data) return False;
   if (fr->n_data < 4) return False;
   if (VG_(memcmp)(&fr->data[0], tag, 4) != 0) return False;
   if (fr->n_data != 4 + 2*8) return False;
   *n1 = read_ULong_le(&fr->data[4 + 0*8]);
   *n2 = read_ULong_le(&fr->data[4 + 1*8]);
   return True;
}

static Bool parse_Frame_asciiz ( const Frame* fr, const HChar* tag,
                                 /*OUT*/UChar** str )
{
   vg_assert(VG_(strlen)(tag) == 4);
   if (!fr || !fr->data) return False;
   if (fr->n_data < 4) return False;
   if (VG_(memcmp)(&fr->data[0], tag, 4) != 0) return False;
   if (fr->n_data < 5) return False; // else there isn't even enough
                                     // space for the terminating zero
   /* Find the terminating zero and ensure it's right at the end
      of the data.  If not, the frame is malformed. */
   SizeT i = 4;
   while (True) {
      if (i >= fr->n_data) break;
      if (fr->data[i] == 0) break;
      i++;
   }
   vg_assert(i <= fr->n_data);
   if (i == fr->n_data-1 && fr->data[i] == 0) {
      *str = &fr->data[4];
      return True;
   } else {
      return False;
   }
}

static Bool parse_Frame_le64_le64_le64_bytes (
               const Frame* fr, const HChar* tag,
               /*OUT*/ULong* n1, /*OUT*/ULong* n2, /*OUT*/ULong* n3,
               /*OUT*/UChar** data, /*OUT*/ULong* n_data 
            )
{
   vg_assert(VG_(strlen)(tag) == 4);
   if (!fr || !fr->data) return False;
   if (fr->n_data < 4) return False;
   if (VG_(memcmp)(&fr->data[0], tag, 4) != 0) return False;
   if (fr->n_data < 4 + 3*8) return False;
   *n1 = read_ULong_le(&fr->data[4 + 0*8]);
   *n2 = read_ULong_le(&fr->data[4 + 1*8]);
   *n3 = read_ULong_le(&fr->data[4 + 2*8]);
   *data   = &fr->data[4 + 3*8];
   *n_data = fr->n_data - (4 + 3*8);
   vg_assert(fr->n_data >= 4 + 3*8);
   return True;
}

static DiOffT block_round_down ( DiOffT i )
{
   return i & ((DiOffT)~(CACHE_ENTRY_SIZE-1));
}

/* Is this offset inside this CEnt? */
static inline Bool is_in_CEnt ( const CEnt* cent, DiOffT off )
{
   /* This assertion is checked by set_CEnt, so checking it here has
      no benefit, whereas skipping it does remove it from the hottest
      path. */
   /* vg_assert(cent->used > 0 && cent->used <= cent->size); */
   /* What we want to return is:
        cent->off <= off && off < cent->off + cent->used;
      This is however a very hot path, so here's alternative that uses
      only one conditional branch, using the following transformation,
      where all quantities are unsigned:
              x >= LO && x < LO+N
         -->  x-LO >= 0 && x-LO < LO+N-LO
         -->  x-LO >= 0 && x-LO < N
         -->  x-LO < N
      This is however only valid when the original bounds, that is, LO
      .. LO+N-1, do not wrap around the end of the address space.  That
      is, we require that LO <= LO+N-1.  But that's OK .. we don't
      expect wraparounds in CEnts or for that matter any object
      allocated from C-land.  See Hacker's Delight, Chapter 4.1,
      "Checking Bounds of Integers", for more details.
   */
   return off - cent->off < cent->used;
}

/* Returns pointer to CSlc or NULL */
static inline CSlc* find_cslc ( DiImage* img, DiOffT off )
{
   for (UInt i = 0; i < img->cslc_used; i++) {
      if ( (img->cslc[i].offD <= off)
           && (img->cslc[i].offD + img->cslc[i].szD > off)
         )
         return &img->cslc[i];
   }
   return NULL;
}

/* Allocate a new CEnt, connect it to |img|, and return its index. */
static UInt alloc_CEnt ( DiImage* img, SizeT szB, Bool fromC )
{
   vg_assert(img != NULL);
   vg_assert(img->ces_used < CACHE_N_ENTRIES);
   if (fromC) {
      // szB can be arbitrary
   } else {
      vg_assert(szB == CACHE_ENTRY_SIZE);
   }
   UInt entNo = img->ces_used;
   img->ces_used++;
   vg_assert(img->ces[entNo] == NULL);
   img->ces[entNo] = ML_(dinfo_zalloc)("di.alloc_CEnt.1",
                                       offsetof(CEnt, data) + szB);
   img->ces[entNo]->size = szB;
   img->ces[entNo]->fromC = fromC;
   vg_assert(is_sane_CEnt("alloc_CEnt", img, entNo));
   return entNo;
}

static void realloc_CEnt ( DiImage* img, UInt entNo, SizeT szB, Bool fromC )
{
   vg_assert(img != NULL);
   vg_assert(fromC || szB >= CACHE_ENTRY_SIZE);
   vg_assert(is_sane_CEnt("realloc_CEnt-pre", img, entNo));
   img->ces[entNo] = ML_(dinfo_realloc)("di.realloc_CEnt.1",
                                        img->ces[entNo],
                                        offsetof(CEnt, data) + szB);
}

/* Move the given entry to the top and slide those above it down by 1,
   to make space. */
static void move_CEnt_to_top ( DiImage* img, UInt entNo )
{
   vg_assert(entNo < img->ces_used);
   if (LIKELY(entNo == 1)) {
      CEnt* tmp = img->ces[1];
      img->ces[entNo] = img->ces[0];
      img->ces[0] = tmp;
   } else {
      vg_assert(entNo > 1); // a.k.a. >= 2
      CEnt* tmp = img->ces[entNo];
      img->ces[entNo] = img->ces[entNo-1];
      entNo--;
      img->ces[entNo] = img->ces[entNo-1];
      entNo--;
      while (entNo > 0) {
         img->ces[entNo] = img->ces[entNo-1];
         entNo--;
      }
      img->ces[0] = tmp;
   }
}

/* Set the given entry so that it has a chunk of the file containing
   the given offset.  It is this function that brings data into the
   cache, either by reading the local file or pulling it from the
   remote server. */
static void set_CEnt ( const DiImage* img, UInt entNo, DiOffT off )
{
   SizeT len;
   DiOffT off_orig = off;
   vg_assert(img != NULL);
   vg_assert(img->ces_used <= CACHE_N_ENTRIES);
   vg_assert(entNo < img->ces_used);
   vg_assert(off < img->real_size);
   CEnt* ce = img->ces[entNo];
   vg_assert(ce != NULL);
   /* Compute [off, +len) as the slice we are going to read. */
   off = block_round_down(off);
   len = img->real_size - off;
   if (len > ce->size)
      len = ce->size;
   /* It is conceivable that the 'len > 0' bit could fail if we make
      an image with a zero sized file.  But then no 'get' request on
      that image would be valid. */
   vg_assert(len > 0 && len <= ce->size);
   vg_assert(off + len <= img->real_size);
   vg_assert(off <= off_orig && off_orig < off+len);
   /* So, read  off .. off+len-1  into the entry. */

   if (0) {
      static UInt t_last = 0;
      static ULong nread = 0;
      UInt now = VG_(read_millisecond_timer)();
      UInt delay = now - t_last;
      t_last = now;
      nread += len;
      VG_(printf)("XXXXXXXX (tot %'llu)  read %'lu  offset %'llu  delay %'u\n", 
                  nread, len, off, delay);
   }

   if (img->source.is_local) {
      // Simple: just read it
<<<<<<< HEAD
      if (img->source.fd == -1) {
        VG_(memcpy)(&ce->data[0], ((const char *)img->source.session_id) + off, len);
      } else {
=======

      // PJF not quite so simple - see
      // https://bugs.kde.org/show_bug.cgi?id=480405
      // if img->source.fd was opened with O_DIRECT the memory needs
      // to be aligned and also the length
      // that's a lot of hassle just to take a quick peek to see if
      // is an ELF binary so just twiddle the flag before and after
      // peeking.
      // This doesn't seem to be a problem on FreeBSD. I haven't tested
      // on macOS or Solaris, hence the conditional compilation
#if defined(VKI_O_DIRECT)
      Int flags = VG_(fcntl)(img->source.fd, VKI_F_GETFL, 0);
      if (flags & VKI_O_DIRECT) {
          VG_(fcntl)(img->source.fd, VKI_F_SETFL, flags & ~VKI_O_DIRECT);
      }
#endif
>>>>>>> f4cf47e4
      SysRes sr = VG_(pread)(img->source.fd, &ce->data[0], (Int)len, off);
#if defined(VKI_O_DIRECT)
      if (flags & VKI_O_DIRECT) {
         VG_(fcntl)(img->source.fd, VKI_F_SETFL, flags);
      }
#endif
      vg_assert(!sr_isError(sr));
      }
   } else {
      // Not so simple: poke the server
      vg_assert(img->source.session_id > 0);
      Frame* req
         = mk_Frame_le64_le64_le64("READ", img->source.session_id, off, len);
      Frame* res = do_transaction(img->source.fd, req);
      free_Frame(req); req = NULL;
      if (!res) goto server_fail;
      ULong  rx_session_id = 0, rx_off = 0, rx_len = 0, rx_zdata_len = 0;
      UChar* rx_data = NULL;
      /* Pretty confusing.  rx_sessionid, rx_off and rx_len are copies
         of the values that we requested in the READ frame just above,
         so we can be sure that the server is responding to the right
         request.  It just copies them from the request into the
         response.  rx_data is the actual data, and rx_zdata_len is
         its compressed length.  Hence rx_len must equal len, but
         rx_zdata_len can be different -- smaller, hopefully.. */
      if (!parse_Frame_le64_le64_le64_bytes
          (res, "RDOK", &rx_session_id, &rx_off,
                        &rx_len, &rx_data, &rx_zdata_len))
         goto server_fail;
      if (rx_session_id != img->source.session_id
          || rx_off != off || rx_len != len || rx_data == NULL)
         goto server_fail;

      //VG_(memcpy)(&ce->data[0], rx_data, len);
      // Decompress into the destination buffer
      // Tell the lib the max number of output bytes it can write.
      // After the call, this holds the number of bytes actually written,
      // and it's an error if it is different.
      lzo_uint out_len = len;
      Int lzo_rc = lzo1x_decompress_safe(rx_data, rx_zdata_len,
                                         &ce->data[0], &out_len,
                                         NULL);
      Bool ok = lzo_rc == LZO_E_OK && out_len == len;
      if (!ok) goto server_fail;

      free_Frame(res); res = NULL;
      goto end_of_else_clause;
     server_fail:
      /* The server screwed up somehow.  Now what? */
      if (res) {
         UChar* reason = NULL;
         if (parse_Frame_asciiz(res, "FAIL", &reason)) {
            VG_(umsg)("set_CEnt (reading data from DI server): fail: "
                      "%s\n", reason);
         } else {
            VG_(umsg)("set_CEnt (reading data from DI server): fail: "
                      "unknown reason\n");
         }
         free_Frame(res); res = NULL;
      } else {
         VG_(umsg)("set_CEnt (reading data from DI server): fail: "
                   "server unexpectedly closed the connection\n");
      }
      give_up__comms_lost();
      /* NOTREACHED */
      vg_assert(0);
     end_of_else_clause:
      {}
   }
   
   ce->off  = off;
   ce->used = len;
   ce->fromC = False;
   vg_assert(ce == img->ces[entNo]);
   vg_assert(is_sane_CEnt("set_CEnt", img, entNo));
}

__attribute__((noinline))
static UChar get_slowcase ( DiImage* img, DiOffT off )
{
   /* Stay sane .. */
   vg_assert(off < img->size);
   vg_assert(img->ces_used <= CACHE_N_ENTRIES);
   UInt i;
   /* Start the search at entry 1, since the fast-case function
      checked slot zero already. */
   for (i = 1; i < img->ces_used; i++) {
      vg_assert(img->ces[i]);
      if (is_in_CEnt(img->ces[i], off))
         break;
   }
   vg_assert(i >= 1);

   if (LIKELY(i < img->ces_used)) {
      // Found it.  Move to the top and stop.
      move_CEnt_to_top(img, i);
      vg_assert(is_in_CEnt(img->ces[0], off));
      return img->ces[0]->data[ off - img->ces[0]->off ];
   }

   vg_assert(i <= img->ces_used);

   // It's not in any entry.  Either allocate a new one or recycle the LRU
   // one.  This is where the presence of compressed sections makes things
   // tricky.  There are 4 cases to consider:
   //
   // (1) not from a compressed slice, we can allocate a new entry
   // (2) not from a compressed slice, we have to recycle the LRU entry
   // (3) from a compressed slice, we can allocate a new entry
   // (4) from a compressed slice, we have to recycle the LRU entry
   //
   // Cases (3) and (4) are complex because we will have to call
   // ML_(img_get_some) to get the compressed data.  But this function is
   // reachable from ML_(img_get_some), so we may re-enter get_slowcase a
   // second time as a result.  Given that the compressed data will be cause
   // only cases (1) and (2) to happen, this guarantees no infinite recursion.
   // It does however mean that we can't carry (in this function invokation)
   // any local copies of the overall cache state across the ML_(img_get_some)
   // call, since it may become invalidated by the recursive call to
   // get_slowcase.

   // First of all, see if it is in a compressed slice, and if so, pull the
   // compressed data into an intermediate buffer.  Given the preceding
   // comment, this is a safe place to do it, since we are not carrying any
   // cache state here apart from the knowledge that the requested offset is
   // not in the cache at all, and the recursive call won't change that fact.

   CSlc* cslc = find_cslc(img, off);
   UChar* cbuf = NULL;
   if (cslc != NULL) {
      SizeT len = 0;
      cbuf = ML_(dinfo_zalloc)("di.image.get_slowcase.cbuf-1", cslc->szC);
      // get compressed data
      while (len < cslc->szC)
         len += ML_(img_get_some)(cbuf + len, img, cslc->offC + len,
                                  cslc->szC - len);
   }

   // Now we can do what we like.
   vg_assert((cslc == NULL && cbuf == NULL) || (cslc != NULL && cbuf != NULL));

   // Note, we can't capture this earlier, for exactly the reasons detailed
   // above.
   UInt ces_used_at_entry = img->ces_used;

   // This is the size of the CEnt that we want to have after allocation or
   // recycling.
   SizeT size = (cslc == NULL) ? CACHE_ENTRY_SIZE : cslc->szD;

   // Cases (1) and (3)
   if (img->ces_used < CACHE_N_ENTRIES) {
      /* Allocate a new cache entry, and fill it in. */
      i = alloc_CEnt(img, size, /*fromC?*/cslc != NULL);
      if (cslc == NULL) {
         set_CEnt(img, i, off);
         img->ces[i]->fromC = False;
         vg_assert(is_sane_CEnt("get_slowcase-case-1", img, i));
         vg_assert(img->ces_used == ces_used_at_entry + 1);
      } else {
         SizeT len = tinfl_decompress_mem_to_mem(
                        img->ces[i]->data, cslc->szD,
                        cbuf, cslc->szC,
                        TINFL_FLAG_USING_NON_WRAPPING_OUTPUT_BUF
                        | TINFL_FLAG_PARSE_ZLIB_HEADER);
         vg_assert(len == cslc->szD); // sanity check on data, FIXME
         vg_assert(cslc->szD == size);
         img->ces[i]->used = cslc->szD;
         img->ces[i]->off = cslc->offD;
         img->ces[i]->fromC = True;
         vg_assert(is_sane_CEnt("get_slowcase-case-3", img, i));
         vg_assert(img->ces_used == ces_used_at_entry + 1);
      }
      vg_assert(img->ces_used == ces_used_at_entry + 1);
      if (i > 0) {
         move_CEnt_to_top(img, i);
         i = 0;
      }
      vg_assert(is_in_CEnt(img->ces[i], off));
      if (cbuf != NULL) {
         ML_(dinfo_free)(cbuf);
      }
      return img->ces[i]->data[ off - img->ces[i]->off ];
   }

   // Cases (2) and (4)
   /* All entries in use.  Recycle the (ostensibly) LRU one.  But try to find
      a non-fromC entry to recycle, though, since discarding and reloading
      fromC entries is very expensive.  The result is that -- unless all
      CACHE_N_ENTRIES wind up being used by decompressed slices, which is
      highly unlikely -- we'll wind up keeping all the decompressed data in
      the cache for its entire remaining life.  We could probably do better
      but it would make the cache management even more complex. */
   vg_assert(img->ces_used == CACHE_N_ENTRIES);

   // Select entry to recycle.
   for (i = CACHE_N_ENTRIES-1; i > 0; i--) {
      if (!img->ces[i]->fromC)
         break;
   }
   vg_assert(i < CACHE_N_ENTRIES);

   realloc_CEnt(img, i, size, /*fromC?*/cslc != NULL);
   img->ces[i]->size = size;
   img->ces[i]->used = 0;
   if (cslc == NULL) {
      set_CEnt(img, i, off);
      img->ces[i]->fromC = False;
      vg_assert(is_sane_CEnt("get_slowcase-case-2", img, i));
   } else {
      SizeT len = tinfl_decompress_mem_to_mem(
                     img->ces[i]->data, cslc->szD,
                     cbuf, cslc->szC,
                     TINFL_FLAG_USING_NON_WRAPPING_OUTPUT_BUF
                     | TINFL_FLAG_PARSE_ZLIB_HEADER);
      vg_assert(len == size);
      img->ces[i]->used = size;
      img->ces[i]->off = cslc->offD;
      img->ces[i]->fromC = True;
      vg_assert(is_sane_CEnt("get_slowcase-case-4", img, i));
   }
   vg_assert(img->ces_used == ces_used_at_entry);
   if (i > 0) {
      move_CEnt_to_top(img, i);
      i = 0;
   }
   vg_assert(is_in_CEnt(img->ces[i], off));
   if (cbuf != NULL) {
      ML_(dinfo_free)(cbuf);
   }
   return img->ces[i]->data[ off - img->ces[i]->off ];
}

// This is called a lot, so do the usual fast/slow split stuff on it. */
static inline UChar get ( DiImage* img, DiOffT off )
{
   /* Most likely case is, it's in the ces[0] position. */
   /* ML_(img_from_local_file) requests a read for ces[0] when
      creating the image.  Hence slot zero is always non-NULL, so we
      can skip this test. */
   if (LIKELY(/* img->ces[0] != NULL && */
              is_in_CEnt(img->ces[0], off))) {
      return img->ces[0]->data[ off - img->ces[0]->off ];
   }
   /* Else we'll have to fish around for it. */
   return get_slowcase(img, off);
}

/* Create an image from a file in the local filesystem.  This is
   relatively straightforward. */
DiImage* ML_(img_from_local_file)(const HChar* fullpath)
{
   SysRes         fd;
   struct vg_stat stat_buf;
   DiOffT         size;

   fd = VG_(open)(fullpath, VKI_O_RDONLY, 0);
   if (sr_isError(fd))
      return NULL;

   if (VG_(fstat)(sr_Res(fd), &stat_buf) != 0) {
      VG_(close)(sr_Res(fd));
      return NULL;
   }

   size = stat_buf.size;
   if (size == 0 || size == DiOffT_INVALID
       || /* size is unrepresentable as a SizeT */
          size != (DiOffT)(SizeT)(size)) {
      VG_(close)(sr_Res(fd));
      return NULL; 
   }

   DiImage* img = ML_(dinfo_zalloc)("di.image.ML_iflf.1", sizeof(DiImage));
   img->source.is_local = True;
   img->source.fd       = sr_Res(fd);
   img->size            = size;
   img->real_size       = size;
   img->ces_used        = 0;
   img->source.name     = ML_(dinfo_strdup)("di.image.ML_iflf.2", fullpath);
   img->cslc            = NULL;
   img->cslc_size       = 0;
   img->cslc_used       = 0;
   /* img->ces is already zeroed out */
   vg_assert(img->source.fd >= 0);

   /* Force the zeroth entry to be the first chunk of the file.
      That's likely to be the first part that's requested anyway, and
      loading it at this point forcing img->cent[0] to always be
      non-empty, thereby saving us an is-it-empty check on the fast
      path in get(). */
   UInt entNo = alloc_CEnt(img, CACHE_ENTRY_SIZE, False/*!fromC*/);
   vg_assert(entNo == 0);
   set_CEnt(img, 0, 0);

   return img;
}

/* As above, but uses fd rather than filename */
DiImage* ML_(img_from_fd)(Int fd, const HChar* fullpath)
{
   struct vg_stat stat_buf;
   DiOffT         size;

   if (VG_(fstat)(fd, &stat_buf) != 0) {
      return NULL;
   }

   size = stat_buf.size;
   if (size == 0 || size == DiOffT_INVALID
       || /* size is unrepresentable as a SizeT */
          size != (DiOffT)(SizeT)(size)) {
      return NULL;
   }

   DiImage* img = ML_(dinfo_zalloc)("di.image.ML_iflf.1", sizeof(DiImage));
   img->source.is_local = True;
   img->source.fd       = fd;
   img->size            = size;
   img->real_size       = size;
   img->ces_used        = 0;
   img->source.name     = ML_(dinfo_strdup)("di.image.ML_iflf.2", fullpath);
   img->cslc            = NULL;
   img->cslc_size       = 0;
   img->cslc_used       = 0;
   /* img->ces is already zeroed out */
   vg_assert(img->source.fd >= 0);

   /* Force the zeroth entry to be the first chunk of the file.
      That's likely to be the first part that's requested anyway, and
      loading it at this point forcing img->cent[0] to always be
      non-empty, thereby saving us an is-it-empty check on the fast
      path in get(). */
   UInt entNo = alloc_CEnt(img, CACHE_ENTRY_SIZE, False/*!fromC*/);
   vg_assert(entNo == 0);
   set_CEnt(img, 0, 0);

   return img;
}

/* Create an image from a place in memory, this is to support certain use cases (DSC on macOS)
   where images are already loaded in memory without changing every usage of DiImage. */
DiImage* ML_(img_from_memory)(Addr a, SizeT size, const HChar* fullpath)
{
   if (size == 0 || size == DiOffT_INVALID
       || /* size is unrepresentable as a SizeT */
          size != (DiOffT)(SizeT)(size)) {
      return NULL;
   }

   DiImage* img = ML_(dinfo_zalloc)("di.image.ML_iflf.1", sizeof(DiImage));
   img->source.is_local   = True;
   img->source.fd         = -1;
   img->source.session_id = a; // FIXME: hacky, but avoids a new variable
   img->size              = size;
   img->real_size         = size;
   img->ces_used          = 0;
   img->source.name       = ML_(dinfo_strdup)("di.image.ML_iflf.2", fullpath);
   img->cslc              = NULL;
   img->cslc_size         = 0;
   img->cslc_used         = 0;

   /* Force the zeroth entry to be the first chunk of the file.
      That's likely to be the first part that's requested anyway, and
      loading it at this point forcing img->cent[0] to always be
      non-empty, thereby saving us an is-it-empty check on the fast
      path in get(). */
   UInt entNo = alloc_CEnt(img, CACHE_ENTRY_SIZE, False/*!fromC*/);
   vg_assert(entNo == 0);
   set_CEnt(img, 0, 0);

   return img;
}


/* Create an image from a file on a remote debuginfo server.  This is
   more complex.  There are lots of ways in which it can fail. */
DiImage* ML_(img_from_di_server)(const HChar* filename,
                                 const HChar* serverAddr)
{
   if (filename == NULL || serverAddr == NULL)
      return NULL;

   /* The filename must be a plain filename -- no slashes at all. */
   if (VG_(strchr)(filename, '/') != NULL)
      return NULL;

   /* Try to connect to the server.  A side effect of this is to parse
      and reject, if syntactically invalid, |serverAddr|.  Reasons why
      this could fail:
      - serverAddr is not of the form d.d.d.d:d or d.d.d.d
      - attempt to connect to that address:port failed
   */
   Int sd = VG_(connect_via_socket)(serverAddr);
   if (sd < 0)
      return NULL;
   if (!set_blocking(sd))
      return NULL;
   Int one = 1;
   Int sr = VG_(setsockopt)(sd, VKI_IPPROTO_TCP, VKI_TCP_NODELAY, 
                            &one, sizeof(one));
   vg_assert(sr == 0);

   /* Ok, we got a connection.  Ask it for version string, so as to be
      reasonably sure we're talking to an instance of
      auxprogs/valgrind-di-server and not to some other random program
      that happens to be listening on that port. */
   Frame* req = mk_Frame_noargs("VERS");
   Frame* res = do_transaction(sd, req);
   if (res == NULL)
      goto fail; // do_transaction failed?!
   UChar* vstr = NULL;
   if (!parse_Frame_asciiz(res, "VEOK", &vstr))
      goto fail; // unexpected response kind, or invalid ID string
   vg_assert(vstr);
   if (VG_(strcmp)("Valgrind Debuginfo Server, Version 1",
                   (const HChar*)vstr) != 0)
      goto fail; // wrong version string
   free_Frame(req);
   free_Frame(res);
   req = NULL;
   res = NULL;

   /* Server seems plausible.  Present it with the name of the file we
      want and see if it'll give us back a session ID for it. */
   req = mk_Frame_asciiz("OPEN", filename);
   res = do_transaction(sd, req);
   if (res == NULL)
      goto fail;
   ULong session_id = 0, size = 0;
   if (!parse_Frame_le64_le64(res, "OPOK", &session_id, &size))
      goto fail;
   free_Frame(req);
   free_Frame(res);
   req = NULL;
   res = NULL;

   /* We have a session ID.  We're ready to roll. */
   DiImage* img = ML_(dinfo_zalloc)("di.image.ML_ifds.1", sizeof(DiImage));
   img->source.is_local   = False;
   img->source.fd         = sd;
   img->source.session_id = session_id;
   img->size              = size;
   img->real_size         = size;
   img->ces_used          = 0;
   img->source.name       = ML_(dinfo_zalloc)("di.image.ML_ifds.2",
                                              20 + VG_(strlen)(filename)
                                                 + VG_(strlen)(serverAddr));
   VG_(sprintf)(img->source.name, "%s at %s", filename, serverAddr);
   img->cslc            = NULL;
   img->cslc_size       = 0;
   img->cslc_used       = 0;

   /* img->ces is already zeroed out */
   vg_assert(img->source.fd >= 0);

   /* See comment on equivalent bit in ML_(img_from_local_file) for
      rationale. */
   UInt entNo = alloc_CEnt(img, CACHE_ENTRY_SIZE, False/*!fromC*/);
   vg_assert(entNo == 0);
   set_CEnt(img, 0, 0);

   return img;

  fail:
   free_Frame(req);
   if (res) {
      UChar* reason = NULL;
      if (parse_Frame_asciiz(res, "FAIL", &reason)) {
         // HACK: if it's just telling us that the file can't
         // be opened, don't print it, else we'll get flooded with
         // such complaints, one for each main object for which there
         // isn't a debuginfo file on the server.
         if (0 != VG_(strcmp)((const HChar*)reason, "OPEN: cannot open file"))
            VG_(umsg)("ML_(img_from_di_server): fail: %s\n", reason);
      } else {
         VG_(umsg)("ML_(img_from_di_server): fail: unknown reason\n");
      }
      free_Frame(res);
   }
   VG_(close)(sd);
   return NULL;
}

DiOffT ML_(img_mark_compressed_part)(DiImage* img, DiOffT offset, SizeT szC,
                                     SizeT szD)
{
   DiOffT ret;
   vg_assert(img != NULL);
   vg_assert(offset + szC <= img->size);

   if (img->cslc_used == img->cslc_size) {
      img->cslc_size += COMPRESSED_SLICE_ARRAY_GROW_SIZE;
      img->cslc = ML_(dinfo_realloc)("di.image.ML_img_mark_compressed_part.1",
                                     img->cslc, img->cslc_size * sizeof(CSlc));
   }

   ret = img->size;
   img->cslc[img->cslc_used].offC = offset;
   img->cslc[img->cslc_used].szC = szC;
   img->cslc[img->cslc_used].offD = img->size;
   img->cslc[img->cslc_used].szD = szD;
   img->size += szD;
   img->cslc_used++;
   return ret;
}

void ML_(img_free)(DiImage* img)
{
   vg_assert(img != NULL);

   /* Free up the cache entries, ultimately |img| itself. */
   UInt i;
   vg_assert(img->ces_used <= CACHE_N_ENTRIES);
   for (i = 0; i < img->ces_used; i++) {
      ML_(dinfo_free)(img->ces[i]);
   }
   /* Take the opportunity to sanity check the rest. */
   for (i = i; i < img->ces_used; i++) {
      vg_assert(img->ces[i] == NULL);
   }
   ML_(dinfo_free)(img->source.name);
   ML_(dinfo_free)(img->cslc);
   ML_(dinfo_free)(img);
}

void ML_(img_done)(DiImage* img)
{
   vg_assert(img != NULL);
   if (img->source.is_local) {
      if (img->source.fd != -1) {
      /* Close the file; nothing else to do. */
      vg_assert(img->source.session_id == 0);
      VG_(close)(img->source.fd);
      }
   } else {
      /* Close the socket.  The server can detect this and will scrub
         the connection when it happens, so there's no need to tell it
         explicitly by sending it a "CLOSE" message, or any such. */
      vg_assert(img->source.session_id != 0);
      VG_(close)(img->source.fd);
   }

   ML_(img_free)(img);
}



DiOffT ML_(img_size)(const DiImage* img)
{
   vg_assert(img != NULL);
   return img->size;
}

DiOffT ML_(img_real_size)(const DiImage* img)
{
   vg_assert(img != NULL);
   return img->real_size;
}

inline Bool ML_(img_valid)(const DiImage* img, DiOffT offset, SizeT size)
{
   vg_assert(img != NULL);
   vg_assert(offset != DiOffT_INVALID);
   return img->size > 0 && offset + size <= (DiOffT)img->size;
}

__attribute__((noinline))
static void ensure_valid_failed (const DiImage* img, DiOffT offset, SizeT size,
                                 const HChar* caller)
{
   VG_(umsg)("Valgrind: debuginfo reader: ensure_valid failed:\n");
   VG_(umsg)("Valgrind:   during call to %s\n", caller);
   VG_(umsg)("Valgrind:   request for range [%llu, +%lu) exceeds\n",
             offset, size);
   VG_(umsg)("Valgrind:   valid image size of %lu for image:\n",
             img->size);
   VG_(umsg)("Valgrind:   \"%s\"\n", img->source.name);
   give_up__image_overrun();
}

/* Check the given range is valid, and if not, shut down the system.
   An invalid range would imply that we're trying to read outside the
   image, which normally means the image is corrupted somehow, or the
   caller is buggy.  Recovering is too complex, and we have
   probably-corrupt debuginfo, so just give up. */
static void ensure_valid(const DiImage* img, DiOffT offset, SizeT size,
                         const HChar* caller)
{
   if (LIKELY(ML_(img_valid)(img, offset, size)))
      return;
   else
      ensure_valid_failed(img, offset, size, caller);
}


void ML_(img_get)(/*OUT*/void* dst,
                  DiImage* img, DiOffT offset, SizeT size)
{
   vg_assert(img != NULL);
   vg_assert(size > 0);
   ensure_valid(img, offset, size, "ML_(img_get)");
   SizeT i;
   for (i = 0; i < size; i++) {
      ((UChar*)dst)[i] = get(img, offset + i);
   }
}

SizeT ML_(img_get_some)(/*OUT*/void* dst,
                        DiImage* img, DiOffT offset, SizeT size)
{
   vg_assert(img != NULL);
   vg_assert(size > 0);
   ensure_valid(img, offset, size, "ML_(img_get_some)");
   UChar* dstU = (UChar*)dst;
   /* Use |get| in the normal way to get the first byte of the range.
      This guarantees to put the cache entry containing |offset| in
      position zero. */
   dstU[0] = get(img, offset);
   /* Now just read as many bytes as we can (or need) directly out of
      entry zero, without bothering to call |get| each time. */
   const CEnt* ce = img->ces[0];
   vg_assert(ce && ce->used >= 1);
   vg_assert(is_in_CEnt(ce, offset));
   SizeT nToCopy = size - 1;
   SizeT nAvail  = (SizeT)(ce->used - (offset + 1 - ce->off));
   vg_assert(nAvail <= ce->used-1);
   if (nAvail < nToCopy) nToCopy = nAvail;
   VG_(memcpy)(&dstU[1], &ce->data[offset + 1 - ce->off], nToCopy);
   return nToCopy + 1;
}


SizeT ML_(img_strlen)(DiImage* img, DiOffT off)
{
   ensure_valid(img, off, 1, "ML_(img_strlen)");
   SizeT i = 0;
   while (get(img, off + i) != 0) i++;
   return i;
}

HChar* ML_(img_strdup)(DiImage* img, const HChar* cc, DiOffT offset)
{
   ensure_valid(img, offset, 1, "ML_(img_strdup)");
   SizeT  len = ML_(img_strlen)(img, offset);
   HChar* res = ML_(dinfo_zalloc)(cc, len+1);
   SizeT  i;
   for (i = 0; i < len; i++) {
      res[i] = get(img, offset+i);
   }
   vg_assert(res[len] == 0);
   return res;
}

Int ML_(img_strcmp)(DiImage* img, DiOffT off1, DiOffT off2)
{
   ensure_valid(img, off1, 1, "ML_(img_strcmp)(first arg)");
   ensure_valid(img, off2, 1, "ML_(img_strcmp)(second arg)");
   while (True) {
      UChar c1 = get(img, off1);
      UChar c2 = get(img, off2);
      if (c1 < c2) return -1;
      if (c1 > c2) return 1;
      if (c1 == 0) return 0;
      off1++; off2++;
   }
}

Int ML_(img_strcmp_c)(DiImage* img, DiOffT off1, const HChar* str2)
{
   ensure_valid(img, off1, 1, "ML_(img_strcmp_c)");
   while (True) {
      UChar c1 = get(img, off1);
      UChar c2 = *(const UChar*)str2;
      if (c1 < c2) return -1;
      if (c1 > c2) return 1;
      if (c1 == 0) return 0;
      off1++; str2++;
   }
}

Int ML_(img_strcmp_n)(DiImage* img, DiOffT off1, const HChar* str2, Word n)
{
   ensure_valid(img, off1, 1, "ML_(img_strcmp_c)");
   while (n) {
      UChar c1 = get(img, off1);
      UChar c2 = *(const UChar*)str2;
      if (c1 < c2) return -1;
      if (c1 > c2) return 1;
      if (c1 == 0) return 0;
      off1++; str2++; --n;
   }
   return 0;
}

UChar ML_(img_get_UChar)(DiImage* img, DiOffT offset)
{
   ensure_valid(img, offset, 1, "ML_(img_get_UChar)");
   return get(img, offset);
}

UShort ML_(img_get_UShort)(DiImage* img, DiOffT offset)
{
   UShort r;
   ML_(img_get)(&r, img, offset, sizeof(r));
   return r;
}

UInt ML_(img_get_UInt)(DiImage* img, DiOffT offset)
{
   UInt r;
   ML_(img_get)(&r, img, offset, sizeof(r));
   return r;
}

ULong ML_(img_get_ULong)(DiImage* img, DiOffT offset)
{
   ULong r;
   ML_(img_get)(&r, img, offset, sizeof(r));
   return r;
}


/*
 * This routine for calculating the CRC for a separate debug file
 * is GPLed code borrowed from GNU binutils.
 */
UInt ML_(img_calc_gnu_debuglink_crc32)(DiImage* img)
{
  static const UInt crc32_table[256] =
    {
      0x00000000, 0x77073096, 0xee0e612c, 0x990951ba, 0x076dc419,
      0x706af48f, 0xe963a535, 0x9e6495a3, 0x0edb8832, 0x79dcb8a4,
      0xe0d5e91e, 0x97d2d988, 0x09b64c2b, 0x7eb17cbd, 0xe7b82d07,
      0x90bf1d91, 0x1db71064, 0x6ab020f2, 0xf3b97148, 0x84be41de,
      0x1adad47d, 0x6ddde4eb, 0xf4d4b551, 0x83d385c7, 0x136c9856,
      0x646ba8c0, 0xfd62f97a, 0x8a65c9ec, 0x14015c4f, 0x63066cd9,
      0xfa0f3d63, 0x8d080df5, 0x3b6e20c8, 0x4c69105e, 0xd56041e4,
      0xa2677172, 0x3c03e4d1, 0x4b04d447, 0xd20d85fd, 0xa50ab56b,
      0x35b5a8fa, 0x42b2986c, 0xdbbbc9d6, 0xacbcf940, 0x32d86ce3,
      0x45df5c75, 0xdcd60dcf, 0xabd13d59, 0x26d930ac, 0x51de003a,
      0xc8d75180, 0xbfd06116, 0x21b4f4b5, 0x56b3c423, 0xcfba9599,
      0xb8bda50f, 0x2802b89e, 0x5f058808, 0xc60cd9b2, 0xb10be924,
      0x2f6f7c87, 0x58684c11, 0xc1611dab, 0xb6662d3d, 0x76dc4190,
      0x01db7106, 0x98d220bc, 0xefd5102a, 0x71b18589, 0x06b6b51f,
      0x9fbfe4a5, 0xe8b8d433, 0x7807c9a2, 0x0f00f934, 0x9609a88e,
      0xe10e9818, 0x7f6a0dbb, 0x086d3d2d, 0x91646c97, 0xe6635c01,
      0x6b6b51f4, 0x1c6c6162, 0x856530d8, 0xf262004e, 0x6c0695ed,
      0x1b01a57b, 0x8208f4c1, 0xf50fc457, 0x65b0d9c6, 0x12b7e950,
      0x8bbeb8ea, 0xfcb9887c, 0x62dd1ddf, 0x15da2d49, 0x8cd37cf3,
      0xfbd44c65, 0x4db26158, 0x3ab551ce, 0xa3bc0074, 0xd4bb30e2,
      0x4adfa541, 0x3dd895d7, 0xa4d1c46d, 0xd3d6f4fb, 0x4369e96a,
      0x346ed9fc, 0xad678846, 0xda60b8d0, 0x44042d73, 0x33031de5,
      0xaa0a4c5f, 0xdd0d7cc9, 0x5005713c, 0x270241aa, 0xbe0b1010,
      0xc90c2086, 0x5768b525, 0x206f85b3, 0xb966d409, 0xce61e49f,
      0x5edef90e, 0x29d9c998, 0xb0d09822, 0xc7d7a8b4, 0x59b33d17,
      0x2eb40d81, 0xb7bd5c3b, 0xc0ba6cad, 0xedb88320, 0x9abfb3b6,
      0x03b6e20c, 0x74b1d29a, 0xead54739, 0x9dd277af, 0x04db2615,
      0x73dc1683, 0xe3630b12, 0x94643b84, 0x0d6d6a3e, 0x7a6a5aa8,
      0xe40ecf0b, 0x9309ff9d, 0x0a00ae27, 0x7d079eb1, 0xf00f9344,
      0x8708a3d2, 0x1e01f268, 0x6906c2fe, 0xf762575d, 0x806567cb,
      0x196c3671, 0x6e6b06e7, 0xfed41b76, 0x89d32be0, 0x10da7a5a,
      0x67dd4acc, 0xf9b9df6f, 0x8ebeeff9, 0x17b7be43, 0x60b08ed5,
      0xd6d6a3e8, 0xa1d1937e, 0x38d8c2c4, 0x4fdff252, 0xd1bb67f1,
      0xa6bc5767, 0x3fb506dd, 0x48b2364b, 0xd80d2bda, 0xaf0a1b4c,
      0x36034af6, 0x41047a60, 0xdf60efc3, 0xa867df55, 0x316e8eef,
      0x4669be79, 0xcb61b38c, 0xbc66831a, 0x256fd2a0, 0x5268e236,
      0xcc0c7795, 0xbb0b4703, 0x220216b9, 0x5505262f, 0xc5ba3bbe,
      0xb2bd0b28, 0x2bb45a92, 0x5cb36a04, 0xc2d7ffa7, 0xb5d0cf31,
      0x2cd99e8b, 0x5bdeae1d, 0x9b64c2b0, 0xec63f226, 0x756aa39c,
      0x026d930a, 0x9c0906a9, 0xeb0e363f, 0x72076785, 0x05005713,
      0x95bf4a82, 0xe2b87a14, 0x7bb12bae, 0x0cb61b38, 0x92d28e9b,
      0xe5d5be0d, 0x7cdcefb7, 0x0bdbdf21, 0x86d3d2d4, 0xf1d4e242,
      0x68ddb3f8, 0x1fda836e, 0x81be16cd, 0xf6b9265b, 0x6fb077e1,
      0x18b74777, 0x88085ae6, 0xff0f6a70, 0x66063bca, 0x11010b5c,
      0x8f659eff, 0xf862ae69, 0x616bffd3, 0x166ccf45, 0xa00ae278,
      0xd70dd2ee, 0x4e048354, 0x3903b3c2, 0xa7672661, 0xd06016f7,
      0x4969474d, 0x3e6e77db, 0xaed16a4a, 0xd9d65adc, 0x40df0b66,
      0x37d83bf0, 0xa9bcae53, 0xdebb9ec5, 0x47b2cf7f, 0x30b5ffe9,
      0xbdbdf21c, 0xcabac28a, 0x53b39330, 0x24b4a3a6, 0xbad03605,
      0xcdd70693, 0x54de5729, 0x23d967bf, 0xb3667a2e, 0xc4614ab8,
      0x5d681b02, 0x2a6f2b94, 0xb40bbe37, 0xc30c8ea1, 0x5a05df1b,
      0x2d02ef8d
    };

   vg_assert(img != NULL);

   /* If the image is local, calculate the CRC here directly.  If it's
      remote, forward the request to the server. */
   if (img->source.is_local) {
      /* Work through the image in 1 KB chunks. */
      UInt   crc      = 0xFFFFFFFF;
      DiOffT img_szB  = ML_(img_size)(img);
      DiOffT curr_off = 0;
      while (1) {
         vg_assert(curr_off <= img_szB);
         if (curr_off == img_szB) break;
         DiOffT avail = img_szB - curr_off;
         vg_assert(avail > 0 && avail <= img_szB);
         if (avail > 1024) avail = 1024;
         UChar buf[1024];
         SizeT nGot = ML_(img_get_some)(buf, img, curr_off, avail);
         vg_assert(nGot >= 1 && nGot <= avail);
         UInt i;
         for (i = 0; i < (UInt)nGot; i++)
            crc = crc32_table[(crc ^ buf[i]) & 0xff] ^ (crc >> 8);
         curr_off += nGot;
      }
      return ~crc & 0xFFFFFFFF;
   } else {
      Frame* req = mk_Frame_noargs("CRC3");
      Frame* res = do_transaction(img->source.fd, req);
      if (!res) goto remote_crc_fail;
      ULong crc32 = 0;
      if (!parse_Frame_le64(res, "CROK", &crc32)) goto remote_crc_fail;
      if ((crc32 & ~0xFFFFFFFFULL) != 0) goto remote_crc_fail;
      free_Frame(req);
      free_Frame(res);
      return (UInt)crc32;
     remote_crc_fail:

      // XXXX common this up with the READ diagnostic cases
      if (res) {
         UChar* reason = NULL;
         if (parse_Frame_asciiz(res, "FAIL", &reason)) {
            VG_(umsg)("img_calc_gnu_debuglink_crc32: fail: "
                      "%s\n", reason);
         } else {
            VG_(umsg)("img_calc_gnu_debuglink_crc32: fail: "
                      "unknown reason\n");
         }
      } else {
         VG_(umsg)("img_calc_gnu_debuglink_crc32: fail: "
                   "server unexpectedly closed the connection\n");
      }

      if (req) free_Frame(req);
      if (res) free_Frame(res);
      // FIXME: now what?
      give_up__comms_lost();
      /* NOTREACHED */
      vg_assert(0);
   }
   /*NOTREACHED*/
   vg_assert(0);
}

////////////////////////////////////////////////////
#include "minilzo-inl.c"

/*--------------------------------------------------------------------*/
/*--- end                                                  image.c ---*/
/*--------------------------------------------------------------------*/<|MERGE_RESOLUTION|>--- conflicted
+++ resolved
@@ -134,8 +134,8 @@
    if (!(ce->used <= ce->size)) goto fail;
    if (ce->fromC) {
       // ce->size can be anything, but ce->used must be either the
-      // same or zero, in the case that it hasn't been set yet.  
-      // Similarly, ce->off must either be above the real_size 
+      // same or zero, in the case that it hasn't been set yet.
+      // Similarly, ce->off must either be above the real_size
       // threshold, or zero if it hasn't been set yet.
       if (!(ce->off >= img->real_size || ce->off == 0)) goto fail;
       if (!(ce->off + ce->used <= img->size)) goto fail;
@@ -427,7 +427,7 @@
 static Bool parse_Frame_le64_le64_le64_bytes (
                const Frame* fr, const HChar* tag,
                /*OUT*/ULong* n1, /*OUT*/ULong* n2, /*OUT*/ULong* n3,
-               /*OUT*/UChar** data, /*OUT*/ULong* n_data 
+               /*OUT*/UChar** data, /*OUT*/ULong* n_data
             )
 {
    vg_assert(VG_(strlen)(tag) == 4);
@@ -576,18 +576,15 @@
       UInt delay = now - t_last;
       t_last = now;
       nread += len;
-      VG_(printf)("XXXXXXXX (tot %'llu)  read %'lu  offset %'llu  delay %'u\n", 
+      VG_(printf)("XXXXXXXX (tot %'llu)  read %'lu  offset %'llu  delay %'u\n",
                   nread, len, off, delay);
    }
 
    if (img->source.is_local) {
       // Simple: just read it
-<<<<<<< HEAD
       if (img->source.fd == -1) {
         VG_(memcpy)(&ce->data[0], ((const char *)img->source.session_id) + off, len);
       } else {
-=======
-
       // PJF not quite so simple - see
       // https://bugs.kde.org/show_bug.cgi?id=480405
       // if img->source.fd was opened with O_DIRECT the memory needs
@@ -603,7 +600,6 @@
           VG_(fcntl)(img->source.fd, VKI_F_SETFL, flags & ~VKI_O_DIRECT);
       }
 #endif
->>>>>>> f4cf47e4
       SysRes sr = VG_(pread)(img->source.fd, &ce->data[0], (Int)len, off);
 #if defined(VKI_O_DIRECT)
       if (flags & VKI_O_DIRECT) {
@@ -673,7 +669,7 @@
      end_of_else_clause:
       {}
    }
-   
+
    ce->off  = off;
    ce->used = len;
    ce->fromC = False;
@@ -873,7 +869,7 @@
        || /* size is unrepresentable as a SizeT */
           size != (DiOffT)(SizeT)(size)) {
       VG_(close)(sr_Res(fd));
-      return NULL; 
+      return NULL;
    }
 
    DiImage* img = ML_(dinfo_zalloc)("di.image.ML_iflf.1", sizeof(DiImage));
@@ -1002,7 +998,7 @@
    if (!set_blocking(sd))
       return NULL;
    Int one = 1;
-   Int sr = VG_(setsockopt)(sd, VKI_IPPROTO_TCP, VKI_TCP_NODELAY, 
+   Int sr = VG_(setsockopt)(sd, VKI_IPPROTO_TCP, VKI_TCP_NODELAY,
                             &one, sizeof(one));
    vg_assert(sr == 0);
 
