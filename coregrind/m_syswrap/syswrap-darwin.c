--- conflicted
+++ resolved
@@ -3431,29 +3431,6 @@
       { ATTR_CMN_NAMEDATTRCOUNT,  sizeof(uint32_t) },
       { ATTR_CMN_NAMEDATTRLIST,   -1 },
 #endif
-<<<<<<< HEAD
-=======
-      { ATTR_CMN_NAME,            -1 },
-      { ATTR_CMN_DEVID,           sizeof(dev_t) },
-      { ATTR_CMN_FSID,            sizeof(fsid_t) },
-      { ATTR_CMN_OBJTYPE,         sizeof(fsobj_type_t) },
-      { ATTR_CMN_OBJTAG,          sizeof(fsobj_tag_t) },
-      { ATTR_CMN_OBJID,           sizeof(fsobj_id_t) },
-      { ATTR_CMN_OBJPERMANENTID,  sizeof(fsobj_id_t) },
-      { ATTR_CMN_PAROBJID,        sizeof(fsobj_id_t) },
-      { ATTR_CMN_SCRIPT,          sizeof(text_encoding_t) },
-      { ATTR_CMN_CRTIME,          sizeof(struct timespec) },
-      { ATTR_CMN_MODTIME,         sizeof(struct timespec) },
-      { ATTR_CMN_CHGTIME,         sizeof(struct timespec) },
-      { ATTR_CMN_ACCTIME,         sizeof(struct timespec) },
-      { ATTR_CMN_BKUPTIME,        sizeof(struct timespec) },
-      { ATTR_CMN_FNDRINFO,        32 /*FileInfo+ExtendedFileInfo, or FolderInfo+ExtendedFolderInfo*/ },
-      { ATTR_CMN_OWNERID,         sizeof(uid_t) },
-      { ATTR_CMN_GRPID,           sizeof(gid_t) },
-      { ATTR_CMN_ACCESSMASK,      sizeof(uint32_t) },
-      { ATTR_CMN_NAMEDATTRCOUNT,  sizeof(uint32_t) },
-      { ATTR_CMN_NAMEDATTRLIST,   -1 },
->>>>>>> e0243e60
       { ATTR_CMN_FLAGS,           sizeof(uint32_t) },
       { ATTR_CMN_USERACCESS,      sizeof(uint32_t) },
       { ATTR_CMN_EXTENDED_SECURITY, -1 },
@@ -3466,13 +3443,10 @@
 #endif
 #if DARWIN_VERS >= DARWIN_10_8
       { ATTR_CMN_ADDEDTIME,       -1 },
-<<<<<<< HEAD
 #endif
 #if DARWIN_VERS >= DARWIN_10_15
       { ATTR_CMN_ERROR,           sizeof(uint32_t) },
       { ATTR_CMN_DATA_PROTECT_FLAGS, sizeof(uint32_t) },
-=======
->>>>>>> e0243e60
 #endif
       { 0,                        0 }
    };
@@ -3500,13 +3474,10 @@
 #if DARWIN_VERS >= DARWIN_10_6
       { ATTR_VOL_UUID,            sizeof(uuid_t) },
 #endif
-<<<<<<< HEAD
 #if DARWIN_VERS >= DARWIN_10_15
       { ATTR_VOL_QUOTA_SIZE,      sizeof(off_t) },
       { ATTR_VOL_RESERVED_SIZE,   sizeof(off_t) },
 #endif
-=======
->>>>>>> e0243e60
       { ATTR_VOL_ATTRIBUTES,      sizeof(vol_attributes_attr_t) },
       { 0,                        0 }
    };
@@ -3515,14 +3486,11 @@
       { ATTR_DIR_LINKCOUNT,       sizeof(uint32_t) },
       { ATTR_DIR_ENTRYCOUNT,      sizeof(uint32_t) },
       { ATTR_DIR_MOUNTSTATUS,     sizeof(uint32_t) },
-<<<<<<< HEAD
 #if DARWIN_VERS >= DARWIN_10_15
       { ATTR_DIR_ALLOCSIZE,       sizeof(off_t) },
       { ATTR_DIR_IOBLOCKSIZE,     sizeof(uint32_t) },
       { ATTR_DIR_DATALENGTH,      sizeof(off_t) },
 #endif
-=======
->>>>>>> e0243e60
       { 0,                        0 }
    };
    static const attrspec fileattr[] = {
@@ -3548,7 +3516,6 @@
       // This order is important.
       { ATTR_FORK_TOTALSIZE,      sizeof(off_t) },
       { ATTR_FORK_ALLOCSIZE,      sizeof(off_t) },
-<<<<<<< HEAD
 #if DARWIN_VERS >= DARWIN_10_15
       { ATTR_CMNEXT_RELPATH,      sizeof(struct attrreference) },
       { ATTR_CMNEXT_PRIVATESIZE,  sizeof(off_t) },
@@ -3559,8 +3526,6 @@
       { ATTR_CMNEXT_CLONEID,      sizeof(uint64_t) },
       { ATTR_CMNEXT_EXT_FLAGS,    sizeof(uint64_t) },
 #endif
-=======
->>>>>>> e0243e60
       { 0,                        0 }
    };
 
@@ -8819,12 +8784,9 @@
    // mach_port_t rcv_name = (mach_port_t)ARG5;
    size_t complex_header_size = 0;
 
-<<<<<<< HEAD
   //  PRINT("mach_msg"
   //    "(msg: %#lx, option:%#lx, send_size:%ld, rcv_size:%ld, rcv_name:%s, timeout:%ld, notify:%s)",
   //    ARG1, ARG2, ARG3, ARG4, name_for_port(ARG5), ARG6, name_for_port(ARG7));
-=======
->>>>>>> e0243e60
    PRE_REG_READ7(long, "mach_msg",
                  mach_msg_header_t*,"msg", mach_msg_option_t,"option",
                  mach_msg_size_t,"send_size", mach_msg_size_t,"rcv_size",
@@ -10734,10 +10696,6 @@
                   void*, buffer, size_t, size);
     PRE_MEM_WRITE( "getentropy(buffer)", ARG1, ARG2 );
 }
-<<<<<<< HEAD
-=======
-
->>>>>>> e0243e60
 POST(getentropy)
 {
     vg_assert(SUCCESS);
@@ -11171,10 +11129,6 @@
    PRINT("special reply port %s", name_for_port(RES));
 }
 
-<<<<<<< HEAD
-
-=======
->>>>>>> e0243e60
 #endif /* DARWIN_VERS >= DARWIN_10_13 */
 
 
@@ -11435,7 +11389,6 @@
 */
 const SyscallTableEntry ML_(syscall_table)[] = {
 // _____(__NR_syscall),   // 0
-<<<<<<< HEAD
    MACX_(__NR_exit,        exit),
    GENX_(__NR_fork,        sys_fork),
    GENXY(__NR_read,        sys_read),
@@ -11443,15 +11396,6 @@
    GENXY(__NR_open,        sys_open),
    GENX_(__NR_close,       sys_close),
    GENXY(__NR_wait4,       sys_wait4),
-=======
-   MACX_(__NR_exit,        exit), 
-   GENX_(__NR_fork,        sys_fork), 
-   GENXY(__NR_read,        sys_read), 
-   GENX_(__NR_write,       sys_write), 
-   GENXY(__NR_open,        sys_open), 
-   GENX_(__NR_close,       sys_close),
-   GENXY(__NR_wait4,       sys_wait4), 
->>>>>>> e0243e60
    _____(VG_DARWIN_SYSCALL_CONSTRUCT_UNIX(8)),     // old creat
    GENX_(__NR_link,        sys_link),
    GENX_(__NR_unlink,      sys_unlink),
@@ -11779,13 +11723,9 @@
 // _____(__NR_mkfifo_extended),
 // _____(__NR_mkdir_extended),
 // _____(__NR_identitysvc),
-<<<<<<< HEAD
 #if DARWIN_VERS >= DARWIN_11_00
    MACXY(__NR_shared_region_check_np, shared_region_check_np), // 294
 #endif
-=======
-// _____(__NR_shared_region_check_np),
->>>>>>> e0243e60
 // _____(__NR_shared_region_map_np),
 #if DARWIN_VERS >= DARWIN_10_6
 // _____(__NR_vm_pressure_monitor),
@@ -12191,13 +12131,10 @@
    MACX_(__NR_semaphore_wait_signal_trap, semaphore_wait_signal),
    MACX_(__NR_semaphore_timedwait_trap, semaphore_timedwait),
    MACX_(__NR_semaphore_timedwait_signal_trap, semaphore_timedwait_signal),
-<<<<<<< HEAD
 
 #  if DARWIN_VERS >= DARWIN_10_14
    MACX_(__NR_kernelrpc_mach_port_get_attributes_trap, kernelrpc_mach_port_get_attributes_trap),
 #  else
-=======
->>>>>>> e0243e60
    _____(VG_DARWIN_SYSCALL_CONSTRUCT_MACH(40)),    // -40
 #  endif
 
@@ -12222,15 +12159,11 @@
 // _____(__NR_task_name_for_pid),
    MACXY(__NR_task_for_pid, task_for_pid),
    MACXY(__NR_pid_for_task, pid_for_task),
-<<<<<<< HEAD
 #if DARWIN_VERS >= DARWIN_13_00
    MACXY(__NR_mach_msg2_trap, mach_msg2),
 #else
    _____(VG_DARWIN_SYSCALL_CONSTRUCT_MACH(47)),
 #endif
-=======
-   _____(VG_DARWIN_SYSCALL_CONSTRUCT_MACH(47)),
->>>>>>> e0243e60
 #if defined(VGA_x86)
 // _____(__NR_macx_swapon),
 // _____(__NR_macx_swapoff),
@@ -12272,7 +12205,6 @@
    MACXY(__NR_host_create_mach_voucher_trap, host_create_mach_voucher_trap),
 #else
    _____(VG_DARWIN_SYSCALL_CONSTRUCT_MACH(70)),
-<<<<<<< HEAD
 #endif
    _____(VG_DARWIN_SYSCALL_CONSTRUCT_MACH(71)),
    _____(VG_DARWIN_SYSCALL_CONSTRUCT_MACH(72)),
@@ -12285,16 +12217,6 @@
 #else
    _____(VG_DARWIN_SYSCALL_CONSTRUCT_MACH(77)),
 #endif
-=======
-#endif
-   _____(VG_DARWIN_SYSCALL_CONSTRUCT_MACH(71)),
-   _____(VG_DARWIN_SYSCALL_CONSTRUCT_MACH(72)),
-   _____(VG_DARWIN_SYSCALL_CONSTRUCT_MACH(73)),
-   _____(VG_DARWIN_SYSCALL_CONSTRUCT_MACH(74)),
-   _____(VG_DARWIN_SYSCALL_CONSTRUCT_MACH(75)),
-   _____(VG_DARWIN_SYSCALL_CONSTRUCT_MACH(76)),
-   _____(VG_DARWIN_SYSCALL_CONSTRUCT_MACH(77)),
->>>>>>> e0243e60
    _____(VG_DARWIN_SYSCALL_CONSTRUCT_MACH(78)),
    _____(VG_DARWIN_SYSCALL_CONSTRUCT_MACH(79)),
    _____(VG_DARWIN_SYSCALL_CONSTRUCT_MACH(80)),   // -80
