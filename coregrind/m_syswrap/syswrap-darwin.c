
/*--------------------------------------------------------------------*/
/*--- Darwin-specific syscalls, etc.              syswrap-darwin.c ---*/
/*--------------------------------------------------------------------*/

/*
   This file is part of Valgrind, a dynamic binary instrumentation
   framework.

   Copyright (C) 2005-2017 Apple Inc.
      Greg Parker  gparker@apple.com

   This program is free software; you can redistribute it and/or
   modify it under the terms of the GNU General Public License as
   published by the Free Software Foundation; either version 2 of the
   License, or (at your option) any later version.

   This program is distributed in the hope that it will be useful, but
   WITHOUT ANY WARRANTY; without even the implied warranty of
   MERCHANTABILITY or FITNESS FOR A PARTICULAR PURPOSE.  See the GNU
   General Public License for more details.

   You should have received a copy of the GNU General Public License
   along with this program; if not, see <http://www.gnu.org/licenses/>.

   The GNU General Public License is contained in the file COPYING.
*/

#if defined(VGO_darwin)

#include "pub_core_basics.h"
#include "pub_core_vki.h"
#include "pub_core_vkiscnums.h"
#include "pub_core_threadstate.h"
#include "pub_core_aspacemgr.h"
#include "pub_core_xarray.h"
#include "pub_core_clientstate.h"
#include "pub_core_debuglog.h"
#include "pub_core_debuginfo.h"    // VG_(di_notify_*)
#include "pub_core_transtab.h"     // VG_(discard_translations)
#include "pub_core_libcbase.h"
#include "pub_core_libcassert.h"
#include "pub_core_libcfile.h"
#include "pub_core_libcprint.h"
#include "pub_core_libcproc.h"
#include "pub_core_libcsignal.h"
#include "pub_core_mach.h"         // VG_(dyld_cache_*)
#include "pub_core_machine.h"      // VG_(get_SP)
#include "pub_core_mallocfree.h"
#include "pub_core_options.h"
#include "pub_core_oset.h"
#include "pub_core_scheduler.h"
#include "pub_core_sigframe.h"      // For VG_(sigframe_destroy)()
#include "pub_core_signals.h"
#include "pub_core_stacks.h"
#include "pub_core_syscall.h"
#include "pub_core_syswrap.h"
#include "pub_core_tooliface.h"
#include "pub_core_wordfm.h"

#include "priv_types_n_macros.h"
#include "priv_syswrap-generic.h"   /* for decls of generic wrappers */
#include "priv_syswrap-darwin.h"    /* for decls of darwin-ish wrappers */
#include "priv_syswrap-main.h"

/* --- !!! --- EXTERNAL HEADERS start --- !!! --- */
#include <mach/mach.h>
#include <mach/mach_vm.h>
#include <semaphore.h>
/* --- !!! --- EXTERNAL HEADERS end --- !!! --- */

#define msgh_request_port      msgh_remote_port
#define msgh_reply_port        msgh_local_port
#define BOOTSTRAP_MAX_NAME_LEN                  128
typedef HChar name_t[BOOTSTRAP_MAX_NAME_LEN];

typedef uint64_t mig_addr_t;

// Apple started using more inclusive language in Xcode 12+ and macOS 13+
#if !defined(HOST_IO_MAIN_PORT)
#define HOST_IO_MAIN_PORT HOST_IO_MASTER_PORT
#endif




// Saved ports
static mach_port_t vg_host_port = 0;
static mach_port_t vg_task_port = 0;
static mach_port_t vg_bootstrap_port = 0;

// Run a thread from beginning to end and return the thread's
// scheduler-return-code.
static VgSchedReturnCode thread_wrapper(Word /*ThreadId*/ tidW)
{
   VgSchedReturnCode ret;
   ThreadId     tid = (ThreadId)tidW;
   Int          lwpid = VG_(gettid)();
   ThreadState* tst = VG_(get_ThreadState)(tid);

   VG_(debugLog)(1, "syswrap-darwin",
                    "thread_wrapper(tid=%u,lwpid=%d): entry\n",
                    tid, lwpid);

   vg_assert(tst->status == VgTs_Init);

   /* make sure we get the CPU lock before doing anything significant */
   VG_(acquire_BigLock)(tid, "thread_wrapper");

   if (0)
      VG_(printf)("thread tid %u started: stack = %p\n",
                  tid, (void *)&tid);

   /* Make sure error reporting is enabled in the new thread. */
   tst->err_disablement_level = 0;

   VG_TRACK(pre_thread_first_insn, tid);

   tst->os_state.lwpid = lwpid;
   tst->os_state.threadgroup = VG_(getpid)();

   /* Thread created with all signals blocked; scheduler will set the
      appropriate mask */

   ret = VG_(scheduler)(tid);

   vg_assert(VG_(is_exiting)(tid));

   vg_assert(tst->status == VgTs_Runnable);
   vg_assert(VG_(is_running_thread)(tid));

   VG_(debugLog)(1, "syswrap-darwin",
                    "thread_wrapper(tid=%u,lwpid=%d): done\n",
                    tid, lwpid);

   /* Return to caller, still holding the lock. */
   return ret;
}



/* Allocate a stack for this thread, if it doesn't already have one.
   Returns the initial stack pointer value to use, or 0 if allocation
   failed. */

Addr allocstack ( ThreadId tid )
{
   ThreadState* tst = VG_(get_ThreadState)(tid);
   VgStack*     stack;
   Addr         initial_SP;

   /* Either the stack_base and stack_init_SP are both zero (in which
      case a stack hasn't been allocated) or they are both non-zero,
      in which case it has. */

   if (tst->os_state.valgrind_stack_base == 0)
      vg_assert(tst->os_state.valgrind_stack_init_SP == 0);

   if (tst->os_state.valgrind_stack_base != 0)
      vg_assert(tst->os_state.valgrind_stack_init_SP != 0);

   /* If no stack is present, allocate one. */

   if (tst->os_state.valgrind_stack_base == 0) {
      stack = VG_(am_alloc_VgStack)( &initial_SP );
      if (stack) {
         tst->os_state.valgrind_stack_base    = (Addr)stack;
         tst->os_state.valgrind_stack_init_SP = initial_SP;
      }
   }

   VG_(debugLog)( 2, "syswrap-darwin", "stack for tid %u at %p; init_SP=%p\n",
                   tid,
                   (void*)tst->os_state.valgrind_stack_base,
                   (void*)tst->os_state.valgrind_stack_init_SP );

   vg_assert(VG_IS_32_ALIGNED(tst->os_state.valgrind_stack_init_SP));

   return tst->os_state.valgrind_stack_init_SP;
}


void find_stack_segment(ThreadId tid, Addr sp)
{
   ML_(guess_and_register_stack) (sp, VG_(get_ThreadState)(tid));
}


/* Run a thread all the way to the end, then do appropriate exit actions
   (this is the last-one-out-turn-off-the-lights bit).
*/
static void run_a_thread_NORETURN ( Word tidW )
{
   Int               c;
   VgSchedReturnCode src;
   ThreadId          tid = (ThreadId)tidW;
   ThreadState*      tst;

   VG_(debugLog)(1, "syswrap-darwin",
                    "run_a_thread_NORETURN(tid=%u): pre-thread_wrapper\n",
                    tid);

   tst = VG_(get_ThreadState)(tid);
   vg_assert(tst);

   /* Run the thread all the way through. */
   src = thread_wrapper(tid);

   VG_(debugLog)(1, "syswrap-darwin",
                    "run_a_thread_NORETURN(tid=%u): post-thread_wrapper\n",
                    tid);

   c = VG_(count_living_threads)();
   vg_assert(c >= 1); /* stay sane */

   /* Deregister thread's stack. */
   if (tst->os_state.stk_id != NULL_STK_ID)
      VG_(deregister_stack)(tst->os_state.stk_id);

   // Tell the tool this thread is exiting
   VG_TRACK( pre_thread_ll_exit, tid );

   /* If the thread is exiting with errors disabled, complain loudly;
      doing so is bad (does the user know this has happened?)  Also,
      in all cases, be paranoid and clear the flag anyway so that the
      thread slot is safe in this respect if later reallocated.  This
      should be unnecessary since the flag should be cleared when the
      slot is reallocated, in thread_wrapper(). */
   if (tst->err_disablement_level > 0) {
      VG_(umsg)(
         "WARNING: exiting thread has error reporting disabled.\n"
         "WARNING: possibly as a result of some mistake in the use\n"
         "WARNING: of the VALGRIND_DISABLE_ERROR_REPORTING macros.\n"
      );
      VG_(debugLog)(
         1, "syswrap-darwin",
            "run_a_thread_NORETURN(tid=%u): "
            "WARNING: exiting thread has err_disablement_level = %u\n",
            tid, tst->err_disablement_level
      );
   }
   tst->err_disablement_level = 0;

   if (c == 1) {

      VG_(debugLog)(1, "syswrap-darwin",
                       "run_a_thread_NORETURN(tid=%u): "
                          "last one standing\n",
                          tid);

      /* We are the last one standing.  Keep hold of the lock and
         carry on to show final tool results, then exit the entire system.
         Use the continuation pointer set at startup in m_main. */
      ( * VG_(address_of_m_main_shutdown_actions_NORETURN) ) (tid, src);

   } else {

      VG_(debugLog)(1, "syswrap-darwin",
                       "run_a_thread_NORETURN(tid=%u): "
                          "not last one standing\n",
                          tid);

      /* OK, thread is dead, but others still exist.  Just exit. */

      /* This releases the run lock */
      VG_(exit_thread)(tid);
      vg_assert(tst->status == VgTs_Zombie);

      /* tid is now invalid. */

#  if DARWIN_VERS < DARWIN_10_14
      mach_msg_header_t msg;
      // GrP fixme exit race
      msg.msgh_bits = MACH_MSGH_BITS(17, MACH_MSG_TYPE_MAKE_SEND_ONCE);
      msg.msgh_request_port = VG_(gettid)();
      msg.msgh_reply_port = 0;
      msg.msgh_id = 3600;  // thread_terminate

      tst->status = VgTs_Empty;
      // GrP fixme race here! new thread may claim this V thread stack
      // before we get out here!
      mach_msg(&msg, MACH_SEND_MSG|MACH_MSG_OPTION_NONE,
               sizeof(msg), 0, 0, MACH_MSG_TIMEOUT_NONE, 0);

#else
      /* We have to use this sequence to terminate the thread to
         prevent a subtle race.  If VG_(exit_thread)() had left the
         ThreadState as Empty, then it could have been reallocated,
         reusing the stack while we're doing these last cleanups.
         Instead, VG_(exit_thread) leaves it as Zombie to prevent
         reallocation.  We need to make sure we don't touch the stack
         between marking it Empty and exiting.  Hence the
         assembler. */
#if defined(VGP_x86_darwin)
      asm volatile (
         "movl %1, %0\n"	/* set tst->status = VgTs_Empty */
         "movl %2, %%eax\n" /* set %eax = __NR_bsdthread_terminate */
         "movl $0, %%ebx\n"
         "pushl %%ebx\n" /* args on stack */
         "pushl %%ebx\n"
         "pushl %%ebx\n"
         "pushl %%ebx\n"
         "int	$0x81\n" /* bsdthread_terminate(0, 0, 0, 0) */
         "popl %%ebx\n" /* pop args */
         "popl %%ebx\n"
         "popl %%ebx\n"
         "popl %%ebx\n"
         : "=m" (tst->status)
         : "n" (VgTs_Empty), "n" (__NR_bsdthread_terminate)
         : "eax", "ebx"
      );
#elif defined(VGP_amd64_darwin)
      asm volatile (
         "movl %1, %0\n"	/* set tst->status = VgTs_Empty */
         "movq %2, %%rax\n"    /* set %rax = __NR_bsdthread_terminate */
         "movq $0, %%rdi\n"
         "movq $0, %%rsi\n"
         "movq $0, %%rdx\n"
         "movq $0, %%r10\n"
         "syscall\n"		/* bsdthread_terminate(0, 0, 0, 0) */
         : "=m" (tst->status)
         : "n" (VgTs_Empty), "n" (__NR_bsdthread_terminate)
         : "rax", "rdi", "rsi", "rdx", "r10"
      );
#else
# error Unknown platform
#endif
#endif

      // DDD: This is reached sometimes on none/tests/manythreads, maybe
      // because of the race above.
      VG_(core_panic)("Thread exit failed?\n");
   }

   /*NOTREACHED*/
   vg_assert(0);
}


/* Allocate a stack for the main thread, and run it all the way to the
   end.  Although we already have a working VgStack
   (VG_(interim_stack)) it's better to allocate a new one, so that
   overflow detection works uniformly for all threads.
*/
void VG_(main_thread_wrapper_NORETURN)(ThreadId tid)
{
   Addr sp;
   VG_(debugLog)(1, "syswrap-darwin",
                    "entering VG_(main_thread_wrapper_NORETURN)\n");

   sp = allocstack(tid);

   /* If we can't even allocate the first thread's stack, we're hosed.
      Give up. */
   vg_assert2(sp != 0, "Cannot allocate main thread's stack.");

   /* shouldn't be any other threads around yet */
   vg_assert( VG_(count_living_threads)() == 1 );

   call_on_new_stack_0_1(
      (Addr)sp,             /* stack */
      0,                     /*bogus return address*/
      run_a_thread_NORETURN,  /* fn to call */
      (Word)tid              /* arg to give it */
   );

   /*NOTREACHED*/
   vg_assert(0);
}


void start_thread_NORETURN ( Word arg )
{
   ThreadState* tst = (ThreadState*)arg;
   ThreadId     tid = tst->tid;

   run_a_thread_NORETURN ( (Word)tid );
   /*NOTREACHED*/
   vg_assert(0);
}


void VG_(cleanup_thread) ( ThreadArchState* arch )
{
}


/* ---------------------------------------------------------------------
   Message reporting, with duplicate removal
   ------------------------------------------------------------------ */

static WordFM* decaying_string_table = NULL; /* HChar* -> UWord */

static Word decaying_string_table_cmp ( UWord s1, UWord s2 ) {
   return (Word)VG_(strcmp)( (HChar*)s1, (HChar*)s2 );
}

static void log_decaying ( const HChar* format, ... ) PRINTF_CHECK(1, 2);
static void log_decaying ( const HChar* format, ... )
{
   // get the message into a stack-allocated string.
   HChar buf[256];
   VG_(memset)(buf, 0, sizeof(buf));
   va_list vargs;
   va_start(vargs,format);
   (void) VG_(vsnprintf)(buf, sizeof(buf), format, vargs);
   va_end(vargs);
   buf[sizeof(buf)-1] = 0;

   // Now see if it already exists in the table of strings that we have.
   if (!decaying_string_table) {
      decaying_string_table
         = VG_(newFM)( VG_(malloc), "syswrap-darwin.pd.1",
                       VG_(free), decaying_string_table_cmp );
   }

   const HChar* key = NULL;
   UWord        val = 0;
   if (!VG_(lookupFM)(decaying_string_table,
                      (UWord*)&key, &val, (UWord)&buf[0])) {
      // We haven't seen this string before, so strdup it and add
      // it to the table.
      vg_assert(key == NULL && val == 0);
      key = VG_(strdup)("syswrap-darwin.pd.2", buf);
      VG_(addToFM)(decaying_string_table, (UWord)key, (UWord)0);
   }

   vg_assert(key != NULL && key != &buf[0]);

   // So, finally, |key| is in the tree, and |val| is what it is
   // currently associated with.  Increment that counter.
   val++;
   Bool b = VG_(addToFM)(decaying_string_table, (UWord)key, (UWord)val);
   vg_assert(b);

   if (-1 != VG_(log2)( (UInt)val )) {
      if (val == 1)
         VG_(dmsg)("%s\n", key);
      else
         VG_(dmsg)("%s (repeated %lu times)\n", key, val);
   }
}


/* ---------------------------------------------------------------------
   Mach port tracking (based on syswrap-generic's fd tracker)
   ------------------------------------------------------------------ */

/* One of these is allocated for each open port.  */
typedef struct OpenPort
{
   mach_port_t port;
   mach_port_type_t type;         /* right type(s) */
   Int send_count;                /* number of send rights */
   HChar *name;                   /* bootstrap name or NULL */
   ExeContext *where;             /* first allocation only */
   struct OpenPort *next, *prev;
} OpenPort;

// strlen("0x12345678")
#define PORT_STRLEN (2+2*sizeof(mach_port_t))

/* List of allocated ports. */
static OpenPort *allocated_ports;

/* Count of open ports. */
static Int allocated_port_count = 0;

/* Create an entry for |port|, with no other info.  Assumes it doesn't
   already exist. */
static void port_create_vanilla(mach_port_t port)
{
   OpenPort* op
     = VG_(calloc)("syswrap-darwin.port_create_vanilla", sizeof(OpenPort), 1);
   op->port = port;
   /* Add it to the list. */
   op->next = allocated_ports;
   if (allocated_ports) allocated_ports->prev = op;
   allocated_ports = op;
   allocated_port_count++;
}

__attribute__((unused))
static Bool port_exists(mach_port_t port)
{
   OpenPort *i;

   /* Check to see if this port is already open. */
   i = allocated_ports;
   while (i) {
      if (i->port == port) {
         return True;
      }
      i = i->next;
   }

   return False;
}

static OpenPort *info_for_port(mach_port_t port)
{
   OpenPort *i;
   if (!port) return NULL;

   i = allocated_ports;
   while (i) {
      if (i->port == port) {
         return i;
      }
      i = i->next;
   }

   return NULL;
}


// Give a port a name, without changing its refcount
// GrP fixme don't override name if it already has a specific one
__private_extern__ void assign_port_name(mach_port_t port, const HChar *name)
{
   OpenPort *i;
   if (!port) return;
   vg_assert(name);

   i = info_for_port(port);
   vg_assert(i);

   if (i->name) VG_(free)(i->name);
   i->name =
       VG_(malloc)("syswrap-darwin.mach-port-name",
                   VG_(strlen)(name) + PORT_STRLEN + 1);
   VG_(sprintf)(i->name, name, port);
}


// Return the name of the given port or "UNKNOWN 0x1234" if not known.
static const HChar *name_for_port(mach_port_t port)
{
   static HChar buf[8 + PORT_STRLEN + 1];
   OpenPort *i;

   // hack
   if (port == VG_(gettid)()) return "mach_thread_self()";
   if (port == 0) return "NULL";

   i = allocated_ports;
   while (i) {
      if (i->port == port) {
         return i->name;
      }
      i = i->next;
   }

   VG_(sprintf)(buf, "NONPORT-%#x", port);
   return buf;
}

/* Note the fact that a port was just deallocated. */

static
void record_port_mod_refs(mach_port_t port, mach_port_type_t right, Int delta)
{
   OpenPort *i = allocated_ports;
   if (!port) return;

   while(i) {
      if(i->port == port) {
         vg_assert(right != MACH_PORT_TYPE_DEAD_NAME);
         if (right & MACH_PORT_TYPE_SEND) {
            // send rights are refcounted
            if (delta == INT_MIN) delta = -i->send_count; // INT_MIN == destroy
            i->send_count += delta;
            if (i->send_count > 0) i->type |= MACH_PORT_TYPE_SEND;
            else i->type &= ~MACH_PORT_TYPE_SEND;
         }
         right = right & ~MACH_PORT_TYPE_SEND;
         if (right) {
            // other rights are not refcounted
            if (delta > 0) {
               i->type |= right;
            } else if (delta < 0) {
               i->type &= ~right;
            }
         }

         if (i->type != 0) return;

         // Port has no rights left. Kill it.
         // VG_(printf)("deleting port %p %s", i->port, i->name);
         if(i->prev)
            i->prev->next = i->next;
         else
            allocated_ports = i->next;
         if(i->next)
            i->next->prev = i->prev;
         if(i->name)
            VG_(free) (i->name);
         VG_(free) (i);
         allocated_port_count--;
         return;
      }
      i = i->next;
   }

   VG_(printf)("UNKNOWN Mach port modified (port %#x delta %d)\n", port, delta);
}

static
void record_port_insert_rights(mach_port_t port, mach_msg_type_name_t type)
{
   switch (type) {
   case MACH_MSG_TYPE_PORT_NAME:
      // this task has no rights for the name
      break;
   case MACH_MSG_TYPE_PORT_RECEIVE:
      // this task gets receive rights
      record_port_mod_refs(port, MACH_PORT_TYPE_RECEIVE, 1);
      break;
   case MACH_MSG_TYPE_PORT_SEND:
      // this task gets a send right
      record_port_mod_refs(port, MACH_PORT_TYPE_SEND, 1);
      break;
   case MACH_MSG_TYPE_PORT_SEND_ONCE:
      // this task gets send-once rights
      record_port_mod_refs(port, MACH_PORT_TYPE_SEND_ONCE, 1);
      break;
   default:
      vg_assert(0);
      break;
   }
}

static
void record_port_dealloc(mach_port_t port)
{
   // deletes 1 send or send-once right (port can't have both)
   record_port_mod_refs(port, MACH_PORT_TYPE_SEND_RIGHTS, -1);
}

static
void record_port_destroy(mach_port_t port)
{
   // deletes all rights to port
   record_port_mod_refs(port, MACH_PORT_TYPE_ALL_RIGHTS, INT_MIN);
}


/* Note the fact that a Mach port was just allocated or transferred.
   If the port is already known, increment its reference count. */
void record_named_port(ThreadId tid, mach_port_t port,
                       mach_port_right_t right, const HChar *name)
{
   OpenPort *i;
   if (!port) return;

   /* Check to see if this port is already open. */
   i = allocated_ports;
   while (i) {
      if (i->port == port) {
         if (right != -1) record_port_mod_refs(port, MACH_PORT_TYPE(right), 1);
         return;
      }
      i = i->next;
   }

   /* Not already one: allocate an OpenPort */
   if (i == NULL) {
      i = VG_(malloc)("syswrap-darwin.mach-port", sizeof(OpenPort));

      i->prev = NULL;
      i->next = allocated_ports;
      if(allocated_ports) allocated_ports->prev = i;
      allocated_ports = i;
      allocated_port_count++;

      i->port = port;
      i->where = (tid == -1) ? NULL : VG_(record_ExeContext)(tid, 0);
      i->name = NULL;
      if (right != -1) {
         i->type = MACH_PORT_TYPE(right);
         i->send_count = (right == MACH_PORT_RIGHT_SEND) ? 1 : 0;
      } else {
         i->type = 0;
         i->send_count = 0;
      }

      assign_port_name(port, name);
   }
}


// Record opening of a nameless port.
static void record_unnamed_port(ThreadId tid, mach_port_t port, mach_port_right_t right)
{
   record_named_port(tid, port, right, "unnamed-%p");
}


/* Dump summary of open Mach ports, like VG_(show_open_fds) */
void VG_(show_open_ports)(void)
{
   OpenPort *i;

   VG_(message)(Vg_UserMsg,
                "MACH PORTS: %d open at exit.\n", allocated_port_count);

   for (i = allocated_ports; i; i = i->next) {
      if (i->name) {
         VG_(message)(Vg_UserMsg, "Open Mach port 0x%x: %s\n", i->port,
                      i->name);
      } else {
         VG_(message)(Vg_UserMsg, "Open Mach port 0x%x\n", i->port);
      }

      if (i->where) {
         VG_(pp_ExeContext)(i->where);
         VG_(message)(Vg_UserMsg, "\n");
      }
   }

   VG_(message)(Vg_UserMsg, "\n");
}


/* ---------------------------------------------------------------------
   sync_mappings
   ------------------------------------------------------------------ */

typedef
   enum { CheckAlways=1, CheckEvery20, CheckNever }
   CheckHowOften;

static const HChar* show_CheckHowOften ( CheckHowOften cho ) {
   switch (cho) {
      case CheckAlways:   return "Always ";
      case CheckEvery20:  return "Every20";
      case CheckNever:    return "Never  ";
      default: vg_assert(0);
   }
}

/* Statistics for one particular resync-call set of arguments,
   as specified by key1, key2 and key3. */
typedef
   struct {
      CheckHowOften cho;
      const HChar*  key1;
      const HChar*  key2;
      UWord         key3;
      ULong         n_checks;
      ULong         n_mappings_added;
      ULong         n_mappings_removed;
   }
   SyncStats;

static Bool cmp_eqkeys_SyncStats ( SyncStats* ss1, SyncStats* ss2 ) {
   return ss1->key3 == ss2->key3
          && 0 == VG_(strcmp)(ss1->key1, ss2->key1)
          && 0 == VG_(strcmp)(ss1->key2, ss2->key2);
}

/* The filter data. */
#define N_SYNCSTATS 1000
static Int       syncstats_used = 0;
static SyncStats syncstats[N_SYNCSTATS];

/* Statistics overall, for the filter. */
static ULong n_syncsRequested = 0; // Total number requested
static ULong n_syncsPerformed = 0; // Number carried out (the rest skipped)


static
void update_syncstats ( CheckHowOften cho,
                        const HChar* key1, const HChar* key2,
                        UWord key3,
                        UInt n_mappings_added, UInt n_mappings_removed )
{
   SyncStats dummy = { CheckAlways, key1, key2, key3, 0, 0, 0 };
   Int i;
   for (i = 0; i < syncstats_used; i++) {
      if (cmp_eqkeys_SyncStats(&syncstats[i], &dummy))
         break;
   }
   vg_assert(i >= 0 && i <= syncstats_used);
   if (i == syncstats_used) {
      // alloc new
      vg_assert(syncstats_used < N_SYNCSTATS);
      syncstats_used++;
      syncstats[i] = dummy;
      syncstats[i].cho = cho;
   }
   vg_assert(cmp_eqkeys_SyncStats(&syncstats[i], &dummy));
   syncstats[i].n_checks++;
   syncstats[i].n_mappings_added   += (ULong)n_mappings_added;
   syncstats[i].n_mappings_removed += (ULong)n_mappings_removed;
   // reorder
   static UInt reorder_ctr = 0;
   if (i > 0 && 0 == (1 & reorder_ctr++)) {
      SyncStats tmp = syncstats[i-1];
      syncstats[i-1] = syncstats[i];
      syncstats[i] = tmp;
   }
}


static void maybe_show_syncstats ( void )
{
   Int i;

   // display
   if (0 == (n_syncsRequested & 0xFF)) {
      VG_(printf)("Resync filter: %'llu requested, %'llu performed (%llu%%)\n",
                  n_syncsRequested, n_syncsPerformed,
                  (100 * n_syncsPerformed) /
                     (n_syncsRequested == 0 ? 1 : n_syncsRequested));
      for (i = 0; i < syncstats_used; i++) {
         if (i >= 40) break; // just show the top 40
         VG_(printf)("  [%3d] (%s) upd %6llu  diff %4llu+,%3llu-"
                     "  %s %s 0x%08llx\n",
                     i, show_CheckHowOften(syncstats[i].cho),
                     syncstats[i].n_checks,
                     syncstats[i].n_mappings_added,
                     syncstats[i].n_mappings_removed,
                     syncstats[i].key1, syncstats[i].key2,
                     (ULong)syncstats[i].key3);
      }
      if (i < syncstats_used) {
        VG_(printf)("  and %d more entries not shown.\n", syncstats_used - i);
      }
      VG_(printf)("\n");
   }
}


Bool ML_(sync_mappings)(const HChar* when, const HChar* where, UWord num)
{
   // If VG(clo_resync_filter) == 0, the filter is disabled, and
   //   we must always honour the resync request.
   //
   // If VG(clo_resync_filter) == 1, the filter is enabled,
   //   so we try to avoid doing the sync if possible, but keep
   //   quiet.
   //
   // If VG(clo_resync_filter) == 2, the filter is enabled,
   //   so we try to avoid doing the sync if possible, and also
   //   periodically show stats, so that the filter can be updated.
   //   (by hand).

   if (VG_(clo_resync_filter) >= 2)
      maybe_show_syncstats();

   n_syncsRequested++;

   // Usually the number of segments added/removed in a single call is very
   // small e.g. 1.  But it sometimes gets up to at least 100 or so (eg. for
   // Quicktime).  So we use a repeat-with-bigger-buffers-until-success model,
   // because we can't do dynamic allocation within VG_(get_changed_segments),
   // because it's in m_aspacemgr.
   ChangedSeg* css = NULL;
   Int         css_size;
   Int         css_used;
   Int         i;
   Bool        ok;

   // -------------- BEGIN resync-filter-kludge --------------
   //
   // Some kludges to try and avoid the worst case cost hit of doing
   // zillions of resyncs (huge).  The idea is that many of the most
   // common resyncs never appear to cause a delta, so we just ignore
   // them (CheckNever).  Then, a bunch of them also happen a lot, but
   // only very occasionally cause a delta.  We resync after 20 of those
   // (CheckEvery20).  Finally, the rest form a long tail, so we always
   // resync after those (CheckAlways).
   //
   // Assume this is kernel-version and word-size specific, so develop
   // filters accordingly.  This might be overly conservative --
   // I don't know.

#  define STREQ(_s1, _s2) (0 == VG_(strcmp)((_s1),(_s2)))
   Bool when_in    = STREQ(when,  "in");
   Bool when_after = STREQ(when,  "after");
   Bool where_mmr  = STREQ(where, "mach_msg_receive");
   Bool where_mmrU = STREQ(where, "mach_msg_receive-UNHANDLED");
   Bool where_iuct = STREQ(where, "iokit_user_client_trap");
   Bool where_MwcN = STREQ(where, "ML_(wqthread_continue_NORETURN)");
   Bool where_woQR = STREQ(where, "workq_ops(QUEUE_REQTHREADS)");
   Bool where_woQ2 = STREQ(where, "workq_ops(QUEUE_REQTHREADS2)");
   Bool where_woTR = STREQ(where, "workq_ops(THREAD_RETURN)");
   Bool where_ke64 = STREQ(where, "kevent64");
#  undef STREQ

   vg_assert(
      1 >= ( (where_mmr ? 1 : 0) + (where_mmrU ? 1 : 0)
             + (where_iuct ? 1 : 0) + (where_MwcN ? 1 : 0)
             + (where_woQR ? 1 : 0) + (where_woQ2 ? 1 : 0)
             + (where_woTR ? 1 : 0) + (where_ke64 ? 1 : 0)
   ));
   // merely to stop gcc complaining of non-use in the case where
   // there's no filter:
   vg_assert(when_in    == True || when_in    == False);
   vg_assert(when_after == True || when_after == False);

   CheckHowOften check = CheckAlways;

#  if DARWIN_VERS == DARWIN_10_9 && VG_WORDSIZE == 8
   /* ---------- BEGIN filter for 64-bit 10.9.x ---------- */
   if (when_after && where_mmr) {
      // "after mach_msg_receive <number>"
      switch (num) {
         case 0x00000000: // upd 12414 diff 36+,0-
            check = CheckEvery20;
            break;
         default:
            break;
      }
   }
   else
   if (when_after && where_mmrU) {
      // "after mach_msg_receive-UNHANDLED <number>"
      switch (num) {
         case 0x00000000: // upd 16687 diff 73+,0-
         case 0x00000001: // upd 5106 diff 89+,0-
         case 0x00000002: // upd 1609 diff 1+,0-
         case 0x00000003: // upd 1987 diff 6+,0-
         // case 0x00000b95: // upd 2894 diff 57+,1- <==dangerous
         case 0x000072d9: // upd 2616 diff 11+,0-
         case 0x000072cb: // upd 2616 diff 9+,0-
         case 0x000074d5: // upd 172 diff 0+,0-
            check = CheckEvery20;
            break;
         default:
            break;
      }
   }
   else
   if (when_in && where_MwcN && num == 0x00000000) {
      // in ML_(wqthread_continue_NORETURN) 0x00000000
      // upd 4346 diff 0+,0-
      check = CheckEvery20;
   }
   else
   if (when_after && where_woQR && num == 0x00000000) {
      // after workq_ops(QUEUE_REQTHREADS) 0x00000000
      // upd 14434 diff 102+,0-
      check = CheckEvery20;
   }
/* if (when_after && where_woQ2 && num == 0x00000000) {
      // after workq_ops(QUEUE_REQTHREADS2) 0x00000000
      // upd XXXX diff XX+,0-
      check = CheckEvery20;
   } */
   else
   if (when_after && where_woTR && num == 0x00000000) {
      // after workq_ops(THREAD_RETURN) 0x00000000
      // upd 14434 diff 102+,0-
      check = CheckEvery20;
   }
   else
   if (when_after && where_ke64 && num == 0x00000000) {
      // after kevent64 0x00000000
      // upd 1736 diff 78+,0-
      check = CheckEvery20;
   }
   /* ----------- END filter for 64-bit 10.9.x ----------- */
#  endif /* DARWIN_VERS == DARWIN_10_9 && VG_WORDSIZE == 8 */

#  if DARWIN_VERS == DARWIN_10_10 && VG_WORDSIZE == 8
   /* ---------- BEGIN filter for 64-bit 10.10.x ---------- */
   if (when_after && where_mmr) {
      // "after mach_msg_receive <number>"
      switch (num) {
         case 0x00000000: // upd 2380 diff 23+,0-
            check = CheckEvery20;
            break;
         default:
            break;
      }
   }
   else
   if (when_after && where_mmrU) {
      // "after mach_msg_receive-UNHANDLED <number>"
      switch (num) {
         case 0x00000000: // upd 2370 diff 93+,1-  <==dangerous
         case 0x0000004f: // upd  212 diff 2+,0-
         case 0x00000b95: // upd  9826 diff 163+,1-  diff scale, dangerous
         case 0x00000ba5: // upd  304 diff 0+,0-
         case 0x0000157f: // upd  201 diff 2+,0-
         case 0x0000157d: // upd  197 diff 1+,0-
         case 0x0000333d: // upd  112 diff 0+,0-
         case 0x0000333f: // upd  223 diff 10+,0-
         case 0x000072cd: // upd  8286 diff 98+,0-   diff scale
         case 0x000072ae: // upd  193 diff 10+,0-
         case 0x000072ec: // upd  319 diff 7+,0-
         case 0x77303074: // upd  113 diff 3+,0-
         case 0x10000000: // upd  314 diff 6+,0-
            check = CheckEvery20;
            break;
         default:
            break;
      }
   }
   else
   if (when_in && where_MwcN && num == 0x00000000) {
      // in ML_(wqthread_continue_NORETURN) 0x00000000
      // upd 1110 diff 37+,0-
      check = CheckEvery20;
   }
   else
   if (when_after && where_woQR && num == 0x00000000) {
      // after workq_ops(QUEUE_REQTHREADS) 0x00000000
      // upd 1099 diff 37+,0-
      check = CheckEvery20;
   }
/* if (when_after && where_woQ2 && num == 0x00000000) {
      // after workq_ops(QUEUE_REQTHREADS2) 0x00000000
      // upd XXXX diff XX+,0-
      check = CheckEvery20;
   } */
   else
   if (when_after && where_woTR && num == 0x00000000) {
      // after workq_ops(THREAD_RETURN) 0x00000000
      // 1239 diff 53+,0-
      check = CheckEvery20;
   }
   else
   if (when_after && where_ke64 && num == 0x00000000) {
      // after kevent64 0x00000000
      // upd 1463 diff 15+,0-
      check = CheckEvery20;
   }
   /* ----------- END filter for 64-bit 10.10.x ----------- */
#  endif /* DARWIN_VERS == DARWIN_10_10 && VG_WORDSIZE == 8 */

   /* Regardless of what the filter says, force a sync every 1 time in
      1000, to stop things getting too far out of sync. */
   {
     static UInt ctr1k = 0;
     ctr1k++;
     if ((ctr1k % 1000) == 0)
        check = CheckAlways;
   }

   /* If the filter is disabled, we must always check. */
   if (VG_(clo_resync_filter) == 0)
      check = CheckAlways;

   switch (check) {
      case CheckAlways:
         break;
      case CheckEvery20: {
         // only resync once every 20th time
         static UInt ctr10 = 0;
         ctr10++;
         if ((ctr10 % 20) != 0) return False;
         break;
      }
      case CheckNever:
         return False;
      default:
         vg_assert(0);
   }
   //
   // --------------- END resync-filter-kludge ---------------

   if (0 || VG_(clo_trace_syscalls)) {
       VG_(debugLog)(0, "syswrap-darwin",
                     "sync_mappings (%s) (\"%s\", \"%s\", 0x%lx)\n",
                     show_CheckHowOften(check), when, where, num);
   }

   // 16 is enough for most cases, but small enough that overflow happens
   // occasionally and thus the overflow path gets some test coverage.
   css_size = 16;
   ok = False;
   while (!ok) {
      VG_(free)(css);   // css is NULL on first iteration;  that's ok.
      css = VG_(calloc)("sys_wrap.sync_mappings",
                        css_size, sizeof(ChangedSeg));
      ok = VG_(get_changed_segments)(when, where, css, css_size, &css_used);
      css_size *= 2;
   }

   UInt css_added = 0, css_removed = 0;

   // Now add/remove them.
   for (i = 0; i < css_used; i++) {
      ChangedSeg* cs = &css[i];
      if (cs->is_added) {
         css_added++;
         ML_(notify_core_and_tool_of_mmap)(
               cs->start, cs->end - cs->start + 1,
               cs->prot, VKI_MAP_PRIVATE, 0, cs->offset);
         // should this call VG_(di_notify_mmap) also?
      } else {
         css_removed++;
         ML_(notify_core_and_tool_of_munmap)(
               cs->start, cs->end - cs->start + 1);
      }
      if (VG_(clo_trace_syscalls)) {
          if (cs->is_added) {
             VG_(debugLog)(0, "syswrap-darwin",
                "  added region 0x%010lx..0x%010lx prot %u at %s (%s)\n",
                cs->start, cs->end + 1, (UInt)cs->prot, where, when);
	  } else {
             VG_(debugLog)(0, "syswrap-darwin",
                "  removed region 0x%010lx..0x%010lx at %s (%s)\n",
                cs->start, cs->end + 1, where, when);
	  }
      }
   }

   VG_(free)(css);

   if (0)
      VG_(debugLog)(0, "syswrap-darwin", "SYNC: %d  %s  %s\n",
                    css_used, when, where);

   // Update the stats, so we can derive the filter above.
   n_syncsPerformed++;
   update_syncstats(check, when, where, num, css_added, css_removed);

   return css_used > 0;
}

/* ---------------------------------------------------------------------
   wrappers
   ------------------------------------------------------------------ */

#define PRE(name)       DEFN_PRE_TEMPLATE(darwin, name)
#define POST(name)      DEFN_POST_TEMPLATE(darwin, name)

#define PRE_FN(name)    vgSysWrap_darwin_##name##_before
#define POST_FN(name)   vgSysWrap_darwin_##name##_after

#define CALL_PRE(name) PRE_FN(name)(tid, layout, arrghs, status, flags)
#define CALL_POST(name) POST_FN(name)(tid, arrghs, status)

// Retrieve the current Mach thread
#define MACH_THREAD ((Addr)VG_(get_ThreadState)(tid)->os_state.lwpid)

// Set the POST handler for a mach_msg derivative
#define AFTER VG_(get_ThreadState)(tid)->os_state.post_mach_trap_fn

// Set or get values saved from Mach messages
#define MACH_ARG(x) VG_(get_ThreadState)(tid)->os_state.mach_args.x
#define MACH_REMOTE VG_(get_ThreadState)(tid)->os_state.remote_port
#define MACH_MSGH_ID VG_(get_ThreadState)(tid)->os_state.msgh_id

/* ---------------------------------------------------------------------
   darwin ioctl wrapper
   ------------------------------------------------------------------ */

PRE(ioctl)
{
   *flags |= SfMayBlock;

   /* Handle ioctls that don't take an arg first */
   switch (ARG2 /* request */) {
   case VKI_TIOCSCTTY:
   case VKI_TIOCEXCL:
   case VKI_TIOCSBRK:
   case VKI_TIOCCBRK:
   case VKI_TIOCPTYGRANT:
   case VKI_TIOCPTYUNLK:
   case VKI_DTRACEHIOC_REMOVE:
   case VKI_BIOCFLUSH:
   case VKI_BIOCPROMISC:
      PRINT("ioctl ( %lu, 0x%lx )", ARG1, ARG2);
      PRE_REG_READ2(long, "ioctl",
                    unsigned int, fd, unsigned int, request);
      return;
   default:
      PRINT("ioctl ( %lu, 0x%lx, %#lx )", ARG1, ARG2, ARG3);
      PRE_REG_READ3(long, "ioctl",
                    unsigned int, fd, unsigned int, request, unsigned long, arg);
   }

   switch (ARG2 /* request */) {
   case VKI_TIOCGWINSZ:
      PRE_MEM_WRITE( "ioctl(TIOCGWINSZ)", ARG3, sizeof(struct vki_winsize) );
      break;
   case VKI_TIOCSWINSZ:
      PRE_MEM_READ( "ioctl(TIOCSWINSZ)",  ARG3, sizeof(struct vki_winsize) );
      break;
   case VKI_TIOCMBIS:
      PRE_MEM_READ( "ioctl(TIOCMBIS)",    ARG3, sizeof(unsigned int) );
      break;
   case VKI_TIOCMBIC:
      PRE_MEM_READ( "ioctl(TIOCMBIC)",    ARG3, sizeof(unsigned int) );
      break;
   case VKI_TIOCMSET:
      PRE_MEM_READ( "ioctl(TIOCMSET)",    ARG3, sizeof(unsigned int) );
      break;
   case VKI_TIOCMGET:
      PRE_MEM_WRITE( "ioctl(TIOCMGET)",   ARG3, sizeof(unsigned int) );
      break;
   case VKI_TIOCGPGRP:
      /* Get process group ID for foreground processing group. */
      PRE_MEM_WRITE( "ioctl(TIOCGPGRP)", ARG3, sizeof(vki_pid_t) );
      break;
   case VKI_TIOCSPGRP:
      /* Set a process group ID? */
      PRE_MEM_WRITE( "ioctl(TIOCGPGRP)", ARG3, sizeof(vki_pid_t) );
      break;
   case VKI_FIONBIO:
      PRE_MEM_READ( "ioctl(FIONBIO)",    ARG3, sizeof(int) );
      break;
   case VKI_FIOASYNC:
      PRE_MEM_READ( "ioctl(FIOASYNC)",   ARG3, sizeof(int) );
      break;
   case VKI_FIONREAD:                /* identical to SIOCINQ */
      PRE_MEM_WRITE( "ioctl(FIONREAD)",  ARG3, sizeof(int) );
      break;


      /* These all use struct ifreq AFAIK */
      /* GrP fixme is sizeof(struct vki_if_req) correct if it's using a sockaddr? */
   case VKI_SIOCGIFFLAGS:        /* get flags                    */
      PRE_MEM_RASCIIZ( "ioctl(SIOCGIFFLAGS)",
                     (Addr)((struct vki_ifreq *)ARG3)->vki_ifr_name );
      PRE_MEM_WRITE( "ioctl(SIOCGIFFLAGS)", ARG3, sizeof(struct vki_ifreq));
      break;
   case VKI_SIOCGIFMTU:          /* get MTU size                 */
      PRE_MEM_RASCIIZ( "ioctl(SIOCGIFMTU)",
                     (Addr)((struct vki_ifreq *)ARG3)->vki_ifr_name );
      PRE_MEM_WRITE( "ioctl(SIOCGIFMTU)", ARG3, sizeof(struct vki_ifreq));
      break;
   case VKI_SIOCGIFADDR:         /* get PA address               */
      PRE_MEM_RASCIIZ( "ioctl(SIOCGIFADDR)",
                     (Addr)((struct vki_ifreq *)ARG3)->vki_ifr_name );
      PRE_MEM_WRITE( "ioctl(SIOCGIFADDR)", ARG3, sizeof(struct vki_ifreq));
      break;
   case VKI_SIOCGIFNETMASK:      /* get network PA mask          */
      PRE_MEM_RASCIIZ( "ioctl(SIOCGIFNETMASK)",
                     (Addr)((struct vki_ifreq *)ARG3)->vki_ifr_name );
      PRE_MEM_WRITE( "ioctl(SIOCGIFNETMASK)", ARG3, sizeof(struct vki_ifreq));
      break;
   case VKI_SIOCGIFMETRIC:       /* get metric                   */
      PRE_MEM_RASCIIZ( "ioctl(SIOCGIFMETRIC)",
                     (Addr)((struct vki_ifreq *)ARG3)->vki_ifr_name );
      PRE_MEM_WRITE( "ioctl(SIOCGIFMETRIC)", ARG3, sizeof(struct vki_ifreq));
      break;
   case VKI_SIOCGIFDSTADDR:      /* get remote PA address        */
      PRE_MEM_RASCIIZ( "ioctl(SIOCGIFDSTADDR)",
                     (Addr)((struct vki_ifreq *)ARG3)->vki_ifr_name );
      PRE_MEM_WRITE( "ioctl(SIOCGIFDSTADDR)", ARG3, sizeof(struct vki_ifreq));
      break;
   case VKI_SIOCGIFBRDADDR:      /* get broadcast PA address     */
      PRE_MEM_RASCIIZ( "ioctl(SIOCGIFBRDADDR)",
                     (Addr)((struct vki_ifreq *)ARG3)->vki_ifr_name );
      PRE_MEM_WRITE( "ioctl(SIOCGIFBRDADDR)", ARG3, sizeof(struct vki_ifreq));
      break;
   case VKI_SIOCGIFCONF:         /* get iface list               */
      /* WAS:
         PRE_MEM_WRITE( "ioctl(SIOCGIFCONF)", ARG3, sizeof(struct ifconf));
         KERNEL_DO_SYSCALL(tid,RES);
         if (!VG_(is_kerror)(RES) && RES == 0)
         POST_MEM_WRITE(ARG3, sizeof(struct ifconf));
      */
      PRE_MEM_READ( "ioctl(SIOCGIFCONF)",
                    (Addr)&((struct vki_ifconf *)ARG3)->ifc_len,
                    sizeof(((struct vki_ifconf *)ARG3)->ifc_len));
      PRE_MEM_READ( "ioctl(SIOCGIFCONF)",
                    (Addr)&((struct vki_ifconf *)ARG3)->vki_ifc_buf,
                    sizeof(((struct vki_ifconf *)ARG3)->vki_ifc_buf));
      if ( ARG3 ) {
         // TODO len must be readable and writable
         // buf pointer only needs to be readable
         struct vki_ifconf *ifc = (struct vki_ifconf *) ARG3;
         PRE_MEM_WRITE( "ioctl(SIOCGIFCONF).ifc_buf",
                        (Addr)(ifc->vki_ifc_buf), ifc->ifc_len );
      }
      break;

   case VKI_SIOCSIFFLAGS:        /* set flags                    */
      PRE_MEM_RASCIIZ( "ioctl(SIOCSIFFLAGS)",
                     (Addr)((struct vki_ifreq *)ARG3)->vki_ifr_name );
      PRE_MEM_READ( "ioctl(SIOCSIFFLAGS)",
                     (Addr)&((struct vki_ifreq *)ARG3)->vki_ifr_flags,
                     sizeof(((struct vki_ifreq *)ARG3)->vki_ifr_flags) );
      break;
   case VKI_SIOCSIFADDR:         /* set PA address               */
   case VKI_SIOCSIFDSTADDR:      /* set remote PA address        */
   case VKI_SIOCSIFBRDADDR:      /* set broadcast PA address     */
   case VKI_SIOCSIFNETMASK:      /* set network PA mask          */
      PRE_MEM_RASCIIZ( "ioctl(SIOCSIF*ADDR)",
                     (Addr)((struct vki_ifreq *)ARG3)->vki_ifr_name );
      PRE_MEM_READ( "ioctl(SIOCSIF*ADDR)",
                     (Addr)&((struct vki_ifreq *)ARG3)->ifr_addr,
                     sizeof(((struct vki_ifreq *)ARG3)->ifr_addr) );
      break;
   case VKI_SIOCSIFMETRIC:       /* set metric                   */
      PRE_MEM_RASCIIZ( "ioctl(SIOCSIFMETRIC)",
                     (Addr)((struct vki_ifreq *)ARG3)->vki_ifr_name );
      PRE_MEM_READ( "ioctl(SIOCSIFMETRIC)",
                     (Addr)&((struct vki_ifreq *)ARG3)->vki_ifr_metric,
                     sizeof(((struct vki_ifreq *)ARG3)->vki_ifr_metric) );
      break;
   case VKI_SIOCSIFMTU:          /* set MTU size                 */
      PRE_MEM_RASCIIZ( "ioctl(SIOCSIFMTU)",
                     (Addr)((struct vki_ifreq *)ARG3)->vki_ifr_name );
      PRE_MEM_READ( "ioctl(SIOCSIFMTU)",
                     (Addr)&((struct vki_ifreq *)ARG3)->vki_ifr_mtu,
                     sizeof(((struct vki_ifreq *)ARG3)->vki_ifr_mtu) );
      break;
      /* Routing table calls.  */
#ifdef VKI_SIOCADDRT
   case VKI_SIOCADDRT:           /* add routing table entry      */
   case VKI_SIOCDELRT:           /* delete routing table entry   */
      PRE_MEM_READ( "ioctl(SIOCADDRT/DELRT)", ARG3,
                    sizeof(struct vki_rtentry));
      break;
#endif

   case VKI_SIOCGPGRP:
      PRE_MEM_WRITE( "ioctl(SIOCGPGRP)", ARG3, sizeof(int) );
      break;
   case VKI_SIOCSPGRP:
      PRE_MEM_READ( "ioctl(SIOCSPGRP)", ARG3, sizeof(int) );
      //tst->sys_flags &= ~SfMayBlock;
      break;

   case VKI_FIODTYPE:
      PRE_MEM_WRITE( "ioctl(FIONREAD)", ARG3, sizeof(int) );
      break;

   case VKI_DTRACEHIOC_ADDDOF:
       break;

       // ttycom.h
   case VKI_TIOCGETA:
       PRE_MEM_WRITE( "ioctl(TIOCGETA)", ARG3, sizeof(struct vki_termios) );
       break;
   case VKI_TIOCSETA:
       PRE_MEM_READ( "ioctl(TIOCSETA)", ARG3, sizeof(struct vki_termios) );
       break;
   case VKI_TIOCGETD:
       PRE_MEM_WRITE( "ioctl(TIOCGETD)", ARG3, sizeof(int) );
       break;
   case VKI_TIOCSETD:
       PRE_MEM_READ( "ioctl(TIOCSETD)", ARG3, sizeof(int) );
       break;
   case VKI_TIOCPTYGNAME:
       PRE_MEM_WRITE( "ioctl(TIOCPTYGNAME)", ARG3, 128 );
       break;

   // filio.h
   case VKI_FIOCLEX:
       break;
   case VKI_FIONCLEX:
       break;

       // net/bpf.h
   case VKI_BIOCSETF:            /* set BPF filter               */
      /*
       * struct bpf_program has a 32-bit count of instructions,
       * followed by a pointer to an array of those instructions.
       * In 64-bit mode, there's padding between those two elements.
       *
       * So that we don't bogusly complain about the padding bytes,
       * we just report that we read bf_len and and bf_insns.
       *
       * We then make sure that what bf_insns points to is valid.
       */
      PRE_MEM_READ( "ioctl(BIOCSETF)",
                     (Addr)&((struct vki_bpf_program *)ARG3)->vki_bf_len,
                     sizeof(((struct vki_bpf_program *)ARG3)->vki_bf_len) );
      PRE_MEM_READ( "ioctl(BIOCSETF)",
                     (Addr)&((struct vki_bpf_program *)ARG3)->vki_bf_insns,
                     sizeof(((struct vki_bpf_program *)ARG3)->vki_bf_insns) );
      if ( ARG3 ) {
         /* bf_len * sizeof (*bf_insns) */
         struct vki_bpf_program *bp = (struct vki_bpf_program *)ARG3;
         if ( bp->bf_insns != NULL )
           PRE_MEM_READ( "ioctl(BIOCSETF) points to a struct bpf_program whose bf_insns member",
                          (Addr)(bp->vki_bf_insns),
                          bp->vki_bf_len * sizeof(*bp->vki_bf_insns) );
      }
      break;
   case VKI_BIOCSETIF:           /* set BPF interface            */
      PRE_MEM_RASCIIZ( "ioctl(BIOCSETIF)",
                     (Addr)((struct vki_ifreq *)ARG3)->vki_ifr_name );
      break;
   case VKI_BIOCSRTIMEOUT:       /* set BPF timeout              */
      /*
       * 64-bit struct timeval starts with a 64-bit "seconds since the
       * Epoch" value, followed by a 32-bit microseconds value.  The
       * resulting structure is padded to a multiple of 8 bytes, so
       * there are 4 padding bytes at the end.
       *
       * So that we don't bogusly complain about the padding bytes,
       * we just report that we read tv_sec and tv_usec.
       */
      PRE_MEM_READ( "ioctl(BIOCSRTIMEOUT)",
                     (Addr)&((struct vki_timeval *)ARG3)->vki_tv_sec,
                     sizeof(((struct vki_timeval *)ARG3)->vki_tv_sec) );
      PRE_MEM_READ( "ioctl(BIOCSRTIMEOUT)",
                     (Addr)&((struct vki_timeval *)ARG3)->vki_tv_usec,
                     sizeof(((struct vki_timeval *)ARG3)->vki_tv_usec) );
      break;
   case VKI_BIOCGDLTLIST:        /* get list of BPF DLTs         */
      PRE_MEM_READ( "ioctl(BIOCGDLTLIST).bfl_len",
                     (Addr)&((struct vki_bpf_dltlist *)ARG3)->vki_bfl_list,
                     sizeof(((struct vki_bpf_dltlist *)ARG3)->vki_bfl_list) );
      if ( ARG3 ) {
         /* bfl_len * sizeof (*bfl_list) */
         struct vki_bpf_dltlist *bdl = (struct vki_bpf_dltlist *)ARG3;
         if ( bdl->bfl_list != NULL )
           PRE_MEM_READ( "ioctl(BIOCGDLTLIST).bfl_len",
                          (Addr)&((struct vki_bpf_dltlist *)ARG3)->vki_bfl_len,
                          sizeof(((struct vki_bpf_dltlist *)ARG3)->vki_bfl_len) );
           PRE_MEM_WRITE( "ioctl(BIOCGDLTLIST) points to a struct bpf_dltlist whose bfl_list member",
                          (Addr)(bdl->vki_bfl_list),
                          bdl->bfl_len * sizeof(*bdl->vki_bfl_list) );
      }
      break;

   default:
      ML_(PRE_unknown_ioctl)(tid, ARG2, ARG3);
      break;
   }
}


POST(ioctl)
{
   vg_assert(SUCCESS);
   switch (ARG2 /* request */) {
   case VKI_TIOCGWINSZ:
      POST_MEM_WRITE( ARG3, sizeof(struct vki_winsize) );
      break;
   case VKI_TIOCSWINSZ:
   case VKI_TIOCMBIS:
   case VKI_TIOCMBIC:
   case VKI_TIOCMSET:
      break;
   case VKI_TIOCMGET:
      POST_MEM_WRITE( ARG3, sizeof(unsigned int) );
      break;
   case VKI_TIOCGPGRP:
      /* Get process group ID for foreground processing group. */
      POST_MEM_WRITE( ARG3, sizeof(vki_pid_t) );
      break;
   case VKI_TIOCSPGRP:
      /* Set a process group ID? */
      POST_MEM_WRITE( ARG3, sizeof(vki_pid_t) );
      break;
   case VKI_TIOCSCTTY:
      break;
   case VKI_FIONBIO:
      break;
   case VKI_FIOASYNC:
      break;
   case VKI_FIONREAD:                /* identical to SIOCINQ */
      POST_MEM_WRITE( ARG3, sizeof(int) );
      break;

      /* These all use struct ifreq AFAIK */
   case VKI_SIOCGIFFLAGS:        /* get flags                    */
      POST_MEM_WRITE( (Addr)&((struct vki_ifreq *)ARG3)->vki_ifr_flags,
                      sizeof(((struct vki_ifreq *)ARG3)->vki_ifr_flags) );
      break;
   case VKI_SIOCGIFMTU:          /* get MTU size                 */
      POST_MEM_WRITE( (Addr)&((struct vki_ifreq *)ARG3)->vki_ifr_mtu,
                      sizeof(((struct vki_ifreq *)ARG3)->vki_ifr_mtu) );
      break;
   case VKI_SIOCGIFADDR:         /* get PA address               */
   case VKI_SIOCGIFDSTADDR:      /* get remote PA address        */
   case VKI_SIOCGIFBRDADDR:      /* get broadcast PA address     */
   case VKI_SIOCGIFNETMASK:      /* get network PA mask          */
      POST_MEM_WRITE(
                (Addr)&((struct vki_ifreq *)ARG3)->ifr_addr,
                sizeof(((struct vki_ifreq *)ARG3)->ifr_addr) );
      break;
   case VKI_SIOCGIFMETRIC:       /* get metric                   */
      POST_MEM_WRITE(
                (Addr)&((struct vki_ifreq *)ARG3)->vki_ifr_metric,
                sizeof(((struct vki_ifreq *)ARG3)->vki_ifr_metric) );
      break;
   case VKI_SIOCGIFCONF:         /* get iface list               */
      /* WAS:
         PRE_MEM_WRITE("ioctl(SIOCGIFCONF)", ARG3, sizeof(struct ifconf));
         KERNEL_DO_SYSCALL(tid,RES);
         if (!VG_(is_kerror)(RES) && RES == 0)
         POST_MEM_WRITE(ARG3, sizeof(struct ifconf));
      */
      if (RES == 0 && ARG3 ) {
         struct vki_ifconf *ifc = (struct vki_ifconf *) ARG3;
         if (ifc->vki_ifc_buf != NULL)
            POST_MEM_WRITE( (Addr)(ifc->vki_ifc_buf), ifc->ifc_len );
      }
      break;

   case VKI_SIOCSIFFLAGS:        /* set flags                    */
   case VKI_SIOCSIFDSTADDR:      /* set remote PA address        */
   case VKI_SIOCSIFBRDADDR:      /* set broadcast PA address     */
   case VKI_SIOCSIFNETMASK:      /* set network PA mask          */
   case VKI_SIOCSIFMETRIC:       /* set metric                   */
   case VKI_SIOCSIFADDR:         /* set PA address               */
   case VKI_SIOCSIFMTU:          /* set MTU size                 */
      break;

#ifdef VKI_SIOCADDRT
      /* Routing table calls.  */
   case VKI_SIOCADDRT:           /* add routing table entry      */
   case VKI_SIOCDELRT:           /* delete routing table entry   */
      break;
#endif

   case VKI_SIOCGPGRP:
      POST_MEM_WRITE(ARG3, sizeof(int));
      break;
   case VKI_SIOCSPGRP:
      break;

   case VKI_FIODTYPE:
      POST_MEM_WRITE( ARG3, sizeof(int) );
      break;

   case VKI_DTRACEHIOC_REMOVE:
   case VKI_DTRACEHIOC_ADDDOF:
       break;

       // ttycom.h
   case VKI_TIOCGETA:
       POST_MEM_WRITE( ARG3, sizeof(struct vki_termios));
       break;
   case VKI_TIOCSETA:
       break;
   case VKI_TIOCGETD:
       POST_MEM_WRITE( ARG3, sizeof(int) );
       break;
   case VKI_TIOCSETD:
       break;
   case VKI_TIOCPTYGNAME:
       POST_MEM_WRITE( ARG3, 128);
       break;
   case VKI_TIOCSBRK:           /* set break bit                 */
   case VKI_TIOCCBRK:           /* clear break bit               */
   case VKI_TIOCPTYGRANT:
   case VKI_TIOCPTYUNLK:
       break;

       // bpf.h
   case VKI_BIOCGDLTLIST:        /* get list of BPF DLTs         */
      if (RES == 0 && ARG3 ) {
         /* bfl_len * sizeof (*bfl_list) */
         struct vki_bpf_dltlist *bdl = (struct vki_bpf_dltlist *)ARG3;
         if ( bdl->vki_bfl_list != NULL )
           POST_MEM_WRITE( (Addr)(bdl->vki_bfl_list),
                           bdl->bfl_len * sizeof(*bdl->vki_bfl_list) );
      }
      break;

   default:
      ML_(POST_unknown_ioctl)(tid, RES, ARG2, ARG3);
      break;
   }
}


/* ---------------------------------------------------------------------
   darwin fcntl wrapper
   ------------------------------------------------------------------ */
static const HChar *name_for_fcntl(UWord cmd) {
#define F(n) case VKI_##n: return #n
   switch (cmd) {
      F(F_CHKCLEAN);
      F(F_RDAHEAD);
      F(F_NOCACHE);
      F(F_FULLFSYNC);
      F(F_FREEZE_FS);
      F(F_THAW_FS);
      F(F_GLOBAL_NOCACHE);
      F(F_PREALLOCATE);
      F(F_SETSIZE);
      F(F_RDADVISE);
#     if DARWIN_VERS < DARWIN_10_9
      F(F_READBOOTSTRAP);
      F(F_WRITEBOOTSTRAP);
#     endif
      F(F_LOG2PHYS);
      F(F_GETPATH);
      F(F_PATHPKG_CHECK);
      F(F_ADDSIGS);
#     if DARWIN_VERS >= DARWIN_10_9
      F(F_ADDFILESIGS);
#     endif
#     if DARWIN_VERS >= DARWIN_10_11
      F(F_ADDFILESIGS_FOR_DYLD_SIM);
      F(F_BARRIERFSYNC);
      F(F_ADDFILESIGS_RETURN);
#     endif
#     if DARWIN_VERS >= DARWIN_10_14
      F(F_CHECK_LV);
#     endif
#     if DARWIN_VERS >= DARWIN_10_15
      F(F_SPECULATIVE_READ);
#     endif
   default:
      return "UNKNOWN";
   }
#undef F
}

PRE(fcntl)
{
   switch (ARG2) {
   // These ones ignore ARG3.
   case VKI_F_GETFD:
   case VKI_F_GETFL:
   case VKI_F_GETOWN:
      PRINT("fcntl ( %lu, %lu )", ARG1,ARG2);
      PRE_REG_READ2(long, "fcntl", unsigned int, fd, unsigned int, cmd);
      break;

   // These ones use ARG3 as "arg".
   case VKI_F_DUPFD:
   case VKI_F_SETFD:
   case VKI_F_SETFL:
   case VKI_F_SETOWN:
      PRINT("fcntl[ARG3=='arg'] ( %lu, %lu, %lu )", ARG1,ARG2,ARG3);
      PRE_REG_READ3(long, "fcntl",
                    unsigned int, fd, unsigned int, cmd, unsigned long, arg);
      break;

   // These ones use ARG3 as "lock".
   case VKI_F_GETLK:
   case VKI_F_SETLK:
   case VKI_F_SETLKW:
      PRINT("fcntl[ARG3=='lock'] ( %lu, %lu, %#lx )", ARG1,ARG2,ARG3);
      PRE_REG_READ3(long, "fcntl",
                    unsigned int, fd, unsigned int, cmd,
                    struct flock64 *, lock);
      // GrP fixme mem read sizeof(flock64)
      if (ARG2 == VKI_F_SETLKW)
         *flags |= SfMayBlock;
      break;
#  if DARWIN_VERS >= DARWIN_10_10
   case VKI_F_SETLKWTIMEOUT:
      PRINT("fcntl[ARG3=='locktimeout'] ( %lu, %lu, %#lx )", ARG1,ARG2,ARG3);
      PRE_REG_READ3(long, "fcntl",
                    unsigned int, fd, unsigned int, cmd,
                    struct flocktimeout *, lock);
      *flags |= SfMayBlock;
      break;
#  endif

       // none
   case VKI_F_CHKCLEAN:
   case VKI_F_RDAHEAD:
   case VKI_F_NOCACHE:
   case VKI_F_FULLFSYNC:
   case VKI_F_FREEZE_FS:
   case VKI_F_THAW_FS:
   case VKI_F_GLOBAL_NOCACHE:
      PRINT("fcntl ( %lu, %s, %lu )", ARG1, name_for_fcntl(ARG1), ARG2);
      PRE_REG_READ2(long, "fcntl", unsigned int, fd, unsigned int, cmd);
      break;

       // struct fstore
   case VKI_F_PREALLOCATE:
      PRINT("fcntl ( %lu, %s, %#lx )", ARG1, name_for_fcntl(ARG2), ARG3);
      PRE_REG_READ3(long, "fcntl",
                    unsigned int, fd, unsigned int, cmd,
                    struct fstore *, fstore);
      {
         struct vki_fstore *fstore = (struct vki_fstore *)ARG3;
         PRE_FIELD_READ( "fcntl(F_PREALLOCATE, fstore->fst_flags)",
                         fstore->fst_flags );
         PRE_FIELD_READ( "fcntl(F_PREALLOCATE, fstore->fst_flags)",
                         fstore->fst_posmode );
         PRE_FIELD_READ( "fcntl(F_PREALLOCATE, fstore->fst_flags)",
                         fstore->fst_offset );
         PRE_FIELD_READ( "fcntl(F_PREALLOCATE, fstore->fst_flags)",
                         fstore->fst_length );
         PRE_FIELD_WRITE( "fcntl(F_PREALLOCATE, fstore->fst_bytesalloc)",
                          fstore->fst_bytesalloc);
      }
      break;

       // off_t
   case VKI_F_SETSIZE:
      PRINT("fcntl ( %lu, %s, %#lx )", ARG1, name_for_fcntl(ARG2), ARG3);
      PRE_REG_READ3(long, "fcntl",
                    unsigned int, fd, unsigned int, cmd,
                    vki_off_t *, offset);
      break;

       // struct radvisory
   case VKI_F_RDADVISE:
      PRINT("fcntl ( %lu, %s, %#lx )", ARG1, name_for_fcntl(ARG2), ARG3);
      PRE_REG_READ3(long, "fcntl",
                    unsigned int, fd, unsigned int, cmd,
                    struct vki_radvisory *, radvisory);
      {
         struct vki_radvisory *radvisory = (struct vki_radvisory *)ARG3;
         PRE_FIELD_READ( "fcntl(F_PREALLOCATE, radvisory->ra_offset)",
                         radvisory->ra_offset );
         PRE_FIELD_READ( "fcntl(F_PREALLOCATE, radvisory->ra_count)",
                         radvisory->ra_count );
      }
      break;

#  if DARWIN_VERS < DARWIN_10_9
       // struct fbootstraptransfer
   case VKI_F_READBOOTSTRAP:
   case VKI_F_WRITEBOOTSTRAP:
      PRINT("fcntl ( %lu, %s, %#lx )", ARG1, name_for_fcntl(ARG2), ARG3);
      PRE_REG_READ3(long, "fcntl",
                    unsigned int, fd, unsigned int, cmd,
                    struct fbootstraptransfer *, bootstrap);
      PRE_MEM_READ( "fcntl(F_READ/WRITEBOOTSTRAP, bootstrap)",
                    ARG3, sizeof(struct vki_fbootstraptransfer) );
      break;
#  endif

       // struct log2phys (out)
   case VKI_F_LOG2PHYS:
      PRINT("fcntl ( %lu, %s, %#lx )", ARG1, name_for_fcntl(ARG2), ARG3);
      PRE_REG_READ3(long, "fcntl",
                    unsigned int, fd, unsigned int, cmd,
                    struct log2phys *, l2p);
      PRE_MEM_WRITE( "fcntl(F_LOG2PHYS, l2p)",
                     ARG3, sizeof(struct vki_log2phys) );
      break;

       // char[maxpathlen] (out)
   case VKI_F_GETPATH:
      PRINT("fcntl ( %lu, %s, %#lx )", ARG1, name_for_fcntl(ARG2), ARG3);
      PRE_REG_READ3(long, "fcntl",
                    unsigned int, fd, unsigned int, cmd,
                    char *, pathbuf);
      PRE_MEM_WRITE( "fcntl(F_GETPATH, pathbuf)",
                     ARG3, VKI_MAXPATHLEN );
      break;

       // char[maxpathlen] (in)
   case VKI_F_PATHPKG_CHECK:
      PRINT("fcntl ( %lu, %s, %#lx '%s')", ARG1, name_for_fcntl(ARG2), ARG3,
            (HChar *)ARG3);
      PRE_REG_READ3(long, "fcntl",
                    unsigned int, fd, unsigned int, cmd,
                    char *, pathbuf);
      PRE_MEM_RASCIIZ( "fcntl(F_PATHPKG_CHECK, pathbuf)", ARG3);
      break;

   case VKI_F_ADDSIGS: /* Add detached signatures (for code signing) */
      PRINT("fcntl ( %lu, %s )", ARG1, name_for_fcntl(ARG2));
      PRE_REG_READ3(long, "fcntl",
                    unsigned int, fd, unsigned int, cmd,
                    vki_fsignatures_t *, sigs);

      {
         vki_fsignatures_t *fsigs = (vki_fsignatures_t*)ARG3;
         PRE_FIELD_READ( "fcntl(F_ADDSIGS, fsigs->fs_blob_start)",
                         fsigs->fs_blob_start);
         PRE_FIELD_READ( "fcntl(F_ADDSIGS, fsigs->fs_blob_size)",
                         fsigs->fs_blob_size);

         if (fsigs->fs_blob_start)
            PRE_MEM_READ( "fcntl(F_ADDSIGS, fsigs->fs_blob_start)",
                          (Addr)fsigs->fs_blob_start, fsigs->fs_blob_size);
      }
      break;

   case VKI_F_ADDFILESIGS: /* Add signature from same file (used by dyld for shared libs) */
      PRINT("fcntl ( %lu, %s, %#lx )", ARG1, name_for_fcntl(ARG2), ARG3);
      PRE_REG_READ3(long, "fcntl",
                    unsigned int, fd, unsigned int, cmd,
                    vki_fsignatures_t *, sigs);

      {
         vki_fsignatures_t *fsigs = (vki_fsignatures_t*)ARG3;
         PRE_FIELD_READ( "fcntl(F_ADDFILESIGS, fsigs->fs_blob_start)",
                         fsigs->fs_blob_start);
         PRE_FIELD_READ( "fcntl(F_ADDFILESIGS, fsigs->fs_blob_size)",
                         fsigs->fs_blob_size);
      }
      break;

#  if DARWIN_VERS >= DARWIN_10_11
   case VKI_F_ADDFILESIGS_FOR_DYLD_SIM: /* Add signature from same file, only if it is signed
                                           by Apple used by dyld for simulator */
      // FIXME: RK
      break;

   case VKI_F_BARRIERFSYNC: /* fsync + issue barrier to drive */
      // FIXME: RK
      break;

   case VKI_F_ADDFILESIGS_RETURN: /* Add signature from same file, return end offset in
                                     structure on success */
      // FIXME: RK
      break;
#  endif

#  if DARWIN_VERS >= DARWIN_10_14
   case VKI_F_CHECK_LV: /* Check if Library Validation allows this Mach-O file to be
                           mapped into the calling process */
      // FIXME: Dejan
      break;
#  endif

#  if DARWIN_VERS >= DARWIN_10_15
   case VKI_F_SPECULATIVE_READ: /* Synchronous advisory read fcntl for regular and compressed file */
      PRINT("fcntl ( %lu, %s, %#lx )", ARG1, name_for_fcntl(ARG2), ARG3);
      PRE_REG_READ3(long, "fcntl",
                    unsigned int, fd, unsigned int, cmd,
                    fspecread_t *, args);

      {
        fspecread_t *fspecread = (fspecread_t *)ARG3;
        PRE_FIELD_READ( "fcntl(VKI_F_SPECULATIVE_READ, fspecread->fsr_flags)",
                         fspecread->fsr_flags);
        PRE_FIELD_READ( "fcntl(VKI_F_SPECULATIVE_READ, fspecread->fsr_offset)",
                        fspecread->fsr_offset);
        PRE_FIELD_READ( "fcntl(VKI_F_SPECULATIVE_READ, fspecread->fsr_length)",
                        fspecread->fsr_length);

        if (fspecread->fsr_offset < 0 || fspecread->fsr_length < 0) {
          SET_STATUS_Failure( VKI_EINVAL );
        }
      }
      break;
#  endif

   default:
      PRINT("fcntl ( %lu, %lu [??] )", ARG1, ARG2);
      log_decaying("UNKNOWN fcntl %lu!", ARG2);
      break;
   }
}

POST(fcntl)
{
   vg_assert(SUCCESS);
   switch (ARG2) {
   case VKI_F_DUPFD:
      if (!ML_(fd_allowed)(RES, "fcntl(DUPFD)", tid, True)) {
         VG_(close)(RES);
         SET_STATUS_Failure( VKI_EMFILE );
      } else {
         if (VG_(clo_track_fds))
            ML_(record_fd_open_named)(tid, RES);
      }
      break;

   case VKI_F_GETFD:
   case VKI_F_GETFL:
   case VKI_F_GETOWN:
   case VKI_F_SETFD:
   case VKI_F_SETFL:
   case VKI_F_SETOWN:
   case VKI_F_GETLK:
   case VKI_F_SETLK:
   case VKI_F_SETLKW:
#  if DARWIN_VERS >= DARWIN_10_10
   case VKI_F_SETLKWTIMEOUT:
       break;
#  endif

   case VKI_F_PREALLOCATE:
      {
         struct vki_fstore *fstore = (struct vki_fstore *)ARG3;
         POST_FIELD_WRITE( fstore->fst_bytesalloc );
      }
      break;

   case VKI_F_LOG2PHYS:
      POST_MEM_WRITE( ARG3, sizeof(struct vki_log2phys) );
      break;

   case VKI_F_GETPATH:
      POST_MEM_WRITE( ARG3, 1+VG_(strlen)((char *)ARG3) );
      PRINT("\"%s\"", (char*)ARG3);
      break;

   default:
      // DDD: ugh, missing lots of cases here, not nice
      break;
   }
}

/* ---------------------------------------------------------------------
   unix syscalls
   ------------------------------------------------------------------ */

PRE(futimes)
{
   PRINT("futimes ( %ld, %#lx )", SARG1, ARG2);
   PRE_REG_READ2(long, "futimes", int, fd, struct timeval *, tvp);
   if (!ML_(fd_allowed)(ARG1, "futimes", tid, False)) {
      SET_STATUS_Failure( VKI_EBADF );
   } else if (ARG2 != 0) {
      PRE_timeval_READ( "futimes(tvp[0])", ARG2 );
      PRE_timeval_READ( "futimes(tvp[1])", ARG2+sizeof(struct vki_timeval) );
   }
}

PRE(semget)
{
   PRINT("semget ( %ld, %ld, %ld )", SARG1, SARG2, SARG3);
   PRE_REG_READ3(long, "semget", vki_key_t, key, int, nsems, int, semflg);
}

PRE(semop)
{
   *flags |= SfMayBlock;
   PRINT("semop ( %ld, %#lx, %lu )", SARG1, ARG2, ARG3);
   PRE_REG_READ3(long, "semop",
                 int, semid, struct sembuf *, sops, vki_size_t, nsoops);
   ML_(generic_PRE_sys_semop)(tid, ARG1,ARG2,ARG3);
}

PRE(semctl)
{
   switch (ARG3) {
   case VKI_IPC_STAT:
   case VKI_IPC_SET:
      PRINT("semctl ( %ld, %ld, %ld, %#lx )", SARG1, SARG2, SARG3, ARG4);
      PRE_REG_READ4(long, "semctl",
                    int, semid, int, semnum, int, cmd, struct semid_ds *, arg);
      break;
   case VKI_GETALL:
   case VKI_SETALL:
      PRINT("semctl ( %ld, %ld, %ld, %#lx )", SARG1, SARG2, SARG3, ARG4);
      PRE_REG_READ4(long, "semctl",
                    int, semid, int, semnum, int, cmd, unsigned short *, arg);
      break;
   case VKI_SETVAL:
      PRINT("semctl ( %ld, %ld, %ld, %#lx )", SARG1, SARG2, SARG3, ARG4);
      PRE_REG_READ4(long, "semctl",
                    int, semid, int, semnum, int, cmd, int, arg);
      break;
   default:
      PRINT("semctl ( %ld, %ld, %ld )", SARG1, SARG2, SARG3);
      PRE_REG_READ3(long, "semctl",
                    int, semid, int, semnum, int, cmd);
      break;
   }
   ML_(generic_PRE_sys_semctl)(tid, ARG1,ARG2,ARG3,ARG4);
}
POST(semctl)
{
   ML_(generic_POST_sys_semctl)(tid, RES,ARG1,ARG2,ARG3,ARG4);
}

PRE(sem_open)
{
   if (ARG2 & VKI_O_CREAT) {
      // 4-arg version
      PRINT("sem_open ( %#lx(%s), %ld, %lu, %lu )",
            ARG1, (HChar*)ARG1, SARG2, ARG3, ARG4);
      PRE_REG_READ4(vki_sem_t *, "sem_open",
                    const char *, name, int, oflag, vki_mode_t, mode,
                    unsigned int, value);
   } else {
      // 2-arg version
      PRINT("sem_open ( %#lx(%s), %ld )", ARG1, (HChar*)ARG1, SARG2);
      PRE_REG_READ2(vki_sem_t *, "sem_open",
                    const char *, name, int, oflag);
   }
   PRE_MEM_RASCIIZ( "sem_open(name)", ARG1 );

   /* Otherwise handle normally */
   *flags |= SfMayBlock;
}

PRE(sem_close)
{
   PRINT("sem_close( %#lx )", ARG1);
   PRE_REG_READ1(int, "sem_close", vki_sem_t *, sem);
}

PRE(sem_unlink)
{
   PRINT("sem_unlink(  %#lx(%s) )", ARG1, (HChar*)ARG1);
   PRE_REG_READ1(int, "sem_unlink", const char *, name);
   PRE_MEM_RASCIIZ( "sem_unlink(name)", ARG1 );
}

PRE(sem_post)
{
   PRINT("sem_post( %#lx )", ARG1);
   PRE_REG_READ1(int, "sem_post", vki_sem_t *, sem);
   *flags |= SfMayBlock;
}

PRE(sem_destroy)
{
  PRINT("sem_destroy( %#lx )", ARG1);
  PRE_REG_READ1(int, "sem_destroy", vki_sem_t *, sem);
  PRE_MEM_READ("sem_destroy(sem)", ARG1, sizeof(vki_sem_t));
}

PRE(sem_init)
{
  PRINT("sem_init( %#lx, %ld, %lu )", ARG1, SARG2, ARG3);
  PRE_REG_READ3(int, "sem_init", vki_sem_t *, sem,
                int, pshared, unsigned int, value);
  PRE_MEM_WRITE("sem_init(sem)", ARG1, sizeof(vki_sem_t));
}

POST(sem_init)
{
  POST_MEM_WRITE(ARG1, sizeof(vki_sem_t));
}

PRE(sem_wait)
{
   PRINT("sem_wait( %#lx )", ARG1);
   PRE_REG_READ1(int, "sem_wait", vki_sem_t *, sem);
   *flags |= SfMayBlock;
}

PRE(sem_trywait)
{
   PRINT("sem_trywait( %#lx )", ARG1);
   PRE_REG_READ1(int, "sem_trywait", vki_sem_t *, sem);
   *flags |= SfMayBlock;
}

PRE(kqueue)
{
    PRINT("kqueue()");
}

POST(kqueue)
{
   if (!ML_(fd_allowed)(RES, "kqueue", tid, True)) {
      VG_(close)(RES);
      SET_STATUS_Failure( VKI_EMFILE );
   } else {
      if (VG_(clo_track_fds)) {
         ML_(record_fd_open_with_given_name)(tid, RES, NULL);
      }
   }
}

PRE(fileport_makeport)
{
    PRINT("fileport_makeport(fd:%#lx, portnamep:%#lx) FIXME",
      ARG1, ARG2);
}

PRE(guarded_open_np)
{
    PRINT("guarded_open_np(path:%#lx(%s), guard:%#lx, guardflags:%#lx, flags:%#lx) FIXME",
      ARG1, (char*)ARG1, ARG2, ARG3, ARG4);
}

PRE(guarded_kqueue_np)
{
    PRINT("guarded_kqueue_np(guard:%#lx, guardflags:%#lx) FIXME",
      ARG1, ARG2);
}

POST(guarded_kqueue_np)
{
   if (!ML_(fd_allowed)(RES, "guarded_kqueue_np", tid, True)) {
      VG_(close)(RES);
      SET_STATUS_Failure( VKI_EMFILE );
   } else {
      if (VG_(clo_track_fds)) {
         ML_(record_fd_open_with_given_name)(tid, RES, NULL);
      }
   }
}

PRE(guarded_close_np)
{
    PRINT("guarded_close_np(fd:%#lx, guard:%#lx) FIXME",
      ARG1, ARG2);
}

PRE(change_fdguard_np)
{
    PRINT("change_fdguard_np(fd:%#lx, guard:%#lx, guardflags:%#lx, nguard:%#lx, nguardflags:%#lx, fdflagsp:%#lx) FIXME",
      ARG1, ARG2, ARG3, ARG4, ARG5, ARG6);
}

PRE(connectx)
{
    PRINT("connectx(s:%#lx, src:%#lx, srclen:%#lx, dsts:%#lx, dstlen:%#lx, ifscope:%#lx, aid:%#lx, out_cid:%#lx) FIXME",
      ARG1, ARG2, ARG3, ARG4, ARG5, ARG6, ARG7, ARG8);
}

PRE(disconnectx)
{
    PRINT("disconnectx(s:%#lx, aid:%#lx, cid:%#lx) FIXME",
      ARG1, ARG2, ARG3);
}


PRE(kevent)
{
   PRINT("kevent( %ld, %#lx, %ld, %#lx, %ld, %#lx )",
         SARG1, ARG2, ARG3, ARG4, ARG5, ARG6);
   PRE_REG_READ6(int,"kevent", int,kq,
                 const struct vki_kevent *,changelist, int,nchanges,
                 struct vki_kevent *,eventlist, int,nevents,
                 const struct vki_timespec *,timeout);

   if (ARG3) PRE_MEM_READ ("kevent(changelist)",
                           ARG2, ARG3 * sizeof(struct vki_kevent));
   if (ARG5) PRE_MEM_WRITE("kevent(eventlist)",
                           ARG4, ARG5 * sizeof(struct vki_kevent));
   if (ARG6) PRE_MEM_READ ("kevent(timeout)",
                           ARG6, sizeof(struct vki_timespec));

   *flags |= SfMayBlock;
}

POST(kevent)
{
   PRINT("kevent ret %ld dst %#lx (%zu)", RES, ARG4, sizeof(struct vki_kevent));
   if (RES > 0) POST_MEM_WRITE(ARG4, RES * sizeof(struct vki_kevent));
}


PRE(kevent64)
{
   PRINT("kevent64( %ld, %#lx, %ld, %#lx, %ld, %#lx )",
         SARG1, ARG2, SARG3, ARG4, SARG5, ARG6);
   PRE_REG_READ6(int,"kevent64", int,kq,
                 const struct vki_kevent64 *,changelist, int,nchanges,
                 struct vki_kevent64 *,eventlist, int,nevents,
                 const struct vki_timespec *,timeout);

   if (ARG3) PRE_MEM_READ ("kevent64(changelist)",
                           ARG2, ARG3 * sizeof(struct vki_kevent64));
   if (ARG5) PRE_MEM_WRITE("kevent64(eventlist)",
                           ARG4, ARG5 * sizeof(struct vki_kevent64));
   if (ARG6) PRE_MEM_READ ("kevent64(timeout)",
                           ARG6, sizeof(struct vki_timespec));

   *flags |= SfMayBlock;
}

POST(kevent64)
{
   PRINT("kevent64 ret %ld dst %#lx (%zu)", RES, ARG4, sizeof(struct vki_kevent64));
   if (RES > 0) {
      ML_(sync_mappings)("after", "kevent64", 0);
      POST_MEM_WRITE(ARG4, RES * sizeof(struct vki_kevent64));
   }
}


Addr pthread_starter = 0;
Addr wqthread_starter = 0;
SizeT pthread_structsize = 0;
SizeT pthread_tsd_offset = 0;

PRE(bsdthread_register)
{
#if DARWIN_VERS >= DARWIN_10_12
   PRINT("bsdthread_register( %#lx, %#lx, %lu, %#lx, %#lx, %#lx, %#lx )",
         ARG1, ARG2, ARG3, ARG4, ARG5, ARG6, ARG7);
   PRE_REG_READ7(int,"__bsdthread_register", void *,"threadstart",
                 void *,"wqthread", size_t,"pthsize",
                 void *,"stack_addr_hint", void *,"targetconc_ptr",
                 uint32_t,"dispatchqueue_offset", uint32_t,"tsd_offset");
#else
   PRINT("bsdthread_register( %#lx, %#lx, %lu )", ARG1, ARG2, ARG3);
   PRE_REG_READ3(int,"__bsdthread_register", void *,"threadstart",
                 void *,"wqthread", size_t,"pthsize");
#endif

   pthread_starter = ARG1;
   wqthread_starter = ARG2;
   pthread_structsize = ARG3;
   #if DARWIN_VERS >= DARWIN_10_12
     typedef struct {
       uint64_t version;
       uint64_t dispatch_queue_offset;
       uint64_t main_qos;
       uint32_t tsd_offset;
       uint32_t return_to_kernel_offset;
       uint32_t mach_thread_self_offset;
     } __attribute__ ((packed)) _pthread_registration_data;

     pthread_tsd_offset = ((_pthread_registration_data*) ARG4)->tsd_offset;
   #endif
   ARG1 = (Word)&pthread_hijack_asm;
   ARG2 = (Word)&wqthread_hijack_asm;
}

PRE(workq_open)
{
   PRINT("workq_open()");
   PRE_REG_READ0(int, "workq_open");

   // This creates lots of threads and thread stacks under the covers,
   // but we ignore them all until some work item starts running on it.
}

static const HChar *workqop_name(int op)
{
   switch (op) {
   case VKI_WQOPS_QUEUE_ADD:                  return "QUEUE_ADD";
   case VKI_WQOPS_QUEUE_REMOVE:               return "QUEUE_REMOVE";
   case VKI_WQOPS_THREAD_RETURN:              return "THREAD_RETURN";
   case VKI_WQOPS_THREAD_SETCONC:             return "THREAD_SETCONC";
   case VKI_WQOPS_QUEUE_NEWSPISUPP:           return "QUEUE_NEWSPISUPP";
   case VKI_WQOPS_QUEUE_REQTHREADS:           return "QUEUE_REQTHREADS";
   case VKI_WQOPS_QUEUE_REQTHREADS2:          return "QUEUE_REQTHREADS2";
   case VKI_WQOPS_THREAD_KEVENT_RETURN:       return "THREAD_KEVENT_RETURN";
   case VKI_WQOPS_SET_EVENT_MANAGER_PRIORITY: return "SET_EVENT_MANAGER_PRIORITY";
   case VKI_WQOPS_THREAD_WORKLOOP_RETURN:     return "THREAD_WORKLOOP_RETURN";
   case VKI_WQOPS_SHOULD_NARROW:              return "SHOULD_NARROW";
   default: return "?";
   }
}


PRE(workq_ops)
{
   PRINT("workq_ops( %ld(%s), %#lx, %ld )", SARG1, workqop_name(ARG1), ARG2,
         SARG3);
   PRE_REG_READ3(int,"workq_ops", int,"options", void *,"item",
                 int,"priority");

   switch (ARG1) {
   case VKI_WQOPS_QUEUE_ADD:
   case VKI_WQOPS_QUEUE_REMOVE:
      // GrP fixme need anything here?
      // GrP fixme may block?
      break;
   case VKI_WQOPS_THREAD_RETURN: {
      // The interesting case. The kernel will do one of two things:
      // 1. Return normally. We continue; libc proceeds to stop the thread.
      //    V does nothing special here.
      // 2. Jump to wqthread_hijack. This wipes the stack and runs a
      //    new work item, and never returns from workq_ops.
      //    V handles this by longjmp() from wqthread_hijack back to the
      //    scheduler, which continues at the new client SP/IP/state.
      //    This works something like V's signal handling.
      //    To the tool, this looks like workq_ops() sometimes returns
      //    to a strange address.
      ThreadState *tst = VG_(get_ThreadState)(tid);
      tst->os_state.wq_jmpbuf_valid = True;
      *flags |= SfMayBlock;  // GrP fixme true?
      break;
   }
   case VKI_WQOPS_THREAD_SETCONC:
      // RK fixme need anything here?
      // RK fixme may block?
      break;
   case VKI_WQOPS_QUEUE_NEWSPISUPP:
      // JRS don't think we need to do anything here -- this just checks
      // whether some newer functionality is supported
      break;
   case VKI_WQOPS_QUEUE_REQTHREADS:
   case VKI_WQOPS_QUEUE_REQTHREADS2:
      // JRS uh, looks like it queues up a bunch of threads, or some such?
      *flags |= SfMayBlock; // the kernel sources take a spinlock, so play safe
      break;
   case VKI_WQOPS_THREAD_KEVENT_RETURN:
      // RK fixme need anything here?
      // perhaps similar to VKI_WQOPS_THREAD_RETURN above?
      break;
   case VKI_WQOPS_SET_EVENT_MANAGER_PRIORITY:
      // RK fixme this just sets scheduling priorities - don't think we need
      // to do anything here
      break;
   case VKI_WQOPS_THREAD_WORKLOOP_RETURN:
   case VKI_WQOPS_SHOULD_NARROW:
      // RK fixme need anything here?
      // RK fixme may block?
      break;
   default:
      VG_(printf)("UNKNOWN workq_ops option %ld\n", ARG1);
      break;
   }
}
POST(workq_ops)
{
   ThreadState *tst = VG_(get_ThreadState)(tid);
   tst->os_state.wq_jmpbuf_valid = False;
   switch (ARG1) {
      case VKI_WQOPS_THREAD_RETURN:
         ML_(sync_mappings)("after", "workq_ops(THREAD_RETURN)", 0);
         break;
      case VKI_WQOPS_QUEUE_REQTHREADS:
         ML_(sync_mappings)("after", "workq_ops(QUEUE_REQTHREADS)", 0);
         break;
      case VKI_WQOPS_QUEUE_REQTHREADS2:
         ML_(sync_mappings)("after", "workq_ops(QUEUE_REQTHREADS2)", 0);
         break;
      default:
         break;
   }
}



PRE(__mac_syscall)
{
   PRINT("__mac_syscall( %#lx(%s), %ld, %#lx )",
         ARG1, (HChar*)ARG1, SARG2, ARG3);
   PRE_REG_READ3(int,"__mac_syscall", char *,"policy",
                 int,"call", void *,"arg");

   // GrP fixme check call's arg?
   // GrP fixme check policy?
}


/* Not like syswrap-generic's sys_exit, which exits only one thread.
   More like syswrap-generic's sys_exit_group. */
PRE(exit)
{
   ThreadId     t;

   PRINT("darwin exit( %ld )", SARG1);
   PRE_REG_READ1(void, "exit", int, status);

   /* A little complex; find all the threads with the same threadgroup
      as this one (including this one), and mark them to exit */
   for (t = 1; t < VG_N_THREADS; t++) {
      if ( /* not alive */
           VG_(threads)[t].status == VgTs_Empty
           /* GrP fixme zombie? */
         )
         continue;

      VG_(threads)[t].exitreason = VgSrc_ExitProcess;
      VG_(threads)[t].os_state.exitcode = ARG1;

      if (t != tid)
         VG_(get_thread_out_of_syscall)(t);     /* unblock it, if blocked */
   }

   /* We have to claim the syscall already succeeded. */
   SET_STATUS_Success(0);
}


PRE(sigaction)
{
   PRINT("sigaction ( %ld, %#lx, %#lx )", SARG1, ARG2, ARG3);
   PRE_REG_READ3(long, "sigaction",
                 int, signum, vki_sigaction_toK_t *, act,
                 vki_sigaction_fromK_t *, oldact);

   if (ARG2 != 0) {
      vki_sigaction_toK_t *sa = (vki_sigaction_toK_t *)ARG2;
      PRE_MEM_READ( "sigaction(act->sa_handler)",
                    (Addr)&sa->ksa_handler, sizeof(sa->ksa_handler));
      PRE_MEM_READ( "sigaction(act->sa_mask)",
                    (Addr)&sa->sa_mask, sizeof(sa->sa_mask));
      PRE_MEM_READ( "sigaction(act->sa_flags)",
                    (Addr)&sa->sa_flags, sizeof(sa->sa_flags));
   }
   if (ARG3 != 0)
      PRE_MEM_WRITE( "sigaction(oldact)",
                     ARG3, sizeof(vki_sigaction_fromK_t));

   SET_STATUS_from_SysRes(
      VG_(do_sys_sigaction)(ARG1, (const vki_sigaction_toK_t *)ARG2,
                                  (vki_sigaction_fromK_t *)ARG3)
   );
}
POST(sigaction)
{
   vg_assert(SUCCESS);
   if (RES == 0 && ARG3 != 0)
      POST_MEM_WRITE( ARG3, sizeof(vki_sigaction_fromK_t));
}


PRE(__pthread_kill)
{
   PRINT("__pthread_kill ( %#lx, %ld )", ARG1, SARG2);
   PRE_REG_READ2(long, "__pthread_kill", vki_pthread_t*, thread, int, sig);
}


PRE(__pthread_sigmask)
{
    // arguments are identical to sigprocmask (how, sigset_t*, sigset_t*).
    UWord arg1;
    PRINT("__pthread_sigmask ( %ld, %#lx, %#lx )", SARG1, ARG2, ARG3);
    PRE_REG_READ3(long, "__pthread_sigmask",
                  int, how, vki_sigset_t *, set, vki_sigset_t *, oldset);
    if (ARG2 != 0)
        PRE_MEM_READ( "__pthread_sigmask(set)", ARG2, sizeof(vki_sigset_t));
    if (ARG3 != 0)
        PRE_MEM_WRITE( "__pthread_sigmask(oldset)", ARG3, sizeof(vki_sigset_t));

    /* Massage ARG1 ('how').  If ARG2 (the new mask) is NULL then the
     value of 'how' is irrelevant, and it appears that Darwin's libc
     passes zero, which is not equal to any of
     SIG_{BLOCK,UNBLOCK,SETMASK}.  This causes
     VG_(do_sys_sigprocmask) to complain, since it checks the 'how'
     value independently of the other args.  Solution: in this case,
     simply pass a valid (but irrelevant) value for 'how'. */
    /* Also, in this case the new set is passed to the kernel by
     reference, not value, as in some other sigmask related Darwin
     syscalls. */
    arg1 = ARG1;
    if (ARG2 == 0  /* the new-set is NULL */
        && ARG1 != VKI_SIG_BLOCK
        && ARG1 != VKI_SIG_UNBLOCK && ARG1 != VKI_SIG_SETMASK) {
        arg1 = VKI_SIG_SETMASK;
    }
    SET_STATUS_from_SysRes(
                           VG_(do_sys_sigprocmask) ( tid, arg1, (vki_sigset_t*)ARG2,
                                                    (vki_sigset_t*)ARG3 )
                           );

    if (SUCCESS)
        *flags |= SfPollAfter;
}
POST(__pthread_sigmask)
{
    vg_assert(SUCCESS);
    if (RES == 0 && ARG3 != 0)
        POST_MEM_WRITE( ARG3, sizeof(vki_sigset_t));
}


// SYS___sigwait 330
// int  sigwait(const sigset_t * __restrict, int * __restrict) __DARWIN_ALIAS_C(sigwait);
PRE(__sigwait)
{
    *flags |= SfMayBlock;
    PRINT("sys_sigwait ( %#" FMT_REGWORD "x, %#" FMT_REGWORD "x )",
          ARG1,ARG2);
    PRE_REG_READ2(int, "sigwait",
                  const vki_sigset_t *, set, int *, sig);
    if (ARG1 != 0) {
        PRE_MEM_READ(  "sigwait(set)",  ARG1, sizeof(vki_sigset_t));
    }
    if (ARG2 != 0) {
        PRE_MEM_WRITE( "sigwait(sig)", ARG2, sizeof(int));
    }
}

POST(__sigwait)
{
    if (ARG2 != 0) {
        POST_MEM_WRITE( ARG2, sizeof(int));
    }
}

PRE(__pthread_canceled)
{
   *flags |= SfMayBlock; /* might kill this thread??? */
   /* I don't think so -- I think it just changes the cancellation
      state.  But taking no chances. */
   PRINT("__pthread_canceled ( %#lx )", ARG1);
   PRE_REG_READ1(long, "__pthread_canceled", void*, arg1);
}


PRE(__pthread_markcancel)
{
   *flags |= SfMayBlock; /* might kill this thread??? */
   PRINT("__pthread_markcancel ( %#lx )", ARG1);
   PRE_REG_READ1(long, "__pthread_markcancel", void*, arg1);
   /* Just let it go through.  No idea if this is correct. */
}


PRE(__disable_threadsignal)
{
   vki_sigset_t set;
   PRINT("__disable_threadsignal(%ld, %ld, %ld)", SARG1, SARG2, SARG3);
   /* I don't think this really looks at its arguments.  So don't
      bother to check them. */

   VG_(sigfillset)( &set );
   SET_STATUS_from_SysRes(
      VG_(do_sys_sigprocmask) ( tid, VKI_SIG_BLOCK, &set, NULL )
   );

   /* We don't expect that blocking all signals for this thread could
      cause any more to be delivered (how could it?), but just in case
      .. */
   if (SUCCESS)
      *flags |= SfPollAfter;
}


PRE(__pthread_chdir)
{
    PRINT("__pthread_chdir ( %#lx(%s) )", ARG1, (HChar*)ARG1);
    PRE_REG_READ1(long, "__pthread_chdir", const char *, path);
    PRE_MEM_RASCIIZ( "__pthread_chdir(path)", ARG1 );
}



PRE(__pthread_fchdir)
{
    PRINT("__pthread_fchdir ( %lu )", ARG1);
    PRE_REG_READ1(long, "__pthread_fchdir", unsigned int, fd);
}


PRE(kdebug_trace)
{
   PRINT("kdebug_trace(%ld, %ld, %ld, %ld, %ld, %ld)",
         SARG1, SARG2, SARG3, SARG4, SARG5, SARG6);
   /*
     Don't check anything - some clients pass fewer arguments.
   PRE_REG_READ6(long, "kdebug_trace",
                 int,"code", int,"arg1", int,"arg2",
                 int,"arg3", int,"arg4", int,"arg5");
   */
}


PRE(seteuid)
{
    PRINT("seteuid(%lu)", ARG1);
    PRE_REG_READ1(long, "seteuid", vki_uid_t, "uid");
}


PRE(setegid)
{
    PRINT("setegid(%lu)", ARG1);
    PRE_REG_READ1(long, "setegid", vki_uid_t, "uid");
}

PRE(settid)
{
    PRINT("settid(%lu, %lu)", ARG1, ARG2);
    PRE_REG_READ2(long, "settid", vki_uid_t, "uid", vki_gid_t, "gid");
}

PRE(gettid)
{
    PRINT("gettid()");
    PRE_REG_READ0(long, gettid);
}

/* XXX need to check whether we need POST operations for
 * waitevent, watchevent, modwatch -- jpeach
 */
PRE(watchevent)
{
    PRINT("watchevent(%#lx, %#lx)", ARG1, ARG2);
    PRE_REG_READ2(long, "watchevent",
        vki_eventreq *, "event", unsigned int, "eventmask");

    PRE_MEM_READ("watchevent(event)", ARG1, sizeof(vki_eventreq));
    PRE_MEM_READ("watchevent(eventmask)", ARG2, sizeof(unsigned int));
    *flags |= SfMayBlock;
}

#define WAITEVENT_FAST_POLL ((Addr)(struct timeval *)-1)
PRE(waitevent)
{
   PRINT("waitevent(%#lx, %#lx)", ARG1, ARG2);
   PRE_REG_READ2(long, "waitevent",
      vki_eventreq *, "event", struct timeval *, "timeout");
   PRE_MEM_WRITE("waitevent(event)", ARG1, sizeof(vki_eventreq));

   if (ARG2  &&  ARG2 != WAITEVENT_FAST_POLL) {
      PRE_timeval_READ("waitevent(timeout)", ARG2);
   }

   /* XXX ((timeval*)-1) is valid for ARG2 -- jpeach */
   *flags |= SfMayBlock;
}

POST(waitevent)
{
   POST_MEM_WRITE(ARG1, sizeof(vki_eventreq));
}

PRE(modwatch)
{
   PRINT("modwatch(%#lx, %#lx)", ARG1, ARG2);
   PRE_REG_READ2(long, "modwatch",
      vki_eventreq *, "event", unsigned int, "eventmask");

   PRE_MEM_READ("modwatch(event)", ARG1, sizeof(vki_eventreq));
   PRE_MEM_READ("modwatch(eventmask)", ARG2, sizeof(unsigned int));
}

PRE(getxattr)
{
   PRINT("getxattr(%#lx(%s), %#lx(%s), %#lx, %lu, %lu, %ld)",
         ARG1, (HChar *)ARG1, ARG2, (HChar *)ARG2, ARG3, ARG4, ARG5, SARG6);

   PRE_REG_READ6(vki_ssize_t, "getxattr",
                const char *, path, char *, name, void *, value,
                vki_size_t, size, uint32_t, position, int, options);
   PRE_MEM_RASCIIZ("getxattr(path)", ARG1);
   PRE_MEM_RASCIIZ("getxattr(name)", ARG2);
   if (ARG3)
      PRE_MEM_WRITE( "getxattr(value)", ARG3, ARG4);
}

POST(getxattr)
{
   vg_assert((vki_ssize_t)RES >= 0);
   if (ARG3)
      POST_MEM_WRITE(ARG3, (vki_ssize_t)RES);
}

PRE(fgetxattr)
{
   PRINT("fgetxattr(%ld, %#lx(%s), %#lx, %lu, %lu, %ld)",
         SARG1, ARG2, (HChar *)ARG2, ARG3, ARG4, ARG5, SARG6);

   PRE_REG_READ6(vki_ssize_t, "fgetxattr",
                 int, fd, char *, name, void *, value,
                 vki_size_t, size, uint32_t, position, int, options);
   PRE_MEM_RASCIIZ("getxattr(name)", ARG2);
   PRE_MEM_WRITE( "getxattr(value)", ARG3, ARG4);
}

POST(fgetxattr)
{
   vg_assert((vki_ssize_t)RES >= 0);
   POST_MEM_WRITE(ARG3, (vki_ssize_t)RES);
}

PRE(setxattr)
{
   PRINT("setxattr ( %#lx(%s), %#lx(%s), %#lx, %lu, %lu, %ld )",
         ARG1, (HChar *)ARG1, ARG2, (HChar*)ARG2, ARG3, ARG4, ARG5, SARG6 );
   PRE_REG_READ6(int, "setxattr",
                 const char *,"path", char *,"name", void *,"value",
                 vki_size_t,"size", uint32_t,"position", int,"options" );

   PRE_MEM_RASCIIZ( "setxattr(path)", ARG1 );
   PRE_MEM_RASCIIZ( "setxattr(name)", ARG2 );
   PRE_MEM_READ( "setxattr(value)", ARG3, ARG4 );
}


PRE(fsetxattr)
{
   PRINT( "fsetxattr ( %ld, %#lx(%s), %#lx, %lu, %lu, %ld )",
          SARG1, ARG2, (HChar*)ARG2, ARG3, ARG4, ARG5, SARG6 );
   PRE_REG_READ6(int, "fsetxattr",
                 int,"fd", char *,"name", void *,"value",
                 vki_size_t,"size", uint32_t,"position", int,"options" );

   PRE_MEM_RASCIIZ( "fsetxattr(name)", ARG2 );
   PRE_MEM_READ( "fsetxattr(value)", ARG3, ARG4 );
}


PRE(removexattr)
{
   PRINT( "removexattr ( %#lx(%s), %#lx(%s), %ld )",
          ARG1, (HChar*)ARG1, ARG2, (HChar*)ARG2, SARG3 );
   PRE_REG_READ3(int, "removexattr",
                 const char*, "path", char*, "attrname", int, "options");
   PRE_MEM_RASCIIZ( "removexattr(path)", ARG1 );
   PRE_MEM_RASCIIZ( "removexattr(attrname)", ARG2 );
}


PRE(fremovexattr)
{
   PRINT( "fremovexattr ( %ld, %#lx(%s), %ld )",
          SARG1, ARG2, (HChar*)ARG2, SARG3 );
   PRE_REG_READ3(int, "fremovexattr",
                 int, "fd", char*, "attrname", int, "options");
   PRE_MEM_RASCIIZ( "removexattr(attrname)", ARG2 );
}


PRE(listxattr)
{
   PRINT( "listxattr ( %#lx(%s), %#lx, %lu, %ld )",
          ARG1, (HChar *)ARG1, ARG2, ARG3, SARG4 );
   PRE_REG_READ4 (long, "listxattr",
                 const char *,"path", char *,"namebuf",
                 vki_size_t,"size", int,"options" );

   PRE_MEM_RASCIIZ( "listxattr(path)", ARG1 );
   PRE_MEM_WRITE( "listxattr(namebuf)", ARG2, ARG3 );
   *flags |= SfMayBlock;
}
POST(listxattr)
{
   vg_assert(SUCCESS);
   vg_assert((vki_ssize_t)RES >= 0);
   POST_MEM_WRITE( ARG2, (vki_ssize_t)RES );
}


PRE(flistxattr)
{
   PRINT( "flistxattr ( %ld, %#lx, %lu, %ld )",
          SARG1, ARG2, ARG3, SARG4 );
   PRE_REG_READ4 (long, "flistxattr",
                  int, "fd", char *,"namebuf",
                 vki_size_t,"size", int,"options" );
   PRE_MEM_WRITE( "flistxattr(namebuf)", ARG2, ARG3 );
   *flags |= SfMayBlock;
}
POST(flistxattr)
{
   vg_assert(SUCCESS);
   vg_assert((vki_ssize_t)RES >= 0);
   POST_MEM_WRITE( ARG2, (vki_ssize_t)RES );
}


PRE(shmat)
{
   UWord arg2tmp;
   PRINT("shmat ( %ld, %#lx, %ld )", SARG1, ARG2, SARG3);
   PRE_REG_READ3(long, "shmat",
                 int, shmid, const void *, shmaddr, int, shmflg);
   arg2tmp = ML_(generic_PRE_sys_shmat)(tid, ARG1,ARG2,ARG3);
   if (arg2tmp == 0)
      SET_STATUS_Failure( VKI_EINVAL );
   else
      ARG2 = arg2tmp;  // used in POST
}
POST(shmat)
{
   ML_(generic_POST_sys_shmat)(tid, RES,ARG1,ARG2,ARG3);
}

PRE(shmctl)
{
   PRINT("shmctl ( %ld, %ld, %#lx )", SARG1, SARG2, ARG3);
   PRE_REG_READ3(long, "shmctl",
                 int, shmid, int, cmd, struct vki_shmid_ds *, buf);
   ML_(generic_PRE_sys_shmctl)(tid, ARG1,ARG2,ARG3);
}
POST(shmctl)
{
   ML_(generic_POST_sys_shmctl)(tid, RES,ARG1,ARG2,ARG3);
}

PRE(shmdt)
{
   PRINT("shmdt ( %#lx )",ARG1);
   PRE_REG_READ1(long, "shmdt", const void *, shmaddr);
   if (!ML_(generic_PRE_sys_shmdt)(tid, ARG1))
      SET_STATUS_Failure( VKI_EINVAL );
}
POST(shmdt)
{
   ML_(generic_POST_sys_shmdt)(tid, RES,ARG1);
}

PRE(shmget)
{
   PRINT("shmget ( %ld, %lu, %ld )", SARG1, ARG2, SARG3);
   PRE_REG_READ3(long, "shmget", vki_key_t, key, vki_size_t, size, int, shmflg);
}

PRE(shm_open)
{
   PRINT("shm_open(%#lx(%s), %ld, %lu)", ARG1, (HChar *)ARG1, SARG2, ARG3);
   PRE_REG_READ3(long, "shm_open",
                 const char *,"name", int,"flags", vki_mode_t,"mode");

   PRE_MEM_RASCIIZ( "shm_open(filename)", ARG1 );

   *flags |= SfMayBlock;
}
POST(shm_open)
{
   vg_assert(SUCCESS);
   if (!ML_(fd_allowed)(RES, "shm_open", tid, True)) {
      VG_(close)(RES);
      SET_STATUS_Failure( VKI_EMFILE );
   } else {
      if (VG_(clo_track_fds))
         ML_(record_fd_open_with_given_name)(tid, RES, (HChar*)ARG1);
   }
}

PRE(shm_unlink)
{
   *flags |= SfMayBlock;
   PRINT("shm_unlink ( %#lx(%s) )", ARG1, (HChar*)ARG1);
   PRE_REG_READ1(long, "shm_unlink", const char *, pathname);
   PRE_MEM_RASCIIZ( "shm_unlink(pathname)", ARG1 );
}
POST(shm_unlink)
{
   /* My reading of the man page suggests that a call may cause memory
      mappings to change: "if no references exist at the time of the
      call to shm_unlink(), the resources are reclaimed immediately".
      So we need to resync here, sigh. */
   ML_(sync_mappings)("after", "shm_unlink", 0);
}

PRE(stat_extended)
{
   PRINT("stat_extended( %#lx(%s), %#lx, %#lx, %#lx )",
         ARG1, (HChar *)ARG1, ARG2, ARG3, ARG4);
   PRE_REG_READ4(int, "stat_extended", char *, file_name, struct stat *, buf,
                 void *, fsacl, vki_size_t *, fsacl_size);
   PRE_MEM_RASCIIZ( "stat_extended(file_name)",  ARG1 );
   PRE_MEM_WRITE(   "stat_extended(buf)",        ARG2, sizeof(struct vki_stat) );
   if (ML_(safe_to_deref)( (void*)ARG4, sizeof(vki_size_t) ))
      PRE_MEM_WRITE("stat_extended(fsacl)",      ARG3, *(vki_size_t *)ARG4 );
   PRE_MEM_READ(    "stat_extended(fsacl_size)", ARG4, sizeof(vki_size_t) );
}
POST(stat_extended)
{
   POST_MEM_WRITE( ARG2, sizeof(struct vki_stat) );
   if (ML_(safe_to_deref)( (void*)ARG4, sizeof(vki_size_t) ))
      POST_MEM_WRITE( ARG3, *(vki_size_t *)ARG4 );
   POST_MEM_WRITE( ARG4, sizeof(vki_size_t) );
}


PRE(lstat_extended)
{
   PRINT("lstat_extended( %#lx(%s), %#lx, %#lx, %#lx )",
         ARG1, (HChar *)ARG1, ARG2, ARG3, ARG4);
   PRE_REG_READ4(int, "lstat_extended", char *, file_name, struct stat *, buf,
                 void *, fsacl, vki_size_t *, fsacl_size);
   PRE_MEM_RASCIIZ( "lstat_extended(file_name)",  ARG1 );
   PRE_MEM_WRITE(   "lstat_extended(buf)",        ARG2, sizeof(struct vki_stat) );
   if (ML_(safe_to_deref)( (void*)ARG4, sizeof(vki_size_t) ))
      PRE_MEM_WRITE("lstat_extended(fsacl)",      ARG3, *(vki_size_t *)ARG4 );
   PRE_MEM_READ(    "lstat_extended(fsacl_size)", ARG4, sizeof(vki_size_t) );
}
POST(lstat_extended)
{
   POST_MEM_WRITE( ARG2, sizeof(struct vki_stat) );
   if (ML_(safe_to_deref)( (void*)ARG4, sizeof(vki_size_t) ))
      POST_MEM_WRITE( ARG3, *(vki_size_t *)ARG4 );
   POST_MEM_WRITE( ARG4, sizeof(vki_size_t) );
}


PRE(fstat_extended)
{
   PRINT("fstat_extended( %ld, %#lx, %#lx, %#lx )",
         SARG1, ARG2, ARG3, ARG4);
   PRE_REG_READ4(int, "fstat_extended", int, fd, struct stat *, buf,
                 void *, fsacl, vki_size_t *, fsacl_size);
   PRE_MEM_WRITE(   "fstat_extended(buf)",        ARG2, sizeof(struct vki_stat) );
   if (ML_(safe_to_deref)( (void*)ARG4, sizeof(vki_size_t) ))
      PRE_MEM_WRITE("fstat_extended(fsacl)",      ARG3, *(vki_size_t *)ARG4 );
   PRE_MEM_READ(    "fstat_extended(fsacl_size)", ARG4, sizeof(vki_size_t) );
}
POST(fstat_extended)
{
   POST_MEM_WRITE( ARG2, sizeof(struct vki_stat) );
   if (ML_(safe_to_deref)( (void*)ARG4, sizeof(vki_size_t) ))
      POST_MEM_WRITE( ARG3, *(vki_size_t *)ARG4 );
   POST_MEM_WRITE( ARG4, sizeof(vki_size_t) );
}


PRE(stat64_extended)
{
   PRINT("stat64_extended( %#lx(%s), %#lx, %#lx, %#lx )",
         ARG1, (HChar *)ARG1, ARG2, ARG3, ARG4);
   PRE_REG_READ4(int, "stat64_extended", char *, file_name, struct stat64 *, buf,
                 void *, fsacl, vki_size_t *, fsacl_size);
   PRE_MEM_RASCIIZ( "stat64_extended(file_name)",  ARG1 );
   PRE_MEM_WRITE(   "stat64_extended(buf)",        ARG2, sizeof(struct vki_stat64) );
   if (ML_(safe_to_deref)( (void*)ARG4, sizeof(vki_size_t) ))
      PRE_MEM_WRITE("stat64_extended(fsacl)",      ARG3, *(vki_size_t *)ARG4 );
   PRE_MEM_READ(    "stat64_extended(fsacl_size)", ARG4, sizeof(vki_size_t) );
}
POST(stat64_extended)
{
   POST_MEM_WRITE( ARG2, sizeof(struct vki_stat64) );
   if (ML_(safe_to_deref)( (void*)ARG4, sizeof(vki_size_t) ))
      POST_MEM_WRITE( ARG3, *(vki_size_t *)ARG4 );
   POST_MEM_WRITE( ARG4, sizeof(vki_size_t) );
}


PRE(lstat64_extended)
{
   PRINT("lstat64_extended( %#lx(%s), %#lx, %#lx, %#lx )",
         ARG1, (HChar *)ARG1, ARG2, ARG3, ARG4);
   PRE_REG_READ4(int, "lstat64_extended", char *, file_name, struct stat64 *, buf,
                 void *, fsacl, vki_size_t *, fsacl_size);
   PRE_MEM_RASCIIZ( "lstat64_extended(file_name)",  ARG1 );
   PRE_MEM_WRITE(   "lstat64_extended(buf)",        ARG2, sizeof(struct vki_stat64) );
   if (ML_(safe_to_deref)( (void*)ARG4, sizeof(vki_size_t) ))
      PRE_MEM_WRITE(   "lstat64_extended(fsacl)",   ARG3, *(vki_size_t *)ARG4 );
   PRE_MEM_READ(    "lstat64_extended(fsacl_size)", ARG4, sizeof(vki_size_t) );
}
POST(lstat64_extended)
{
   POST_MEM_WRITE( ARG2, sizeof(struct vki_stat64) );
   if (ML_(safe_to_deref)( (void*)ARG4, sizeof(vki_size_t) ))
      POST_MEM_WRITE( ARG3, *(vki_size_t *)ARG4 );
   POST_MEM_WRITE( ARG4, sizeof(vki_size_t) );
}


PRE(fstat64_extended)
{
   PRINT("fstat64_extended( %ld, %#lx, %#lx, %#lx )",
         SARG1, ARG2, ARG3, ARG4);
   PRE_REG_READ4(int, "fstat64_extended", int, fd, struct stat64 *, buf,
                 void *, fsacl, vki_size_t *, fsacl_size);
   PRE_MEM_WRITE(   "fstat64_extended(buf)",        ARG2, sizeof(struct vki_stat64) );
   if (ML_(safe_to_deref)( (void*)ARG4, sizeof(vki_size_t) ))
      PRE_MEM_WRITE("fstat64_extended(fsacl)",      ARG3, *(vki_size_t *)ARG4 );
   PRE_MEM_READ(    "fstat64_extended(fsacl_size)", ARG4, sizeof(vki_size_t) );
}
POST(fstat64_extended)
{
   POST_MEM_WRITE( ARG2, sizeof(struct vki_stat64) );
   if (ML_(safe_to_deref)( (void*)ARG4, sizeof(vki_size_t) ))
      POST_MEM_WRITE( ARG3, *(vki_size_t *)ARG4 );
   POST_MEM_WRITE( ARG4, sizeof(vki_size_t) );
}


PRE(fchmod_extended)
{
   /* DDD: Note: this is not really correct.  Handling of
      chmod_extended is broken in the same way. */
   PRINT("fchmod_extended ( %lu, %lu, %lu, %lu, %#lx )",
         ARG1, ARG2, ARG3, ARG4, ARG5);
   PRE_REG_READ5(long, "fchmod_extended",
                 unsigned int, fildes,
                 uid_t, uid,
                 gid_t, gid,
                 vki_mode_t, mode,
                 void* /*really,user_addr_t*/, xsecurity);
   /* DDD: relative to the xnu sources (kauth_copyinfilesec), this
      is just way wrong.  [The trouble is with the size, which depends on a
      non-trival kernel computation] */
   if (ARG5) {
      PRE_MEM_READ( "fchmod_extended(xsecurity)", ARG5,
                    sizeof(struct vki_kauth_filesec) );
   }
}

PRE(chmod_extended)
{
   /* DDD: Note: this is not really correct.  Handling of
      fchmod_extended is broken in the same way. */
   PRINT("chmod_extended ( %#lx(%s), %ld, %ld, %ld, %#lx )",
         ARG1, ARG1 ? (HChar*)ARG1 : "(null)", ARG2, ARG3, ARG4, ARG5);
   PRE_REG_READ5(long, "chmod_extended",
                 unsigned int, fildes,
                 uid_t, uid,
                 gid_t, gid,
                 vki_mode_t, mode,
                 void* /*really,user_addr_t*/, xsecurity);
   PRE_MEM_RASCIIZ("chmod_extended(path)", ARG1);
   /* DDD: relative to the xnu sources (kauth_copyinfilesec), this
      is just way wrong.  [The trouble is with the size, which depends on a
      non-trival kernel computation] */
   if (ARG5) {
      PRE_MEM_READ( "chmod_extended(xsecurity)", ARG5,
                    sizeof(struct vki_kauth_filesec) );
   }
}

PRE(open_extended)
{
   /* DDD: Note: this is not really correct.  Handling of
      {,f}chmod_extended is broken in the same way. */
   PRINT("open_extended ( %#lx(%s), %ld, %lu, %lu, %lu, %#lx )",
         ARG1, ARG1 ? (HChar*)ARG1 : "(null)",
	 SARG2, ARG3, ARG4, ARG5, ARG6);
   PRE_REG_READ6(long, "open_extended",
                 char*, path,
                 int,   flags,
                 uid_t, uid,
                 gid_t, gid,
                 vki_mode_t, mode,
                 void* /*really,user_addr_t*/, xsecurity);
   PRE_MEM_RASCIIZ("open_extended(path)", ARG1);
   /* DDD: relative to the xnu sources (kauth_copyinfilesec), this
      is just way wrong.  [The trouble is with the size, which depends on a
      non-trival kernel computation] */
   if (ARG6)
      PRE_MEM_READ( "open_extended(xsecurity)", ARG6,
                    sizeof(struct vki_kauth_filesec) );
}

// This is a ridiculous syscall.  Specifically, the 'entries' argument points
// to a buffer that contains one or more 'accessx_descriptor' structs followed
// by one or more strings.  Each accessx_descriptor contains a field,
// 'ad_name_offset', which points to one of the strings (or it can contain
// zero which means "reuse the string from the previous accessx_descriptor").
//
// What's really ridiculous is that we are only given the size of the overall
// buffer, not the number of accessx_descriptors, nor the number of strings.
// The kernel determines the number of accessx_descriptors by walking through
// them one by one, checking that the ad_name_offset points within the buffer,
// past the current point (or that it's a zero, unless its the first
// descriptor);  if so, we assume that this really is an accessx_descriptor,
// if not, we assume we've hit the strings section.  Gah.
//
// This affects us here because number of entries in the 'results' buffer is
// determined by the number of accessx_descriptors.  So we have to know that
// number in order to do PRE_MEM_WRITE/POST_MEM_WRITE of 'results'.  In
// practice, we skip the PRE_MEM_WRITE step because it's easier to do the
// computation after the syscall has succeeded, because the kernel will have
// checked for all the zillion different ways this syscall can fail, and we'll
// know we have a well-formed 'entries' buffer.  This means we might miss some
// uses of unaddressable memory but oh well.
//
PRE(access_extended)
{
   PRINT("access_extended( %#lx(%s), %lu, %#lx, %lu )",
         ARG1, (HChar *)ARG1, ARG2, ARG3, ARG4);
   // XXX: the accessx_descriptor struct contains padding, so this can cause
   // unnecessary undefined value errors.  But you arguably shouldn't be
   // passing undefined values to the kernel anyway...
   PRE_REG_READ4(int, "access_extended", void *, entries, vki_size_t, size,
                 vki_errno_t *, results, vki_uid_t *, uid);
   PRE_MEM_READ("access_extended(entries)", ARG1, ARG2 );

   // XXX: as mentioned above, this check is too hard to do before the
   // syscall.
   //PRE_MEM_WRITE("access_extended(results)", ARG3, ??? );
}
POST(access_extended)
{
   // 'n_descs' is the number of descriptors we think are in the buffer.  We
   // start with the maximum possible value, which occurs if we have the
   // shortest possible string section.  The shortest string section allowed
   // consists of a single one-char string (plus the NUL char).  Hence the
   // '2'.
   struct vki_accessx_descriptor* entries = (struct vki_accessx_descriptor*)ARG1;
   SizeT size = ARG2;
   Int n_descs = (size - 2) / sizeof(struct accessx_descriptor);
   Int i;         // Current position in the descriptors section array.
   Int u;         // Upper bound on the length of the descriptors array
                  //   (recomputed each time around the loop)
   vg_assert(n_descs > 0);

   // Step through the descriptors, lowering 'n_descs' until we know we've
   // reached the string section.
   for (i = 0; True; i++) {
      // If we're past our estimate, we must be one past the end of the
      // descriptors section (ie. at the start of the string section).  Stop.
      if (i >= n_descs)
         break;

      // Get the array index for the string, but pretend momentarily that it
      // is actually another accessx_descriptor.  That gives us an upper bound
      // on the length of the descriptors section.  (Unless the index is zero,
      // in which case we have no new info.)
      u = entries[i].ad_name_offset / sizeof(struct vki_accessx_descriptor);
      if (u == 0) {
         vg_assert(i != 0);
         continue;
      }

      // If the upper bound is below our current estimate, revise that
      // estimate downwards.
      if (u < n_descs)
         n_descs = u;
   }

   // Sanity check.
   vg_assert(n_descs <= VKI_ACCESSX_MAX_DESCRIPTORS);

   POST_MEM_WRITE( ARG3, n_descs * sizeof(vki_errno_t) );
}


PRE(chflags)
{
   PRINT("chflags ( %#lx(%s), %lu )", ARG1, (HChar *)ARG1, ARG2);
   PRE_REG_READ2(int, "chflags", const char *,path, unsigned int,flags);
   PRE_MEM_RASCIIZ("chflags(path)", ARG1);

   // GrP fixme sanity-check flags value?
}

PRE(fchflags)
{
   PRINT("fchflags ( %ld, %lu )", SARG1, ARG2);
   PRE_REG_READ2(int, "fchflags", int,fd, unsigned int,flags);

   // GrP fixme sanity-check flags value?
}

PRE(stat64)
{
   PRINT("stat64 ( %#lx(%s), %#lx )", ARG1, (HChar *)ARG1, ARG2);
   PRE_REG_READ2(long, "stat", const char *,path, struct stat64 *,buf);
   PRE_MEM_RASCIIZ("stat64(path)", ARG1);
   PRE_MEM_WRITE( "stat64(buf)", ARG2, sizeof(struct vki_stat64) );

#if DARWIN_VERS >= DARWIN_11_00
   // Starting with macOS 11.0, some system libraries are not provided on the disk but only though
   // shared dyld cache, thus we try to detect if dyld tried (and failed) to load a dylib,
   // in which case we do the same thing as dyld and load the info from the cache directly
   //
   // This is our entry point for checking a particular dylib: if it looks like one,
   // we want to see the error result, if any, and subsequently check the cache
   if (ARG1 != 0 && VG_(dyld_cache_might_be_in)((HChar *)ARG1)) {
     *flags |= SfPostOnFail;
   }
#endif
}
POST(stat64)
{
   if (SUCCESS) {
   POST_MEM_WRITE( ARG2, sizeof(struct vki_stat64) );
}

#if DARWIN_VERS >= DARWIN_11_00
   if (SUCCESS || (FAILURE && ERR == VKI_ENOENT)) {
     // It failed and `SfPostOnFail` was set, thus this is probably a dylib,
     // try to load it from cache which will call VG_(di_notify_mmap) like the previous versions did
     if (VG_(dyld_cache_load_library)((HChar *)ARG1)) {
       ML_(sync_mappings)("after", "stat64", 0);
     }
   }
#endif
}

PRE(lstat64)
{
   PRINT("lstat64 ( %#lx(%s), %#lx )", ARG1, (HChar *)ARG1, ARG2);
   PRE_REG_READ2(long, "stat", const char *,path, struct stat64 *,buf);
   PRE_MEM_RASCIIZ("lstat64(path)", ARG1);
   PRE_MEM_WRITE( "lstat64(buf)", ARG2, sizeof(struct vki_stat64) );
}
POST(lstat64)
{
   POST_MEM_WRITE( ARG2, sizeof(struct vki_stat64) );
}

PRE(fstat64)
{
   PRINT("fstat64 ( %lu, %#lx )", ARG1,ARG2);
   PRE_REG_READ2(long, "fstat", unsigned int, fd, struct stat64 *, buf);
   PRE_MEM_WRITE( "fstat64(buf)", ARG2, sizeof(struct vki_stat64) );
}
POST(fstat64)
{
   POST_MEM_WRITE( ARG2, sizeof(struct vki_stat64) );
}

PRE(getfsstat)
{
   PRINT("getfsstat(%#lx, %ld, %ld)", ARG1, SARG2, SARG3);
   PRE_REG_READ3(int, "getfsstat",
                 struct vki_statfs *, buf, int, bufsize, int, flags);
   if (ARG1) {
      // ARG2 is a BYTE SIZE
      PRE_MEM_WRITE("getfsstat(buf)", ARG1, ARG2);
   }
}
POST(getfsstat)
{
   if (ARG1) {
      // RES is a STRUCT COUNT
      POST_MEM_WRITE(ARG1, RES * sizeof(struct vki_statfs));
   }
}

PRE(getfsstat64)
{
   PRINT("getfsstat64(%#lx, %ld, %ld)", ARG1, SARG2, SARG3);
   PRE_REG_READ3(int, "getfsstat64",
                 struct vki_statfs64 *, buf, int, bufsize, int, flags);
   if (ARG1) {
      // ARG2 is a BYTE SIZE
      PRE_MEM_WRITE("getfsstat64(buf)", ARG1, ARG2);
   }
}
POST(getfsstat64)
{
   if (ARG1) {
      // RES is a STRUCT COUNT
      POST_MEM_WRITE(ARG1, RES * sizeof(struct vki_statfs64));
   }
}

PRE(mount)
{
   // Nb: depending on 'flags', the 'type' and 'data' args may be ignored.
   // We are conservative and check everything, except the memory pointed to
   // by 'data'.
   *flags |= SfMayBlock;
   PRINT("sys_mount( %#lx(%s), %#lx(%s), %#lx, %#lx )",
         ARG1, (HChar*)ARG1, ARG2, (HChar*)ARG2, ARG3, ARG4);
   PRE_REG_READ4(long, "mount",
                 const char *, type, const char *, dir,
                 int, flags, void *, data);
   PRE_MEM_RASCIIZ( "mount(type)", ARG1);
   PRE_MEM_RASCIIZ( "mount(dir)", ARG2);
}


static void scan_attrlist(ThreadId tid, struct vki_attrlist *attrList,
                          void *attrBuf, SizeT attrBufSize,
                          void (*fn)(ThreadId, void *attrData, SizeT size)
                          )
{
   typedef struct {
      uint32_t attrBit;
      int32_t attrSize;
   } attrspec;
   static const attrspec commonattr[] = {
      // This order is important.
#if DARWIN_VERS >= DARWIN_10_6
      { ATTR_CMN_RETURNED_ATTRS,  sizeof(attribute_set_t) },
#endif
      { ATTR_CMN_NAME,            -1 },
      { ATTR_CMN_DEVID,           sizeof(dev_t) },
      { ATTR_CMN_FSID,            sizeof(fsid_t) },
      { ATTR_CMN_OBJTYPE,         sizeof(fsobj_type_t) },
      { ATTR_CMN_OBJTAG,          sizeof(fsobj_tag_t) },
      { ATTR_CMN_OBJID,           sizeof(fsobj_id_t) },
      { ATTR_CMN_OBJPERMANENTID,  sizeof(fsobj_id_t) },
      { ATTR_CMN_PAROBJID,        sizeof(fsobj_id_t) },
      { ATTR_CMN_SCRIPT,          sizeof(text_encoding_t) },
      { ATTR_CMN_CRTIME,          sizeof(struct timespec) },
      { ATTR_CMN_MODTIME,         sizeof(struct timespec) },
      { ATTR_CMN_CHGTIME,         sizeof(struct timespec) },
      { ATTR_CMN_ACCTIME,         sizeof(struct timespec) },
      { ATTR_CMN_BKUPTIME,        sizeof(struct timespec) },
      { ATTR_CMN_FNDRINFO,        32 /*FileInfo+ExtendedFileInfo, or FolderInfo+ExtendedFolderInfo*/ },
      { ATTR_CMN_OWNERID,         sizeof(uid_t) },
      { ATTR_CMN_GRPID,           sizeof(gid_t) },
      { ATTR_CMN_ACCESSMASK,      sizeof(uint32_t) },
#if DARWIN_VERS >= DARWIN_10_15
      { ATTR_CMN_GEN_COUNT,       sizeof(uint32_t) },
      { ATTR_CMN_DOCUMENT_ID,     sizeof(uint32_t) },
#else
      { ATTR_CMN_NAMEDATTRCOUNT,  sizeof(uint32_t) },
      { ATTR_CMN_NAMEDATTRLIST,   -1 },
#endif
<<<<<<< HEAD
=======
      { ATTR_CMN_NAME,            -1 },
      { ATTR_CMN_DEVID,           sizeof(dev_t) },
      { ATTR_CMN_FSID,            sizeof(fsid_t) },
      { ATTR_CMN_OBJTYPE,         sizeof(fsobj_type_t) },
      { ATTR_CMN_OBJTAG,          sizeof(fsobj_tag_t) },
      { ATTR_CMN_OBJID,           sizeof(fsobj_id_t) },
      { ATTR_CMN_OBJPERMANENTID,  sizeof(fsobj_id_t) },
      { ATTR_CMN_PAROBJID,        sizeof(fsobj_id_t) },
      { ATTR_CMN_SCRIPT,          sizeof(text_encoding_t) },
      { ATTR_CMN_CRTIME,          sizeof(struct timespec) },
      { ATTR_CMN_MODTIME,         sizeof(struct timespec) },
      { ATTR_CMN_CHGTIME,         sizeof(struct timespec) },
      { ATTR_CMN_ACCTIME,         sizeof(struct timespec) },
      { ATTR_CMN_BKUPTIME,        sizeof(struct timespec) },
      { ATTR_CMN_FNDRINFO,        32 /*FileInfo+ExtendedFileInfo, or FolderInfo+ExtendedFolderInfo*/ },
      { ATTR_CMN_OWNERID,         sizeof(uid_t) },
      { ATTR_CMN_GRPID,           sizeof(gid_t) },
      { ATTR_CMN_ACCESSMASK,      sizeof(uint32_t) },
      { ATTR_CMN_NAMEDATTRCOUNT,  sizeof(uint32_t) },
      { ATTR_CMN_NAMEDATTRLIST,   -1 },
>>>>>>> a215f02d
      { ATTR_CMN_FLAGS,           sizeof(uint32_t) },
      { ATTR_CMN_USERACCESS,      sizeof(uint32_t) },
      { ATTR_CMN_EXTENDED_SECURITY, -1 },
      { ATTR_CMN_UUID,            sizeof(guid_t) },
      { ATTR_CMN_GRPUUID,         sizeof(guid_t) },
      { ATTR_CMN_FILEID,          sizeof(uint64_t) },
      { ATTR_CMN_PARENTID,        sizeof(uint64_t) },
#if DARWIN_VERS >= DARWIN_10_6
      { ATTR_CMN_FULLPATH,        -1 },
#endif
#if DARWIN_VERS >= DARWIN_10_8
      { ATTR_CMN_ADDEDTIME,       -1 },
<<<<<<< HEAD
#endif
#if DARWIN_VERS >= DARWIN_10_15
      { ATTR_CMN_ERROR,           sizeof(uint32_t) },
      { ATTR_CMN_DATA_PROTECT_FLAGS, sizeof(uint32_t) },
=======
>>>>>>> a215f02d
#endif
      { 0,                        0 }
   };
   static const attrspec volattr[] = {
      // This order is important.
      { ATTR_VOL_INFO,            0 },
      { ATTR_VOL_FSTYPE,          sizeof(uint32_t) },
      { ATTR_VOL_SIGNATURE,       sizeof(uint32_t) },
      { ATTR_VOL_SIZE,            sizeof(off_t) },
      { ATTR_VOL_SPACEFREE,       sizeof(off_t) },
      { ATTR_VOL_SPACEAVAIL,      sizeof(off_t) },
      { ATTR_VOL_MINALLOCATION,   sizeof(off_t) },
      { ATTR_VOL_ALLOCATIONCLUMP, sizeof(off_t) },
      { ATTR_VOL_IOBLOCKSIZE,     sizeof(uint32_t) },
      { ATTR_VOL_OBJCOUNT,        sizeof(uint32_t) },
      { ATTR_VOL_FILECOUNT,       sizeof(uint32_t) },
      { ATTR_VOL_DIRCOUNT,        sizeof(uint32_t) },
      { ATTR_VOL_MAXOBJCOUNT,     sizeof(uint32_t) },
      { ATTR_VOL_MOUNTPOINT,      -1 },
      { ATTR_VOL_NAME,            -1 },
      { ATTR_VOL_MOUNTFLAGS,      sizeof(uint32_t) },
      { ATTR_VOL_MOUNTEDDEVICE,   -1 },
      { ATTR_VOL_ENCODINGSUSED,   sizeof(uint64_t) },
      { ATTR_VOL_CAPABILITIES,    sizeof(vol_capabilities_attr_t) },
#if DARWIN_VERS >= DARWIN_10_6
      { ATTR_VOL_UUID,            sizeof(uuid_t) },
#endif
<<<<<<< HEAD
#if DARWIN_VERS >= DARWIN_10_15
      { ATTR_VOL_QUOTA_SIZE,      sizeof(off_t) },
      { ATTR_VOL_RESERVED_SIZE,   sizeof(off_t) },
#endif
=======
>>>>>>> a215f02d
      { ATTR_VOL_ATTRIBUTES,      sizeof(vol_attributes_attr_t) },
      { 0,                        0 }
   };
   static const attrspec dirattr[] = {
      // This order is important.
      { ATTR_DIR_LINKCOUNT,       sizeof(uint32_t) },
      { ATTR_DIR_ENTRYCOUNT,      sizeof(uint32_t) },
      { ATTR_DIR_MOUNTSTATUS,     sizeof(uint32_t) },
<<<<<<< HEAD
#if DARWIN_VERS >= DARWIN_10_15
      { ATTR_DIR_ALLOCSIZE,       sizeof(off_t) },
      { ATTR_DIR_IOBLOCKSIZE,     sizeof(uint32_t) },
      { ATTR_DIR_DATALENGTH,      sizeof(off_t) },
#endif
=======
>>>>>>> a215f02d
      { 0,                        0 }
   };
   static const attrspec fileattr[] = {
      // This order is important.
      { ATTR_FILE_LINKCOUNT,      sizeof(uint32_t) },
      { ATTR_FILE_TOTALSIZE,      sizeof(off_t) },
      { ATTR_FILE_ALLOCSIZE,      sizeof(off_t) },
      { ATTR_FILE_IOBLOCKSIZE,    sizeof(uint32_t) },
      { ATTR_FILE_CLUMPSIZE,      sizeof(uint32_t) },
      { ATTR_FILE_DEVTYPE,        sizeof(uint32_t) },
      { ATTR_FILE_FILETYPE,       sizeof(uint32_t) },
      { ATTR_FILE_FORKCOUNT,      sizeof(uint32_t) },
      { ATTR_FILE_FORKLIST,       -1 },
      { ATTR_FILE_DATALENGTH,     sizeof(off_t) },
      { ATTR_FILE_DATAALLOCSIZE,  sizeof(off_t) },
      { ATTR_FILE_DATAEXTENTS,    sizeof(extentrecord) },
      { ATTR_FILE_RSRCLENGTH,     sizeof(off_t) },
      { ATTR_FILE_RSRCALLOCSIZE,  sizeof(off_t) },
      { ATTR_FILE_RSRCEXTENTS,    sizeof(extentrecord) },
      { 0,                        0 }
   };
   static const attrspec forkattr[] = {
      // This order is important.
      { ATTR_FORK_TOTALSIZE,      sizeof(off_t) },
      { ATTR_FORK_ALLOCSIZE,      sizeof(off_t) },
<<<<<<< HEAD
#if DARWIN_VERS >= DARWIN_10_15
      { ATTR_CMNEXT_RELPATH,      sizeof(struct attrreference) },
      { ATTR_CMNEXT_PRIVATESIZE,  sizeof(off_t) },
      { ATTR_CMNEXT_LINKID,       sizeof(uint64_t) },
      { ATTR_CMNEXT_NOFIRMLINKPATH,  sizeof(struct attrreference) },
      { ATTR_CMNEXT_REALDEVID,    sizeof(uint32_t) },
      { ATTR_CMNEXT_REALFSID,     sizeof(fsid_t) },
      { ATTR_CMNEXT_CLONEID,      sizeof(uint64_t) },
      { ATTR_CMNEXT_EXT_FLAGS,    sizeof(uint64_t) },
#endif
=======
>>>>>>> a215f02d
      { 0,                        0 }
   };

   static const attrspec *attrdefs[5] = {
      commonattr, volattr, dirattr, fileattr, forkattr
   };
   attrgroup_t a[5];
   uint8_t *d, *dend;
   int g, i;

   vg_assert(attrList->bitmapcount == 5);
   VG_(memcpy)(a, &attrList->commonattr, sizeof(a));
   d = attrBuf;
   dend = d + attrBufSize;

#if DARWIN_VERS >= DARWIN_10_6
   // ATTR_CMN_RETURNED_ATTRS tells us what's really here, if set
   if (a[0] & ATTR_CMN_RETURNED_ATTRS) {
       // fixme range check this?
       a[0] &= ~ATTR_CMN_RETURNED_ATTRS;
       fn(tid, d, sizeof(attribute_set_t));
       VG_(memcpy)(a, d, sizeof(a));
   }
#endif

   for (g = 0; g < 5; g++) {
      for (i = 0; attrdefs[g][i].attrBit; i++) {
         uint32_t bit = attrdefs[g][i].attrBit;
         int32_t size = attrdefs[g][i].attrSize;

         if (a[g] & bit) {
             a[g] &= ~bit;  // clear bit for error check later
            if (size == -1) {
               attrreference_t *ref = (attrreference_t *)d;
               size = MIN(sizeof(attrreference_t), dend - d);
               fn(tid, d, size);
               if (size >= sizeof(attrreference_t)  &&
                   d + ref->attr_dataoffset < dend)
               {
                  fn(tid, d + ref->attr_dataoffset,
                     MIN(ref->attr_length, dend - (d + ref->attr_dataoffset)));
               }
               d += size;
            }
            else {
               size = MIN(size, dend - d);
               fn(tid, d, size);
               d += size;
            }

            if ((uintptr_t)d % 4) d += 4 - ((uintptr_t)d % 4);
            if (d > dend) d = dend;
         }
      }

      // Known bits are cleared. Die if any bits are left.
      if (a[g] != 0) {
         VG_(message)(Vg_UserMsg, "UNKNOWN attrlist flags %d:0x%x\n", g, a[g]);
      }
   }
}

static void get1attr(ThreadId tid, void *attrData, SizeT attrDataSize)
{
   POST_MEM_WRITE((Addr)attrData, attrDataSize);
}

static void set1attr(ThreadId tid, void *attrData, SizeT attrDataSize)
{
   PRE_MEM_READ("setattrlist(attrBuf value)", (Addr)attrData, attrDataSize);
}

PRE(getattrlist)
{
   PRINT("getattrlist(%#lx(%s), %#lx, %#lx, %lu, %lu)",
         ARG1, (HChar *)ARG1, ARG2, ARG3, ARG4, ARG5);
   PRE_REG_READ5(int, "getattrlist",
                 const char *,path, struct vki_attrlist *,attrList,
                 void *,attrBuf, vki_size_t,attrBufSize, unsigned int,options);
   PRE_MEM_RASCIIZ("getattrlist(path)", ARG1);
   PRE_MEM_READ("getattrlist(attrList)", ARG2, sizeof(struct vki_attrlist));
   PRE_MEM_WRITE("getattrlist(attrBuf)", ARG3, ARG4);
}

POST(getattrlist)
{
   if (ARG4 > sizeof(vki_uint32_t)) {
      // attrBuf is uint32_t size followed by attr data
      vki_uint32_t *sizep = (vki_uint32_t *)ARG3;
      POST_MEM_WRITE(ARG3, sizeof(vki_uint32_t));
      if (ARG5 & FSOPT_REPORT_FULLSIZE) {
         // *sizep is bytes required for return value, including *sizep
      } else {
         // *sizep is actual bytes returned, including *sizep
      }
      scan_attrlist(tid, (struct vki_attrlist *)ARG2, sizep+1, MIN(*sizep, ARG4), &get1attr);
   }
}


PRE(setattrlist)
{
   PRINT("setattrlist(%#lx(%s), %#lx, %#lx, %lu, %lu)",
         ARG1, (HChar *)ARG1, ARG2, ARG3, ARG4, ARG5);
   PRE_REG_READ5(int, "setattrlist",
                 const char *,path, struct vki_attrlist *,attrList,
                 void *,attrBuf, vki_size_t,attrBufSize, unsigned int,options);
   PRE_MEM_RASCIIZ("setattrlist(path)", ARG1);
   PRE_MEM_READ("setattrlist(attrList)", ARG2, sizeof(struct vki_attrlist));
   scan_attrlist(tid, (struct vki_attrlist *)ARG2, (void*)ARG3, ARG4, &set1attr);
}


PRE(getdirentriesattr)
{
   PRINT("getdirentriesattr(%ld, %#lx, %#lx, %lu, %#lx, %#lx, %#lx, %lu)",
         SARG1, ARG2, ARG3, ARG4, ARG5, ARG6, ARG7, ARG8);
   PRE_REG_READ8(int, "getdirentriesattr",
                 int,fd, struct vki_attrlist *,attrList,
                 void *,attrBuf, size_t,attrBufSize,
                 unsigned int *,count, unsigned int *,basep,
                 unsigned int *,newState, unsigned int,options);
   PRE_MEM_READ("getdirentriesattr(attrList)",
                ARG2, sizeof(struct vki_attrlist));
   PRE_MEM_WRITE("getdirentriesattr(attrBuf)", ARG3, ARG4);
   PRE_MEM_READ("getdirentriesattr(count)", ARG5, sizeof(unsigned int));
   PRE_MEM_WRITE("getdirentriesattr(count)", ARG5, sizeof(unsigned int));
   PRE_MEM_WRITE("getdirentriesattr(basep)", ARG6, sizeof(unsigned int));
   PRE_MEM_WRITE("getdirentriesattr(newState)", ARG7, sizeof(unsigned int));
}
POST(getdirentriesattr)
{
   char *p, *end;
   unsigned int count;
   unsigned int i;

   POST_MEM_WRITE(ARG5, sizeof(unsigned int));
   POST_MEM_WRITE(ARG6, sizeof(unsigned int));
   POST_MEM_WRITE(ARG7, sizeof(unsigned int));

   // return buffer is concatenation of variable-size structs
   count = *(unsigned int *)ARG5;
   p = (char *)ARG3;
   end = (char *)ARG3 + ARG4;
   for (i = 0; i < count; i++) {
      vg_assert(p < end);  // failure is kernel bug or Valgrind bug
      p += *(unsigned int *)p;
   }

   POST_MEM_WRITE(ARG3, p - (char *)ARG3);

   PRINT("got %d records, %ld/%lu bytes\n",
         count, (Addr)p-(Addr)ARG3, ARG4);
}

PRE(exchangedata)
{
   PRINT("exchangedata(%#lx(%s), %#lx(%s), %lu)",
         ARG1, (HChar*)ARG1, ARG2, (HChar*)ARG2, ARG3);
   PRE_REG_READ3(int, "exchangedata",
                 char *, path1, char *, path2, unsigned long, options);
   PRE_MEM_RASCIIZ( "exchangedata(path1)", ARG1 );
   PRE_MEM_RASCIIZ( "exchangedata(path2)", ARG2 );
}

PRE(fsctl)
{
   PRINT("fsctl ( %#lx(%s), %lu, %#lx, %lu )",
         ARG1, (HChar *)ARG1, ARG2, ARG3, ARG4);
   PRE_REG_READ4( long, "fsctl",
                  char *,"path", unsigned int,"request",
                  void *,"data", unsigned int,"options");

   PRE_MEM_RASCIIZ( "fsctl(path)", ARG1 );

   switch (ARG2) {
   case VKI_afpfsByteRangeLock2FSCTL: {
      struct vki_ByteRangeLockPB2 *pb = (struct vki_ByteRangeLockPB2 *)ARG3;
      PRE_FIELD_READ("fsctl(afpfsByteRangeLock2, pb->offset)",
                     pb->offset);
      PRE_FIELD_READ("fsctl(afpfsByteRangeLock2, pb->length)",
                     pb->length);
      PRE_FIELD_READ("fsctl(afpfsByteRangeLock2, pb->unLockFlag)",
                     pb->unLockFlag);
      PRE_FIELD_READ("fsctl(afpfsByteRangeLock2, pb->startEndFlag)",
                     pb->startEndFlag);
      PRE_FIELD_READ("fsctl(afpfsByteRangeLock2, pb->fd)",
                     pb->fd);

      PRE_FIELD_WRITE("fsctl(afpfsByteRangeLock2, pb->retRangeStart)",
                      pb->retRangeStart);

      // GrP fixme check fd
      break;
   }
   case VKI_FSIOC_SYNC_VOLUME:
       PRE_MEM_READ( "fsctl(FSIOC_SYNC_VOLUME)", ARG3, sizeof(int) );
       break;

   default:
      // fsctl requests use ioctl encoding
      ML_(PRE_unknown_ioctl)(tid, ARG2, ARG3);
      break;
   }
}

POST(fsctl)
{
   switch (ARG2) {
   case VKI_afpfsByteRangeLock2FSCTL: {
      struct vki_ByteRangeLockPB2 *pb = (struct vki_ByteRangeLockPB2 *)ARG3;
      POST_FIELD_WRITE(pb->retRangeStart);
      break;
   }
   case VKI_FSIOC_SYNC_VOLUME:
       break;

   default:
      // fsctl requests use ioctl encoding
      ML_(POST_unknown_ioctl)(tid, RES, ARG2, ARG3);
      break;
   }
}

PRE(initgroups)
{
    PRINT("initgroups(%s, %#lx, %lu)", (HChar *)ARG1, ARG2, ARG3);
    PRE_REG_READ3(long, "initgroups",
        int, setlen, vki_gid_t *, gidset, vki_uid_t, gmuid);
    PRE_MEM_READ("gidset", ARG2, ARG1 * sizeof(vki_gid_t));
}


//--------- posix_spawn ---------//
/* Largely copied from PRE(sys_execve) in syswrap-generic.c, and from
   the simpler AIX equivalent (syswrap-aix5.c). */
// Pre_read a char** argument.
static void pre_argv_envp(Addr a, ThreadId tid, const HChar* s1, const HChar* s2)
{
   while (True) {
      Addr a_deref;
      Addr* a_p = (Addr*)a;
      PRE_MEM_READ( s1, (Addr)a_p, sizeof(Addr) );
      a_deref = *a_p;
      if (0 == a_deref)
         break;
      PRE_MEM_RASCIIZ( s2, a_deref );
      a += sizeof(char*);
   }
}
static SysRes simple_pre_exec_check ( const HChar* exe_name,
                                      Bool trace_this_child )
{
   Int fd, ret;
   SysRes res;
   Bool setuid_allowed;

   // Check it's readable
   res = VG_(open)(exe_name, VKI_O_RDONLY, 0);
   if (sr_isError(res)) {
      return res;
   }
   fd = sr_Res(res);
   VG_(close)(fd);

   // Check we have execute permissions.  We allow setuid executables
   // to be run only in the case when we are not simulating them, that
   // is, they to be run natively.
   setuid_allowed = trace_this_child  ? False  : True;
   ret = VG_(check_executable)(NULL/*&is_setuid*/,
                               exe_name, setuid_allowed);
   if (0 != ret) {
      return VG_(mk_SysRes_Error)(ret);
   }
   return VG_(mk_SysRes_Success)(0);
}
PRE(posix_spawn)
{
   HChar*       path = NULL;       /* path to executable */
   HChar**      envp = NULL;
   HChar**      argv = NULL;
   HChar**      arg2copy;
   HChar*       launcher_basename = NULL;
   Int          i, j, tot_args;
   SysRes       res;
   Bool         trace_this_child;

   /* args: pid_t* pid
            char*  path
            posix_spawn_file_actions_t* file_actions
            char** argv
            char** envp
   */
   PRINT("posix_spawn( %#lx, %#lx(%s), %#lx, %#lx, %#lx )",
         ARG1, ARG2, ARG2 ? (HChar*)ARG2 : "(null)", ARG3, ARG4, ARG5 );

   /* Standard pre-syscall checks */

   PRE_REG_READ5(int, "posix_spawn", vki_pid_t*, pid, char*, path,
                 void*, file_actions, char**, argv, char**, envp );
   PRE_MEM_WRITE("posix_spawn(pid)", ARG1, sizeof(vki_pid_t) );
   PRE_MEM_RASCIIZ("posix_spawn(path)", ARG2);
   // DDD: check file_actions
   if (ARG4 != 0)
      pre_argv_envp( ARG4, tid, "posix_spawn(argv)",
                                "posix_spawn(argv[i])" );
   if (ARG5 != 0)
      pre_argv_envp( ARG5, tid, "posix_spawn(envp)",
                                "posix_spawn(envp[i])" );

   if (0)
   VG_(printf)("posix_spawn( %#lx, %#lx(%s), %#lx, %#lx, %#lx )\n",
         ARG1, ARG2, ARG2 ? (HChar*)ARG2 : "(null)", ARG3, ARG4, ARG5 );

   /* Now follows a bunch of logic copied from PRE(sys_execve) in
      syswrap-generic.c. */

   /* Check that the name at least begins in client-accessible storage. */
   if (ARG2 == 0 /* obviously bogus */
       || !VG_(am_is_valid_for_client)( ARG2, 1, VKI_PROT_READ )) {
      SET_STATUS_Failure( VKI_EFAULT );
      return;
   }

   // Decide whether or not we want to follow along
   { // Make 'child_argv' be a pointer to the child's arg vector
     // (skipping the exe name)
     const HChar** child_argv = (const HChar**)ARG4;
     if (child_argv && child_argv[0] == NULL)
        child_argv = NULL;
     trace_this_child = VG_(should_we_trace_this_child)( (HChar*)ARG2, child_argv );
   }

   // Do the important checks:  it is a file, is executable, permissions are
   // ok, etc.  We allow setuid executables to run only in the case when
   // we are not simulating them, that is, they to be run natively.
   res = simple_pre_exec_check( (const HChar*)ARG2, trace_this_child );
   if (sr_isError(res)) {
      SET_STATUS_Failure( sr_Err(res) );
      return;
   }

   /* If we're tracing the child, and the launcher name looks bogus
      (possibly because launcher.c couldn't figure it out, see
      comments therein) then we have no option but to fail. */
   if (trace_this_child
       && (VG_(name_of_launcher) == NULL
           || VG_(name_of_launcher)[0] != '/')) {
      SET_STATUS_Failure( VKI_ECHILD ); /* "No child processes" */
      return;
   }

   /* Ok.  So let's give it a try. */
   VG_(debugLog)(1, "syswrap", "Posix_spawn of %s\n", (HChar*)ARG2);

   /* posix_spawn on Darwin is combining the fork and exec in one syscall.
      So, we should not terminate gdbserver : this is still the parent
      running, which will terminate its gdbserver when exiting.
      If the child process is traced, it will start a fresh gdbserver
      after posix_spawn. */

   // Set up the child's exe path.
   //
   if (trace_this_child) {

      // We want to exec the launcher.  Get its pre-remembered path.
      path = VG_(name_of_launcher);
      // VG_(name_of_launcher) should have been acquired by m_main at
      // startup.  The following two assertions should be assured by
      // the "If we're tracking the child .." test just above here.
      vg_assert(path);
      vg_assert(path[0] == '/');
      launcher_basename = path;

   } else {
      path = (HChar*)ARG2;
   }

   // Set up the child's environment.
   //
   // Remove the valgrind-specific stuff from the environment so the
   // child doesn't get vgpreload_core.so, vgpreload_<tool>.so, etc.
   // This is done unconditionally, since if we are tracing the child,
   // the child valgrind will set up the appropriate client environment.
   // Nb: we make a copy of the environment before trying to mangle it
   // as it might be in read-only memory (this was bug #101881).
   //
   // Then, if tracing the child, set VALGRIND_LIB for it.
   //
   if (ARG5 == 0) {
      envp = NULL;
   } else {
      envp = VG_(env_clone)( (HChar**)ARG5 );
      vg_assert(envp);
      VG_(env_remove_valgrind_env_stuff)( envp, /* ro_strings */ False, NULL);
   }

   if (trace_this_child) {
      // Set VALGRIND_LIB in ARG5 (the environment)
      VG_(env_setenv)( &envp, VALGRIND_LIB, VG_(libdir));
   }

   // Set up the child's args.  If not tracing it, they are
   // simply ARG4.  Otherwise, they are
   //
   // [launcher_basename] ++ VG_(args_for_valgrind) ++ [ARG2] ++ ARG4[1..]
   //
   // except that the first VG_(args_for_valgrind_noexecpass) args
   // are omitted.
   //
   if (!trace_this_child) {
      argv = (HChar**)ARG4;
   } else {
      vg_assert( VG_(args_for_valgrind) );
      vg_assert( VG_(args_for_valgrind_noexecpass) >= 0 );
      vg_assert( VG_(args_for_valgrind_noexecpass)
                   <= VG_(sizeXA)( VG_(args_for_valgrind) ) );
      /* how many args in total will there be? */
      // launcher basename
      tot_args = 1;
      // V's args
      tot_args += VG_(sizeXA)( VG_(args_for_valgrind) );
      tot_args -= VG_(args_for_valgrind_noexecpass);
      // name of client exe
      tot_args++;
      // args for client exe, skipping [0]
      arg2copy = (HChar**)ARG4;
      if (arg2copy && arg2copy[0]) {
         for (i = 1; arg2copy[i]; i++)
            tot_args++;
      }
      // allocate
      argv = VG_(malloc)( "di.syswrap.pre_sys_execve.1",
                          (tot_args+1) * sizeof(HChar*) );
      // copy
      j = 0;
      argv[j++] = launcher_basename;
      for (i = 0; i < VG_(sizeXA)( VG_(args_for_valgrind) ); i++) {
         if (i < VG_(args_for_valgrind_noexecpass))
            continue;
         argv[j++] = * (HChar**) VG_(indexXA)( VG_(args_for_valgrind), i );
      }
      argv[j++] = (HChar*)ARG2;
      if (arg2copy && arg2copy[0])
         for (i = 1; arg2copy[i]; i++)
            argv[j++] = arg2copy[i];
      argv[j++] = NULL;
      // check
      vg_assert(j == tot_args+1);
   }

   /* DDD: sort out the signal state.  What signal
      state does the child inherit from the parent?  */

   if (0) {
      HChar **cpp;
      VG_(printf)("posix_spawn: %s\n", path);
      for (cpp = argv; cpp && *cpp; cpp++)
         VG_(printf)("argv: %s\n", *cpp);
      if (1)
         for (cpp = envp; cpp && *cpp; cpp++)
            VG_(printf)("env: %s\n", *cpp);
   }

   /* Let the call go through as usual.  However, we have to poke
      the altered arguments back into the argument slots. */
   ARG2 = (UWord)path;
   ARG4 = (UWord)argv;
   ARG5 = (UWord)envp;

   /* not to mention .. */
   *flags |= SfMayBlock;
}
POST(posix_spawn)
{
   vg_assert(SUCCESS);
   if (ARG1 != 0) {
      POST_MEM_WRITE( ARG1, sizeof(vki_pid_t) );
   }
}


PRE(socket)
{
   PRINT("socket ( %ld, %ld, %ld )", SARG1, SARG2, SARG3);
   PRE_REG_READ3(long, "socket", int, domain, int, type, int, protocol);
}

POST(socket)
{
   SysRes r;
   vg_assert(SUCCESS);
   r = ML_(generic_POST_sys_socket)(tid, VG_(mk_SysRes_Success)(RES));
   SET_STATUS_from_SysRes(r);
}


PRE(setsockopt)
{
   PRINT("setsockopt ( %ld, %ld, %ld, %#lx, %ld )",
          SARG1, SARG2, SARG3, ARG4, SARG5);
   PRE_REG_READ5(long, "setsockopt",
                 int, s, int, level, int, optname,
                 const void *, optval, vki_socklen_t, optlen);
   ML_(generic_PRE_sys_setsockopt)(tid, ARG1,ARG2,ARG3,ARG4,ARG5);
}


PRE(getsockopt)
{
   Addr optval_p = ARG4;
   Addr optlen_p = ARG5;
   PRINT("getsockopt ( %ld, %ld, %ld, %#lx, %#lx )",
          SARG1, SARG2, SARG3, ARG4, ARG5);
   PRE_REG_READ5(long, "getsockopt",
                 int, s, int, level, int, optname,
                 void *, optval, vki_socklen_t *, optlen);
   /* int getsockopt(int socket, int level, int option_name,
                     void *restrict option_value,
                     socklen_t *restrict option_len); */
   /* vg_assert(sizeof(socklen_t) == sizeof(UInt)); */
   if (optval_p != (Addr)NULL) {
      ML_(buf_and_len_pre_check) ( tid, optval_p, optlen_p,
                                   "socketcall.getsockopt(optval)",
                                   "socketcall.getsockopt(optlen)" );
   }
   // DDD: #warning GrP fixme darwin-specific sockopts
}

POST(getsockopt)
{
   Addr optval_p = ARG4;
   Addr optlen_p = ARG5;
   vg_assert(SUCCESS);
   if (optval_p != (Addr)NULL) {
      ML_(buf_and_len_post_check) ( tid, VG_(mk_SysRes_Success)(RES),
                                    optval_p, optlen_p,
                                    "socketcall.getsockopt(optlen_out)" );
   // DDD: #warning GrP fixme darwin-specific sockopts
   }
}


PRE(connect)
{
   *flags |= SfMayBlock;
   PRINT("connect ( %ld, %#lx, %ld )", SARG1, ARG2, SARG3);
   PRE_REG_READ3(long, "connect",
                 int, sockfd, struct sockaddr *, serv_addr, int, addrlen);
   ML_(generic_PRE_sys_connect)(tid, ARG1,ARG2,ARG3);
}


PRE(accept)
{
   *flags |= SfMayBlock;
   PRINT("accept ( %ld, %#lx, %#lx )", SARG1, ARG2, SARG3);
   PRE_REG_READ3(long, "accept",
                 int, s, struct sockaddr *, addr, int *, addrlen);
   ML_(generic_PRE_sys_accept)(tid, ARG1,ARG2,ARG3);
}

POST(accept)
{
   SysRes r;
   vg_assert(SUCCESS);
   r = ML_(generic_POST_sys_accept)(tid, VG_(mk_SysRes_Success)(RES),
                                         ARG1,ARG2,ARG3);
   SET_STATUS_from_SysRes(r);
}

PRE(mkfifo)
{
   *flags |= SfMayBlock;
   PRINT("mkfifo ( %#lx(%s), %lx )", ARG1, (HChar *)ARG1, ARG2);
   PRE_REG_READ2(long, "mkfifo", const char *, path, vki_mode_t, mode);
   PRE_MEM_RASCIIZ( "mkfifo(path)", ARG1 );
}

POST(mkfifo)
{
   vg_assert(SUCCESS);
   if (!ML_(fd_allowed)(RES, "mkfifo", tid, True)) {
      VG_(close)(RES);
      SET_STATUS_Failure( VKI_EMFILE );
   } else {
      if (VG_(clo_track_fds))
         ML_(record_fd_open_with_given_name)(tid, RES, (HChar*)ARG1);
   }
}

PRE(sendto)
{
   *flags |= SfMayBlock;
   PRINT("sendto ( %ld, %s, %ld, %lu, %#lx, %ld )",
         SARG1, (HChar *)ARG2, SARG3, ARG4, ARG5, SARG6);
   PRE_REG_READ6(long, "sendto",
                 int, s, const void *, msg, int, len,
                 unsigned int, flags,
                 const struct sockaddr *, to, int, tolen);
   ML_(generic_PRE_sys_sendto)(tid, ARG1,ARG2,ARG3,ARG4,ARG5,ARG6);
}

PRE(sendfile)
{
#if VG_WORDSIZE == 4
   PRINT("sendfile(%ld, %ld, %llu, %#lx, %#lx, %ld)",
         SARG1, SARG2, LOHI64(ARG3, ARG4), ARG5, ARG6, SARG7);

   PRE_REG_READ7(long, "sendfile",
      int, fromfd, int, tofd,
      vki_uint32_t, offset_low32, vki_uint32_t, offset_high32,
      vki_uint64_t *, nwritten, struct sf_hdtr *, sf_header, int, flags);
   PRE_MEM_WRITE("sendfile(nwritten)", ARG5, sizeof(vki_uint64_t));
   if (ARG6) PRE_MEM_WRITE("sendfile(sf_header)", ARG6, sizeof(struct sf_hdtr));
#else
   PRINT("sendfile(%ld, %ld, %lu, %#lx, %#lx, %ld)",
         SARG1, SARG2, ARG3, ARG4, ARG5, SARG6);

   PRE_REG_READ6(long, "sendfile",
      int, fromfd, int, tofd,
      vki_uint64_t, offset,
      vki_uint64_t *, nwritten, struct sf_hdtr *, sf_header, int, flags);
   PRE_MEM_WRITE("sendfile(nwritten)", ARG4, sizeof(vki_uint64_t));
   if (ARG5) PRE_MEM_WRITE("sendfile(sf_header)", ARG5, sizeof(struct sf_hdtr));
#endif

   *flags |= SfMayBlock;
}
POST(sendfile)
{
#if VG_WORDSIZE == 4
   POST_MEM_WRITE(ARG5, sizeof(vki_uint64_t));
   if (ARG6) POST_MEM_WRITE(ARG6, sizeof(struct sf_hdtr));
#else
   POST_MEM_WRITE(ARG4, sizeof(vki_uint64_t));
   if (ARG5) POST_MEM_WRITE(ARG5, sizeof(struct sf_hdtr));
#endif
}

PRE(recvfrom)
{
   *flags |= SfMayBlock;
   PRINT("recvfrom ( %ld, %#lx, %ld, %lu, %#lx, %#lx )",
          SARG1, ARG2, SARG3, ARG4, ARG5, ARG6);
   PRE_REG_READ6(long, "recvfrom",
                 int, s, void *, buf, int, len, unsigned int, flags,
                 struct sockaddr *, from, int *, fromlen);
   ML_(generic_PRE_sys_recvfrom)(tid, ARG1,ARG2,ARG3,ARG4,ARG5,ARG6);
}

POST(recvfrom)
{
   vg_assert(SUCCESS);
   ML_(generic_POST_sys_recvfrom)(tid, VG_(mk_SysRes_Success)(RES),
                                       ARG1,ARG2,ARG3,ARG4,ARG5,ARG6);
}


PRE(sendmsg)
{
   *flags |= SfMayBlock;
   PRINT("sendmsg ( %ld, %#lx, %ld )", SARG1, ARG2, SARG3);
   PRE_REG_READ3(long, "sendmsg",
                 int, s, const struct msghdr *, msg, int, flags);
   ML_(generic_PRE_sys_sendmsg)(tid, "msg", (struct vki_msghdr *)ARG2);
}


PRE(recvmsg)
{
   *flags |= SfMayBlock;
   PRINT("recvmsg ( %ld, %#lx, %ld )", SARG1, ARG2, SARG3);
   PRE_REG_READ3(long, "recvmsg", int, s, struct msghdr *, msg, int, flags);
   ML_(generic_PRE_sys_recvmsg)(tid, "msg", (struct vki_msghdr *)ARG2);
}

POST(recvmsg)
{
   ML_(generic_POST_sys_recvmsg)(tid, "msg", (struct vki_msghdr *)ARG2, RES);
}


PRE(shutdown)
{
   *flags |= SfMayBlock;
   PRINT("shutdown ( %ld, %ld )", SARG1, SARG2);
   PRE_REG_READ2(int, "shutdown", int, s, int, how);
}


PRE(bind)
{
   PRINT("bind ( %ld, %#lx, %ld )", SARG1, ARG2, SARG3);
   PRE_REG_READ3(long, "bind",
                 int, sockfd, struct sockaddr *, my_addr, int, addrlen);
   ML_(generic_PRE_sys_bind)(tid, ARG1,ARG2,ARG3);
}


PRE(listen)
{
   PRINT("listen ( %ld, %ld )", SARG1, SARG2);
   PRE_REG_READ2(long, "listen", int, s, int, backlog);
}


PRE(getsockname)
{
   PRINT("getsockname ( %ld, %#lx, %#lx )", SARG1, ARG2, ARG3);
   PRE_REG_READ3(long, "getsockname",
                 int, s, struct sockaddr *, name, int *, namelen);
   ML_(generic_PRE_sys_getsockname)(tid, ARG1,ARG2,ARG3);
}

POST(getsockname)
{
   vg_assert(SUCCESS);
   ML_(generic_POST_sys_getsockname)(tid, VG_(mk_SysRes_Success)(RES),
                                          ARG1,ARG2,ARG3);
}


PRE(getpeername)
{
   PRINT("getpeername ( %ld, %#lx, %#lx )", SARG1, ARG2, ARG3);
   PRE_REG_READ3(long, "getpeername",
                 int, s, struct sockaddr *, name, int *, namelen);
   ML_(generic_PRE_sys_getpeername)(tid, ARG1,ARG2,ARG3);
}

POST(getpeername)
{
   vg_assert(SUCCESS);
   ML_(generic_POST_sys_getpeername)(tid, VG_(mk_SysRes_Success)(RES),
                                          ARG1,ARG2,ARG3);
}


PRE(socketpair)
{
   PRINT("socketpair ( %ld, %ld, %ld, %#lx )", SARG1, SARG2, SARG3, ARG4);
   PRE_REG_READ4(long, "socketpair",
                 int, d, int, type, int, protocol, int *, sv);
   ML_(generic_PRE_sys_socketpair)(tid, ARG1,ARG2,ARG3,ARG4);
}

POST(socketpair)
{
   vg_assert(SUCCESS);
   ML_(generic_POST_sys_socketpair)(tid, VG_(mk_SysRes_Success)(RES),
                                         ARG1,ARG2,ARG3,ARG4);
}


PRE(gethostuuid)
{
   PRINT("gethostuuid ( %#lx, %#lx )", ARG1, ARG2);
   PRE_REG_READ2(int,"gethostuuid",
                 char *,"uuid_buf",
                 const struct vki_timespec *,"timeout");

   PRE_MEM_WRITE("uuid_buf", ARG1, 16);
   PRE_MEM_READ("timeout", ARG2, sizeof(struct vki_timespec));

   *flags |= SfMayBlock;
}


POST(gethostuuid)
{
   POST_MEM_WRITE(ARG1, 16);
}

/* Darwin pipe() returns the two descriptors in two registers. */
PRE(pipe)
{
   PRINT("pipe ( )");
   PRE_REG_READ0(int, "pipe");
}

POST(pipe)
{
   Int p0, p1;
   vg_assert(SUCCESS);
   p0 = RES;
   p1 = RESHI;

   if (!ML_(fd_allowed)(p0, "pipe", tid, True) ||
       !ML_(fd_allowed)(p1, "pipe", tid, True)) {
      VG_(close)(p0);
      VG_(close)(p1);
      SET_STATUS_Failure( VKI_EMFILE );
   } else {
      if (VG_(clo_track_fds)) {
         ML_(record_fd_open_nameless)(tid, p0);
         ML_(record_fd_open_nameless)(tid, p1);
      }
   }
}


PRE(getlogin)
{
   PRINT("getlogin ( %#lx, %lu )", ARG1, ARG2);
   PRE_REG_READ2(long, "getlogin",
                 char *,"namebuf", unsigned int,"namelen");

   PRE_MEM_WRITE("getlogin(namebuf)", ARG1, ARG2);
}

POST(getlogin)
{
   POST_MEM_WRITE(ARG1, ARG2);
}


PRE(ptrace)
{
   PRINT("ptrace ( %ld, %ld, %#lx, %ld )", SARG1, SARG2, ARG3, SARG4);
   PRE_REG_READ4(long, "ptrace",
                 int,"request", vki_pid_t,"pid",
                 vki_caddr_t,"addr", int,"data");

   // Note: some code uses ptrace(random, 0, 0, 0) as a profiling mechanism.

   // GrP fixme anything needed?
}


PRE(issetugid)
{
   PRINT("issetugid ( )");
   PRE_REG_READ0(long, "issetugid");
}


PRE(getdtablesize)
{
   PRINT("getdtablesize ( )");
   PRE_REG_READ0(long, "getdtablesize");
}

POST(getdtablesize)
{
   // Subtract Valgrind's fd range from client's dtable
   if (RES > VG_(fd_hard_limit)) SET_STATUS_Success(VG_(fd_hard_limit));
}

PRE(lseek)
{
   PRINT("lseek ( %lu, %ld, %ld )", ARG1, SARG2, SARG3);
   PRE_REG_READ4(vki_off_t, "lseek",
                 unsigned int,fd, int,offset_hi, int,offset_lo,
                 unsigned int,whence);
}


PRE(pathconf)
{
   PRINT("pathconf(%#lx(%s), %ld)", ARG1, (HChar *)ARG1, SARG2);
   PRE_REG_READ2(long,"pathconf", const char *,"path", int,"name");
   PRE_MEM_RASCIIZ("pathconf(path)", ARG1);
}


PRE(fpathconf)
{
   PRINT("fpathconf(%ld, %ld)",  SARG1, SARG2);
   PRE_REG_READ2(long,"fpathconf", int,"fd", int,"name");

   if (!ML_(fd_allowed)(ARG1, "fpathconf", tid, False))
      SET_STATUS_Failure( VKI_EBADF );
}


PRE(getdirentries)
{
   PRINT("getdirentries(%ld, %#lx, %ld, %#lx)", SARG1, ARG2, SARG3, ARG4);
   PRE_REG_READ4(int, "getdirentries",
                 int, fd, char *, buf, int, nbytes, long *, basep);
   PRE_MEM_WRITE("getdirentries(basep)", ARG4, sizeof(long));
   PRE_MEM_WRITE("getdirentries(buf)", ARG2, ARG3);
}

POST(getdirentries)
{
   POST_MEM_WRITE(ARG4, sizeof(long));
   // GrP fixme be specific about d_name?
   POST_MEM_WRITE(ARG2, RES);
}


PRE(getdirentries64)
{
   PRINT("getdirentries64(%ld, %#lx, %lu, %#lx)", SARG1, ARG2, ARG3, ARG4);
   PRE_REG_READ4(vki_ssize_t, "getdirentries",
                 int,fd, char *,buf, vki_size_t,nbytes, vki_off_t *,basep);
   /* JRS 18-Nov-2014: it appears that sometimes |basep| doesn't point
      to valid memory and the kernel doesn't modify it.  I can't
      determine the conditions under which that happens.  But it
      causes Memcheck to complain, confusingly.  So disable this check
      for the time being.

      PRE_MEM_WRITE("getdirentries64(position)", ARG4, sizeof(vki_off_t));
   */
   PRE_MEM_WRITE("getdirentries64(buf)", ARG2, ARG3);
}
POST(getdirentries64)
{
   /* Disabled; see comments in the PRE wrapper.
      POST_MEM_WRITE(ARG4, sizeof(vki_off_t));
   */
   // GrP fixme be specific about d_name? (fixme copied from 32 bit version)
   POST_MEM_WRITE(ARG2, RES);
}


PRE(statfs64)
{
   PRINT("statfs64 ( %#lx(%s), %#lx )", ARG1, (HChar *)ARG1, ARG2);
   PRE_REG_READ2(long, "statfs64", const char *, path, struct statfs64 *, buf);
   PRE_MEM_RASCIIZ( "statfs64(path)", ARG1 );
   PRE_MEM_WRITE( "statfs64(buf)", ARG2, sizeof(struct vki_statfs64) );
}
POST(statfs64)
{
   POST_MEM_WRITE( ARG2, sizeof(struct vki_statfs64) );
}


PRE(fstatfs64)
{
   PRINT("fstatfs64 ( %lu, %#lx )", ARG1, ARG2);
   PRE_REG_READ2(long, "fstatfs64",
                 unsigned int, fd, struct statfs *, buf);
   PRE_MEM_WRITE( "fstatfs64(buf)", ARG2, sizeof(struct vki_statfs64) );
}
POST(fstatfs64)
{
   POST_MEM_WRITE( ARG2, sizeof(struct vki_statfs64) );
}

PRE(csops)
{
   PRINT("csops ( %ld, %#lx, %#lx, %lu )", SARG1, ARG2, ARG3, ARG4);
   PRE_REG_READ4(int, "csops",
                 vki_pid_t, pid, uint32_t, ops,
                 void *, useraddr, vki_size_t, usersize);

   PRE_MEM_WRITE( "csops(useraddr)", ARG3, ARG4 );

   // If the pid is ours, don't mark the program as KILL or HARD
   // Maybe we should keep track of this for later calls to STATUS
   if (!ARG1 || VG_(getpid)() == ARG1) {
      switch (ARG2) {
      case VKI_CS_OPS_MARKINVALID:
      case VKI_CS_OPS_MARKHARD:
      case VKI_CS_OPS_MARKKILL:
         SET_STATUS_Success(0);
      }
   }
}
POST(csops)
{
   POST_MEM_WRITE( ARG3, ARG4 );
}

PRE(auditon)
{
   PRINT("auditon ( %ld, %#lx, %lu )", SARG1, ARG2, ARG3);
   PRE_REG_READ3(int,"auditon",
                 int,"cmd", void*,"data", unsigned int,"length");

   switch (ARG1) {

   case VKI_A_SETPOLICY:
   case VKI_A_SETKMASK:
   case VKI_A_SETQCTRL:
   case VKI_A_SETCOND:
   case VKI_A_SETCLASS:
   case VKI_A_SETPMASK:
   case VKI_A_SETFSIZE:
#if DARWIN_VERS >= DARWIN_10_6
   case VKI_A_SENDTRIGGER:
#endif
      // kernel reads data..data+length
      PRE_MEM_READ("auditon(data)", ARG2, ARG3);
      break;

   case VKI_A_GETKMASK:
   case VKI_A_GETPOLICY:
   case VKI_A_GETQCTRL:
   case VKI_A_GETFSIZE:
   case VKI_A_GETCOND:
      // kernel writes data..data+length
      // GrP fixme be precise about what gets written
      PRE_MEM_WRITE("auditon(data)", ARG2, ARG3);
      break;


   case VKI_A_GETCLASS:
   case VKI_A_GETPINFO:
   case VKI_A_GETPINFO_ADDR:
#if DARWIN_VERS >= DARWIN_10_6
   case VKI_A_GETSINFO_ADDR:
#endif
      // kernel reads and writes data..data+length
      // GrP fixme be precise about what gets read and written
      PRE_MEM_READ("auditon(data)", ARG2, ARG3);
      PRE_MEM_WRITE("auditon(data)", ARG2, ARG3);
      break;

   case VKI_A_SETKAUDIT:
   case VKI_A_SETSTAT:
   case VKI_A_SETUMASK:
   case VKI_A_SETSMASK:
   case VKI_A_GETKAUDIT:
   case VKI_A_GETCWD:
   case VKI_A_GETCAR:
   case VKI_A_GETSTAT:
      // unimplemented on darwin
      break;

   default:
      VG_(message)(Vg_UserMsg, "UNKNOWN auditon cmd %ld\n", ARG1);
      break;
   }
}
POST(auditon)
{
   switch (ARG1) {

   case VKI_A_SETPOLICY:
   case VKI_A_SETKMASK:
   case VKI_A_SETQCTRL:
   case VKI_A_SETCOND:
   case VKI_A_SETCLASS:
   case VKI_A_SETPMASK:
   case VKI_A_SETFSIZE:
#if DARWIN_VERS >= DARWIN_10_6
   case VKI_A_SENDTRIGGER:
#endif
      // kernel reads data..data+length
      break;

   case VKI_A_GETKMASK:
   case VKI_A_GETPOLICY:
   case VKI_A_GETQCTRL:
   case VKI_A_GETFSIZE:
   case VKI_A_GETCOND:
      // kernel writes data..data+length
      // GrP fixme be precise about what gets written
      POST_MEM_WRITE(ARG2, ARG3);
      break;


   case VKI_A_GETCLASS:
   case VKI_A_GETPINFO:
   case VKI_A_GETPINFO_ADDR:
#if DARWIN_VERS >= DARWIN_10_6
   case VKI_A_GETSINFO_ADDR:
#endif
      // kernel reads and writes data..data+length
      // GrP fixme be precise about what gets read and written
      POST_MEM_WRITE(ARG2, ARG3);
      break;

   case VKI_A_SETKAUDIT:
   case VKI_A_SETSTAT:
   case VKI_A_SETUMASK:
   case VKI_A_SETSMASK:
   case VKI_A_GETKAUDIT:
   case VKI_A_GETCWD:
   case VKI_A_GETCAR:
   case VKI_A_GETSTAT:
      // unimplemented on darwin
      break;

   default:
      break;
   }
}

PRE(getaudit_addr)
{
   PRINT("getaudit_addr(%#lx, %ld)", ARG1, SARG2);
   PRE_REG_READ1(void*, "auditinfo_addr", int, "length");
   PRE_MEM_WRITE("getaudit_addr(auditinfo_addr)", ARG1, ARG2);
}
POST(getaudit_addr)
{
   POST_MEM_WRITE(ARG1, ARG2);
}


PRE(mmap)
{
   // SysRes r;
   if (0) VG_(am_do_sync_check)("(PRE_MMAP)",__FILE__,__LINE__);

#if VG_WORDSIZE == 4
   PRINT("mmap ( %#lx, %lu, %ld, %ld, %ld, %llu )",
         ARG1, ARG2, SARG3, SARG4, SARG5, LOHI64(ARG6, ARG7) );
   PRE_REG_READ7(Addr, "mmap",
                 Addr,start, vki_size_t,length, int,prot, int,flags, int,fd,
                 unsigned long,offset_hi, unsigned long,offset_lo);
   // GrP fixme V mmap and kernel mach_msg collided once - don't use
   // V's mechanism for now
   // r = ML_(generic_PRE_sys_mmap)( tid, ARG1, ARG2, ARG3, ARG4, ARG5,
   // (Off64T)LOHI64(ARG6, ARG7) );
#else
   PRINT("mmap ( %#lx, %lu, %ld, %ld, %ld, %ld )",
         ARG1, ARG2, SARG3, SARG4, SARG5, SARG6 );
   PRE_REG_READ6(long, "mmap",
                 Addr,start, vki_size_t,length, int,prot, int,flags, int,fd,
                 Off64T,offset);
   // r = ML_(generic_PRE_sys_mmap)( tid, ARG1, ARG2, ARG3, ARG4, ARG5, ARG6 );

#endif

   // SET_STATUS_from_SysRes(r);
}

POST(mmap)
{
   if (RES != -1) {
      ML_(notify_core_and_tool_of_mmap)(RES, ARG2, ARG3, ARG4, ARG5, ARG6);
      // Try to load symbols from the region
      VG_(di_notify_mmap)( (Addr)RES, False/*allow_SkFileV*/,
                           -1/*don't use_fd*/ );
      ML_(sync_mappings)("after", "mmap", 0);
   }
}


/* This function holds common elements of PRE(__sysctl) and
   PRE(sysctlbyname). */
static void common_PRE_sysctl (
               /*IMPLICIT ARGS*/
               ThreadId tid, /*OUT*/SyscallStatus* status, /*OUT*/UWord* flags,
               /*!IMPLICIT ARGS*/
               Bool is_kern_dot_userstack,
               UWord oldp, UWord oldlenp,
               UWord newp, UWord newlen )
{
   if (oldlenp) {
      // writes *oldlenp
      PRE_MEM_WRITE("sysctl(oldlenp)", oldlenp, sizeof(size_t));
      if (oldp) {
         // also reads *oldlenp, and writes up to oldp[0..(*oldlenp)-1]
         PRE_MEM_READ("sysctl(oldlenp)", oldlenp, sizeof(size_t));
         PRE_MEM_WRITE("sysctl(oldp)", oldp, *(size_t*)oldlenp);
      }
   }
   if (newp) {
      PRE_MEM_READ("sysctl(newp)", newp, newlen);
   }

   // GrP fixme intercept KERN_PROCARGS and KERN_PROC_PID for our pid
   // (executable path and arguments and environment

   if (is_kern_dot_userstack) {
      // Intercept sysctl(kern.usrstack). The kernel's reply
      // would be Valgrind's stack, not the client's stack.
      // GrP fixme kern_usrstack64 */
      if (newp || newlen) {
         SET_STATUS_Failure(VKI_EPERM); // USRSTACK is read-only */
      } else {
         Addr* t_oldp = (Addr*)oldp;
         size_t* t_oldlenp = (size_t*)oldlenp;
         if (t_oldlenp) {
            // According to some searches on the net, it looks like
            // USRSTACK gives the address of the byte following the
            // highest byte of the stack.  As VG_(clstk_end) is the
            // address of the highest addressable byte, we add 1.
            Addr stack_end = VG_(clstk_end)+1;
            size_t oldlen = *t_oldlenp;
            // always return actual size
            *t_oldlenp = sizeof(Addr);
            if (t_oldp && oldlen >= sizeof(Addr)) {
               // oldp is big enough.  copy value and return 0
               *t_oldp = stack_end;
               SET_STATUS_Success(0);
            } else {
               // oldp isn't big enough.  copy as much as possible
               // and return ENOMEM
               if (t_oldp) VG_(memcpy)(t_oldp, &stack_end, oldlen);
               SET_STATUS_Failure(VKI_ENOMEM);
            }
         }
      }
   }

   if (!SUCCESS && !FAILURE) {
      // Don't set SfPostOnFail if we've already handled it locally.
      *flags |= SfPostOnFail;
   }
}


PRE(__sysctl)
{
   UWord name    = ARG1;
   UWord namelen = ARG2;
   UWord oldp    = ARG3;
   UWord oldlenp = ARG4;
   UWord newp    = ARG5;
   UWord newlen  = ARG6;

   PRINT( "__sysctl ( %#lx, %lu, %#lx, %#lx, %#lx, %#lx )",
          name, namelen, oldp, oldlenp, newp, newlen );

   PRE_REG_READ6(int, "__sysctl", int*, name, unsigned int, namelen,
                 void*, oldp, vki_size_t *, oldlenp,
                 void*, newp, vki_size_t *, newlenp);

   PRE_MEM_READ("sysctl(name)", name, namelen);  // reads name[0..namelen-1]

   if (VG_(clo_trace_syscalls)) {
      UInt i;
      Int* t_name = (Int*)name;
      VG_(printf)(" mib: [ ");
      for (i = 0; i < namelen; i++) {
         VG_(printf)("%d ", t_name[i]);
      }
      VG_(printf)("]");
   }

   Int vKI_KERN_USRSTACKXX
      = VG_WORDSIZE == 4 ? VKI_KERN_USRSTACK32 : VKI_KERN_USRSTACK64;
   Bool is_kern_dot_userstack
      = name && namelen == 2
        && ((Int*)name)[0] == VKI_CTL_KERN
        && ((Int*)name)[1] == vKI_KERN_USRSTACKXX;

   common_PRE_sysctl( /*IMPLICIT ARGS*/tid,status,flags,/*!IMPLICIT_ARGS*/
                      is_kern_dot_userstack, oldp, oldlenp, newp, newlen );
}

POST(__sysctl)
{
   UWord oldp    = ARG3;
   UWord oldlenp = ARG4;

   if (SUCCESS || ERR == VKI_ENOMEM) {
      // sysctl can write truncated data and return VKI_ENOMEM
      if (oldlenp) {
         POST_MEM_WRITE(oldlenp, sizeof(size_t));
      }
      if (oldp && oldlenp) {
         POST_MEM_WRITE(oldp, *(size_t*)oldlenp);
      }
   }
}


PRE(sigpending)
{
   PRINT( "sigpending ( %#lx )", ARG1 );
   PRE_REG_READ1(long, "sigpending", vki_sigset_t *, set);
   PRE_MEM_WRITE( "sigpending(set)", ARG1, sizeof(vki_sigset_t));
}
POST(sigpending)
{
   POST_MEM_WRITE( ARG1, sizeof(vki_sigset_t) ) ;
}


PRE(sigprocmask)
{
   UWord arg1;
   PRINT("sigprocmask ( %ld, %#lx, %#lx )", SARG1, ARG2, ARG3);
   PRE_REG_READ3(long, "sigprocmask",
                 int, how, vki_sigset_t *, set, vki_sigset_t *, oldset);
   if (ARG2 != 0)
      PRE_MEM_READ( "sigprocmask(set)", ARG2, sizeof(vki_sigset_t));
   if (ARG3 != 0)
      PRE_MEM_WRITE( "sigprocmask(oldset)", ARG3, sizeof(vki_sigset_t));

   /* Massage ARG1 ('how').  If ARG2 (the new mask) is NULL then the
      value of 'how' is irrelevant, and it appears that Darwin's libc
      passes zero, which is not equal to any of
      SIG_{BLOCK,UNBLOCK,SETMASK}.  This causes
      VG_(do_sys_sigprocmask) to complain, since it checks the 'how'
      value independently of the other args.  Solution: in this case,
      simply pass a valid (but irrelevant) value for 'how'. */
   /* Also, in this case the new set is passed to the kernel by
      reference, not value, as in some other sigmask related Darwin
      syscalls. */
   arg1 = ARG1;
   if (ARG2 == 0  /* the new-set is NULL */
       && ARG1 != VKI_SIG_BLOCK
       && ARG1 != VKI_SIG_UNBLOCK && ARG1 != VKI_SIG_SETMASK) {
      arg1 = VKI_SIG_SETMASK;
   }
   SET_STATUS_from_SysRes(
      VG_(do_sys_sigprocmask) ( tid, arg1, (vki_sigset_t*)ARG2,
                                           (vki_sigset_t*)ARG3 )
   );

   if (SUCCESS)
      *flags |= SfPollAfter;
}

POST(sigprocmask)
{
   vg_assert(SUCCESS);
   if (RES == 0 && ARG3 != 0)
      POST_MEM_WRITE( ARG3, sizeof(vki_sigset_t));
}


PRE(sigsuspend)
{
   /* Just hand this off to the kernel.  Is that really correct?  And
      shouldn't we at least set SfPollAfter?  These questions apply to
      all the Linux versions too. */
   /* I think the first arg is the 32-bit signal mask (by value), and
      the other two args are ignored. */
   *flags |= SfMayBlock;
   PRINT("sigsuspend ( mask=0x%08lx )", ARG1 );
   PRE_REG_READ1(int, "sigsuspend", int, sigmask);
}


/* Be careful about the 4th arg, since that is a uint64_t.  Hence 64-
   and 32-bit wrappers are different.

   ARG5 and ARG6 (buffer, buffersize) specify a buffer start and
   length in the usual way.  I have seen values NULL, 0 passed in some
   cases.  I left the calls to PRE_MEM_WRITE/READ unconditional on the
   basis that they don't do anything if the length is zero, so it's OK
   for the buffer pointer to be NULL in that case (meaning they don't
   complain).

   int proc_info(int32_t callnum, int32_t pid,
                 uint32_t flavor, uint64_t arg,
                 user_addr_t buffer, int32_t buffersize)
*/
PRE(proc_info)
{
#if VG_WORDSIZE == 4
   PRINT("proc_info(%d, %d, %u, %llu, %#lx, %d)",
         (Int)ARG1, (Int)ARG2, (UInt)ARG3, LOHI64(ARG4,ARG5), ARG6, (Int)ARG7);
   PRE_REG_READ7(int, "proc_info",
                 int, callnum, int, pid, unsigned int, flavor,
                 vki_uint32_t, arg_low32,
                 vki_uint32_t, arg_high32,
                 void*, buffer, int, buffersize);
   PRE_MEM_WRITE("proc_info(buffer)", ARG6, ARG7);
#else
   PRINT("proc_info(%d, %d, %u, %llu, %#lx, %d)",
         (Int)ARG1, (Int)ARG2, (UInt)ARG3, (ULong)ARG4, ARG5, (Int)ARG6);
   PRE_REG_READ6(int, "proc_info",
                 int, callnum, int, pid, unsigned int, flavor,
                 unsigned long long int, arg,
                 void*, buffer, int, buffersize);
   PRE_MEM_WRITE("proc_info(buffer)", ARG5, ARG6);
#endif
}

POST(proc_info)
{
#if VG_WORDSIZE == 4
   vg_assert(SUCCESS);

   // Intercept internal call to proc_setcontrol() where flavor = 2, arg = 0
   if (ARG1 == 5 && ARG3 == 2 && LOHI64(ARG4,ARG5) == 0 )
   {
       const HChar* new_name = (const HChar*) ARG6;
       if (new_name) {    // Paranoia
          ThreadState* tst = VG_(get_ThreadState)(tid);
          SizeT new_len = VG_(strlen)(new_name);

          /* Don't bother reusing the memory. This is a rare event. */
          tst->thread_name =
             VG_(realloc)("syscall(proc_info)", tst->thread_name, new_len + 1);
          VG_(strcpy)(tst->thread_name, new_name);
       }
   }

   POST_MEM_WRITE(ARG6, ARG7);
#else
   vg_assert(SUCCESS);

   // Intercept internal call to proc_setcontrol() where flavor = 2, arg = 0
   if (ARG1 == 5 && ARG3 == 2 && ARG4 == 0 )
   {
      const HChar* new_name = (const HChar*) ARG5;
      if (new_name) {    // Paranoia
         ThreadState* tst = VG_(get_ThreadState)(tid);
         SizeT new_len = VG_(strlen)(new_name);

         /* Don't bother reusing the memory. This is a rare event. */
         tst->thread_name =
            VG_(realloc)("syscall(proc_info)", tst->thread_name, new_len + 1);
         VG_(strcpy)(tst->thread_name, new_name);
       }
   }

   POST_MEM_WRITE(ARG5, ARG6);
#endif
}


/* ---------------------------------------------------------------------
   aio_*
   ------------------------------------------------------------------ */

// We must record the aiocbp for each aio_read() in a table so that when
// aio_return() is called we can mark the memory written asynchronously by
// aio_read() as having been written.  We don't have to do this for
// aio_write().  See bug 197227 for more details.
static OSet* aiocbp_table = NULL;
static Bool aio_init_done = False;

static void aio_init(void)
{
   aiocbp_table = VG_(OSetWord_Create)(VG_(malloc), "syswrap.aio", VG_(free));
   aio_init_done = True;
}

PRE(aio_return)
{
   // This assumes that the kernel looks at the struct pointer, but not the
   // contents of the struct.
   PRINT( "aio_return ( %#lx )", ARG1 );
   PRE_REG_READ1(long, "aio_return", struct vki_aiocb*, aiocbp);
   if (ML_(safe_to_deref)((struct vki_aiocb *)ARG1, sizeof(struct vki_aiocb))) {
      SET_STATUS_from_SysRes(VG_(do_syscall1)(SYSNO, ARG1));
      if (SUCCESS && RES >= 0) {
         struct vki_aiocb* aiocbp = (struct vki_aiocb*)ARG1;
         if (!aio_init_done) {
            aio_init();
         }
         if (VG_(OSetWord_Remove)(aiocbp_table, (UWord)aiocbp)) {
            POST_MEM_WRITE((Addr)aiocbp->aio_buf, aiocbp->aio_nbytes);
         }
      }
   } else {
      SET_STATUS_Failure(VKI_EINVAL);
   }

}

PRE(aio_suspend)
{
   // This assumes that the kernel looks at the struct pointers in the list,
   // but not the contents of the structs.
   PRINT( "aio_suspend ( %#lx )", ARG1 );
   PRE_REG_READ3(long, "aio_suspend",
                 const struct vki_aiocb * const *, aiocbp, int, nent,
                 const struct vki_timespec *, timeout);
   if (ARG2 > 0) {
      PRE_MEM_READ("aio_suspend(list)", ARG1, ARG2 * sizeof(struct vki_aiocb *));
   }
   if (ARG3) {
      PRE_MEM_READ ("aio_suspend(timeout)", ARG3, sizeof(struct vki_timespec));
   }
}

PRE(aio_error)
{
   // This assumes that the kernel looks at the struct pointer, but not the
   // contents of the struct.
   PRINT( "aio_error ( %#lx )", ARG1 );
   PRE_REG_READ1(long, "aio_error", struct vki_aiocb*, aiocbp);
}

PRE(aio_read)
{
   struct vki_aiocb* aiocbp = (struct vki_aiocb*)ARG1;

   PRINT( "aio_read ( %#lx )", ARG1 );
   PRE_REG_READ1(long, "aio_read", struct vki_aiocb*, aiocbp);
   PRE_MEM_READ( "aio_read(aiocbp)", ARG1, sizeof(struct vki_aiocb));

   if (ML_(safe_to_deref)(aiocbp, sizeof(struct vki_aiocb))) {
      if (ML_(fd_allowed)(aiocbp->aio_fildes, "aio_read", tid, /*isNewFd*/False)) {
         PRE_MEM_WRITE("aio_read(aiocbp->aio_buf)",
                       (Addr)aiocbp->aio_buf, aiocbp->aio_nbytes);
      } else {
         SET_STATUS_Failure( VKI_EBADF );
      }
   } else {
      SET_STATUS_Failure( VKI_EINVAL );
   }
}
POST(aio_read)
{
   // We have to record the fact that there is an asynchronous read request
   // pending.  When a successful aio_return() occurs for this aiocb, then we
   // will mark the memory as having been defined.
   struct vki_aiocb* aiocbp = (struct vki_aiocb*)ARG1;
   if (!aio_init_done) aio_init();
   // aiocbp shouldn't already be in the table -- if it was a dup, the kernel
   // should have caused the aio_read() to fail and we shouldn't have reached
   // here.
   VG_(OSetWord_Insert)(aiocbp_table, (UWord)aiocbp);
}

PRE(aio_write)
{
   struct vki_aiocb* aiocbp = (struct vki_aiocb*)ARG1;

   PRINT( "aio_write ( %#lx )", ARG1 );
   PRE_REG_READ1(long, "aio_write", struct vki_aiocb*, aiocbp);
   PRE_MEM_READ( "aio_write(aiocbp)", ARG1, sizeof(struct vki_aiocb));

   if (ML_(safe_to_deref)(aiocbp, sizeof(struct vki_aiocb))) {
      if (ML_(fd_allowed)(aiocbp->aio_fildes, "aio_write", tid, /*isNewFd*/False)) {
         PRE_MEM_READ("aio_write(aiocbp->aio_buf)",
                      (Addr)aiocbp->aio_buf, aiocbp->aio_nbytes);
      } else {
         SET_STATUS_Failure( VKI_EBADF );
      }
   } else {
      SET_STATUS_Failure( VKI_EINVAL );
   }
}

/* ---------------------------------------------------------------------
   mach_msg: formatted messages
   ------------------------------------------------------------------ */

static size_t desc_size(mach_msg_descriptor_t *desc)
{
   switch (desc->type.type) {
   case MACH_MSG_PORT_DESCRIPTOR:          return sizeof(desc->port);
   case MACH_MSG_OOL_DESCRIPTOR:           return sizeof(desc->out_of_line);
   case MACH_MSG_OOL_VOLATILE_DESCRIPTOR:  return sizeof(desc->out_of_line);
   case MACH_MSG_OOL_PORTS_DESCRIPTOR:     return sizeof(desc->ool_ports);
   default:
      VG_(printf)("UNKNOWN mach message descriptor %d\n", desc->type.type);
      return sizeof(desc->type); // guess
   }
}


static void assign_port_names(mach_msg_ool_ports_descriptor_t *desc,
                              const char *name)
{
   mach_msg_size_t i;
   mach_port_t *ports = (mach_port_t *)desc->address;
   for (i = 0; i < desc->count; i++) {
      assign_port_name(ports[i], name);
   }
}


static void import_complex_message(ThreadId tid, mach_msg_header_t *mh)
{
   mach_msg_body_t *body;
   mach_msg_size_t count, i;
   uint8_t *p;
   mach_msg_descriptor_t *desc;

   vg_assert(mh->msgh_bits & MACH_MSGH_BITS_COMPLEX);

   body = (mach_msg_body_t *)(mh+1);
   count = body->msgh_descriptor_count;
   p = (uint8_t *)(body+1);

   for (i = 0; i < count; i++) {
      desc = (mach_msg_descriptor_t *)p;
      p += desc_size(desc);

      switch (desc->type.type) {
      case MACH_MSG_PORT_DESCRIPTOR:
         // single port
         record_unnamed_port(tid, desc->port.name, -1);
         record_port_insert_rights(desc->port.name, desc->port.disposition);
         PRINT("got port %s;\n", name_for_port(desc->port.name));
         break;

      case MACH_MSG_OOL_DESCRIPTOR:
      case MACH_MSG_OOL_VOLATILE_DESCRIPTOR:
         // out-of-line memory - map it
         // GrP fixme how is VOLATILE different? do we care?
         // GrP fixme do other flags tell us anything? assume shared for now
         // GrP fixme more SF_ flags marking mach_msg memory might be nice
         // GrP fixme protection
         if (desc->out_of_line.size > 0) {
            Addr start = VG_PGROUNDDN((Addr)desc->out_of_line.address);
            Addr end = VG_PGROUNDUP((Addr)desc->out_of_line.address +
                                    (Addr)desc->out_of_line.size);
            PRINT("got ool mem %p..%p;\n", desc->out_of_line.address,
                  (char*)desc->out_of_line.address+desc->out_of_line.size);

            ML_(notify_core_and_tool_of_mmap)(
               start, end - start, VKI_PROT_READ|VKI_PROT_WRITE,
               VKI_MAP_PRIVATE, -1, 0);
         }
         // GrP fixme mark only un-rounded part as initialized
         break;

      case MACH_MSG_OOL_PORTS_DESCRIPTOR:
         // out-of-line array of ports - map it
         // GrP fixme see fixmes above
         PRINT("got %d ool ports %p..%#lx", desc->ool_ports.count, desc->ool_ports.address, (Addr)desc->ool_ports.address+desc->ool_ports.count*sizeof(mach_port_t));

         if (desc->ool_ports.count > 0) {
            Addr start = VG_PGROUNDDN((Addr)desc->ool_ports.address);
            Addr end = VG_PGROUNDUP((Addr)desc->ool_ports.address + desc->ool_ports.count * sizeof(mach_port_t));
            mach_port_t *ports = (mach_port_t *)desc->ool_ports.address;

            ML_(notify_core_and_tool_of_mmap)(
               start, end - start, VKI_PROT_READ|VKI_PROT_WRITE,
               VKI_MAP_PRIVATE, -1, 0);

            PRINT(":");
            for (i = 0; i < desc->ool_ports.count; i++) {
               record_unnamed_port(tid, ports[i], -1);
               record_port_insert_rights(ports[i], desc->port.disposition);
               PRINT(" %s", name_for_port(ports[i]));
            }
         }
         PRINT(";\n");
         break;

      default:
         VG_(printf)("UNKNOWN Mach descriptor type %u!\n", desc->type.type);
         break;
      }
   }
}


static void pre_port_desc_read(ThreadId tid, mach_msg_port_descriptor_t *desc2)
{
#pragma pack(4)
   struct {
      mach_port_t name;
      mach_msg_size_t pad1;
      uint16_t pad2;
      uint8_t disposition;
      uint8_t type;
   } *desc = (void*)desc2;
#pragma pack()

   PRE_FIELD_READ("msg->desc.port.name",        desc->name);
   PRE_FIELD_READ("msg->desc.port.disposition", desc->disposition);
   PRE_FIELD_READ("msg->desc.port.type",        desc->type);
}


static void pre_ool_desc_read(ThreadId tid, mach_msg_ool_descriptor_t *desc2)
{
#pragma pack(4)
   struct {
      Addr address;
#if VG_WORDSIZE != 8
      mach_msg_size_t size;
#endif
      uint8_t deallocate;
      uint8_t copy;
      uint8_t pad1;
      uint8_t type;
#if VG_WORDSIZE == 8
      mach_msg_size_t size;
#endif
   } *desc = (void*)desc2;
#pragma pack()

   PRE_FIELD_READ("msg->desc.out_of_line.address",    desc->address);
   PRE_FIELD_READ("msg->desc.out_of_line.size",       desc->size);
   PRE_FIELD_READ("msg->desc.out_of_line.deallocate", desc->deallocate);
   PRE_FIELD_READ("msg->desc.out_of_line.copy",       desc->copy);
   PRE_FIELD_READ("msg->desc.out_of_line.type",       desc->type);
}

static void pre_oolports_desc_read(ThreadId tid,
                                   mach_msg_ool_ports_descriptor_t *desc2)
{
#pragma pack(4)
   struct {
      Addr address;
#if VG_WORDSIZE != 8
      mach_msg_size_t size;
#endif
      uint8_t deallocate;
      uint8_t copy;
      uint8_t disposition;
      uint8_t type;
#if VG_WORDSIZE == 8
      mach_msg_size_t size;
#endif
   } *desc = (void*)desc2;
#pragma pack()

   PRE_FIELD_READ("msg->desc.ool_ports.address",     desc->address);
   PRE_FIELD_READ("msg->desc.ool_ports.size",        desc->size);
   PRE_FIELD_READ("msg->desc.ool_ports.deallocate",  desc->deallocate);
   PRE_FIELD_READ("msg->desc.ool_ports.copy",        desc->copy);
   PRE_FIELD_READ("msg->desc.ool_ports.disposition", desc->disposition);
   PRE_FIELD_READ("msg->desc.ool_ports.type",        desc->type);
}


// Returns the size of the descriptor area
// (mach_msg_body_t + any mach_msg_descriptor_t)
static size_t export_complex_message(ThreadId tid, mach_msg_header_t *mh)
{
   mach_msg_body_t *body;
   mach_msg_size_t count, i;
   uint8_t *p;
   mach_msg_descriptor_t *desc;

   vg_assert(mh->msgh_bits & MACH_MSGH_BITS_COMPLEX);

   body = (mach_msg_body_t *)(mh+1);
   PRE_MEM_READ("msg->msgh_descriptor_count)", (Addr)body, sizeof(*body));

   count = body->msgh_descriptor_count;
   p = (uint8_t *)(body+1);

   for (i = 0; i < count; i++) {
      desc = (mach_msg_descriptor_t *)p;
      p += desc_size(desc);

      switch (desc->type.type) {
      case MACH_MSG_PORT_DESCRIPTOR:
         // single port; no memory map effects
         pre_port_desc_read(tid, &desc->port);
         break;

      case MACH_MSG_OOL_DESCRIPTOR:
      case MACH_MSG_OOL_VOLATILE_DESCRIPTOR:
         // out-of-line memory - unmap it if it's marked dealloc
         // GrP fixme need to remap if message fails?
         // GrP fixme how is VOLATILE different? do we care?
         // GrP fixme struct is different for lp64
         pre_ool_desc_read(tid, &desc->out_of_line);

         if (desc->out_of_line.deallocate  &&  desc->out_of_line.size > 0) {
            vm_size_t size = desc->out_of_line.size;
            Addr start = VG_PGROUNDDN((Addr)desc->out_of_line.address);
            Addr end = VG_PGROUNDUP((Addr)desc->out_of_line.address + size);
            PRINT("kill ool mem %p..%#lx; ", desc->out_of_line.address,
                  (Addr)desc->out_of_line.address + size);
            ML_(notify_core_and_tool_of_munmap)(start, end - start);
         }
         break;

      case MACH_MSG_OOL_PORTS_DESCRIPTOR:
         // out-of-line array of ports - unmap it if it's marked dealloc
         // GrP fixme need to remap if message fails?
         // GrP fixme struct different for lp64
         pre_oolports_desc_read(tid, &desc->ool_ports);

         if (desc->ool_ports.deallocate  &&  desc->ool_ports.count > 0) {
            vm_size_t size = desc->ool_ports.count * sizeof(mach_port_t);
            Addr start = VG_PGROUNDDN((Addr)desc->ool_ports.address);
            Addr end = VG_PGROUNDUP((Addr)desc->ool_ports.address + size);
            PRINT("kill ool port array %p..%#lx; ", desc->ool_ports.address,
                  (Addr)desc->ool_ports.address + size);
            ML_(notify_core_and_tool_of_munmap)(start, end - start);
         }
         break;
      default:
         VG_(printf)("UNKNOWN Mach descriptor type %u!\n", desc->type.type);
         break;
      }
   }

   return (size_t)((Addr)p - (Addr)body);
}


/* ---------------------------------------------------------------------
   mach_msg: host-related messages
   ------------------------------------------------------------------ */


POST(host_info)
{
#pragma pack(4)
   typedef struct {
      mach_msg_header_t Head;
      NDR_record_t NDR;
      kern_return_t RetCode;
      mach_msg_type_number_t host_info_outCnt;
      integer_t host_info_out[14];
   } Reply;
#pragma pack()

   Reply *reply = (Reply *)ARG1;

   if (reply->RetCode) PRINT("mig return %d", reply->RetCode);
}

PRE(host_info)
{
#pragma pack(4)
   typedef struct {
      mach_msg_header_t Head;
      NDR_record_t NDR;
      host_flavor_t flavor;
      mach_msg_type_number_t host_info_outCnt;
   } Request;
#pragma pack()

   Request *req = (Request *)ARG1;

   PRINT("host_info(mach_host_self(), flavor %d)", req->flavor);

   AFTER = POST_FN(host_info);
}


POST(host_page_size)
{
#pragma pack(4)
   typedef struct {
      mach_msg_header_t Head;
      NDR_record_t NDR;
      kern_return_t RetCode;
      vm_size_t out_page_size;
   } Reply;
#pragma pack()

   Reply *reply = (Reply *)ARG1;

   if (!reply->RetCode) {
      PRINT("page size %llu", (ULong)reply->out_page_size);
   } else {
      PRINT("mig return %d", reply->RetCode);
   }
}

PRE(host_page_size)
{
   PRINT("host_page_size(mach_host_self(), ...)");

   AFTER = POST_FN(host_page_size);
}


POST(host_get_io_master)
{
#pragma pack(4)
   typedef struct {
      mach_msg_header_t Head;
      /* start of the kernel processed data */
      mach_msg_body_t msgh_body;
      mach_msg_port_descriptor_t io_master;
      /* end of the kernel processed data */
   } Reply;
#pragma pack()

   Reply *reply = (Reply *)ARG1;

   assign_port_name(reply->io_master.name, "io_master-%p");
   PRINT("%s", name_for_port(reply->io_master.name));
}

PRE(host_get_io_master)
{
<<<<<<< HEAD
// #pragma pack(4)
//    typedef struct {
//       mach_msg_header_t Head;
//    } Request;
// #pragma pack()
=======
//#pragma pack(4)
//   typedef struct {
//      mach_msg_header_t Head;
//   } Request;
//#pragma pack()
>>>>>>> a215f02d

   // Request *req = (Request *)ARG1;

   PRINT("host_get_io_master(mach_host_self())");

   AFTER = POST_FN(host_get_io_master);
}


POST(host_get_clock_service)
{
#pragma pack(4)
   typedef struct {
      mach_msg_header_t Head;
      /* start of the kernel processed data */
      mach_msg_body_t msgh_body;
      mach_msg_port_descriptor_t clock_serv;
      /* end of the kernel processed data */
   } Reply;
#pragma pack()

   Reply *reply = (Reply *)ARG1;

   assign_port_name(reply->clock_serv.name, "clock-%p");
   PRINT("%s", name_for_port(reply->clock_serv.name));
}

PRE(host_get_clock_service)
{
#pragma pack(4)
   typedef struct {
      mach_msg_header_t Head;
      NDR_record_t NDR;
      clock_id_t clock_id;
   } Request;
#pragma pack()

   Request *req = (Request *)ARG1;

   PRINT("host_get_clock_service(mach_host_self(), %d)", req->clock_id);

   AFTER = POST_FN(host_get_clock_service);
}


PRE(host_request_notification)
{
#pragma pack(4)
   typedef struct {
      mach_msg_header_t Head;
      /* start of the kernel processed data */
      mach_msg_body_t msgh_body;
      mach_msg_port_descriptor_t notify_port;
      /* end of the kernel processed data */
      NDR_record_t NDR;
      host_flavor_t notify_type;
   } Request;
#pragma pack()

   Request *req = (Request *)ARG1;

   if (MACH_REMOTE == mach_task_self()) {
      if (req->notify_type == 0) {
         PRINT("host_request_notification(mach_host_self(), %s, %s)",
               "HOST_NOTIFY_CALENDAR_CHANGE",
               name_for_port(req->notify_port.name));
      } else {
         PRINT("host_request_notification(mach_host_self(), %d, %s)",
               req->notify_type,
               name_for_port(req->notify_port.name));
      }
   } else {
      PRINT("host_request_notification(%s, %d, %s)",
            name_for_port(MACH_REMOTE),
            req->notify_type,
            name_for_port(req->notify_port.name));
   }

    // GrP fixme only do this on success
   assign_port_name(req->notify_port.name, "host_notify-%p");
}


PRE(host_create_mach_voucher)
{
#pragma pack(4)
    typedef struct {
        mach_msg_header_t Head;
        NDR_record_t NDR;
        mach_msg_type_number_t recipesCnt;
        uint8_t recipes[5120];
    } Request;
#pragma pack()

    Request *req = (Request *)ARG1;

    PRINT("host_create_mach_voucher(count %u)",
          req->recipesCnt);

    AFTER = POST_FN(host_create_mach_voucher);
}


POST(host_create_mach_voucher)
{
#pragma pack(4)
    typedef struct {
        mach_msg_header_t Head;
        /* start of the kernel processed data */
        mach_msg_body_t msgh_body;
        mach_msg_port_descriptor_t voucher;
        /* end of the kernel processed data */
    } Reply;
#pragma pack()

    Reply *reply = (Reply *)ARG1;

    // RK fixme properly parse this return type
    PRINT("got voucher %#x ", reply->voucher.name);
}


PRE(host_get_special_port)
{
#pragma pack(4)
    typedef struct {
        mach_msg_header_t Head;
        NDR_record_t NDR;
        int node;
        int which;
    } Request;
#pragma pack()

    Request *req = (Request *)ARG1;

    PRINT("host_get_special_port(node %d)", req->node);

    switch (req->which) {
        case HOST_PORT:
            PRINT("host_get_special_port(%s, HOST_PORT)",
                  name_for_port(MACH_REMOTE));
            break;
        case HOST_PRIV_PORT:
            PRINT("host_get_special_port(%s, HOST_PRIV_PORT)",
                  name_for_port(MACH_REMOTE));
            break;
        case HOST_IO_MAIN_PORT:
            PRINT("host_get_special_port(%s, HOST_IO_MAIN_PORT)",
                  name_for_port(MACH_REMOTE));
            break;
        // Not provided by kernel
        case HOST_DYNAMIC_PAGER_PORT:
            PRINT("host_get_special_port(%s, HOST_DYNAMIC_PAGER_PORT)",
                  name_for_port(MACH_REMOTE));
            break;
        case HOST_AUDIT_CONTROL_PORT:
            PRINT("host_get_special_port(%s, HOST_AUDIT_CONTROL_PORT)",
                  name_for_port(MACH_REMOTE));
            break;
        case HOST_USER_NOTIFICATION_PORT:
            PRINT("host_get_special_port(%s, HOST_USER_NOTIFICATION_PORT)",
                  name_for_port(MACH_REMOTE));
            break;
        // ...

        default:
            PRINT("host_get_special_port(%s, %d)",
                  name_for_port(MACH_REMOTE), req->which);
            break;
    }

    MACH_ARG(host_get_special_port.which) = req->which;

    AFTER = POST_FN(host_get_special_port);
}


POST(host_get_special_port)
{
#pragma pack(4)
    typedef struct {
        mach_msg_header_t Head;
        /* start of the kernel processed data */
        mach_msg_body_t msgh_body;
        mach_msg_port_descriptor_t port;
        /* end of the kernel processed data */
    } Reply;
#pragma pack()

    Reply *reply = (Reply *)ARG1;

    PRINT("got port %#x ", reply->port.name);

    /* The required entry in the allocated_ports list (mapping) might
     not exist, due perhaps to broken syscall wrappers (mach__N etc).
     Create a minimal entry so that assign_port_name below doesn't
     cause an assertion. */
    if (!port_exists(reply->port.name)) {
        port_create_vanilla(reply->port.name);
    }

    switch (MACH_ARG(host_get_special_port.which)) {
        case HOST_PORT:
            assign_port_name(reply->port.name, "port-%p");
            break;
        case HOST_PRIV_PORT:
            assign_port_name(reply->port.name, "priv-%p");
            break;
        case HOST_IO_MAIN_PORT:
            assign_port_name(reply->port.name, "io-master-%p");
            break;
        // Not provided by kernel
        case HOST_DYNAMIC_PAGER_PORT:
            assign_port_name(reply->port.name, "dynamic-pager-%p");
            break;
        case HOST_AUDIT_CONTROL_PORT:
            assign_port_name(reply->port.name, "audit-control-%p");
            break;
        case HOST_USER_NOTIFICATION_PORT:
            assign_port_name(reply->port.name, "user-notification-%p");
            break;
        // ...

        default:
            assign_port_name(reply->port.name, "special-%p");
            break;
    }

    PRINT("%s", name_for_port(reply->port.name));
}

/* ---------------------------------------------------------------------
   mach_msg: messages to a task
   ------------------------------------------------------------------ */

// JRS 2011-Aug-25: just guessing here.  I have no clear idea how
// these structs are derived.  They obviously relate to the various
// .def files in the xnu sources, and can also be found in some
// form in /usr/include/mach/*.h, but not sure how these all
// relate to each other.

PRE(mach_port_set_context)
{
#pragma pack(4)
   typedef struct {
      mach_msg_header_t Head;
      NDR_record_t NDR;
      mach_port_name_t name;
      mach_vm_address_t context;
   } Request;
#pragma pack()

   Request *req = (Request *)ARG1;

   PRINT("mach_port_set_context(%s, %s, 0x%llx)",
        name_for_port(MACH_REMOTE),
        name_for_port(req->name), req->context);

   AFTER = POST_FN(mach_port_set_context);
}

POST(mach_port_set_context)
{
<<<<<<< HEAD
// #pragma pack(4)
//    typedef struct {
//       mach_msg_header_t Head;
//       NDR_record_t NDR;
//       kern_return_t RetCode;
//    } Reply;
// #pragma pack()
=======
//#pragma pack(4)
//   typedef struct {
//      mach_msg_header_t Head;
//      NDR_record_t NDR;
//      kern_return_t RetCode;
//   } Reply;
//#pragma pack()
>>>>>>> a215f02d
}


// JRS 2011-Aug-25 FIXME completely bogus
PRE(task_get_exception_ports)
{
<<<<<<< HEAD
// #pragma pack(4)
//    typedef struct {
//       mach_msg_header_t Head;
//       NDR_record_t NDR;
//       exception_mask_t exception_mask;
//    } Request;
// #pragma pack()
=======
//#pragma pack(4)
//   typedef struct {
//      mach_msg_header_t Head;
//      NDR_record_t NDR;
//      exception_mask_t exception_mask;
//   } Request;
//#pragma pack()
>>>>>>> a215f02d

   PRINT("task_get_exception_ports(BOGUS)");
   AFTER = POST_FN(task_get_exception_ports);
}

POST(task_get_exception_ports)
{
<<<<<<< HEAD
// #pragma pack(4)
//    typedef struct {
//       mach_msg_header_t Head;
//       /* start of the kernel processed data */
//       mach_msg_body_t msgh_body;
//       mach_msg_port_descriptor_t old_handlers[32];
//       /* end of the kernel processed data */
//       NDR_record_t NDR;
//       mach_msg_type_number_t masksCnt;
//       exception_mask_t masks[32];
//       exception_behavior_t old_behaviors[32];
//       thread_state_flavor_t old_flavors[32];
//    } Reply;
// #pragma pack()
=======
//#pragma pack(4)
//   typedef struct {
//      mach_msg_header_t Head;
//      /* start of the kernel processed data */
//      mach_msg_body_t msgh_body;
//      mach_msg_port_descriptor_t old_handlers[32];
//      /* end of the kernel processed data */
//      NDR_record_t NDR;
//      mach_msg_type_number_t masksCnt;
//      exception_mask_t masks[32];
//      exception_behavior_t old_behaviors[32];
//      thread_state_flavor_t old_flavors[32];
//   } Reply;
//#pragma pack()
>>>>>>> a215f02d
}


///////////////////////////////////////////////////

PRE(mach_port_type)
{
#pragma pack(4)
   typedef struct {
      mach_msg_header_t Head;
      NDR_record_t NDR;
      mach_port_name_t name;
   } Request;
#pragma pack()

   Request *req = (Request *)ARG1;

   PRINT("mach_port_type(%s, %s, ...)",
         name_for_port(MACH_REMOTE), name_for_port(req->name));

   AFTER = POST_FN(mach_port_type);
}

POST(mach_port_type)
{
}


PRE(mach_port_extract_member)
{
#pragma pack(4)
   typedef struct {
      mach_msg_header_t Head;
      NDR_record_t NDR;
      mach_port_name_t name;
      mach_port_name_t pset;
   } Request;
#pragma pack()

   Request *req = (Request *)ARG1;

   PRINT("mach_port_extract_member(%s, 0x%x, 0x%x)",
         name_for_port(MACH_REMOTE),
         req->name, req->pset);

   AFTER = POST_FN(mach_port_extract_member);

   // GrP fixme port tracker?
}

POST(mach_port_extract_member)
{
#pragma pack(4)
   typedef struct {
      mach_msg_header_t Head;
      NDR_record_t NDR;
      kern_return_t RetCode;
   } Reply;
#pragma pack()

   Reply *reply = (Reply *)ARG1;

   if (reply->RetCode) PRINT("mig return %d", reply->RetCode);
}


PRE(mach_port_allocate)
{
#pragma pack(4)
   typedef struct {
      mach_msg_header_t Head;
      NDR_record_t NDR;
      mach_port_right_t right;
   } Request;
#pragma pack()

   Request *req = (Request *)ARG1;

   PRINT("mach_port_allocate(mach_task_self(), %d, ...)", req->right);

   MACH_ARG(mach_port_allocate.right) = req->right;

   AFTER = POST_FN(mach_port_allocate);
}

POST(mach_port_allocate)
{
#pragma pack(4)
   typedef struct {
      mach_msg_header_t Head;
      NDR_record_t NDR;
      kern_return_t RetCode;
      mach_port_name_t name;
   } Reply;
#pragma pack()

   Reply *reply = (Reply *)ARG1;

   if (!reply->RetCode) {
      if (MACH_REMOTE == vg_task_port) {
         // GrP fixme port tracking is too imprecise
         // vg_assert(!port_exists(reply->name));
         record_unnamed_port(tid, reply->name, MACH_ARG(mach_port_allocate.right));
         PRINT("got port 0x%x", reply->name);
      } else {
         VG_(printf)("UNKNOWN inserted port 0x%x into remote task\n", reply->name);
      }
   } else {
      PRINT("mig return %d", reply->RetCode);
   }
}


PRE(mach_port_deallocate)
{
#pragma pack(4)
   typedef struct {
      mach_msg_header_t Head;
      NDR_record_t NDR;
      mach_port_name_t name;
   } Request;
#pragma pack()

   Request *req = (Request *)ARG1;

   PRINT("mach_port_deallocate(%s, %s)",
         name_for_port(MACH_REMOTE),
         name_for_port(req->name));

   MACH_ARG(mach_port.port) = req->name;

   AFTER = POST_FN(mach_port_deallocate);

   // Must block to prevent race (other thread allocates and
   // notifies after we deallocate but before we notify)
   *flags &= ~SfMayBlock;
}

POST(mach_port_deallocate)
{
#pragma pack(4)
   typedef struct {
      mach_msg_header_t Head;
      NDR_record_t NDR;
      kern_return_t RetCode;
   } Reply;
#pragma pack()

   Reply *reply = (Reply *)ARG1;

   if (!reply->RetCode) {
      if (MACH_REMOTE == vg_task_port) {
         // Must have cleared SfMayBlock in PRE to prevent race
         record_port_dealloc(MACH_ARG(mach_port.port));
      } else {
         VG_(printf)("UNKNOWN remote port dealloc\n");
      }
   } else {
      PRINT("mig return %d", reply->RetCode);
   }
}


PRE(mach_port_get_refs)
{
#pragma pack(4)
   typedef struct {
      mach_msg_header_t Head;
      NDR_record_t NDR;
      mach_port_name_t name;
      mach_port_right_t right;
   } Request;
#pragma pack()

   Request *req = (Request *)ARG1;

   PRINT("mach_port_get_refs(%s, %s, 0x%x)",
         name_for_port(MACH_REMOTE),
         name_for_port(req->name), req->right);

   MACH_ARG(mach_port_mod_refs.port) = req->name;
   MACH_ARG(mach_port_mod_refs.right) = req->right;

   AFTER = POST_FN(mach_port_get_refs);
}

POST(mach_port_get_refs)
{
#pragma pack(4)
   typedef struct {
      mach_msg_header_t Head;
      NDR_record_t NDR;
      kern_return_t RetCode;
      mach_port_urefs_t refs;
   } Reply;
#pragma pack()

   Reply *reply = (Reply *)ARG1;

   if (!reply->RetCode) {
      PRINT("got refs=%d", reply->refs);
   } else {
      PRINT("mig return %d", reply->RetCode);
   }
}


PRE(mach_port_mod_refs)
{
#pragma pack(4)
   typedef struct {
      mach_msg_header_t Head;
      NDR_record_t NDR;
      mach_port_name_t name;
      mach_port_right_t right;
      mach_port_delta_t delta;
   } Request;
#pragma pack()

   Request *req = (Request *)ARG1;

   PRINT("mach_port_mod_refs(%s, %s, 0x%x, 0x%x)",
         name_for_port(MACH_REMOTE),
         name_for_port(req->name), req->right, req->delta);

   MACH_ARG(mach_port_mod_refs.port) = req->name;
   MACH_ARG(mach_port_mod_refs.right) = req->right;
   MACH_ARG(mach_port_mod_refs.delta) = req->delta;

   AFTER = POST_FN(mach_port_mod_refs);

   // Must block to prevent race (other thread allocates and
   // notifies after we deallocate but before we notify)
   *flags &= ~SfMayBlock;
}

POST(mach_port_mod_refs)
{
#pragma pack(4)
   typedef struct {
      mach_msg_header_t Head;
      NDR_record_t NDR;
      kern_return_t RetCode;
   } Reply;
#pragma pack()

   Reply *reply = (Reply *)ARG1;

   if (!reply->RetCode) {
      if (MACH_REMOTE == vg_task_port) {
         // Must have cleared SfMayBlock in PRE to prevent race
         record_port_mod_refs(MACH_ARG(mach_port_mod_refs.port),
                              MACH_PORT_TYPE(MACH_ARG(mach_port_mod_refs.right)),
                              MACH_ARG(mach_port_mod_refs.delta));
      } else {
         VG_(printf)("UNKNOWN remote port mod refs\n");
      }
   } else {
      PRINT("mig return %d", reply->RetCode);
   }
}


PRE(mach_port_get_set_status)
{
#pragma pack(4)
   typedef struct {
      mach_msg_header_t Head;
      NDR_record_t NDR;
      mach_port_name_t name;
   } Request;
#pragma pack()

   Request *req = (Request *)ARG1;

   PRINT("mach_port_get_set_status(%s, %s)",
         name_for_port(MACH_REMOTE),
         name_for_port(req->name));

   AFTER = POST_FN(mach_port_get_set_status);
}

POST(mach_port_get_set_status)
{
<<<<<<< HEAD
// #pragma pack(4)
//    typedef struct {
//       mach_msg_header_t Head;
//       /* start of the kernel processed data */
//       mach_msg_body_t msgh_body;
//       mach_msg_ool_descriptor_t members;
//       /* end of the kernel processed data */
//       NDR_record_t NDR;
//       mach_msg_type_number_t membersCnt;
//       mach_msg_trailer_t trailer;
//    } Reply;
// #pragma pack()
=======
//#pragma pack(4)
//   typedef struct {
//      mach_msg_header_t Head;
//      /* start of the kernel processed data */
//      mach_msg_body_t msgh_body;
//      mach_msg_ool_descriptor_t members;
//      /* end of the kernel processed data */
//      NDR_record_t NDR;
//      mach_msg_type_number_t membersCnt;
//      mach_msg_trailer_t trailer;
//   } Reply;
//#pragma pack()
>>>>>>> a215f02d

   // Reply *reply = (Reply *)ARG1;

   // GrP fixme nothing to do?
}


PRE(mach_port_move_member)
{
#pragma pack(4)
    typedef struct {
        mach_msg_header_t Head;
        NDR_record_t NDR;
        mach_port_name_t member;
        mach_port_name_t after;
    } Request;
#pragma pack()

    Request *req = (Request *)ARG1;

    PRINT("mach_port_move_member(%s, %s, %s)",
          name_for_port(MACH_REMOTE),
          name_for_port(req->member),
          name_for_port(req->after));
    /*
    MACH_ARG(mach_port_move_member.member) = req->member;
    MACH_ARG(mach_port_move_member.after) = req->after;
    */
    AFTER = POST_FN(mach_port_move_member);
}

POST(mach_port_move_member)
{
#pragma pack(4)
   typedef struct {
      mach_msg_header_t Head;
      NDR_record_t NDR;
      kern_return_t RetCode;
      mach_msg_trailer_t trailer;
   } Reply;
#pragma pack()

   Reply *reply = (Reply *)ARG1;

   if (!reply->RetCode) {
      // fixme port set tracker?
   } else {
      PRINT("mig return %d", reply->RetCode);
   }
}


PRE(mach_port_destroy)
{
#pragma pack(4)
   typedef struct {
      mach_msg_header_t Head;
      NDR_record_t NDR;
      mach_port_name_t name;
   } Request;
#pragma pack()

   Request *req = (Request *)ARG1;

   PRINT("mach_port_destroy(%s, %s)",
         name_for_port(MACH_REMOTE),
         name_for_port(req->name));

   MACH_ARG(mach_port.port) = req->name;

   AFTER = POST_FN(mach_port_destroy);

   // Must block to prevent race (other thread allocates and
   // notifies after we deallocate but before we notify)
   *flags &= ~SfMayBlock;
}

POST(mach_port_destroy)
{
#pragma pack(4)
   typedef struct {
      mach_msg_header_t Head;
      NDR_record_t NDR;
      kern_return_t RetCode;
   } Reply;
#pragma pack()

   Reply *reply = (Reply *)ARG1;

   if (!reply->RetCode) {
      if (MACH_REMOTE == vg_task_port) {
         // Must have cleared SfMayBlock in PRE to prevent race
         record_port_destroy(MACH_ARG(mach_port.port));
      } else {
         VG_(printf)("UNKNOWN remote port destroy\n");
      }
   } else {
      PRINT("mig return %d", reply->RetCode);
   }
}


PRE(mach_port_request_notification)
{
#pragma pack(4)
   typedef struct {
      mach_msg_header_t Head;
      /* start of the kernel processed data */
      mach_msg_body_t msgh_body;
      mach_msg_port_descriptor_t notify;
      /* end of the kernel processed data */
      NDR_record_t NDR;
      mach_port_name_t name;
      mach_msg_id_t msgid;
      mach_port_mscount_t sync;
   } Request;
#pragma pack()

   Request *req = (Request *)ARG1;

   PRINT("mach_port_request_notification(%s, %s, %d, %d, %d, %d, ...)",
         name_for_port(MACH_REMOTE),
         name_for_port(req->name), req->msgid, req->sync,
         req->notify.name, req->notify.disposition);

   AFTER = POST_FN(mach_port_request_notification);
}

POST(mach_port_request_notification)
{
   // GrP fixme port tracker? not sure
}


PRE(mach_port_insert_right)
{
#pragma pack(4)
   typedef struct {
      mach_msg_header_t Head;
      /* start of the kernel processed data */
      mach_msg_body_t msgh_body;
      mach_msg_port_descriptor_t poly;
      /* end of the kernel processed data */
      NDR_record_t NDR;
      mach_port_name_t name;
   } Request;
#pragma pack()

   Request *req = (Request *)ARG1;

   PRINT("mach_port_insert_right(%s, %s, %d, %d)",
         name_for_port(MACH_REMOTE),
         name_for_port(req->name), req->poly.name, req->poly.disposition);

   AFTER = POST_FN(mach_port_insert_right);

   if (MACH_REMOTE == mach_task_self()) {
      // GrP fixme import_complex_message handles everything?
      // what about export_complex_message for MOVE variants?
   } else {
      VG_(printf)("UNKNOWN mach_port_insert_right into remote task!\n");
      // GrP fixme also may remove rights from this task?
   }

   // GrP fixme port tracker?
}

POST(mach_port_insert_right)
{
}


PRE(mach_port_extract_right)
{
#pragma pack(4)
   typedef struct {
      mach_msg_header_t Head;
      NDR_record_t NDR;
      mach_port_name_t name;
      mach_msg_type_name_t msgt_name;
   } Request;
#pragma pack()

   Request *req = (Request *)ARG1;

   PRINT("mach_port_extract_right(%s, %s, %d)",
         name_for_port(MACH_REMOTE),
         name_for_port(req->name), req->msgt_name);

   AFTER = POST_FN(mach_port_extract_right);

   // fixme port tracker?
}

POST(mach_port_extract_right)
{
   // fixme import_complex_message handles the returned result, right?
}


PRE(mach_port_get_attributes)
{
#pragma pack(4)
   typedef struct {
      mach_msg_header_t Head;
      NDR_record_t NDR;
      mach_port_name_t name;
      mach_port_flavor_t flavor;
      mach_msg_type_number_t port_info_outCnt;
   } Request;
#pragma pack()

   Request *req = (Request *)ARG1;

   PRINT("mach_port_get_attributes(%s, %s, %d, ..., %d)",
         name_for_port(MACH_REMOTE),
         name_for_port(req->name), req->flavor, req->port_info_outCnt);

   AFTER = POST_FN(mach_port_get_attributes);
}

POST(mach_port_get_attributes)
{
}


PRE(mach_port_set_attributes)
{
#pragma pack(4)
   typedef struct {
      mach_msg_header_t Head;
      NDR_record_t NDR;
      mach_port_name_t name;
      mach_port_flavor_t flavor;
      mach_msg_type_number_t port_infoCnt;
      integer_t port_info[10];
   } Request;
#pragma pack()

   Request *req = (Request *)ARG1;

   PRINT("mach_port_set_attributes(%s, %s, %d, ..., %d)",
        name_for_port(MACH_REMOTE),
        name_for_port(req->name), req->flavor, req->port_infoCnt);

   AFTER = POST_FN(mach_port_set_attributes);
}

POST(mach_port_set_attributes)
{
}


PRE(mach_port_insert_member)
{
#pragma pack(4)
   typedef struct {
      mach_msg_header_t Head;
      NDR_record_t NDR;
      mach_port_name_t name;
      mach_port_name_t pset;
   } Request;
#pragma pack()

   Request *req = (Request *)ARG1;

   PRINT("mach_port_insert_member(%s, 0x%x, 0x%x)",
         name_for_port(MACH_REMOTE), req->name, req->pset);

   AFTER = POST_FN(mach_port_insert_member);

   // GrP fixme port tracker?
}

POST(mach_port_insert_member)
{
}


PRE(task_get_special_port)
{
#pragma pack(4)
   typedef struct {
      mach_msg_header_t Head;
      NDR_record_t NDR;
      int which_port;
   } Request;
#pragma pack()

   Request *req = (Request *)ARG1;

   switch (req->which_port) {
   case TASK_KERNEL_PORT:
      PRINT("task_get_special_port(%s, TASK_KERNEL_PORT)",
            name_for_port(MACH_REMOTE));
      break;
   case TASK_HOST_PORT:
      PRINT("task_get_special_port(%s, TASK_HOST_PORT)",
            name_for_port(MACH_REMOTE));
      break;
   case TASK_BOOTSTRAP_PORT:
      PRINT("task_get_special_port(%s, TASK_BOOTSTRAP_PORT)",
            name_for_port(MACH_REMOTE));
      break;
#if DARWIN_VERS < DARWIN_10_8
   /* These disappeared in 10.8 */
   case TASK_WIRED_LEDGER_PORT:
      PRINT("task_get_special_port(%s, TASK_WIRED_LEDGER_PORT)",
            name_for_port(MACH_REMOTE));
      break;
   case TASK_PAGED_LEDGER_PORT:
      PRINT("task_get_special_port(%s, TASK_PAGED_LEDGER_PORT)",
            name_for_port(MACH_REMOTE));
      break;
#endif
   default:
      PRINT("task_get_special_port(%s, %d)",
            name_for_port(MACH_REMOTE), req->which_port);
      break;
   }

   MACH_ARG(task_get_special_port.which_port) = req->which_port;

   AFTER = POST_FN(task_get_special_port);
}

POST(task_get_special_port)
{
#pragma pack(4)
   typedef struct {
      mach_msg_header_t Head;
      /* start of the kernel processed data */
      mach_msg_body_t msgh_body;
      mach_msg_port_descriptor_t special_port;
      /* end of the kernel processed data */
   } Reply;
#pragma pack()

   Reply *reply = (Reply *)ARG1;

   PRINT("got port %#x ", reply->special_port.name);

   switch (MACH_ARG(task_get_special_port.which_port)) {
   case TASK_BOOTSTRAP_PORT:
      vg_bootstrap_port = reply->special_port.name;
      assign_port_name(reply->special_port.name, "bootstrap");
      break;
   case TASK_KERNEL_PORT:
      assign_port_name(reply->special_port.name, "kernel");
      break;
   case TASK_HOST_PORT:
      assign_port_name(reply->special_port.name, "host");
      break;
#if DARWIN_VERS < DARWIN_10_8
   /* These disappeared in 10.8 */
   case TASK_WIRED_LEDGER_PORT:
      assign_port_name(reply->special_port.name, "wired-ledger");
      break;
   case TASK_PAGED_LEDGER_PORT:
      assign_port_name(reply->special_port.name, "paged-ledger");
      break;
#endif
   default:
      assign_port_name(reply->special_port.name, "special-%p");
      break;
   }

   PRINT("%s", name_for_port(reply->special_port.name));
}


PRE(task_set_special_port)
{
#pragma pack(4)
    typedef struct {
        mach_msg_header_t Head;
        /* start of the kernel processed data */
        mach_msg_body_t msgh_body;
        mach_msg_port_descriptor_t special_port;
        /* end of the kernel processed data */
        NDR_record_t NDR;
        int which_port;
    } Request;
#pragma pack()

    Request *req = (Request *)ARG1;

    PRINT("got port %#x ", req->special_port.name);

    // MACH_ARG(task_set_special_port.which_port) = req->which_port;
    PRINT("%s", name_for_port(req->special_port.name));

    AFTER = POST_FN(task_set_special_port);
}

POST(task_set_special_port)
{
#pragma pack(4)
    typedef struct {
        mach_msg_header_t Head;
        NDR_record_t NDR;
        kern_return_t RetCode;
    } Reply;
#pragma pack()

    Reply *reply = (Reply *)ARG1;
    if (!reply->RetCode) {
    } else {
        PRINT("mig return %d", reply->RetCode);
    }
}


PRE(semaphore_create)
{
#pragma pack(4)
   typedef struct {
      mach_msg_header_t Head;
      NDR_record_t NDR;
      int policy;
      int value;
   } Request;
#pragma pack()

   Request *req = (Request *)ARG1;

   PRINT("semaphore_create(%s, ..., %d, %d)",
         name_for_port(MACH_REMOTE), req->policy, req->value);

   AFTER = POST_FN(semaphore_create);
}

POST(semaphore_create)
{
#pragma pack(4)
   typedef struct {
      mach_msg_header_t Head;
      /* start of the kernel processed data */
      mach_msg_body_t msgh_body;
      mach_msg_port_descriptor_t semaphore;
      /* end of the kernel processed data */
      mach_msg_trailer_t trailer;
   } Reply;
#pragma pack()

   Reply *reply = (Reply *)ARG1;

   assign_port_name(reply->semaphore.name, "semaphore-%p");
   PRINT("%s", name_for_port(reply->semaphore.name));
}


PRE(semaphore_destroy)
{
#pragma pack(4)
   typedef struct {
      mach_msg_header_t Head;
      /* start of the kernel processed data */
      mach_msg_body_t msgh_body;
      mach_msg_port_descriptor_t semaphore;
      /* end of the kernel processed data */
      mach_msg_trailer_t trailer;
   } Request;
#pragma pack()

   Request *req = (Request *)ARG1;

   PRINT("semaphore_destroy(%s, %s)",
         name_for_port(MACH_REMOTE), name_for_port(req->semaphore.name));

   record_port_destroy(req->semaphore.name);

   AFTER = POST_FN(semaphore_destroy);
}

POST(semaphore_destroy)
{
#pragma pack(4)
   typedef struct {
      mach_msg_header_t Head;
      NDR_record_t NDR;
      kern_return_t RetCode;
      mach_msg_trailer_t trailer;
   } Reply;
#pragma pack()

   Reply *reply = (Reply *)ARG1;
   if (!reply->RetCode) {
   } else {
      PRINT("mig return %d", reply->RetCode);
   }
}

PRE(task_policy_set)
{
#pragma pack(4)
   typedef struct {
      mach_msg_header_t Head;
      NDR_record_t NDR;
      task_policy_flavor_t flavor;
      mach_msg_type_number_t policy_infoCnt;
      integer_t policy_info[16];
   } Request;
#pragma pack()

   Request *req = (Request *)ARG1;

   PRINT("task_policy_set(%s) flavor:%d", name_for_port(MACH_REMOTE), req->flavor);

   AFTER = POST_FN(task_policy_set);
}

POST(task_policy_set)
{
#pragma pack(4)
   typedef struct {
      mach_msg_header_t Head;
      NDR_record_t NDR;
      kern_return_t RetCode;
   } Reply;
#pragma pack()

   Reply *reply = (Reply *)ARG1;
   if (!reply->RetCode) {
   } else {
      PRINT("mig return %d", reply->RetCode);
   }
}


PRE(mach_ports_register)
{
<<<<<<< HEAD
// #pragma pack(4)
//     typedef struct {
//        mach_msg_header_t Head;
//        /* start of the kernel processed data */
//        mach_msg_body_t msgh_body;
//        mach_msg_ool_ports_descriptor_t init_port_set;
//        /* end of the kernel processed data */
//        NDR_record_t NDR;
//        mach_msg_type_number_t init_port_setCnt;
//     } Request;
// #pragma pack()

=======
//#pragma pack(4)
//    typedef struct {
//       mach_msg_header_t Head;
//       /* start of the kernel processed data */
//       mach_msg_body_t msgh_body;
//       mach_msg_ool_ports_descriptor_t init_port_set;
//       /* end of the kernel processed data */
//       NDR_record_t NDR;
//       mach_msg_type_number_t init_port_setCnt;
//    } Request;
//#pragma pack()
    
>>>>>>> a215f02d
    // Request *req = (Request *)ARG1;

    PRINT("mach_ports_register(%s)", name_for_port(MACH_REMOTE));

    AFTER = POST_FN(mach_ports_register);
}

POST(mach_ports_register)
{
#pragma pack(4)
    typedef struct {
       mach_msg_header_t Head;
       NDR_record_t NDR;
       kern_return_t RetCode;
    } Reply;
#pragma pack()

    Reply *reply = (Reply *)ARG1;
    if (!reply->RetCode) {
    } else {
        PRINT("mig return %d", reply->RetCode);
    }
}


PRE(mach_ports_lookup)
{
<<<<<<< HEAD
// #pragma pack(4)
//    typedef struct {
//        mach_msg_header_t Head;
//    } Request;
// #pragma pack()
=======
//#pragma pack(4)
//   typedef struct {
//       mach_msg_header_t Head;
//   } Request;
//#pragma pack()
>>>>>>> a215f02d

   // Request *req = (Request *)ARG1;

   PRINT("mach_ports_lookup(%s)", name_for_port(MACH_REMOTE));

   AFTER = POST_FN(mach_ports_lookup);
}

POST(mach_ports_lookup)
{
<<<<<<< HEAD
// #pragma pack(4)
//    typedef struct {
//       mach_msg_header_t Head;
//       /* start of the kernel processed data */
//       mach_msg_body_t msgh_body;
//       mach_msg_ool_ports_descriptor_t init_port_set;
//       /* end of the kernel processed data */
//       NDR_record_t NDR;
//       mach_msg_type_number_t init_port_setCnt;
//    } Reply;
// #pragma pack()
=======
//#pragma pack(4)
//   typedef struct {
//      mach_msg_header_t Head;
//      /* start of the kernel processed data */
//      mach_msg_body_t msgh_body;
//      mach_msg_ool_ports_descriptor_t init_port_set;
//      /* end of the kernel processed data */
//      NDR_record_t NDR;
//      mach_msg_type_number_t init_port_setCnt;
//   } Reply;
//#pragma pack()
>>>>>>> a215f02d

    // Reply *reply = (Reply *)ARG1;
}


PRE(task_info)
{
#pragma pack(4)
    typedef struct {
        mach_msg_header_t Head;
        NDR_record_t NDR;
        task_flavor_t flavor;
        mach_msg_type_number_t task_info_outCnt;
    } Request;
#pragma pack()

    Request *req = (Request *)ARG1;

    PRINT("task_info(%s) flavor:%d", name_for_port(MACH_REMOTE), req->flavor);

    AFTER = POST_FN(task_info);
}

POST(task_info)
{
#pragma pack(4)
    typedef struct {
        mach_msg_header_t Head;
        NDR_record_t NDR;
        kern_return_t RetCode;
        mach_msg_type_number_t task_info_outCnt;
        integer_t task_info_out[52];
    } Reply;
#pragma pack()

    Reply *reply = (Reply *)ARG1;
    if (!reply->RetCode) {
    } else {
        PRINT("mig return %d", reply->RetCode);
    }
}


PRE(task_set_info)
{
#pragma pack(4)
    typedef struct {
        mach_msg_header_t Head;
        NDR_record_t NDR;
        task_flavor_t flavor;
        mach_msg_type_number_t task_info_inCnt;
        integer_t task_info_in[52];
    } Request;
#pragma pack()

    Request *req = (Request *)ARG1;

    PRINT("task_set_info(%s) flavor:%d", name_for_port(MACH_REMOTE), req->flavor);

    AFTER = POST_FN(task_set_info);
}

POST(task_set_info)
{
#pragma pack(4)
    typedef struct {
        mach_msg_header_t Head;
        NDR_record_t NDR;
        kern_return_t RetCode;
    } Reply;
#pragma pack()

    Reply *reply = (Reply *)ARG1;
    if (!reply->RetCode) {
    } else {
        PRINT("mig return %d", reply->RetCode);
    }
}

PRE(task_threads)
{
<<<<<<< HEAD
// #pragma pack(4)
//    typedef struct {
//       mach_msg_header_t Head;
//    } Request;
// #pragma pack()
=======
//#pragma pack(4)
//   typedef struct {
//      mach_msg_header_t Head;
//   } Request;
//#pragma pack()
>>>>>>> a215f02d

   // Request *req = (Request *)ARG1;

   PRINT("task_threads(%s)", name_for_port(MACH_REMOTE));

   AFTER = POST_FN(task_threads);
}

POST(task_threads)
{
#pragma pack(4)
   typedef struct {
      mach_msg_header_t Head;
      /* start of the kernel processed data */
      mach_msg_body_t msgh_body;
      mach_msg_ool_ports_descriptor_t act_list;
      /* end of the kernel processed data */
      NDR_record_t NDR;
      mach_msg_type_number_t act_listCnt;
      mach_msg_trailer_t trailer;
   } Reply;
#pragma pack()

   Reply *reply = (Reply *)ARG1;

   if (MACH_REMOTE == vg_task_port) {
      assign_port_names(&reply->act_list, "thread-%p");
   } else {
      assign_port_names(&reply->act_list, "remote-thread-%p");
   }
}


PRE(task_suspend)
{
   PRINT("task_suspend(%s)", name_for_port(MACH_REMOTE));

   if (MACH_REMOTE == vg_task_port) {
      // GrP fixme self-suspend
      vg_assert(0);
   } else {
      // suspend other - no problem
   }

   AFTER = POST_FN(task_suspend);
}

POST(task_suspend)
{
}


PRE(task_resume)
{
   PRINT("task_resume(%s)", name_for_port(MACH_REMOTE));

   if (MACH_REMOTE == vg_task_port) {
      // GrP fixme self-resume
      vg_assert(0);
   } else {
      // resume other - no problem
   }

   AFTER = POST_FN(task_resume);
}

POST(task_resume)
{
}


PRE(vm_allocate)
{
#pragma pack(4)
   typedef struct {
      mach_msg_header_t Head;
      NDR_record_t NDR;
      vm_address_t address;
      vm_size_t size;
      int flags;
   } Request;
#pragma pack()

   Request *req = (Request *)ARG1;

   PRINT("vm_allocate (%s, at %#llx, size %llu, flags %#x)",
         name_for_port(MACH_REMOTE),
         (ULong)req->address, (ULong)req->size, req->flags);

   MACH_ARG(vm_allocate.size) = req->size;
   MACH_ARG(vm_allocate.flags) = req->flags;

   AFTER = POST_FN(vm_allocate);
}

POST(vm_allocate)
{
#pragma pack(4)
   typedef struct {
      mach_msg_header_t Head;
      NDR_record_t NDR;
      kern_return_t RetCode;
      vm_address_t address;
      mach_msg_trailer_t trailer;
   } Reply;
#pragma pack()

   Reply *reply = (Reply *)ARG1;

   if (!reply->RetCode) {
      if (MACH_REMOTE == vg_task_port) {
        PRINT("allocated at %#llx", (ULong)reply->address);
         // requesting 0 bytes returns address 0 with no error
         if (MACH_ARG(vm_allocate.size)) {
            ML_(notify_core_and_tool_of_mmap)(
                  reply->address, MACH_ARG(vm_allocate.size),
                  VKI_PROT_READ|VKI_PROT_WRITE, VKI_MAP_ANON, -1, 0);
         }
      } else {
         PRINT("allocated at %#llx in remote task %s",
               (ULong)reply->address,
               name_for_port(MACH_REMOTE));
      }
   } else {
      PRINT("mig return %d", reply->RetCode);
   }
}


PRE(vm_deallocate)
{
#pragma pack(4)
   typedef struct {
      mach_msg_header_t Head;
      NDR_record_t NDR;
      vm_address_t address;
      vm_size_t size;
   } Request;
#pragma pack()

   Request *req = (Request *)ARG1;

   PRINT("vm_deallocate(%s, at %#llx, size %llu)",
         name_for_port(MACH_REMOTE),
         (ULong)req->address, (ULong)req->size);

   MACH_ARG(vm_deallocate.address) = req->address;
   MACH_ARG(vm_deallocate.size) = req->size;

   AFTER = POST_FN(vm_deallocate);

   // Must block to prevent race (other thread allocates and
   // notifies after we deallocate but before we notify)
   *flags &= ~SfMayBlock;
}

POST(vm_deallocate)
{
#pragma pack(4)
   typedef struct {
      mach_msg_header_t Head;
      NDR_record_t NDR;
      kern_return_t RetCode;
      mach_msg_trailer_t trailer;
   } Reply;
#pragma pack()

   Reply *reply = (Reply *)ARG1;

   if (!reply->RetCode) {
      if (MACH_REMOTE == vg_task_port) {
         if (MACH_ARG(vm_deallocate.size)) {
            Addr start = VG_PGROUNDDN(MACH_ARG(vm_deallocate.address));
            Addr end = VG_PGROUNDUP(MACH_ARG(vm_deallocate.address) +
                                    MACH_ARG(vm_deallocate.size));
            // Must have cleared SfMayBlock in PRE to prevent race
            ML_(notify_core_and_tool_of_munmap)(start, end - start);
         }
      }
   } else {
      PRINT("mig return %d", reply->RetCode);
   }
}


PRE(vm_protect)
{
#pragma pack(4)
   typedef struct {
      mach_msg_header_t Head;
      NDR_record_t NDR;
      vm_address_t address;
      vm_size_t size;
      boolean_t set_maximum;
      vm_prot_t new_protection;
   } Request;
#pragma pack()

   Request *req = (Request *)ARG1;

   PRINT("vm_protect(%s, at %#llx, size %llu, set_max %d, prot %d)",
         name_for_port(MACH_REMOTE),
         (ULong)req->address, (ULong)req->size,
         req->set_maximum, req->new_protection);

   MACH_ARG(vm_protect.address) = req->address;
   MACH_ARG(vm_protect.size) = req->size;
   MACH_ARG(vm_protect.set_maximum) = req->set_maximum;
   MACH_ARG(vm_protect.new_protection) = req->new_protection;

   AFTER = POST_FN(vm_protect);
}

POST(vm_protect)
{
#pragma pack(4)
   typedef struct {
      mach_msg_header_t Head;
      NDR_record_t NDR;
      kern_return_t RetCode;
      mach_msg_trailer_t trailer;
   } Reply;
#pragma pack()

   Reply *reply = (Reply *)ARG1;

   if (!reply->RetCode) {
      if (MACH_REMOTE == vg_task_port) {
         Addr start = VG_PGROUNDDN(MACH_ARG(vm_protect.address));
         Addr end = VG_PGROUNDUP(MACH_ARG(vm_protect.address) +
                                 MACH_ARG(vm_protect.size));
         UInt prot = MACH_ARG(vm_protect.new_protection);
         if (MACH_ARG(vm_protect.set_maximum)) {
             // GrP fixme mprotect max
             VG_(printf)("UNKNOWN vm_protect set maximum");
            //VG_(mprotect_max_range)(start, end-start, prot);
         } else {
            ML_(notify_core_and_tool_of_mprotect)(start, end-start, prot);
            VG_(di_notify_vm_protect)(start, end-start, prot);
         }
      }
   } else {
      PRINT("mig return %d", reply->RetCode);
   }
}


PRE(vm_inherit)
{
#pragma pack(4)
   typedef struct {
      mach_msg_header_t Head;
      NDR_record_t NDR;
      vm_address_t address;
      vm_size_t size;
      vm_inherit_t new_inheritance;
   } Request;
#pragma pack()

   Request *req = (Request *)ARG1;

   PRINT("vm_inherit(%s, at %#llx, size %llu, value %d)",
         name_for_port(MACH_REMOTE),
         (ULong)req->address, (ULong)req->size,
         req->new_inheritance);

   AFTER = POST_FN(vm_inherit);
}

POST(vm_inherit)
{
#pragma pack(4)
   typedef struct {
      mach_msg_header_t Head;
      NDR_record_t NDR;
      kern_return_t RetCode;
      mach_msg_trailer_t trailer;
   } Reply;
#pragma pack()

   Reply *reply = (Reply *)ARG1;

   if (!reply->RetCode) {
      if (MACH_REMOTE == vg_task_port) {
         // GrP fixme do something?
      }
   } else {
      PRINT("mig return %d", reply->RetCode);
   }
}


PRE(vm_read)
{
#pragma pack(4)
   typedef struct {
      mach_msg_header_t Head;
      NDR_record_t NDR;
      vm_address_t address;
      vm_size_t size;
   } Request;
#pragma pack()

   Request *req = (Request *)ARG1;

   PRINT("vm_read(from %s at %#llx size %llu)",
         name_for_port(MACH_REMOTE),
         (ULong)req->address, (ULong)req->size);

   MACH_ARG(vm_read.addr) = req->address;
   MACH_ARG(vm_read.size) = req->size;

   AFTER = POST_FN(vm_read);
}

POST(vm_read)
{
<<<<<<< HEAD
// #pragma pack(4)
//    typedef struct {
//       mach_msg_header_t Head;
//       /* start of the kernel processed data */
//       mach_msg_body_t msgh_body;
//       mach_msg_ool_descriptor_t data;
//       /* end of the kernel processed data */
//       NDR_record_t NDR;
//       mach_msg_type_number_t dataCnt;
//    } Reply;
// #pragma pack()
=======
//#pragma pack(4)
//   typedef struct {
//      mach_msg_header_t Head;
//      /* start of the kernel processed data */
//      mach_msg_body_t msgh_body;
//      mach_msg_ool_descriptor_t data;
//      /* end of the kernel processed data */
//      NDR_record_t NDR;
//      mach_msg_type_number_t dataCnt;
//   } Reply;
//#pragma pack()
>>>>>>> a215f02d

   // Reply *reply = (Reply *)ARG1;

   if (MACH_REMOTE == vg_task_port) {
      // vm_read from self
      // GrP fixme copy initialized state
   }
}



PRE(mach_vm_read)
{
#pragma pack(4)
   typedef struct {
      mach_msg_header_t Head;
      NDR_record_t NDR;
      mach_vm_address_t address;
      mach_vm_size_t size;
   } Request;
#pragma pack()

   Request *req = (Request *)ARG1;

   PRINT("mach_vm_read(from %s at 0x%llx size %llu)",
         name_for_port(MACH_REMOTE), req->address, req->size);

   MACH_ARG(mach_vm_read.addr) = req->address;
   MACH_ARG(mach_vm_read.size) = req->size;

   AFTER = POST_FN(mach_vm_read);
}

POST(mach_vm_read)
{
<<<<<<< HEAD
// #pragma pack(4)
//    typedef struct {
//       mach_msg_header_t Head;
//       /* start of the kernel processed data */
//       mach_msg_body_t msgh_body;
//       mach_msg_ool_descriptor_t data;
//       /* end of the kernel processed data */
//       NDR_record_t NDR;
//       mach_msg_type_number_t dataCnt;
//    } Reply;
// #pragma pack()
=======
//#pragma pack(4)
//   typedef struct {
//      mach_msg_header_t Head;
//      /* start of the kernel processed data */
//      mach_msg_body_t msgh_body;
//      mach_msg_ool_descriptor_t data;
//      /* end of the kernel processed data */
//      NDR_record_t NDR;
//      mach_msg_type_number_t dataCnt;
//   } Reply;
//#pragma pack()
>>>>>>> a215f02d

   // Reply *reply = (Reply *)ARG1;

   if (MACH_REMOTE == vg_task_port) {
      // vm_read from self
      // GrP fixme copy initialized state
   }
}


PRE(vm_read_overwrite)
{
#pragma pack(4)
   typedef struct {
      mach_msg_header_t Head;
      NDR_record_t NDR;
      vm_address_t address;
      vm_size_t size;
      vm_address_t data;
   } Request;
#pragma pack()

   Request *req = (Request *)ARG1;

   PRINT("vm_read_overwrite(from %s at %#llx size %llu to %#llx)",
         name_for_port(MACH_REMOTE),
         (ULong)req->address, (ULong)req->size, (ULong)req->data);

   MACH_ARG(vm_read_overwrite.addr) = req->address;
   MACH_ARG(vm_read_overwrite.size) = req->size;
   MACH_ARG(vm_read_overwrite.data) = req->data;

   PRE_MEM_WRITE("vm_read_overwrite(data)", req->data, req->size);

   AFTER = POST_FN(vm_read_overwrite);
}

POST(vm_read_overwrite)
{
#pragma pack(4)
   typedef struct {
      mach_msg_header_t Head;
      NDR_record_t NDR;
      kern_return_t RetCode;
      vm_size_t outsize;
   } Reply;
#pragma pack()

   Reply *reply = (Reply *)ARG1;

   if (reply->RetCode) {
       PRINT("mig return %d", reply->RetCode);
   } else {
      PRINT("read %llu bytes", (unsigned long long)reply->outsize);
      if (MACH_REMOTE == vg_task_port) {
         // vm_read_overwrite from self
         // GrP fixme copy initialized state
         POST_MEM_WRITE(MACH_ARG(vm_read_overwrite.data), reply->outsize);
      } else {
         // vm_read_overwrite from remote
         POST_MEM_WRITE(MACH_ARG(vm_read_overwrite.data), reply->outsize);
      }
   }
}


PRE(vm_copy)
{
#pragma pack(4)
   typedef struct {
      mach_msg_header_t Head;
      NDR_record_t NDR;
      vm_address_t source_address;
      vm_size_t size;
      vm_address_t dest_address;
   } Request;
#pragma pack()

   Request *req = (Request *)ARG1;

   PRINT("vm_copy(%s, %#llx, %lld, %#llx)",
         name_for_port(MACH_REMOTE),
         (ULong)req->source_address,
         (ULong)req->size, (ULong)req->dest_address);

   MACH_ARG(vm_copy.src) = req->source_address;
   MACH_ARG(vm_copy.dst) = req->dest_address;
   MACH_ARG(vm_copy.size) = req->size;

   AFTER = POST_FN(vm_copy);
}

POST(vm_copy)
{
#pragma pack(4)
   typedef struct {
      mach_msg_header_t Head;
      NDR_record_t NDR;
      kern_return_t RetCode;
      mach_msg_trailer_t trailer;
   } Reply;
#pragma pack()

   Reply *reply = (Reply *)ARG1;

   if (!reply->RetCode) {
      if (MACH_REMOTE == vg_task_port) {
         // GrP fixme set dst's initialization equal to src's
         // and wipe any symbols or translations in dst
      }
   } else {
      PRINT("mig return %d", reply->RetCode);
   }
}


PRE(vm_map)
{
#pragma pack(4)
   typedef struct {
      mach_msg_header_t Head;
      /* start of the kernel processed data */
      mach_msg_body_t msgh_body;
      mach_msg_port_descriptor_t object;
      /* end of the kernel processed data */
      NDR_record_t NDR;
      vm_address_t address;
      vm_size_t size;
      vm_address_t mask;
      int flags;
      vm_offset_t offset;
      boolean_t copy;
      vm_prot_t cur_protection;
      vm_prot_t max_protection;
      vm_inherit_t inheritance;
   } Request;
#pragma pack()

   Request *req = (Request *)ARG1;

   // GrP fixme check these
   PRINT("vm_map(in %s, at %#llx, size %llu, from %s ...)",
         name_for_port(MACH_REMOTE),
         (ULong)req->address, (ULong)req->size,
         name_for_port(req->object.name));

   MACH_ARG(vm_map.size) = req->size;
   MACH_ARG(vm_map.copy) = req->copy;
   MACH_ARG(vm_map.protection) = (req->cur_protection & req->max_protection);

   AFTER = POST_FN(vm_map);
}

POST(vm_map)
{
#pragma pack(4)
   typedef struct {
      mach_msg_header_t Head;
      NDR_record_t NDR;
      kern_return_t RetCode;
      vm_address_t address;
      mach_msg_trailer_t trailer;
   } Reply;
#pragma pack()

   Reply *reply = (Reply *)ARG1;

   if (!reply->RetCode) {
      // GrP fixme check src and dest tasks
     PRINT("mapped at %#llx", (ULong)reply->address);
      // GrP fixme max prot
      ML_(notify_core_and_tool_of_mmap)(
            reply->address, VG_PGROUNDUP(MACH_ARG(vm_map.size)),
            MACH_ARG(vm_map.protection), VKI_MAP_SHARED, -1, 0);
      // GrP fixme VKI_MAP_PRIVATE if !copy?
   } else {
      PRINT("mig return %d", reply->RetCode);
   }
}


PRE(vm_remap)
{
#pragma pack(4)
   typedef struct {
      mach_msg_header_t Head;
      /* start of the kernel processed data */
      mach_msg_body_t msgh_body;
      mach_msg_port_descriptor_t src_task;
      /* end of the kernel processed data */
      NDR_record_t NDR;
      vm_address_t target_address;
      vm_size_t size;
      vm_address_t mask;
      boolean_t anywhere;
      vm_address_t src_address;
      boolean_t copy;
      vm_inherit_t inheritance;
   } Request;
#pragma pack()

   Request *req = (Request *)ARG1;

   // GrP fixme check src and dest tasks

   if (VG_(clo_trace_syscalls)) {
      mach_port_name_t source_task = req->src_task.name;
      if (source_task == mach_task_self()) {
         PRINT("vm_remap(mach_task_self(), "
               "to %#llx size %llu, from mach_task_self() at %#llx, ...)",
               (ULong)req->target_address,
               (ULong)req->size, (ULong)req->src_address);
      } else {
         PRINT("vm_remap(mach_task_self(), "
               "to %#llx size %llu, from task %u at %#llx, ...)",
               (ULong)req->target_address, (ULong)req->size,
               source_task, (ULong)req->src_address);
      }
   }

   // arg1 is task
   // vt->syscall_arg2 = req->target_address;
   MACH_ARG(vm_remap.size) = req->size;
   // vt->syscall_arg4 = req->copy;

   AFTER = POST_FN(vm_remap);
}

POST(vm_remap)
{
#pragma pack(4)
   typedef struct {
      mach_msg_header_t Head;
      NDR_record_t NDR;
      kern_return_t RetCode;
      vm_address_t target_address;
      vm_prot_t cur_protection;
      vm_prot_t max_protection;
      mach_msg_trailer_t trailer;
   } Reply;
#pragma pack()

   Reply *reply = (Reply *)ARG1;

   if (!reply->RetCode) {
      // GrP fixme check src and dest tasks
      UInt prot = reply->cur_protection & reply->max_protection;
      // GrP fixme max prot
      PRINT("mapped at %#llx", (ULong)reply->target_address);
      ML_(notify_core_and_tool_of_mmap)(
            reply->target_address, VG_PGROUNDUP(MACH_ARG(vm_remap.size)),
            prot, VKI_MAP_SHARED, -1, 0);
      // GrP fixme VKI_MAP_FIXED if !copy?
      // GrP fixme copy initialized bits from source to dest if source_task is also mach_task_self
   } else {
      PRINT("mig return %d", reply->RetCode);
   }
}


PRE(mach_make_memory_entry_64)
{
#pragma pack(4)
   typedef struct {
      mach_msg_header_t Head;
      /* start of the kernel processed data */
      mach_msg_body_t msgh_body;
      mach_msg_port_descriptor_t parent_entry;
      /* end of the kernel processed data */
      NDR_record_t NDR;
      memory_object_size_t size;
      memory_object_offset_t offset;
      vm_prot_t permission;
   } Request;
#pragma pack()

   Request *req = (Request *)ARG1;

   PRINT("mach_make_memory_entry_64(%s, %llu, %llu, %d, ..., %u)",
         name_for_port(MACH_REMOTE),
         req->size, req->offset, req->permission, req->parent_entry.type);

   AFTER = POST_FN(mach_make_memory_entry_64);
}

POST(mach_make_memory_entry_64)
{
#pragma pack(4)
   typedef struct {
      mach_msg_header_t Head;
      mach_msg_body_t msgh_body;
      mach_msg_port_descriptor_t object;
      NDR_record_t NDR;
      memory_object_size_t size;
   } Reply;
#pragma pack()

   Reply *reply = (Reply *)ARG1;

   if (reply->Head.msgh_bits & MACH_MSGH_BITS_COMPLEX) {
      assign_port_name(reply->object.name, "memory-%p");
      PRINT("%s", name_for_port(reply->object.name));
   }
}


PRE(vm_purgable_control)
{
#pragma pack(4)
   typedef struct {
      mach_msg_header_t Head;
      NDR_record_t NDR;
      vm_address_t address;
      vm_purgable_t control;
      int state;
   } Request;
#pragma pack()

   Request *req = (Request *)ARG1;

   PRINT("vm_purgable_control(%s, %#llx, %d, %d)",
         name_for_port(MACH_REMOTE),
         (ULong)req->address, req->control, req->state);

   // GrP fixme verify address?

   AFTER = POST_FN(vm_purgable_control);
}

POST(vm_purgable_control)
{
#pragma pack(4)
   typedef struct {
      mach_msg_header_t Head;
      NDR_record_t NDR;
      kern_return_t RetCode;
      int state;
   } Reply;
#pragma pack()

   Reply *reply = (Reply *)ARG1;

   if (!reply->RetCode) {
   } else {
      PRINT("mig return %d", reply->RetCode);
   }
}


PRE(mach_vm_purgable_control)
{
#pragma pack(4)
   typedef struct {
      mach_msg_header_t Head;
      NDR_record_t NDR;
      mach_vm_address_t address;
      vm_purgable_t control;
      int state;
   } Request;
#pragma pack()

   Request *req = (Request *)ARG1;

   PRINT("mach_vm_purgable_control(%s, 0x%llx, %d, %d)",
         name_for_port(MACH_REMOTE),
         (ULong)req->address, req->control, req->state);

   // GrP fixme verify address?

   AFTER = POST_FN(mach_vm_purgable_control);
}

POST(mach_vm_purgable_control)
{
#pragma pack(4)
   typedef struct {
      mach_msg_header_t Head;
      NDR_record_t NDR;
      kern_return_t RetCode;
      int state;
   } Reply;
#pragma pack()

   Reply *reply = (Reply *)ARG1;

   if (!reply->RetCode) {
   } else {
      PRINT("mig return %d", reply->RetCode);
   }
}


PRE(mach_vm_allocate)
{
#pragma pack(4)
   typedef struct {
      mach_msg_header_t Head;
      NDR_record_t NDR;
      mach_vm_address_t address;
      mach_vm_size_t size;
      int flags;
   } Request;
#pragma pack()

   Request *req = (Request *)ARG1;

   PRINT("mach_vm_allocate (%s, at 0x%llx, size %llu, flags 0x%x)",
         name_for_port(MACH_REMOTE),
         req->address, req->size, req->flags);

   MACH_ARG(mach_vm_allocate.size) = req->size;
   MACH_ARG(mach_vm_allocate.flags) = req->flags;

   AFTER = POST_FN(mach_vm_allocate);
}

POST(mach_vm_allocate)
{
#pragma pack(4)
   typedef struct {
      mach_msg_header_t Head;
      NDR_record_t NDR;
      kern_return_t RetCode;
      mach_vm_address_t address;
      mach_msg_trailer_t trailer;
   } Reply;
#pragma pack()

   Reply *reply = (Reply *)ARG1;

   if (!reply->RetCode) {
      if (MACH_REMOTE == vg_task_port) {
         PRINT("allocated at 0x%llx", reply->address);
         // requesting 0 bytes returns address 0 with no error
         if (MACH_ARG(mach_vm_allocate.size)) {
            ML_(notify_core_and_tool_of_mmap)(
                  reply->address, MACH_ARG(mach_vm_allocate.size),
                  VKI_PROT_READ|VKI_PROT_WRITE, VKI_MAP_ANON, -1, 0);
         }
      } else {
         PRINT("allocated at 0x%llx in remote task %s", reply->address,
               name_for_port(MACH_REMOTE));
      }
   } else {
      PRINT("mig return %d", reply->RetCode);
   }
}


PRE(mach_vm_deallocate)
{
#pragma pack(4)
   typedef struct {
      mach_msg_header_t Head;
      NDR_record_t NDR;
      mach_vm_address_t address;
      mach_vm_size_t size;
   } Request;
#pragma pack()

   Request *req = (Request *)ARG1;

   PRINT("mach_vm_deallocate(%s, at 0x%llx, size %llu)",
         name_for_port(MACH_REMOTE),
         req->address, req->size);

   MACH_ARG(mach_vm_deallocate.address) = req->address;
   MACH_ARG(mach_vm_deallocate.size) = req->size;

   AFTER = POST_FN(mach_vm_deallocate);

   // Must block to prevent race (other thread allocates and
   // notifies after we deallocate but before we notify)
   *flags &= ~SfMayBlock;
}

POST(mach_vm_deallocate)
{
#pragma pack(4)
   typedef struct {
      mach_msg_header_t Head;
      NDR_record_t NDR;
      kern_return_t RetCode;
      mach_msg_trailer_t trailer;
   } Reply;
#pragma pack()

   Reply *reply = (Reply *)ARG1;

   if (!reply->RetCode) {
      if (MACH_REMOTE == vg_task_port) {
         if (MACH_ARG(mach_vm_deallocate.size)) {
            Addr start = VG_PGROUNDDN(MACH_ARG(mach_vm_deallocate.address));
            Addr end = VG_PGROUNDUP(MACH_ARG(mach_vm_deallocate.address) +
                                    MACH_ARG(mach_vm_deallocate.size));
            // Must have cleared SfMayBlock in PRE to prevent race
            ML_(notify_core_and_tool_of_munmap)(start, end - start);
         }
      }
   } else {
      PRINT("mig return %d", reply->RetCode);
   }
}


PRE(mach_vm_protect)
{
#pragma pack(4)
   typedef struct {
      mach_msg_header_t Head;
      NDR_record_t NDR;
      mach_vm_address_t address;
      mach_vm_size_t size;
      boolean_t set_maximum;
      vm_prot_t new_protection;
   } Request;
#pragma pack()

   Request *req = (Request *)ARG1;

   PRINT("mach_vm_protect(%s, at 0x%llx, size %llu, set_max %d, prot %d)",
         name_for_port(MACH_REMOTE), req->address, req->size,
         req->set_maximum, req->new_protection);

   MACH_ARG(mach_vm_protect.address) = req->address;
   MACH_ARG(mach_vm_protect.size) = req->size;
   MACH_ARG(mach_vm_protect.set_maximum) = req->set_maximum;
   MACH_ARG(mach_vm_protect.new_protection) = req->new_protection;

   AFTER = POST_FN(mach_vm_protect);
}

POST(mach_vm_protect)
{
#pragma pack(4)
   typedef struct {
      mach_msg_header_t Head;
      NDR_record_t NDR;
      kern_return_t RetCode;
      mach_msg_trailer_t trailer;
   } Reply;
#pragma pack()

   Reply *reply = (Reply *)ARG1;

   if (!reply->RetCode) {
      if (MACH_REMOTE == vg_task_port) {
         Addr start = VG_PGROUNDDN(MACH_ARG(mach_vm_protect.address));
         Addr end = VG_PGROUNDUP(MACH_ARG(mach_vm_protect.address) +
                                 MACH_ARG(mach_vm_protect.size));
         UInt prot = MACH_ARG(mach_vm_protect.new_protection);
         if (MACH_ARG(mach_vm_protect.set_maximum)) {
            // DDD: #warning GrP fixme mprotect max
            //VG_(mprotect_max_range)(start, end-start, prot);
         } else {
            ML_(notify_core_and_tool_of_mprotect)(start, end-start, prot);
         }
      }
   } else {
      PRINT("mig return %d", reply->RetCode);
   }
}


PRE(mach_vm_inherit)
{
#pragma pack(4)
   typedef struct {
      mach_msg_header_t Head;
      NDR_record_t NDR;
      mach_vm_address_t address;
      mach_vm_size_t size;
      vm_inherit_t new_inheritance;
   } Request;
#pragma pack()

   Request *req = (Request *)ARG1;

   PRINT("mach_vm_inherit(to %s, at 0x%llx, size %llu, value %u)",
         name_for_port(MACH_REMOTE),
         req->address, req->size, req->new_inheritance);

   AFTER = POST_FN(mach_vm_inherit);
}

POST(mach_vm_inherit)
{
#pragma pack(4)
   typedef struct {
      mach_msg_header_t Head;
      NDR_record_t NDR;
      kern_return_t RetCode;
      mach_msg_trailer_t trailer;
   } Reply;
#pragma pack()

   Reply *reply = (Reply *)ARG1;

   if (!reply->RetCode) {
      // no V-visible side effects
      // GrP fixme except maybe fork/exec
   } else {
      PRINT("mig return %d", reply->RetCode);
   }
}


PRE(mach_vm_copy)
{
#pragma pack(4)
   typedef struct {
      mach_msg_header_t Head;
      NDR_record_t NDR;
      mach_vm_address_t source_address;
      mach_vm_size_t size;
      mach_vm_address_t dest_address;
   } Request;
#pragma pack()

   Request *req = (Request *)ARG1;

   PRINT("mach_vm_copy(%s, 0x%llx, %llu, 0x%llx)",
         name_for_port(MACH_REMOTE),
         req->source_address, req->size, req->dest_address);

   // arg1 is task
   // vt->syscall_arg2 = req->source_address;
   // vt->syscall_arg3 = req->size;
   // vt->syscall_arg4 = req->dest_address;

   AFTER = POST_FN(mach_vm_copy);
}

POST(mach_vm_copy)
{
#pragma pack(4)
   typedef struct {
      mach_msg_header_t Head;
      NDR_record_t NDR;
      kern_return_t RetCode;
      mach_msg_trailer_t trailer;
   } Reply;
#pragma pack()

   Reply *reply = (Reply *)ARG1;

   if (!reply->RetCode) {
      if (MACH_REMOTE == vg_task_port) {
         // GrP fixme set dest's initialization equal to src's
         // BUT vm_copy allocates no memory
      }
   } else {
      PRINT("mig return %d", reply->RetCode);
   }
}

PRE(mach_vm_read_overwrite)
{
#pragma pack(4)
   typedef struct {
      mach_msg_header_t Head;
      NDR_record_t NDR;
      mach_vm_address_t address;
      mach_vm_size_t size;
      mach_vm_address_t data;
   } Request;
#pragma pack()

   Request *req = (Request *)ARG1;

   PRINT("mach_vm_read_overwrite(%s, 0x%llx, %llu, 0x%llx)",
         name_for_port(MACH_REMOTE),
         req->address, req->size, req->data);

   AFTER = POST_FN(mach_vm_read_overwrite);
}

POST(mach_vm_read_overwrite)
{
#pragma pack(4)
   typedef struct {
      mach_msg_header_t Head;
      NDR_record_t NDR;
      kern_return_t RetCode;
      mach_vm_size_t outsize;
   } Reply;
#pragma pack()

   Reply *reply = (Reply *)ARG1;

   if (!reply->RetCode) {
      if (MACH_REMOTE == vg_task_port) {
         // GrP fixme set dest's initialization equal to src's
         // BUT vm_copy allocates no memory
      }
   } else {
      PRINT("mig return %d", reply->RetCode);
   }
}

PRE(mach_vm_map)
{
#pragma pack(4)
   typedef struct {
      mach_msg_header_t Head;
      /* start of the kernel processed data */
      mach_msg_body_t msgh_body;
      mach_msg_port_descriptor_t object;
      /* end of the kernel processed data */
      NDR_record_t NDR;
      mach_vm_address_t address;
      mach_vm_size_t size;
      mach_vm_address_t mask;
      int flags;
      memory_object_offset_t offset;
      boolean_t copy;
      vm_prot_t cur_protection;
      vm_prot_t max_protection;
      vm_inherit_t inheritance;
   } Request;
#pragma pack()

   Request *req = (Request *)ARG1;

   // GrP fixme check these
   PRINT("mach_vm_map(in %s->%s at 0x%llx, size %llu, cur_prot:%x max_prot:%x ...)",
         name_for_port(req->Head.msgh_remote_port),
         name_for_port(req->object.name),
         req->address, req->size,
         req->cur_protection,
         req->max_protection);

   MACH_ARG(mach_vm_map.size) = req->size;
   MACH_ARG(mach_vm_map.copy) = req->copy;
   MACH_ARG(mach_vm_map.protection) =
      (req->cur_protection & req->max_protection);

   AFTER = POST_FN(mach_vm_map);
}

POST(mach_vm_map)
{
#pragma pack(4)
   typedef struct {
      mach_msg_header_t Head;
      NDR_record_t NDR;
      kern_return_t RetCode;
      mach_vm_address_t address;
      mach_msg_trailer_t trailer;
   } Reply;
#pragma pack()

   Reply *reply = (Reply *)ARG1;

   if (!reply->RetCode) {
      // GrP fixme check src and dest tasks
      PRINT("mapped at 0x%llx", reply->address);
#     if 0
      // GrP fixme max prot
      ML_(notify_core_and_tool_of_mmap)(
            reply->address, VG_PGROUNDUP(MACH_ARG(mach_vm_map.size)),
            MACH_ARG(mach_vm_map.protection), VKI_MAP_SHARED, -1, 0);
      // GrP fixme VKI_MAP_PRIVATE if !copy?
#     else
      ML_(sync_mappings)("after", "mach_vm_map", 0);
#     endif
   } else {
      PRINT("mig return %d", reply->RetCode);
   }
}


PRE(mach_vm_remap)
{
#pragma pack(4)
   typedef struct {
      mach_msg_header_t Head;
      /* start of the kernel processed data */
      mach_msg_body_t msgh_body;
      mach_msg_port_descriptor_t src_task;
      /* end of the kernel processed data */
      NDR_record_t NDR;
      mach_vm_address_t target_address;
      mach_vm_size_t size;
      mach_vm_offset_t mask;
      int flags;
      mach_vm_address_t src_address;
      boolean_t copy;
      vm_inherit_t inheritance;
   } Request;
#pragma pack()

   Request *req = (Request *)ARG1;

   // GrP fixme check these
   PRINT("mach_vm_remap(in %s, at 0x%llx, size %llu, from %s ...)",
         name_for_port(MACH_REMOTE),
         req->target_address, req->size,
         name_for_port(req->src_task.name));

   MACH_ARG(mach_vm_remap.size) = req->size;
   MACH_ARG(mach_vm_remap.copy) = req->copy;

   AFTER = POST_FN(mach_vm_remap);
}

POST(mach_vm_remap)
{
#pragma pack(4)
   typedef struct {
      mach_msg_header_t Head;
      NDR_record_t NDR;
      kern_return_t RetCode;
      mach_vm_address_t target_address;
      vm_prot_t cur_protection;
      vm_prot_t max_protection;
   } Reply;
#pragma pack()

   Reply *reply = (Reply *)ARG1;

   if (!reply->RetCode) {
      // GrP fixme check src and dest tasks
      PRINT("mapped at 0x%llx", reply->target_address);
      // GrP fixme max prot
      ML_(notify_core_and_tool_of_mmap)(
            reply->target_address, VG_PGROUNDUP(MACH_ARG(mach_vm_remap.size)),
            reply->cur_protection, VKI_MAP_SHARED, -1, 0);
      // GrP fixme VKI_MAP_PRIVATE if !copy?
   } else {
      PRINT("mig return %d", reply->RetCode);
   }
}


PRE(mach_vm_region_recurse)
{
#pragma pack(4)
   typedef struct {
      mach_msg_header_t Head;
      NDR_record_t NDR;
      mach_vm_address_t address;
      natural_t nesting_depth;
      mach_msg_type_number_t infoCnt;
   } Request;
#pragma pack()

   Request *req = (Request *)ARG1;

   PRINT("mach_vm_region_recurse(in %s, at 0x%llx, depth %u, count %u)",
         name_for_port(MACH_REMOTE),
         req->address, req->nesting_depth, req->infoCnt);

   AFTER = POST_FN(mach_vm_region_recurse);
}

POST(mach_vm_region_recurse)
{
#pragma pack(4)
   typedef struct {
      mach_msg_header_t Head;
      NDR_record_t NDR;
      kern_return_t RetCode;
      mach_vm_address_t address;
      mach_vm_size_t size;
      natural_t nesting_depth;
      mach_msg_type_number_t infoCnt;
      int info[19];
   } Reply;
#pragma pack()

   Reply *reply = (Reply *)ARG1;

   if (!reply->RetCode) {
       PRINT("got region at 0x%llx, size %llu, depth %u, count %u",
             reply->address, reply->size,
             reply->nesting_depth, reply->infoCnt);
       // GrP fixme mark info contents beyond infoCnt as bogus
   } else {
      PRINT("mig return %d", reply->RetCode);
   }
}


/* ---------------------------------------------------------------------
   mach_msg: messages to thread
   ------------------------------------------------------------------ */



POST(thread_terminate)
{
}


PRE(thread_terminate)
{
   mach_msg_header_t *mh = (mach_msg_header_t *)ARG1;
   Bool self_terminate = (mh->msgh_request_port == MACH_THREAD);

   PRINT("thread_terminate(%s)", name_for_port(mh->msgh_request_port));

   AFTER = POST_FN(thread_terminate);

   if (self_terminate) {
      // Terminating this thread.
      // Copied from sys_exit.
      ThreadState *tst = VG_(get_ThreadState)(tid);
      tst->exitreason = VgSrc_ExitThread;
      tst->os_state.exitcode = 0;  // GrP fixme anything better?
      // What we would like to do is:
      //   SET_STATUS_Success(0);
      // but that doesn't work, because this is a MACH-class syscall,
      // and SET_STATUS_Success creates a UNIX-class syscall result.
      // Hence we have to laboriously construct the full SysRes "by hand"
      // and use that to set the syscall return status.
#if defined(VGA_x86)
      SET_STATUS_from_SysRes(
         VG_(mk_SysRes_x86_darwin)(
            VG_DARWIN_SYSCALL_CLASS_MACH,
            False/*success*/, 0, 0
         )
      );
#elif defined(VGA_amd64)
       SET_STATUS_from_SysRes(
         VG_(mk_SysRes_amd64_darwin)(
            VG_DARWIN_SYSCALL_CLASS_MACH,
            False/*success*/, 0, 0
         )
      );
#else
#error unknown architecture
#endif
      *flags &= ~SfMayBlock;  // clear flag set by PRE(mach_msg)
   } else {
      // Terminating some other thread.
      // Do keep the scheduler lock while terminating any other thread.
      // Otherwise we might halt the other thread while it holds the lock,
      // which would deadlock the process.
      // GrP fixme good enough?
      // GrP fixme need to clean up other thread's valgrind data?
   }
}


POST(thread_create)
{
}


PRE(thread_create)
{
   PRINT("thread_create(mach_task_self(), ...)");

   AFTER = POST_FN(thread_create);

   // GrP fixme
   VG_(core_panic)("thread_create() unimplemented");
}


PRE(thread_create_running)
{
#pragma pack(4)
   typedef struct {
      mach_msg_header_t Head;
      NDR_record_t NDR;
      thread_state_flavor_t flavor;
      mach_msg_type_number_t new_stateCnt;
      natural_t new_state[144];
   } Request;
#pragma pack()

   Request *req;
   thread_state_t regs;
   ThreadState *new_thread;

   PRINT("thread_create_running(mach_task_self(), ...)");

   // The new thread will immediately begin execution,
   // so we need to hijack the register state here.

   req = (Request *)ARG1;
   regs = (thread_state_t)req->new_state;

   // Build virtual thread.
   new_thread = build_thread(regs, req->flavor, req->new_stateCnt);

   // Edit the thread state to send to the real kernel.
   hijack_thread_state(regs, req->flavor, req->new_stateCnt, new_thread);

   AFTER = POST_FN(thread_create_running);
}


POST(thread_create_running)
{
#pragma pack(4)
   typedef struct {
      mach_msg_header_t Head;
      /* start of the kernel processed data */
      mach_msg_body_t msgh_body;
      mach_msg_port_descriptor_t child_act;
      /* end of the kernel processed data */
   } Reply;
#pragma pack()

   Reply *reply = (Reply *)ARG1;

   assign_port_name(reply->child_act.name, "thread-%p");
   PRINT("%s", name_for_port(reply->child_act.name));
}


PRE(bsdthread_create)
{
   ThreadState *tst;

   PRINT("bsdthread_create( %#lx, %#lx, %#lx, %#lx, %#lx )",
         ARG1, ARG2, ARG3, ARG4, ARG5);
   PRE_REG_READ5(pthread_t,"bsdthread_create",
                 void *,"func", void *,"func_arg", void *,"stack",
                 pthread_t,"thread", unsigned int,"flags");

   // The kernel will call V's pthread_hijack() to launch the thread.
   // Here we allocate the thread state and pass it to pthread_hijack()
   // via the func_arg parameter.

   tst = VG_(get_ThreadState)(VG_(alloc_ThreadState)());
   allocstack(tst->tid);

   tst->os_state.func_arg = (Addr)ARG2;
   ARG2 = (Word)tst;

   // Create a semaphore that pthread_hijack will signal once it starts
   // POST(bsdthread_create) needs to wait for the new memory map to appear
   semaphore_create(mach_task_self(), &tst->os_state.child_go,
                    SYNC_POLICY_FIFO, 0);
   semaphore_create(mach_task_self(), &tst->os_state.child_done,
                    SYNC_POLICY_FIFO, 0);
}

POST(bsdthread_create)
{
   // Tell new thread's pthread_hijack to proceed, and wait for it to finish.
   // We hold V's lock on the child's behalf.
   // If we return before letting pthread_hijack do its thing, V thinks
   // the new pthread struct is still unmapped when we return to libc,
   // causing false errors.

   ThreadState *tst = (ThreadState *)ARG2;
   semaphore_signal(tst->os_state.child_go);
   semaphore_wait(tst->os_state.child_done);
   semaphore_destroy(mach_task_self(), tst->os_state.child_go);
   semaphore_destroy(mach_task_self(), tst->os_state.child_done);

   // GrP fixme semaphore destroy needed when thread creation fails
   // GrP fixme probably other cleanup too
   // GrP fixme spinlocks might be good enough?

   // DDD: I'm not at all sure this is the right spot for this.  It probably
   // should be in pthread_hijack instead, just before the call to
   // start_thread_NORETURN(), call_on_new_stack_0_1(), but we don't have the
   // parent tid value there...
   vg_assert(VG_(owns_BigLock_LL)(tid));
   VG_TRACK ( pre_thread_ll_create, tid, tst->tid );
}


PRE(bsdthread_terminate)
{
   ThreadState *tst;

   PRINT("bsdthread_terminate( %#lx, %lx, %s, %s )",
         ARG1, ARG2, name_for_port(ARG3), name_for_port(ARG4));
   PRE_REG_READ4(int,"bsdthread_terminate",
                 void *,"freeaddr", size_t,"freesize",
                 mach_port_t,"kport", mach_port_t,"joinsem");

   // Free memory and signal semaphore.
   // GrP fixme errors?
   if (ARG4) semaphore_signal((semaphore_t)ARG4);
   if (ARG1  &&  ARG2) {
       ML_(notify_core_and_tool_of_munmap)(ARG1, ARG2);
#      if DARWIN_VERS >= DARWIN_10_8
       /* JRS 2012 Aug 02: ugly hack: vm_deallocate disappeared from
          the mig output.  Work around it for the time being. */
       VG_(do_syscall2)(__NR_munmap, ARG1, ARG2);
#      else
       vm_deallocate(mach_task_self(), (vm_address_t)ARG1, (vm_size_t)ARG2);
#      endif
   }

   // Tell V to terminate the thread.
   // Copied from sys_exit.
   tst = VG_(get_ThreadState)(tid);
   tst->exitreason = VgSrc_ExitThread;
   tst->os_state.exitcode = 0;  // GrP fixme anything better?
   SET_STATUS_Success(0);
}


POST(thread_suspend)
{
}

PRE(thread_suspend)
{
   mach_msg_header_t *mh = (mach_msg_header_t *)ARG1;
   Bool self_suspend = (mh->msgh_request_port == MACH_THREAD);

   PRINT("thread_suspend(%s)", name_for_port(mh->msgh_request_port));

   AFTER = POST_FN(thread_suspend);

   if (self_suspend) {
       // Don't keep the scheduler lock while self-suspending.
       // Otherwise we might halt while still holding the lock,
       // which would deadlock the process.
       *flags |= SfMayBlock;
   } else {
       // Do keep the scheduler lock while suspending any other thread.
       // Otherwise we might halt the other thread while it holds the lock,
       // which would deadlock the process.
       *flags &= ~SfMayBlock;
   }
}


POST(thread_resume)
{
}

PRE(thread_resume)
{
   mach_msg_header_t *mh = (mach_msg_header_t *)ARG1;
   Bool self_resume = (mh->msgh_request_port == MACH_THREAD);

   PRINT("thread_resume(%s)", name_for_port(mh->msgh_request_port));

   AFTER = POST_FN(thread_resume);

   if (self_resume) {
       // This doesn't make much sense.  If we are resuming ourself, we can't
       // already be running.  So I don't see how we can ever get here.
       vg_assert(0);
   } else {
       // Resuming some other thread.  It might not yet come back to life
       // (if the suspend count is still above zero) so make sure we keep
       // holding the lock.
       *flags &= ~SfMayBlock;
   }
}


POST(thread_get_state)
{
#pragma pack(4)
   typedef struct {
      mach_msg_header_t Head;
      NDR_record_t NDR;
      kern_return_t RetCode;
      mach_msg_type_number_t old_stateCnt;
      natural_t old_state[144];
      mach_msg_trailer_t trailer;
   } Reply;
#pragma pack()

   Reply *reply = (Reply *)ARG1;
   // mach_port_t thread = MACH_ARG(thread_get_state.thread);
   thread_state_flavor_t flavor = MACH_ARG(thread_get_state.flavor);

   if (!reply->RetCode) {
      thread_state_from_vex((thread_state_t)reply->old_state,
                             flavor, reply->old_stateCnt,
                             &VG_(get_ThreadState)(tid)->arch.vex);
   } else {
      PRINT("mig return %d", reply->RetCode);
   }
}

PRE(thread_get_state)
{
#pragma pack(4)
   typedef struct {
      mach_msg_header_t Head;
      NDR_record_t NDR;
      thread_state_flavor_t flavor;
      mach_msg_type_number_t old_stateCnt;
   } Request;
#pragma pack()

   Request *req = (Request *)ARG1;
   // Bool self = (req->Head.msgh_request_port == MACH_THREAD);

   // GrP fixme   if (self) {
   PRINT("thread_get_state(%s, %d)",
         name_for_port(req->Head.msgh_request_port), req->flavor);
       /*} else {
       PRINT("thread_get_state(0x%x, %d)",
             req->Head.msgh_request_port, req->flavor);
             }*/

   // Hack the thread state after making the real call.
   MACH_ARG(thread_get_state.thread) = req->Head.msgh_request_port;
   MACH_ARG(thread_get_state.flavor) = req->flavor;

   AFTER = POST_FN(thread_get_state);
}


PRE(thread_policy)
{
   mach_msg_header_t *mh = (mach_msg_header_t *)ARG1;
   // Bool self = (mh->msgh_request_port == MACH_THREAD);

   // GrP fixme   if (self) {
      PRINT("thread_policy(%s, ...)", name_for_port(mh->msgh_request_port));
      /*} else {
      PRINT("thread_policy(thread 0x%x, ...)", mh->msgh_request_port);
      }*/

   AFTER = POST_FN(thread_policy);
}

POST(thread_policy)
{
}


PRE(thread_policy_set)
{
   mach_msg_header_t *mh = (mach_msg_header_t *)ARG1;

   PRINT("thread_policy_set(%s, ...)", name_for_port(mh->msgh_request_port));

   AFTER = POST_FN(thread_policy_set);
}

POST(thread_policy_set)
{
}


PRE(thread_info)
{
   mach_msg_header_t *mh = (mach_msg_header_t *)ARG1;

   PRINT("thread_info(%s, ...)", name_for_port(mh->msgh_request_port));
   // GrP fixme does any thread info need to be hijacked?

   AFTER = POST_FN(thread_info);
}

POST(thread_info)
{
   // GrP fixme mark unused parts of thread_info_out as uninitialized?
}



/* ---------------------------------------------------------------------
   mach_msg: messages to bootstrap port
   ------------------------------------------------------------------ */


POST(bootstrap_register)
{
#pragma pack(4)
   typedef struct {
      mach_msg_header_t Head;
      NDR_record_t NDR;
      kern_return_t RetCode;
      mach_msg_trailer_t trailer;
   } Reply;
#pragma pack()

   Reply *reply = (Reply *)ARG1;

   if (reply->RetCode) PRINT("mig return %d", reply->RetCode);
}

PRE(bootstrap_register)
{
#pragma pack(4)
   typedef struct {
      mach_msg_header_t Head;
      /* start of the kernel processed data */
      mach_msg_body_t msgh_body;
      mach_msg_port_descriptor_t service_port;
      /* end of the kernel processed data */
      NDR_record_t NDR;
      name_t service_name;
   } Request;
#pragma pack()

   Request *req = (Request *)ARG1;

   PRINT("bootstrap_register(port 0x%x, \"%s\")",
         req->service_port.name, req->service_name);

   /* The required entry in the allocated_ports list (mapping) might
      not exist, due perhaps to broken syscall wrappers (mach__N etc).
      Create a minimal entry so that assign_port_name below doesn't
      cause an assertion. */
   if (!port_exists(req->service_port.name)) {
      port_create_vanilla(req->service_port.name);
   }

   assign_port_name(req->service_port.name, req->service_name);

   AFTER = POST_FN(bootstrap_register);
}


POST(bootstrap_look_up)
{
#pragma pack(4)
   typedef struct {
      mach_msg_header_t Head;
      /* start of the kernel processed data */
      mach_msg_body_t msgh_body;
      mach_msg_port_descriptor_t service_port;
      /* end of the kernel processed data */
      mach_msg_trailer_t trailer;
   } Reply;
#pragma pack()

   Reply *reply = (Reply *)ARG1;

   if ((reply->Head.msgh_bits & MACH_MSGH_BITS_COMPLEX)  &&
       reply->service_port.name)
   {
       assign_port_name(reply->service_port.name,
                        MACH_ARG(bootstrap_look_up.service_name));
       PRINT("%s", name_for_port(reply->service_port.name));
   } else {
       PRINT("not found");
   }
   VG_(free)(MACH_ARG(bootstrap_look_up.service_name));
}

PRE(bootstrap_look_up)
{
#pragma pack(4)
   typedef struct {
      mach_msg_header_t Head;
      NDR_record_t NDR;
      name_t service_name;
   } Request;
#pragma pack()

   Request *req = (Request *)ARG1;

   PRINT("bootstrap_look_up(\"%s\")", req->service_name);

   MACH_ARG(bootstrap_look_up.service_name) =
      VG_(strdup)("syswrap-darwin.bootstrap-name", req->service_name);

   AFTER = POST_FN(bootstrap_look_up);
}


/* ---------------------------------------------------------------------
   mach_msg: receiver-specific handlers
   ------------------------------------------------------------------ */


POST(mach_msg_receive)
{
   mach_msg_header_t *mh = (mach_msg_header_t *)ARG1;

   // GrP fixme don't know of anything interesting here currently
   // import_complex_message handles everything
   // PRINT("UNHANDLED reply %d", mh->msgh_id);

   // Assume the call may have mapped or unmapped memory
   ML_(sync_mappings)("after", "mach_msg_receive", mh->msgh_id);
}

PRE(mach_msg_receive)
{
   mach_msg_header_t *mh = (mach_msg_header_t *)ARG1;

   PRINT("mach_msg_receive(port %s)", name_for_port(mh->msgh_reply_port));

   AFTER = POST_FN(mach_msg_receive);

   // no message sent, only listening for a reply
   // assume message may block
   *flags |= SfMayBlock;
}


PRE(mach_msg_bootstrap)
{
   // message to bootstrap port

   mach_msg_header_t *mh = (mach_msg_header_t *)ARG1;

   switch (mh->msgh_id) {
   case 403:
      CALL_PRE(bootstrap_register);
      return;
   case 404:
      CALL_PRE(bootstrap_look_up);
      return;

   default:
      PRINT("UNHANDLED bootstrap message [id %d, to %s, reply 0x%x]\n",
            mh->msgh_id, name_for_port(mh->msgh_request_port),
            mh->msgh_reply_port);
      return;
   }
}


PRE(mach_msg_host)
{
   // message to host self - check for host-level kernel calls

   mach_msg_header_t *mh = (mach_msg_header_t *)ARG1;

   switch (mh->msgh_id) {
   case 200:
      CALL_PRE(host_info);
      return;
   case 202:
      CALL_PRE(host_page_size);
      return;
   case 205:
      CALL_PRE(host_get_io_master);
      return;
   case 206:
      CALL_PRE(host_get_clock_service);
      return;
   case 217:
      CALL_PRE(host_request_notification);
      return;
   case 222:
      CALL_PRE(host_create_mach_voucher);
      return;

   case 412:
      CALL_PRE(host_get_special_port);
      return;

   default:
      // unknown message to host self
      log_decaying("UNKNOWN host message [id %d, to %s, reply 0x%x]",
                   mh->msgh_id, name_for_port(mh->msgh_request_port),
                   mh->msgh_reply_port);
      return;
   }
}

// JRS 2011-Aug-25: these magic numbers (3201 etc) come from
// /usr/include/mach/mach_port.h et al (grep in /usr/include
// for them)
PRE(mach_msg_task)
{
   // message to a task port

   mach_msg_header_t *mh = (mach_msg_header_t *)ARG1;

   switch (mh->msgh_id) {
   case 3201:
      CALL_PRE(mach_port_type);
      return;
   case 3204:
      CALL_PRE(mach_port_allocate);
      return;
   case 3205:
      CALL_PRE(mach_port_destroy);
      return;
   case 3206:
      CALL_PRE(mach_port_deallocate);
      return;
   case 3207:
      CALL_PRE(mach_port_get_refs);
      return;
   case 3208:
      CALL_PRE(mach_port_mod_refs);
      return;
   case 3211:
      CALL_PRE(mach_port_get_set_status);
      return;
   case 3212:
      CALL_PRE(mach_port_move_member);
      return;
   case 3213:
      CALL_PRE(mach_port_request_notification);
      return;
   case 3214:
      CALL_PRE(mach_port_insert_right);
      return;
   case 3215:
      CALL_PRE(mach_port_extract_right);
      return;
   case 3217:
      CALL_PRE(mach_port_get_attributes);
      return;
   case 3218:
      CALL_PRE(mach_port_set_attributes);
      return;
   case 3226:
      CALL_PRE(mach_port_insert_member);
      return;
   case 3227:
      CALL_PRE(mach_port_extract_member);
      return;

   case 3229:
      CALL_PRE(mach_port_set_context);
      return;

   case 3402:
      CALL_PRE(task_threads);
      return;
   case 3403:
      CALL_PRE(mach_ports_register);
      return;
   case 3404:
      CALL_PRE(mach_ports_lookup);
      return;
   case 3405:
      CALL_PRE(task_info);
      return;
   case 3406:
      CALL_PRE(task_set_info);
      return;
   case 3407:
      CALL_PRE(task_suspend);
      return;
   case 3408:
      CALL_PRE(task_resume);
      return;
   case 3409:
      CALL_PRE(task_get_special_port);
      return;
   case 3410:
      CALL_PRE(task_set_special_port);
      return;
   case 3411:
      CALL_PRE(thread_create);
      return;
   case 3412:
      CALL_PRE(thread_create_running);
      return;

   case 3414:
      CALL_PRE(task_get_exception_ports);
      return;

   case 3418:
      CALL_PRE(semaphore_create);
      return;
   case 3419:
      CALL_PRE(semaphore_destroy);
      return;
   case 3420:
      CALL_PRE(task_policy_set);
      return;

#if DARWIN_VERS >= DARWIN_10_12
   case 3444:
      CALL_PRE(task_register_dyld_image_infos);
      return;

   case 3447:
      CALL_PRE(task_register_dyld_shared_cache_image_info);
      return;
#endif /* DARWIN_VERS >= DARWIN_10_12 */

   case 3801:
      CALL_PRE(vm_allocate);
      return;
   case 3802:
      CALL_PRE(vm_deallocate);
      return;
   case 3803:
      CALL_PRE(vm_protect);
      return;
   case 3804:
      CALL_PRE(vm_inherit);
      return;
   case 3805:
      CALL_PRE(vm_read);
      return;
   case 3808:
      CALL_PRE(vm_copy);
      return;
   case 3809:
      CALL_PRE(vm_read_overwrite);
      return;
   case 3812:
      CALL_PRE(vm_map);
      return;
   case 3814:
      CALL_PRE(vm_remap);
      return;
   case 3825:
      CALL_PRE(mach_make_memory_entry_64);
      return;
   case 3830:
      CALL_PRE(vm_purgable_control);
      return;

   case 4800:
      CALL_PRE(mach_vm_allocate);
      return;
   case 4801:
      CALL_PRE(mach_vm_deallocate);
      return;
   case 4802:
      CALL_PRE(mach_vm_protect);
      return;
   case 4803:
      CALL_PRE(mach_vm_inherit);
      return;
   case 4804:
      CALL_PRE(mach_vm_read);
      return;
   case 4807:
      CALL_PRE(mach_vm_copy);
      return;
   case 4808:
      CALL_PRE(mach_vm_read_overwrite);
      return;
   case 4811:
      CALL_PRE(mach_vm_map);
      return;
   case 4813:
      CALL_PRE(mach_vm_remap);
      return;
   case 4815:
      CALL_PRE(mach_vm_region_recurse);
      return;
   case 4817:
      CALL_PRE(mach_make_memory_entry_64);
      return;
   case 4818:
      CALL_PRE(mach_vm_purgable_control);
      return;

#if DARWIN_VERS >= DARWIN_10_15
   case 8000:
      CALL_PRE(task_restartable_ranges_register);
      return;
#endif

   default:
      // unknown message to task self
      log_decaying("UNKNOWN task message [id %d, to %s, reply 0x%x]",
                   mh->msgh_id, name_for_port(mh->msgh_remote_port),
                   mh->msgh_reply_port);
      return;
   }
}


PRE(mach_msg_thread)
{
   // message to local thread - check for thread-level kernel calls

   mach_msg_header_t *mh = (mach_msg_header_t *)ARG1;

   switch (mh->msgh_id) {
   case 3600:
      CALL_PRE(thread_terminate);
      return;
   case 3603:
      CALL_PRE(thread_get_state);
      return;
   case 3605:
      CALL_PRE(thread_suspend);
      return;
   case 3606:
      CALL_PRE(thread_resume);
      return;
   case 3612:
      CALL_PRE(thread_info);
      return;
   case 3616:
      CALL_PRE(thread_policy);
      return;
   case 3617:
      CALL_PRE(thread_policy_set);
      return;
   default:
      // unknown message to a thread
      VG_(printf)("UNKNOWN thread message [id %d, to %s, reply 0x%x]\n",
                  mh->msgh_id, name_for_port(mh->msgh_request_port),
                  mh->msgh_reply_port);
      return;
   }
}


static int is_thread_port(mach_port_t port)
{
   if (port == 0) return False;

   return VG_(lwpid_to_vgtid)(port) != VG_INVALID_THREADID;
}


static int is_task_port(mach_port_t port)
{
   if (port == 0) return False;

   if (port == vg_task_port) return True;

   return (0 == VG_(strncmp)("task-", name_for_port(port), 5));
}


/* ---------------------------------------------------------------------
   mach_msg: base handlers
   ------------------------------------------------------------------ */

PRE(mach_msg)
{
   mach_msg_header_t *mh = (mach_msg_header_t *)ARG1;
   mach_msg_option_t option = (mach_msg_option_t)ARG2;
  //  mach_msg_size_t send_size = (mach_msg_size_t)ARG3;
   mach_msg_size_t rcv_size = (mach_msg_size_t)ARG4;
   // mach_port_t rcv_name = (mach_port_t)ARG5;
   size_t complex_header_size = 0;

<<<<<<< HEAD
  //  PRINT("mach_msg"
  //    "(msg: %#lx, option:%#lx, send_size:%ld, rcv_size:%ld, rcv_name:%s, timeout:%ld, notify:%s)",
  //    ARG1, ARG2, ARG3, ARG4, name_for_port(ARG5), ARG6, name_for_port(ARG7));
=======
>>>>>>> a215f02d
   PRE_REG_READ7(long, "mach_msg",
                 mach_msg_header_t*,"msg", mach_msg_option_t,"option",
                 mach_msg_size_t,"send_size", mach_msg_size_t,"rcv_size",
                 mach_port_t,"rcv_name", mach_msg_timeout_t,"timeout",
                 mach_port_t,"notify");

   // Assume default POST handler until specified otherwise
   AFTER = NULL;

   // Assume call may block unless specified otherwise
   *flags |= SfMayBlock;

   if (option & MACH_SEND_MSG) {
      // Validate outgoing message header
      PRE_MEM_READ("mach_msg(msg.msgh_bits)",
                   (Addr)&mh->msgh_bits, sizeof(mh->msgh_bits));
      // msgh_size not required, use parameter instead
      PRE_MEM_READ("mach_msg(msg.msgh_remote_port)",
                   (Addr)&mh->msgh_remote_port, sizeof(mh->msgh_remote_port));
      PRE_MEM_READ("mach_msg(msg.msgh_local_port)",
                   (Addr)&mh->msgh_local_port, sizeof(mh->msgh_local_port));
      // msgh_reserved not required
      PRE_MEM_READ("mach_msg(msg.msgh_id)",
                   (Addr)&mh->msgh_id, sizeof(mh->msgh_id));

      if (mh->msgh_bits & MACH_MSGH_BITS_COMPLEX) {
         // Validate typed message data and handle memory map changes.
         complex_header_size = export_complex_message(tid, mh);
      }

      // GrP fixme handle sender-specified message trailer
      // (but is this only for too-secure processes?)
      // JRS 11 Nov 2014: this assertion is OK for <= 10.9 but fails on 10.10
#     if DARWIN_VERS >= DARWIN_10_10
      if (mh->msgh_bits & MACH_SEND_TRAILER) {
        log_decaying("UNKNOWN mach_msg unhandled MACH_SEND_TRAILER option");
      //   mach_msg_trailer_t* trailer = (mach_msg_trailer_t*)(ARG1 + send_size);

      //   PRE_FIELD_READ("mach_msg(trailer->msgh_trailer_type)", trailer->msgh_trailer_type);
      //   PRE_FIELD_READ("mach_msg(trailer->msgh_trailer_size)", trailer->msgh_trailer_size);
      //   PRE_MEM_READ("mach_msg(trailer)", (Addr)trailer, trailer->msgh_trailer_size);

      //   if (trailer->msgh_trailer_size > 0) {
      //     // Only one format is supported at the moment
      //     vg_assert(trailer->msgh_trailer_type == MACH_MSG_TRAILER_FORMAT_0);
      //   }

#if 0
        int trailer_type = GET_RCV_ELEMENTS(option);
        if (trailer->msgh_trailer_size == 0) {
          PRINT("mach_msg(EMPTY %d trailer)", trailer_type);
        } else {
          switch (trailer_type) {
            case MACH_RCV_TRAILER_NULL: {
              // vg_assert(trailer->msgh_trailer_size == sizeof(mach_msg_trailer_t));
              // Nothing more to check
              PRINT("mach_msg(trailer)");
              break;
            }

            case MACH_RCV_TRAILER_SEQNO: {
              // vg_assert(trailer->msgh_trailer_size == sizeof(mach_msg_seqno_trailer_t));
              mach_msg_seqno_trailer_t* real_trailer = (mach_msg_seqno_trailer_t*)trailer;
              PRINT("mach_msg(seqno_trailer) [seqno %d]", real_trailer->msgh_seqno);
              break;
            }

            case MACH_RCV_TRAILER_SENDER: {
              // vg_assert(trailer->msgh_trailer_size == sizeof(mach_msg_security_trailer_t));
              mach_msg_security_trailer_t* real_trailer = (mach_msg_security_trailer_t*)trailer;
              PRINT("mach_msg(security_trailer) [seqno %d, sender %#xd%xd]",
                real_trailer->msgh_seqno,
                real_trailer->msgh_sender.val[0], real_trailer->msgh_sender.val[1]);
              break;
            }

            case MACH_RCV_TRAILER_AUDIT: {
              // vg_assert(trailer->msgh_trailer_size == sizeof(mach_msg_audit_trailer_t));
              mach_msg_audit_trailer_t* real_trailer = (mach_msg_audit_trailer_t*)trailer;
              PRINT("mach_msg(audit_trailer) [seqno %d, sender %#x%x, audit %#x%x%x%x%x%x%x%x]",
                real_trailer->msgh_seqno,
                real_trailer->msgh_sender.val[0], real_trailer->msgh_sender.val[1],
                real_trailer->msgh_audit.val[0], real_trailer->msgh_audit.val[1],
                real_trailer->msgh_audit.val[2], real_trailer->msgh_audit.val[3],
                real_trailer->msgh_audit.val[4], real_trailer->msgh_audit.val[5],
                real_trailer->msgh_audit.val[6], real_trailer->msgh_audit.val[7]);
              break;
            }

            case MACH_RCV_TRAILER_CTX: {
              // vg_assert(trailer->msgh_trailer_size == sizeof(mach_msg_context_trailer_t));
              mach_msg_context_trailer_t* real_trailer = (mach_msg_context_trailer_t*)trailer;
              PRINT("mach_msg(context_trailer) [seqno %d, sender %#x%x, audit %#x%x%x%x%x%x%x%x, context: %llx]",
                real_trailer->msgh_seqno,
                real_trailer->msgh_sender.val[0], real_trailer->msgh_sender.val[1],
                real_trailer->msgh_audit.val[0], real_trailer->msgh_audit.val[1],
                real_trailer->msgh_audit.val[2], real_trailer->msgh_audit.val[3],
                real_trailer->msgh_audit.val[4], real_trailer->msgh_audit.val[5],
                real_trailer->msgh_audit.val[6], real_trailer->msgh_audit.val[7],
                real_trailer->msgh_context);
              break;
            }

            case MACH_RCV_TRAILER_AV: {
              // vg_assert(trailer->msgh_trailer_size == sizeof(mach_msg_mac_trailer_t));
              mach_msg_mac_trailer_t* real_trailer = (mach_msg_mac_trailer_t*)trailer;
              PRINT("mach_msg(av_trailer) [seqno %d, sender %#x%x, audit %#x%x%x%x%x%x%x%x, context: %llx, ad: %d, sender: %s]",
                real_trailer->msgh_seqno,
                real_trailer->msgh_sender.val[0], real_trailer->msgh_sender.val[1],
                real_trailer->msgh_audit.val[0], real_trailer->msgh_audit.val[1],
                real_trailer->msgh_audit.val[2], real_trailer->msgh_audit.val[3],
                real_trailer->msgh_audit.val[4], real_trailer->msgh_audit.val[5],
                real_trailer->msgh_audit.val[6], real_trailer->msgh_audit.val[7],
                real_trailer->msgh_context, real_trailer->msgh_ad,
                name_for_port(real_trailer->msgh_labels.sender));
              break;
            }

            case MACH_RCV_TRAILER_LABELS: {
              // vg_assert(trailer->msgh_trailer_size == sizeof(mach_msg_mac_trailer_t));
              mach_msg_mac_trailer_t* real_trailer = (mach_msg_mac_trailer_t*)trailer;
              PRINT("mach_msg(labels_trailer) [seqno %d, sender %#x%x, audit %#x%x%x%x%x%x%x%x, context: %llx, ad: %d, sender: %s]",
                real_trailer->msgh_seqno,
                real_trailer->msgh_sender.val[0], real_trailer->msgh_sender.val[1],
                real_trailer->msgh_audit.val[0], real_trailer->msgh_audit.val[1],
                real_trailer->msgh_audit.val[2], real_trailer->msgh_audit.val[3],
                real_trailer->msgh_audit.val[4], real_trailer->msgh_audit.val[5],
                real_trailer->msgh_audit.val[6], real_trailer->msgh_audit.val[7],
                real_trailer->msgh_context, real_trailer->msgh_ad,
                name_for_port(real_trailer->msgh_labels.sender));
              break;
            }

            default:
              log_decaying("UNKNOWN mach_msg_trailer_t [type %d]", trailer_type);
            }
          }
        }
#endif
      }
#     else
      vg_assert(! (mh->msgh_bits & MACH_SEND_TRAILER));
#     endif

      MACH_REMOTE = mh->msgh_remote_port;
      MACH_MSGH_ID = mh->msgh_id;
   }

   if (option & MACH_RCV_MSG) {
      // Pre-validate receive buffer
      PRE_MEM_WRITE("mach_msg(receive buffer)", (Addr)mh, rcv_size);
   }

   // Call a PRE handler. The PRE handler may set an AFTER handler.

   if (!(option & MACH_SEND_MSG)) {
      // no message sent, receive only
      CALL_PRE(mach_msg_receive);
      return;
   }
   else if (mh->msgh_request_port == vg_host_port) {
      // message sent to mach_host_self()
      CALL_PRE(mach_msg_host);
      return;
   }
   else if (is_task_port(mh->msgh_request_port)) {
      // message sent to a task
      CALL_PRE(mach_msg_task);
      return;
   }
   else if (mh->msgh_request_port == vg_bootstrap_port) {
      // message sent to bootstrap port
      CALL_PRE(mach_msg_bootstrap);
      return;
   }
   else if (is_thread_port(mh->msgh_request_port)) {
      // message sent to one of this process's threads
      CALL_PRE(mach_msg_thread);
      return;
   }
   else {
      // this is an attempt to optimize mapping sync
      // but there are always some cases hard to find
#if 0
      Bool do_mapping_update = False;
      // sorted by msgh_id, we suppose that msgh_id are different for each service,
      // which is obviously not true...
      switch (mh->msgh_id) {
         // com.apple.windowserver.active
         case 29008: // this one opens a port type 'a'

         // com.apple.windowserver.active 'a' port
         case 29000:
         case 29822:
         case 29820: // adds a vm mapping
         case 29809: // contains a ool mem
         case 29800: // opens a port type 'b'
         case 29873:
         case 29876: // adds a vm mapping

         // com.apple.windowserver.active 'b' port
         case 29624:
         case 29625:
         case 29506:
         case 29504:
         case 29509:
         case 29315:
         case 29236:
         case 29473:
         case 29268:
         case 29237: // contains a ool mem
         case 29360:
         case 29301:
         case 29287:
         case 29568:
         case 29570: // contains a ool mem
         case 29211:
         case 29569: // contains a ool mem
         case 29374:
         case 29246:
         case 29239:
         case 29272:
            if (mh->msgh_id == 29820 ||
               mh->msgh_id == 29876)
               do_mapping_update = True;

            PRINT("com.apple.windowserver.active service mach_msg [id %d, to %s, reply 0x%x]",
               mh->msgh_id, name_for_port(mh->msgh_request_port),
               mh->msgh_reply_port);
            break;

         // com.apple.FontServer
         case 13024:
            PRINT("com.apple.FontServerservice mach_msg [id %d, to %s, reply 0x%x]",
               mh->msgh_id, name_for_port(mh->msgh_request_port),
               mh->msgh_reply_port);
            break;

         // com.apple.system.notification_center
         case 78945698:
         case 78945701:
         case 78945695: // contains a ool mem
         case 78945694:
         case 78945700:
            if (mh->msgh_id == 78945695)
               do_mapping_update = False;
            PRINT("com.apple.system.notification_center mach_msg [id %d, to %s, reply 0x%x]",
               mh->msgh_id, name_for_port(mh->msgh_request_port),
               mh->msgh_reply_port);
            break;

         // com.apple.CoreServices.coreservicesd
         case 10000:
         case 10019:
         case 10002: // adds vm mappings
         case 10003: // adds vm mappings
         case 14007:
         case 13000:
         case 13001:
         case 13011:
         case 13016: // contains a ool mem
            if (mh->msgh_id == 10002||
                mh->msgh_id == 10003)
               do_mapping_update = True;
            PRINT("com.apple.CoreServices.coreservicesd mach_msg [id %d, to %s, reply 0x%x]",
               mh->msgh_id, name_for_port(mh->msgh_request_port),
               mh->msgh_reply_port);
            break;

         // com.apple.system.logger
         case 118:
            PRINT("com.apple.system.logger mach_msg [id %d, to %s, reply 0x%x]",
               mh->msgh_id, name_for_port(mh->msgh_request_port),
               mh->msgh_reply_port);
            break;

         // com.apple.coreservices.launchservicesd, and others
         case 1999646836: // might adds vm mapping
            if (mh->msgh_id == 1999646836)
               do_mapping_update = True;
            PRINT("om.apple.coreservices.launchservicesd mach_msg [id %d, to %s, reply 0x%x]",
               mh->msgh_id, name_for_port(mh->msgh_request_port),
               mh->msgh_reply_port);
            break;

         // com.apple.ocspd
         case 33012:
            PRINT("com.apple.ocspd mach_msg [id %d, to %s, reply 0x%x]",
               mh->msgh_id, name_for_port(mh->msgh_request_port),
               mh->msgh_reply_port);

         default:
            // arbitrary message to arbitrary port
            do_mapping_update = True;
            PRINT("UNHANDLED mach_msg [id %d, to %s, reply 0x%x]",
               mh->msgh_id, name_for_port(mh->msgh_request_port),
               mh->msgh_reply_port);
      }

      // this is an optimization, don't check mapping on known mach_msg
      if (do_mapping_update)
         AFTER = POST_FN(mach_msg_unhandled);
      else
         AFTER = POST_FN(mach_msg_unhandled_check);
#else
      AFTER = POST_FN(mach_msg_unhandled);
#endif

      // Assume the entire message body may be read.
      // GrP fixme generates false positives for unknown protocols
      /*
      PRE_MEM_READ("mach_msg(payload)",
                   (Addr)((char*)mh + sizeof(mach_msg_header_t) + complex_header_size),
                   send_size - sizeof(mach_msg_header_t) - complex_header_size);
      */
      (void) complex_header_size;
      return;
   }
}

POST(mach_msg)
{
   mach_msg_header_t *mh = (mach_msg_header_t *)ARG1;
   mach_msg_option_t option = (mach_msg_option_t)ARG2;

   if (option & MACH_RCV_MSG) {
      if (RES != 0) {
         // error during send or receive
         // GrP fixme need to clean up port rights?
      } else {
         mach_msg_trailer_t *mt =
             (mach_msg_trailer_t *)((Addr)mh + round_msg(mh->msgh_size));

         // Assume the entire received message and trailer is initialized
         // GrP fixme would being more specific catch any bugs?
         POST_MEM_WRITE((Addr)mh,
                        round_msg(mh->msgh_size) + mt->msgh_trailer_size);

         if (mh->msgh_bits & MACH_MSGH_BITS_COMPLEX) {
             // Update memory map for out-of-line message data
             import_complex_message(tid, mh);
         }
      }
   }

   // Call handler chosen by PRE(mach_msg)
   if (AFTER) {
      (*AFTER)(tid, arrghs, status);
   }
}

#if DARWIN_VERS >= DARWIN_13_00

#define MACH64_MSG_VECTOR 0x0000000100000000ull

typedef uint64_t mach_msg_option64_t;

typedef struct {
	/* a mach_msg_header_t* or mach_msg_aux_header_t* */
	mach_vm_address_t               msgv_data;
	/* if msgv_rcv_addr is non-zero, use it as rcv address instead */
	mach_vm_address_t               msgv_rcv_addr;
	mach_msg_size_t                 msgv_send_size;
	mach_msg_size_t                 msgv_rcv_size;
} mach_msg_vector_t;

PRE(mach_msg2)
{
#define MACH_MSG2_UNSHIFT_HIGH(x) ((x) >> 32)
#define MACH_MSG2_UNSHIFT_LOW(x) ((x) & 0xffffffff)

  Word msgh_bits = MACH_MSG2_UNSHIFT_HIGH(ARG1);
  Word send_size = MACH_MSG2_UNSHIFT_LOW(ARG1);
  Word msgh_remote_port = MACH_MSG2_UNSHIFT_HIGH(ARG2);
  Word msgh_local_port = MACH_MSG2_UNSHIFT_LOW(ARG2);
  Word msgh_voucher = MACH_MSG2_UNSHIFT_HIGH(ARG3);
  Word msgh_id = MACH_MSG2_UNSHIFT_LOW(ARG3);
  Word desc_count = MACH_MSG2_UNSHIFT_HIGH(ARG4);
  Word rcv_name = MACH_MSG2_UNSHIFT_LOW(ARG4);
  Word rcv_size = MACH_MSG2_UNSHIFT_HIGH(ARG5);
  Word priority = MACH_MSG2_UNSHIFT_LOW(ARG5);

#undef MACH_MSG2_UNSHIFT_HIGH
#undef MACH_MSG2_UNSHIFT_LOW

  mach_msg_option64_t options = (mach_msg_option64_t)ARG2;

  PRINT(
    "mach_msg2(%#lx, "
    "%#lx (%#lx | %lu), %#lx (%s | %s), "
    "%#lx (%s | %#lx), %#lx (%lu | %s), "
    "%#lx (%lu | %lu), %lu)",
    ARG1,
    ARG2, msgh_bits, send_size, ARG3, name_for_port(msgh_remote_port), name_for_port(msgh_local_port),
    ARG4, name_for_port(msgh_voucher), msgh_id, ARG5, desc_count, name_for_port(rcv_name),
    ARG6, rcv_size, priority, ARG7
  );
  PRE_REG_READ8(kern_return_t, "mach_msg2",
    void *, data,
    mach_msg_option64_t, options,
    uint64_t, msgh_bits_and_send_size,
    uint64_t, msgh_remote_and_local_port,
    uint64_t, msgh_voucher_and_id,
    uint64_t, desc_count_and_rcv_name,
    uint64_t, rcv_size_and_priority,
    uint64_t, timeout);

  AFTER = NULL;

  if (options & MACH64_MSG_VECTOR) {
    log_decaying("UNKNOWN mach_msg2 unhandled MACH64_MSG_VECTOR option");
    return;
  }

  // Assume call may block unless specified otherwise
  *flags |= SfMayBlock;

  if (options & MACH_SEND_MSG) {
    MACH_REMOTE = msgh_remote_port;
    MACH_MSGH_ID = msgh_id;

    if (msgh_bits & MACH_SEND_TRAILER) {
      log_decaying("UNKNOWN mach_msg2 unhandled MACH_SEND_TRAILER option");
    }
  }

  // Call a PRE handler. The PRE handler may set an AFTER handler.
  if (!(options & MACH_SEND_MSG)) {
    // no message sent, receive only
    CALL_PRE(mach_msg_receive);
    return;
  } else if (msgh_local_port == vg_host_port) {
    // message sent to mach_host_self()
    CALL_PRE(mach_msg_host);
    return;
  } else if (is_task_port(msgh_local_port)) {
    // message sent to a task
    CALL_PRE(mach_msg_task);
    return;
  } else if (msgh_local_port == vg_bootstrap_port) {
    // message sent to bootstrap port
    CALL_PRE(mach_msg_bootstrap);
    return;
  } else if (is_thread_port(msgh_local_port)) {
    // message sent to one of this process's threads
    CALL_PRE(mach_msg_thread);
    return;
  } else {
    AFTER = POST_FN(mach_msg_unhandled);
    return;
  }
}

POST(mach_msg2)
{
  // Call handler chosen by PRE(mach_msg2)
  if (AFTER) {
    (*AFTER)(tid, arrghs, status);
  }
}
#endif

POST(mach_msg_unhandled)
{
   mach_msg_header_t *mh = (mach_msg_header_t *)ARG1;
   ML_(sync_mappings)("after", "mach_msg_receive-UNHANDLED", mh->msgh_id);
}

POST(mach_msg_unhandled_check)
{
   if (ML_(sync_mappings)("after", "mach_msg_receive (unhandled_check)", 0))
      PRINT("mach_msg_unhandled_check tid:%d missed mapping change()", tid);
}


/* ---------------------------------------------------------------------
   other Mach traps
   ------------------------------------------------------------------ */

PRE(mach_reply_port)
{
   PRINT("mach_reply_port()");
}

POST(mach_reply_port)
{
   record_named_port(tid, RES, MACH_PORT_RIGHT_RECEIVE, "reply-%p");
   PRINT("reply port %s", name_for_port(RES));
}


PRE(mach_thread_self)
{
   PRINT("mach_thread_self()");
}

POST(mach_thread_self)
{
   record_named_port(tid, RES, MACH_PORT_RIGHT_SEND, "thread-%p");
   PRINT("thread %#lx", RES);
}


PRE(mach_host_self)
{
   PRINT("mach_host_self()");
}

POST(mach_host_self)
{
   vg_host_port = RES;
   record_named_port(tid, RES, MACH_PORT_RIGHT_SEND, "mach_host_self()");
   PRINT("host %#lx", RES);
}


PRE(mach_task_self)
{
   PRINT("mach_task_self()");
}

POST(mach_task_self)
{
   vg_task_port = RES;
   record_named_port(tid, RES, MACH_PORT_RIGHT_SEND, "mach_task_self()");
   PRINT("task %#lx", RES);
}


PRE(syscall_thread_switch)
{
   PRINT("syscall_thread_switch(%s, %ld, %ld)",
      name_for_port(ARG1), SARG2, SARG3);
   PRE_REG_READ3(long, "syscall_thread_switch",
                 mach_port_t,"thread", int,"option", natural_t,"timeout");

   *flags |= SfMayBlock;
}


PRE(semaphore_signal)
{
   PRINT("semaphore_signal(%s)", name_for_port(ARG1));
   PRE_REG_READ1(long, "semaphore_signal", semaphore_t,"semaphore");
}


PRE(semaphore_signal_all)
{
   PRINT("semaphore_signal_all(%s)", name_for_port(ARG1));
   PRE_REG_READ1(long, "semaphore_signal_all", semaphore_t,"semaphore");
}


PRE(semaphore_signal_thread)
{
   PRINT("semaphore_signal_thread(%s, %s)",
         name_for_port(ARG1), name_for_port(ARG2));
   PRE_REG_READ2(long, "semaphore_signal_thread",
                 semaphore_t,"semaphore", mach_port_t,"thread");
}


PRE(semaphore_wait)
{
   PRINT("semaphore_wait(%s)", name_for_port(ARG1));
   PRE_REG_READ1(long, "semaphore_signal", semaphore_t,"semaphore");

   *flags |= SfMayBlock;
}


PRE(semaphore_wait_signal)
{
   PRINT("semaphore_wait_signal(%s, %s)",
         name_for_port(ARG1), name_for_port(ARG2));
   PRE_REG_READ2(long, "semaphore_wait_signal",
                 semaphore_t,"wait_semaphore",
                 semaphore_t,"signal_semaphore");

   *flags |= SfMayBlock;
}


PRE(semaphore_timedwait)
{
   PRINT("semaphore_timedwait(%s, %g seconds)",
         name_for_port(ARG1), ARG2+ARG3/1000000000.0);
   PRE_REG_READ3(long, "semaphore_wait_signal",
                 semaphore_t,"semaphore",
                 int,"wait_time_hi",
                 int,"wait_time_lo");

   *flags |= SfMayBlock;
}


PRE(semaphore_timedwait_signal)
{
   PRINT("semaphore_wait_signal(wait %s, signal %s, %g seconds)",
         name_for_port(ARG1), name_for_port(ARG2), ARG3+ARG4/1000000000.0);
   PRE_REG_READ4(long, "semaphore_wait_signal",
                 semaphore_t,"wait_semaphore",
                 semaphore_t,"signal_semaphore",
                 int,"wait_time_hi",
                 int,"wait_time_lo");

   *flags |= SfMayBlock;
}


PRE(__semwait_signal)
{
   /* 10.5 args: int cond_sem, int mutex_sem,
                 int timeout, int relative,
                 time_t tv_sec, time_t tv_nsec */
   PRINT("__semwait_signal(wait %s, signal %s, %ld, %ld, %lds:%ldns)",
         name_for_port(ARG1), name_for_port(ARG2), SARG3, SARG4, SARG5, SARG6);
   PRE_REG_READ6(long, "__semwait_signal",
                 int,"cond_sem", int,"mutex_sem",
                 int,"timeout", int,"relative",
                 vki_time_t,"tv_sec", int,"tv_nsec");

   *flags |= SfMayBlock;
}
// GrP provided this alternative version for 10.6, but NjN
// reckons the 10.5 is is still correct for 10.6.  So, retaining
// Greg's version as a comment just in case we need it later.
//PRE(__old_semwait_signal)
//{
//   /* 10.5 args: int cond_sem, int mutex_sem,
//                 int timeout, int relative,
//                 const timespec *ts */
//   PRINT("__old_semwait_signal(wait %s, signal %s, %ld, %ld, %#lx)",
//         name_for_port(ARG1), name_for_port(ARG2), ARG3, ARG4, ARG5);
//   PRE_REG_READ5(int, "__old_semwait_signal",
//                 int,cond_sem, int,mutex_sem,
//                 int,timeout, int,relative,
//                 const struct vki_timespec *,ts);
//
//   if (ARG5) PRE_MEM_READ ("__old_semwait_signal(ts)",
//                           ARG5, sizeof(struct vki_timespec));
//
//   *flags |= SfMayBlock;
//}


PRE(task_for_pid)
{
   PRINT("task_for_pid(%s, %ld, %#lx)", name_for_port(ARG1), SARG2, ARG3);
   PRE_REG_READ3(long, "task_for_pid",
                 mach_port_t,"target",
                 vki_pid_t, "pid", mach_port_t *,"task");
   PRE_MEM_WRITE("task_for_pid(task)", ARG3, sizeof(mach_port_t));
}

POST(task_for_pid)
{
   mach_port_t task;

   POST_MEM_WRITE(ARG3, sizeof(mach_port_t));

   task = *(mach_port_t *)ARG3;
   record_named_port(tid, task, MACH_PORT_RIGHT_SEND, "task-%p");
   PRINT("task 0x%x", task);
}


PRE(pid_for_task)
{
   PRINT("pid_for_task(%s, %#lx)", name_for_port(ARG1), ARG2);
   PRE_REG_READ2(long, "task_for_pid", mach_port_t,"task", vki_pid_t *,"pid");
   PRE_MEM_WRITE("task_for_pid(pid)", ARG2, sizeof(vki_pid_t));
}

POST(pid_for_task)
{
   vki_pid_t pid;

   POST_MEM_WRITE(ARG2, sizeof(vki_pid_t));

   pid = *(vki_pid_t *)ARG2;
   PRINT("pid %u", pid);
}


PRE(mach_timebase_info)
{
   PRINT("mach_timebase_info(%#lx)", ARG1);
   PRE_REG_READ1(long, "mach_timebase_info", void *,"info");
   PRE_MEM_WRITE("mach_timebase_info(info)", ARG1, sizeof(struct vki_mach_timebase_info));
}

POST(mach_timebase_info)
{
   POST_MEM_WRITE(ARG1, sizeof(struct vki_mach_timebase_info));
}


PRE(mach_wait_until)
{
#if VG_WORDSIZE == 8
   PRINT("mach_wait_until(%lu)", ARG1);
   PRE_REG_READ1(long, "mach_wait_until",
                 unsigned long long,"deadline");
#else
   PRINT("mach_wait_until(%llu)", LOHI64(ARG1, ARG2));
   PRE_REG_READ2(long, "mach_wait_until",
                 int,"deadline_hi", int,"deadline_lo");
#endif
   *flags |= SfMayBlock;
}


PRE(mk_timer_create)
{
   PRINT("mk_timer_create()");
   PRE_REG_READ0(long, "mk_timer_create");
}

POST(mk_timer_create)
{
   record_named_port(tid, RES, MACH_PORT_RIGHT_SEND, "mk_timer-%p");
}


PRE(mk_timer_destroy)
{
   PRINT("mk_timer_destroy(%s)", name_for_port(ARG1));
   PRE_REG_READ1(long, "mk_timer_destroy", mach_port_t,"name");

   // Must block to prevent race (other thread allocates and
   // notifies after we deallocate but before we notify)
   *flags &= ~SfMayBlock;
}

POST(mk_timer_destroy)
{
   // Must have cleared SfMayBlock in PRE to prevent race
   record_port_destroy(ARG1);
}


PRE(mk_timer_arm)
{
#if VG_WORDSIZE == 8
   PRINT("mk_timer_arm(%s, %lu)", name_for_port(ARG1), ARG2);
   PRE_REG_READ2(long, "mk_timer_arm", mach_port_t,"name",
                 unsigned long,"expire_time");
#else
   PRINT("mk_timer_arm(%s, %llu)", name_for_port(ARG1), LOHI64(ARG2, ARG3));
   PRE_REG_READ3(long, "mk_timer_arm", mach_port_t,"name",
                 int,"expire_time_hi", int,"expire_time_lo");
#endif
}


PRE(mk_timer_cancel)
{
   PRINT("mk_timer_cancel(%s, %#lx)", name_for_port(ARG1), ARG2);
   PRE_REG_READ2(long, "mk_timer_cancel",
                 mach_port_t,"name", Addr,"result_time");
   if (ARG2) {
      PRE_MEM_WRITE("mk_timer_cancel(result_time)", ARG2,sizeof(vki_uint64_t));
   }
}

POST(mk_timer_cancel)
{
   if (ARG2) {
      POST_MEM_WRITE(ARG2, sizeof(vki_uint64_t));
   }
}


PRE(iokit_user_client_trap)
{
   PRINT("iokit_user_client_trap(%s, %ld, %lx, %lx, %lx, %lx, %lx, %lx)",
         name_for_port(ARG1), ARG2, ARG3, ARG4, ARG5, ARG6, ARG7, ARG8);
   PRE_REG_READ8(kern_return_t, "iokit_user_client_trap",
                 mach_port_t,connect, unsigned int,index,
                 uintptr_t,p1, uintptr_t,p2, uintptr_t,p3,
                 uintptr_t,p4, uintptr_t,p5, uintptr_t,p6);

   // can't do anything else with this in general
   // might be able to use connect+index to choose something sometimes
}

POST(iokit_user_client_trap)
{
   ML_(sync_mappings)("after", "iokit_user_client_trap", ARG2);
}


PRE(swtch)
{
   PRINT("swtch ( )");
   PRE_REG_READ0(long, "swtch");

   *flags |= SfMayBlock;
}


PRE(swtch_pri)
{
   PRINT("swtch_pri ( %ld )", SARG1);
   PRE_REG_READ1(long, "swtch_pri", int,"pri");

   *flags |= SfMayBlock;
}


PRE(FAKE_SIGRETURN)
{
   /* See comments on PRE(sys_rt_sigreturn) in syswrap-amd64-linux.c for
      an explanation of what follows. */
   /* This handles the fake signal-return system call created by
      sigframe-x86-darwin.c. */
   /* See also comments just below on PRE(sigreturn). */

   PRINT("FAKE_SIGRETURN ( )");

   vg_assert(VG_(is_valid_tid)(tid));
   vg_assert(tid >= 1 && tid < VG_N_THREADS);
   vg_assert(VG_(is_running_thread)(tid));

   /* Remove the signal frame from this thread's (guest) stack,
      in the process restoring the pre-signal guest state. */
   VG_(sigframe_destroy)(tid, True);

   /* Tell the driver not to update the guest state with the "result",
      and set a bogus result to keep it happy. */
   *flags |= SfNoWriteResult;
   SET_STATUS_Success(0);

   /* Check to see if any signals arose as a result of this. */
   *flags |= SfPollAfter;
}


PRE(sigreturn)
{
   /* This is the "real" sigreturn.  But because we construct all the
      signal frames ourselves (of course, in m_sigframe), this cannot
      happen as a result of normal signal delivery.  I think it
      happens only when doing siglongjmp, in which case Darwin's Libc
      appears to use it for two different purposes: to mess with the
      per-thread sigaltstack flags (as per arg 2), or to restore the
      thread's state from a ucontext* (as per arg 1). */

   PRINT("sigreturn ( uctx=%#lx, infostyle=%#lx )", ARG1, ARG2);

   vg_assert(VG_(is_valid_tid)(tid));
   vg_assert(tid >= 1 && tid < VG_N_THREADS);
   vg_assert(VG_(is_running_thread)(tid));

   if (ARG2 == VKI_UC_SET_ALT_STACK) {
      /* This is confusing .. the darwin kernel sources imply there is
         a per-thread on-altstack/not-on-altstack flag, which is set
         by this flag.  Just ignore it and claim success for the time
         being. */
      VG_(debugLog)(1, "syswrap-darwin",
                       "WARNING: Ignoring sigreturn( ..., "
                       "UC_SET_ALT_STACK );\n");
      SET_STATUS_Success(0);
      return;
   }
   if (ARG2 == VKI_UC_RESET_ALT_STACK) {
      /* Ditto */
      VG_(debugLog)(1, "syswrap-darwin",
                       "WARNING: Ignoring sigreturn( ..., "
                       "UC_RESET_ALT_STACK );\n");
      SET_STATUS_Success(0);
      return;
   }

   /* Otherwise claim this isn't supported.  (Could be
      catastrophic).

      What do we have to do if we do need to support it?

      1. Change the second argument of VG_(sigframe_destroy) from
         "Bool isRT" to "UInt sysno", so we can pass the syscall
         number, so it can distinguish this case from the
         __NR_DARWIN_FAKE_SIGRETURN case.

      2. In VG_(sigframe_destroy), look at sysno to distinguish the
         cases.  For __NR_DARWIN_FAKE_SIGRETURN, behave as at present.
         For this case, restore the thread's CPU state (or at least
         the integer regs) from the ucontext in ARG1 (and do all the
         other "signal-returns" stuff too).

      3. For (2), how do we know where the ucontext is?  One way is to
         temporarily copy ARG1 into this thread's guest_EBX (or any
         other int reg), and have VG_(sigframe_destroy) read
         guest_EBX.  Why is it ok to trash guest_EBX (or any other int
         reg)?  Because VG_(sigframe_destroy) is just about to
         overwrite all the regs anyway -- since the primary purpose of
         calling it is to restore the register state from the ucontext
         pointed to by ARG1.

      Hey, it's uggerly.  But at least it's documented.
   */
   /* But in the meantime ... */
   VG_(debugLog)(0, "syswrap-darwin",
                    "WARNING: Ignoring sigreturn( uctx=..., 0 );\n");
   VG_(debugLog)(0, "syswrap-darwin",
                    "WARNING: Thread/program/Valgrind "
                    "will likely segfault now.\n");
   VG_(debugLog)(0, "syswrap-darwin",
                    "WARNING: Please file a bug report at "
                    "http://www.valgrind.org.\n");
   SET_STATUS_Failure( VKI_ENOSYS );
}


/* ---------------------------------------------------------------------
   machine-dependent traps
   ------------------------------------------------------------------ */

#if defined(VGA_x86)
static VexGuestX86SegDescr* alloc_zeroed_x86_LDT ( void )
{
   Int nbytes = VEX_GUEST_X86_LDT_NENT * sizeof(VexGuestX86SegDescr);
   return VG_(calloc)("syswrap-darwin.ldt", nbytes, 1);
}
#endif

PRE(thread_fast_set_cthread_self)
{
   PRINT("thread_fast_set_cthread_self ( %#lx )", ARG1);
   PRE_REG_READ1(void, "thread_fast_set_cthread_self", struct pthread_t *, self);

#if defined(VGA_x86)
   // Point the USER_CTHREAD ldt entry (slot 6, reg 0x37) at this pthread
   {
      VexGuestX86SegDescr *ldt;
      ThreadState *tst = VG_(get_ThreadState)(tid);
      ldt = (VexGuestX86SegDescr *)tst->arch.vex.guest_LDT;
      if (!ldt) {
         ldt = alloc_zeroed_x86_LDT();
         tst->arch.vex.guest_LDT = (HWord)ldt;
      }
      VG_(memset)(&ldt[6], 0, sizeof(ldt[6]));
      ldt[6].LdtEnt.Bits.LimitLow = 1;
      ldt[6].LdtEnt.Bits.LimitHi = 0;
      ldt[6].LdtEnt.Bits.BaseLow = ARG1 & 0xffff;
      ldt[6].LdtEnt.Bits.BaseMid = (ARG1 >> 16) & 0xff;
      ldt[6].LdtEnt.Bits.BaseHi = (ARG1 >> 24) & 0xff;
      ldt[6].LdtEnt.Bits.Pres = 1; // ACC_P
      ldt[6].LdtEnt.Bits.Dpl = 3; // ACC_PL_U
      ldt[6].LdtEnt.Bits.Type = 0x12; // ACC_DATA_W
      ldt[6].LdtEnt.Bits.Granularity = 1;  // SZ_G
      ldt[6].LdtEnt.Bits.Default_Big = 1;  // SZ_32

      tst->os_state.pthread = ARG1;
      tst->arch.vex.guest_GS = 0x37;

      // What we would like to do is:
      //   SET_STATUS_Success(0x37);
      // but that doesn't work, because this is a MDEP-class syscall,
      // and SET_STATUS_Success creates a UNIX-class syscall result.
      // Hence we have to laboriously construct the full SysRes "by hand"
      // and use that to set the syscall return status.
      SET_STATUS_from_SysRes(
         VG_(mk_SysRes_x86_darwin)(
            VG_DARWIN_SYSNO_CLASS(__NR_thread_fast_set_cthread_self),
            False, 0, 0x37
         )
      );
   }

#elif defined(VGA_amd64)
   // GrP fixme bigger hack than x86
   {
      ThreadState *tst = VG_(get_ThreadState)(tid);
      tst->os_state.pthread = ARG1;
      tst->arch.vex.guest_GS_CONST = ARG1;
      // SET_STATUS_Success(0x60);
      // see comments on x86 case just above
      SET_STATUS_from_SysRes(
         VG_(mk_SysRes_amd64_darwin)(
            VG_DARWIN_SYSNO_CLASS(__NR_thread_fast_set_cthread_self),
            False, 0, 0x60
         )
      );
   }

#else
#error unknown architecture
#endif
}


/* ---------------------------------------------------------------------
   Added for OSX 10.6 (Snow Leopard)
   ------------------------------------------------------------------ */

#if DARWIN_VERS >= DARWIN_10_6

PRE(psynch_mutexwait)
{
   PRINT("psynch_mutexwait(BOGUS)");
   *flags |= SfMayBlock;
}
POST(psynch_mutexwait)
{
}

PRE(psynch_mutexdrop)
{
   PRINT("psynch_mutexdrop(BOGUS)");
   *flags |= SfMayBlock;
}
POST(psynch_mutexdrop)
{
}

PRE(psynch_cvbroad)
{
   PRINT("psynch_cvbroad(BOGUS)");
}
POST(psynch_cvbroad)
{
}

PRE(psynch_cvsignal)
{
   PRINT("psynch_cvsignal(BOGUS)");
}
POST(psynch_cvsignal)
{
}

PRE(psynch_cvwait)
{
   PRINT("psynch_cvwait(BOGUS)");
   *flags |= SfMayBlock;
}
POST(psynch_cvwait)
{
}

PRE(psynch_rw_rdlock)
{
   PRINT("psynch_rw_rdlock(BOGUS)");
   *flags |= SfMayBlock;
}
POST(psynch_rw_rdlock)
{
}

PRE(psynch_rw_wrlock)
{
   PRINT("psynch_rw_wrlock(BOGUS)");
   *flags |= SfMayBlock;
}
POST(psynch_rw_wrlock)
{
}

PRE(psynch_rw_unlock)
{
   PRINT("psynch_rw_unlock(BOGUS)");
}
POST(psynch_rw_unlock)
{
}

PRE(__thread_selfid)
{
   PRINT("__thread_selfid ()");
   PRE_REG_READ0(vki_uint64_t, "__thread_selfid");
}

PRE(fsgetpath)
{
#if VG_WORDSIZE == 4
   PRINT("fsgetpath(%#lx, %ld, %#lx {%u,%u}, %llu)",
         ARG1, ARG2, ARG3,
         ((unsigned int *)ARG3)[0], ((unsigned int *)ARG3)[1],
         LOHI64(ARG4, ARG5));
   PRE_REG_READ5(ssize_t, "fsgetpath",
                 void*,"buf", size_t,"bufsize",
                 fsid_t *,"fsid",
                 vki_uint32_t, "objid_low32", vki_uint32_t, "objid_high32");
#else
   PRINT("fsgetpath(%#lx, %ld, %#lx {%u,%u}, %lu)",
         ARG1, ARG2, ARG3,
         ((unsigned int *)ARG3)[0],
         ((unsigned int *)ARG3)[1], ARG4);
   PRE_REG_READ4(ssize_t, "fsgetpath",
                 void*,"buf", size_t,"bufsize",
                 fsid_t *,"fsid", uint64_t,"objid");
#endif
   PRE_MEM_READ("fsgetpath(fsid)", ARG3, sizeof(fsid_t));
   PRE_MEM_WRITE("fsgetpath(buf)", ARG1, ARG2);
}

POST(fsgetpath)
{
   POST_MEM_WRITE(ARG1, RES);
}

PRE(audit_session_self)
{
  PRINT("audit_session_self()");
}
POST(audit_session_self)
{
  record_named_port(tid, RES, MACH_PORT_RIGHT_SEND, "audit-session-%p");
  PRINT("audit-session %#lx", RES);
}

PRE(fgetattrlist)
{
   PRINT("fgetattrlist(%ld, %#lx, %#lx, %lu, %lu)",
         ARG1, ARG2, ARG3, ARG4, ARG5);
   PRE_REG_READ5(int, "fgetattrlist",
                 int,fd, struct vki_attrlist *,attrList,
                 void *,attrBuf, vki_size_t,attrBufSize, unsigned int,options);
   PRE_MEM_READ("fgetattrlist(attrList)", ARG2, sizeof(struct vki_attrlist));
   PRE_MEM_WRITE("fgetattrlist(attrBuf)", ARG3, ARG4);
}
POST(fgetattrlist)
{
   if (ARG4 > sizeof(vki_uint32_t)) {
      // attrBuf is uint32_t size followed by attr data
      vki_uint32_t *sizep = (vki_uint32_t *)ARG3;
      POST_MEM_WRITE(ARG3, sizeof(vki_uint32_t));
      if (ARG5 & FSOPT_REPORT_FULLSIZE) {
         // *sizep is bytes required for return value, including *sizep
      } else {
         // *sizep is actual bytes returned, including *sizep
      }
      scan_attrlist(tid, (struct vki_attrlist *)ARG2, sizep+1, MIN(*sizep, ARG4), &get1attr);
   }
}

#endif /* DARWIN_VERS >= DARWIN_10_6 */


/* ---------------------------------------------------------------------
   Added for OSX 10.7 (Lion)
   ------------------------------------------------------------------ */

#if DARWIN_VERS >= DARWIN_10_7

PRE(psynch_cvclrprepost)
{
   PRINT("psynch_cvclrprepost(BOGUS)");
   *flags |= SfMayBlock;
}
POST(psynch_cvclrprepost)
{
}

#endif /* DARWIN_VERS >= DARWIN_10_7 */


/* ---------------------------------------------------------------------
   Added for OSX 10.8 (Mountain Lion)
   ------------------------------------------------------------------ */

/* About munge tags, eg munge_wllww.

   Means the syscall takes 5 args.  For a 64 bit process each arg
   occupies one 64-bit value and so the mapping to ARGn macros is
   direct.  For a 32 bit process, this is more complex: 'w' denotes a
   32-bit word and 'l' a 64-bit word.  Hence the wllww denotation
   indicates that, in a 64 bit process, the args are: ARG1 ARG2 ARG3
   ARG4 ARG5, but in a 32 bit process they are: ARG1 ARG3:ARG2
   ARG5:ARG4 ARG6 ARG7.  And we have to laboriously reconstruct them
   in order to get sane values for the arguments in 32-bit
   processes. */

static void munge_wwl(UWord* a1, UWord* a2, ULong* a3,
                      UWord aRG1, UWord aRG2, UWord aRG3, UWord aRG4)
{
#  if defined(VGA_x86)
   *a1 = aRG1; *a2 = aRG2; *a3 = LOHI64(aRG3,aRG4);
#  else
   *a1 = aRG1; *a2 = aRG2; *a3 = aRG3;
#  endif
}

static void munge_wll(UWord* a1, ULong* a2, ULong* a3,
                      UWord aRG1, UWord aRG2, UWord aRG3,
                      UWord aRG4, UWord aRG5)
{
#  if defined(VGA_x86)
   *a1 = aRG1; *a2 = LOHI64(aRG2,aRG3); *a3 = LOHI64(aRG4,aRG5);
#  else
   *a1 = aRG1; *a2 = aRG2; *a3 = aRG3;
#  endif
}

static void munge_wwlw(UWord* a1, UWord* a2, ULong* a3, UWord* a4,
                       UWord aRG1, UWord aRG2, UWord aRG3,
                       UWord aRG4, UWord aRG5)
{
#  if defined(VGA_x86)
   *a1 = aRG1; *a2 = aRG2; *a3 = LOHI64(aRG3,aRG4); *a4 = aRG5;
#  else
   *a1 = aRG1; *a2 = aRG2; *a3 = aRG3; *a4 = aRG4;
#  endif
}

static void munge_wwwl(UWord* a1, UWord* a2, UWord* a3, ULong* a4,
                       UWord aRG1, UWord aRG2, UWord aRG3,
                       UWord aRG4, UWord aRG5)
{
#  if defined(VGA_x86)
   *a1 = aRG1; *a2 = aRG2; *a3 = aRG3; *a4 = LOHI64(aRG4,aRG5);
#  else
   *a1 = aRG1; *a2 = aRG2; *a3 = aRG3; *a4 = aRG4;
#  endif
}

static void munge_wllww(UWord* a1, ULong* a2, ULong* a3, UWord* a4, UWord* a5,
                        UWord aRG1, UWord aRG2, UWord aRG3,
                        UWord aRG4, UWord aRG5, UWord aRG6, UWord aRG7)
{
#  if defined(VGA_x86)
   *a1 = aRG1; *a2 = LOHI64(aRG2,aRG3); *a3 = LOHI64(aRG4,aRG5);
   *a4 = aRG6; *a5 = aRG7;
#  else
   *a1 = aRG1; *a2 = aRG2; *a3 = aRG3; *a4 = aRG4; *a5 = aRG5;
#  endif
}

static void munge_wwllww(UWord* a1, UWord* a2, ULong* a3,
                         ULong* a4, UWord* a5, UWord* a6,
                         UWord aRG1, UWord aRG2, UWord aRG3, UWord aRG4,
                         UWord aRG5, UWord aRG6, UWord aRG7, UWord aRG8)
{
#  if defined(VGA_x86)
   *a1 = aRG1; *a2 = aRG2;
   *a3 = LOHI64(aRG3,aRG4); *a4 = LOHI64(aRG5,aRG6);
   *a5 = aRG7; *a6 = aRG8;
#  else
   *a1 = aRG1; *a2 = aRG2; *a3 = aRG3; *a4 = aRG4; *a5 = aRG5; *a6 = aRG6;
#  endif
}

#if DARWIN_VERS >= DARWIN_10_8

PRE(kernelrpc_mach_vm_allocate_trap)
{
   UWord a1; UWord a2; ULong a3; UWord a4;
   munge_wwlw(&a1, &a2, &a3, &a4, ARG1, ARG2, ARG3, ARG4, ARG5);
   PRINT("kernelrpc_mach_vm_allocate_trap"
         "(target:%s, address:%p, size:%#llx, flags:%#lx)",
         name_for_port(a1), *(void**)a2, a3, a4);
   PRE_MEM_WRITE("kernelrpc_mach_vm_allocate_trap(address)",
                 a2, sizeof(void*));
}
POST(kernelrpc_mach_vm_allocate_trap)
{
   UWord a1; UWord a2; ULong a3; UWord a4;
   munge_wwlw(&a1, &a2, &a3, &a4, ARG1, ARG2, ARG3, ARG4, ARG5);
   PRINT("address:%p size:%#llx", *(void**)a2, a3);
   if (ML_(safe_to_deref)((void*)a2, sizeof(void*))) {
      POST_MEM_WRITE(a2, sizeof(void*));
   }
   if (a1 == mach_task_self()) {
#     if 1
      ML_(sync_mappings)("POST(kernelrpc_mach_vm_allocate_trap)", "??", 0);
#     else
      /* This is nearly right, but not always -- sometimes the mapping
         appears to be r--, for some reason.  Hence resync. */
      ML_(notify_core_and_tool_of_mmap)(
         *(UWord*)a2, a3,
         VKI_PROT_READ|VKI_PROT_WRITE, VKI_MAP_ANON, -1, 0);
#     endif
   }
}

PRE(kernelrpc_mach_vm_deallocate_trap)
{
   UWord a1; ULong a2; ULong a3;
   munge_wll(&a1, &a2, &a3, ARG1, ARG2, ARG3, ARG4, ARG5);
   PRINT("kernelrpc_mach_vm_deallocate_trap"
         "(target:%#lx, address:%#llx, size:%#llx)", a1, a2, a3);
}
POST(kernelrpc_mach_vm_deallocate_trap)
{
   UWord a1; ULong a2; ULong a3;
   munge_wll(&a1, &a2, &a3, ARG1, ARG2, ARG3, ARG4, ARG5);
   // kernelrpc_mach_vm_deallocate_trap could be call with
   // address ==0 && size == 0,
   // we shall not notify any unmap then
   if (a3)
      ML_(notify_core_and_tool_of_munmap)(a2, a3);
}

PRE(kernelrpc_mach_vm_protect_trap)
{
   UWord a1; ULong a2; ULong a3; UWord a4; UWord a5;
   munge_wllww(&a1, &a2, &a3, &a4, &a5,
               ARG1, ARG2, ARG3, ARG4, ARG5, ARG6, ARG7);
   PRINT("kernelrpc_mach_vm_protect_trap"
         "(task:%#lx, address:%#llx, size:%#llx,"
         " set_maximum:%#lx, new_prot:%#lx)", a1, a2, a3, a4, a5);
}
POST(kernelrpc_mach_vm_protect_trap)
{
   UWord a1; ULong a2; ULong a3; UWord a4; UWord a5;
   munge_wllww(&a1, &a2, &a3, &a4, &a5,
               ARG1, ARG2, ARG3, ARG4, ARG5, ARG6, ARG7);
   if (/*a4 set_maximum == 0 && */a1 == mach_task_self()) {
      ML_(notify_core_and_tool_of_mprotect)((Addr)a2, (SizeT)a3, (Int)a5);
      VG_(di_notify_vm_protect)((Addr)a2, (SizeT)a3, (UInt)a5);
   }
}

PRE(kernelrpc_mach_port_allocate_trap)
{
   // munge_www -- no need to call helper
   PRINT("kernelrpc_mach_port_allocate_trap(task:%#lx, mach_port_right_t:%#lx)",
         ARG1, ARG2);
   PRE_MEM_WRITE("kernelrpc_mach_port_allocate_trap(name)",
                 ARG3, sizeof(mach_port_name_t));
}
POST(kernelrpc_mach_port_allocate_trap)
{
   // munge_www -- no need to call helper
   POST_MEM_WRITE(ARG3, sizeof(mach_port_name_t));
   PRINT(", name:%#x", *(mach_port_name_t*)ARG3);
   record_unnamed_port(tid, *(mach_port_name_t *)ARG3, ARG2);
}

PRE(kernelrpc_mach_port_destroy_trap)
{
   // munge_ww -- no need to call helper
   PRINT("kernelrpc_mach_port_destroy_trap(task:%#lx, name:%#lx)", ARG1, ARG2);
   record_port_destroy(ARG2);
}

PRE(kernelrpc_mach_port_deallocate_trap)
{
   // munge_ww -- no need to call helper
   PRINT("kernelrpc_mach_port_deallocate_trap(task:%#lx, name:%#lx ) FIXME",
         ARG1, ARG2);
}
POST(kernelrpc_mach_port_deallocate_trap)
{
   // munge_ww -- no need to call helper
}

PRE(kernelrpc_mach_port_mod_refs_trap)
{
   // munge_wwww -- no need to call helper
   PRINT("kernelrpc_mach_port_mod_refs_trap"
         "(task:%#lx, name:%#lx, right:%#lx refs:%#lx) FIXME",
         ARG1, ARG2, ARG3, ARG4);
}

PRE(kernelrpc_mach_port_move_member_trap)
{
   // munge_www -- no need to call helper
   PRINT("kernelrpc_mach_port_move_member_trap"
         "(task:%#lx, name:%#lx, after:%#lx ) FIXME",
         ARG1, ARG2, ARG3);
}

PRE(kernelrpc_mach_port_insert_right_trap)
{
   //munge_wwww -- no need to call helper
   PRINT("kernelrpc_mach_port_insert_right_trap(FIXME)"
         "(%lx,%lx,%lx,%lx)", ARG1, ARG2, ARG3, ARG4);
}

PRE(kernelrpc_mach_port_insert_member_trap)
{
   // munge_www -- no need to call helper
   PRINT("kernelrpc_mach_port_insert_member_trap(FIXME)"
         "(%lx,%lx,%lx)", ARG1, ARG2, ARG3);
}

PRE(kernelrpc_mach_port_extract_member_trap)
{
   // munge_www -- no need to call helper
   PRINT("kernelrpc_mach_port_extract_member_trap(FIXME)"
         "(%lx,%lx,%lx)", ARG1, ARG2, ARG3);
}

PRE(iopolicysys)
{
   // munge_???
   PRINT("iopolicysys(FIXME)(0x%lx, 0x%lx, 0x%lx)", ARG1, ARG2, ARG3);
   /* mem effects unknown */
}
POST(iopolicysys)
{
   // munge_???
}

PRE(process_policy)
{
   // munge_???
   PRINT("process_policy(FIXME)("
         "scope:0x%lx, action:0x%lx, policy:0x%lx, policy_subtype:0x%lx,"
         " attr:%lx, target_pid:%lx, target_threadid:%lx)",
         ARG1, ARG2, ARG3, ARG4, ARG5, ARG6, ARG7);
   /* mem effects unknown */
}
POST(process_policy)
{
   // munge_???
}

PRE(csops_audittoken)
{
  PRINT("csops_audittoken(%ld, %#lx, %#lx, %lu, %#lx)", SARG1, ARG2, ARG3, ARG4, ARG5);
  PRE_REG_READ5(int, "csops_audittoken",
    vki_pid_t, pid, uint32_t, ops,
    void *, useraddr, vki_size_t, usersize, void *, uaudittoken);

  if (ARG5 == 0) {
    SET_STATUS_Failure( VKI_EINVAL );
    return;
  }

  PRE_MEM_WRITE( "csops_audittoken(useraddr)", ARG3, ARG4 );

  // If the pid is ours, don't mark the program as KILL or HARD
  // Maybe we should keep track of this for later calls to STATUS
  if (!ARG1 || VG_(getpid)() == ARG1) {
    switch (ARG2) {
    case VKI_CS_OPS_MARKINVALID:
    case VKI_CS_OPS_MARKHARD:
    case VKI_CS_OPS_MARKKILL:
        SET_STATUS_Success(0);
    }
  }
}

POST(csops_audittoken)
{
   POST_MEM_WRITE( ARG3, ARG4 );
}

#endif /* DARWIN_VERS >= DARWIN_10_8 */


/* ---------------------------------------------------------------------
   Added for OSX 10.9 (Mavericks)
   ------------------------------------------------------------------ */

#if DARWIN_VERS >= DARWIN_10_9

PRE(kernelrpc_mach_vm_map_trap)
{
   UWord a1; UWord a2; ULong a3; ULong a4; UWord a5; UWord a6;
   munge_wwllww(&a1, &a2, &a3, &a4, &a5, &a6,
                ARG1, ARG2, ARG3, ARG4, ARG5, ARG6, ARG7, ARG8);
   PRINT("kernelrpc_mach_vm_map_trap"
         "(target:%#lx, address:%p, size:%#llx,"
         " mask:%#llx, flags:%#lx, cur_prot:%#lx)",
         a1, *(void**)a2, a3, a4, a5, a6);
   PRE_MEM_WRITE("kernelrpc_mach_vm_map_trap(address)", a2, sizeof(void*));
}
POST(kernelrpc_mach_vm_map_trap)
{
   UWord a1; UWord a2; ULong a3; ULong a4; UWord a5; UWord a6;
   munge_wwllww(&a1, &a2, &a3, &a4, &a5, &a6,
                ARG1, ARG2, ARG3, ARG4, ARG5, ARG6, ARG7, ARG8);
   PRINT("-> address:%p", *(void**)a2);
   if (ML_(safe_to_deref)((void*)a2, sizeof(void*))) {
      POST_MEM_WRITE(a2, sizeof(void*));
   }
   ML_(notify_core_and_tool_of_mmap)(
      *(mach_vm_address_t*)a2, a3,
      VKI_PROT_READ|VKI_PROT_WRITE, VKI_MAP_ANON, -1, 0);
   // ML_(sync_mappings)("after", "kernelrpc_mach_vm_map_trap", 0);
}

PRE(kernelrpc_mach_port_construct_trap)
{
   UWord a1; UWord a2; ULong a3; UWord a4;
   munge_wwlw(&a1, &a2, &a3, &a4, ARG1, ARG2, ARG3, ARG4, ARG5);
   PRINT("kernelrpc_mach_port_construct_trap"
         "(target: %s, options: %#lx, content: %llx, name: %p)",
         name_for_port(a1), a2, a3, *(mach_port_name_t**)a4);
   PRE_MEM_WRITE("kernelrpc_mach_port_construct_trap(name)", a4,
                 sizeof(mach_port_name_t*));
}
POST(kernelrpc_mach_port_construct_trap)
{
   UWord a1; UWord a2; ULong a3; UWord a4;
   munge_wwlw(&a1, &a2, &a3, &a4, ARG1, ARG2, ARG3, ARG4, ARG5);
   PRINT("-> name:%p", *(mach_port_name_t**)a4);
   if (ML_(safe_to_deref)((mach_port_name_t*)a4, sizeof(mach_port_name_t*))) {
      POST_MEM_WRITE(a4, sizeof(mach_port_name_t*));
   }
}

PRE(kernelrpc_mach_port_destruct_trap)
{
   UWord a1; UWord a2; UWord a3; ULong a4;
   munge_wwwl(&a1, &a2, &a3, &a4, ARG1, ARG2, ARG3, ARG4, ARG5);
   PRINT("kernelrpc_mach_port_destruct_trap(FIXME)"
         "(%lx,%lx,%lx,%llx)", a1, a2, a3, a4);
}

PRE(kernelrpc_mach_port_guard_trap)
{
   UWord a1; UWord a2; ULong a3; UWord a4;
   munge_wwlw(&a1, &a2, &a3, &a4, ARG1, ARG2, ARG3, ARG4, ARG5);
   PRINT("kernelrpc_mach_port_guard_trap(FIXME)"
         "(%lx,%lx,%llx,%lx)", a1, a2, a3, a4);
}

PRE(kernelrpc_mach_port_unguard_trap)
{
   // munge_wwl
   UWord a1; UWord a2; ULong a3;
   munge_wwl(&a1, &a2, &a3, ARG1, ARG2, ARG3, ARG4);
   PRINT("kernelrpc_mach_port_unguard_trap(FIXME)"
         "(%lx,%lx,%llx)", a1, a2, a3);
}

#endif /* DARWIN_VERS >= DARWIN_10_9 */


/* ---------------------------------------------------------------------
   Added for OSX 10.10 (Yosemite)
   ------------------------------------------------------------------ */

#if DARWIN_VERS >= DARWIN_10_10

PRE(necp_match_policy)
{
   // int necp_match_policy(uint8_t *parameters, size_t parameters_size,
   //                       struct necp_aggregate_result *returned_result)
   PRINT("necp_match_policy(FIXME)(%lx,%lu, %lx)", ARG1, ARG2, ARG3);
   PRE_REG_READ3(int, "necp_match_policy", uint8_t*, parameters,
                 size_t, parameters_size, struct necp_aggregate_result*,
                 returned_result);
   PRE_MEM_READ("necp_match_policy(returned_result)", ARG1, ARG2);
}
POST(necp_match_policy)
{
   POST_MEM_WRITE(ARG3, sizeof(struct vki_necp_aggregate_result));
}

PRE(sysctlbyname)
{
   UWord name    = ARG1;
   UWord namelen = ARG2;
   UWord oldp    = ARG3;
   UWord oldlenp = ARG4;
   UWord newp    = ARG5;
   UWord newlen  = ARG6;  // FIXME: or newlenp ??

   PRINT( "sysctlbyname ( %#lx,%lu, %#lx,%#lx, %#lx,%lu )",
          name, namelen, oldp, oldlenp, newp, newlen );

   PRE_REG_READ6(int, "sysctlbyname", char*, name, size_t, namelen,
                 void*, oldp, vki_size_t *, oldlenp,
                 void*, newp, vki_size_t *, newlenp);  //  <---<<

   // reads name[0..namelen-1]
   PRE_MEM_READ("sysctlbyname(name)", name, namelen);

   if (VG_(clo_trace_syscalls)) {
      UInt i;
      const HChar* t_name = (const HChar*)name;
      VG_(printf)(" name: ");
      for (i = 0; i < namelen; i++) {
         VG_(printf)("%c", t_name[i]);
      }
      VG_(printf)(" ");
   }

   Bool is_kern_dot_userstack
      = False;

   common_PRE_sysctl( /*IMPLICIT ARGS*/tid,status,flags,/*!IMPLICIT_ARGS*/
                      is_kern_dot_userstack, oldp, oldlenp, newp, newlen );
}
POST(sysctlbyname)
{
   UWord oldp    = ARG3;
   UWord oldlenp = ARG4;

   if (SUCCESS || ERR == VKI_ENOMEM) {
      // sysctl can write truncated data and return VKI_ENOMEM
      if (oldlenp) {
         POST_MEM_WRITE(oldlenp, sizeof(size_t));
      }
      if (oldp && oldlenp) {
         POST_MEM_WRITE(oldp, *(size_t*)oldlenp);
      }
   }
}

PRE(getattrlistbulk)
{
   // int getattrlistbulk(int dirfd, struct attrlist *alist,
   //                     void *attributeBuffer, size_t bufferSize,
   //                     uint64_t options);
   // Presumably the last arg is value-pair in the 32 bit case.
   PRINT("getattrlistbulk(FIXME)(%ld, %lx, %lx,%lu, %lu)",
         SARG1, ARG2, ARG3, ARG4, ARG5);
   PRE_REG_READ5(int, "getattrlistbulk", int, dirfd, void*, list,
                 void*, attributeBuffer, size_t, bufferSize,
                 uint32_t, options_lo32);
   PRE_MEM_READ("getattrlistbulk(alist)", ARG2, sizeof(struct vki_attrlist));
   PRE_MEM_WRITE("getattrlistbulk(attributeBuffer)", ARG3, ARG4);
}
POST(getattrlistbulk)
{
   // FIXME: this isn't right.  It seems as if what is returned is a
   // set of variable-length records -- see complication in
   // POST(getattrlist).  For now, just paint the entire result buffer
   // as defined.  Sigh.
   vg_assert(SUCCESS);
   if (ARG3 && /* "at least one output element was written" */RES > 0)
      POST_MEM_WRITE(ARG3, ARG4);
}

PRE(faccessat)
{
    uint32_t fd = ARG1;
    PRINT("faccessat(fd:%d, path:%#lx(%s), amode:%#lx, flag:%#lx)",
          fd, ARG2, ARG2 ? (HChar*)ARG2 : "null", ARG3, ARG4);
    PRE_REG_READ4(int, "faccessat",
                  int, fd, user_addr_t, path, int, amode, int, flag);

    if (fd != VKI_AT_FDCWD && !ML_(fd_allowed)(fd, "faccessat", tid, False)) {
      SET_STATUS_Failure( VKI_EBADF );
    }
    PRE_MEM_RASCIIZ( "faccessat(path)", ARG2 );
}

PRE(fstatat64)
{
    uint32_t fd = ARG1;
    PRINT("fstatat64(fd:%d, path:%#lx(%s), ub:%#lx, flag:%#lx)",
          fd, ARG2, ARG2 ? (HChar*)ARG2 : "null", ARG3, ARG4);
    PRE_REG_READ4(int, "fstatat64",
                  int, fd, user_addr_t, path, user_addr_t, ub, int, flag);

    if (fd != VKI_AT_FDCWD && !ML_(fd_allowed)(fd, "fstatat64", tid, False)) {
      SET_STATUS_Failure( VKI_EBADF );
    }
    PRE_MEM_RASCIIZ( "fstatat64(path)", ARG2 );
    PRE_MEM_WRITE( "fstatat64(ub)", ARG3, sizeof(struct vki_stat64) );
}
POST(fstatat64)
{
    POST_MEM_WRITE( ARG3, sizeof(struct vki_stat64) );
}

PRE(readlinkat)
{
    Word  saved = SYSNO;

    PRINT("readlinkat ( %ld, %#lx(%s), %#lx, %ld )",
          SARG1, ARG2, (HChar*)ARG2, ARG3, SARG4);
    PRE_REG_READ4(long, "readlinkat",
                  int, dfd, const char *, path, char *, buf, int, bufsiz);
    PRE_MEM_RASCIIZ( "readlinkat(path)", ARG2 );
    PRE_MEM_WRITE( "readlinkat(buf)", ARG3,ARG4 );

    /*
     * Refer to coregrind/m_syswrap/syswrap-linux.c
     */
    {
        /* Normal case */
        SET_STATUS_from_SysRes( VG_(do_syscall4)(saved, ARG1, ARG2, ARG3, ARG4));
    }

    if (SUCCESS && RES > 0)
        POST_MEM_WRITE( ARG3, RES );
}

PRE(bsdthread_ctl)
{
   // int bsdthread_ctl(user_addr_t cmd, user_addr_t arg1,
   //                   user_addr_t arg2, user_addr_t arg3)
   PRINT("bsdthread_ctl(FIXME)(%lx,%lx,%lx,%lx)", ARG1, ARG2, ARG3, ARG4);
   PRE_REG_READ4(int, "bsdthreadctl",
                 void*, cmd, void*, arg1, void*, arg2, void*, arg3);
}

// syscalls.master says
// int csrctl(uint32_t op, user_addr_t useraddr, user_addr_t usersize) NO_SYSCALL_STUB;
// but https://github.com/search?q=repo%3Aapple-open-source%2Fmacos%20__csrctl&type=code says
// int __csrctl(csr_op_t op, void *buffer, size_t size);
PRE(csrctl)
{
   switch (ARG1) {
   case VKI_CSR_CHECK:
     PRINT("csrctl(op:CSR_CHECK, useraddr:%#lx, usersize:%#lx)", ARG2, ARG3);
<<<<<<< HEAD
   PRE_REG_READ3(int, "csrctl",
                 uint32_t, op, user_addr_t, useraddr, user_addr_t, usersize);
=======
     PRE_REG_READ3(int, "csrctl",
                   uint32_t, op, void*, useraddr, size_t, usersize);
>>>>>>> a215f02d
     PRE_MEM_READ( "csrctl(useraddr)", ARG2, ARG3 );
     break;

   case VKI_CSR_GET_ACTIVE_CONFIG:
      PRINT("csrctl(op:CSR_GET_ACTIVE_CONFIG, useraddr:%#lx, usersize:%#lx)", ARG2, ARG3);
      PRE_REG_READ3(int, "csrctl",
<<<<<<< HEAD
                    uint32_t, op, user_addr_t, useraddr, user_addr_t, usersize);
=======
                    uint32_t, op, void*, useraddr, size_t, usersize);
>>>>>>> a215f02d
      PRE_MEM_WRITE( "csrctl(useraddr)", ARG2, ARG3 );
      break;

   default:
      PRINT("csrctl(op:%ld [??], useraddr:%#lx, usersize:%#lx)", ARG1, ARG2, ARG3);
      log_decaying("UNKNOWN csrctl %ld!", ARG1);
      break;
   }
}
POST(csrctl)
{
   vg_assert(SUCCESS);
   switch (ARG1) {
   case VKI_CSR_GET_ACTIVE_CONFIG:
      POST_MEM_WRITE( ARG2, ARG3 );
      break;

   default:
      break;
   }
}

PRE(guarded_open_dprotected_np)
{
    PRINT("guarded_open_dprotected_np("
        "path:%#lx(%s), guard:%#lx, guardflags:%#lx, flags:%#lx, "
        "dpclass:%#lx, dpflags: %#lx) FIXME",
        ARG1, (HChar*)ARG1, ARG2, ARG3, ARG4, ARG5, ARG6);
}

PRE(guarded_write_np)
{
    PRINT("guarded_write_np(fd:%ld, guard:%#lx, cbuf:%#lx, nbyte:%llu) FIXME",
        ARG1, ARG2, ARG3, (ULong)ARG4);
}

PRE(guarded_pwrite_np)
{
    PRINT("guarded_pwrite_np(fd:%ld, guard:%#lx, buf:%#lx, nbyte:%llu, offset:%lld) FIXME",
        ARG1, ARG2, ARG3, (ULong)ARG4, (Long)ARG5);
}

PRE(guarded_writev_np)
{
    PRINT("guarded_writev_np(fd:%ld, guard:%#lx, iovp:%#lx, iovcnt:%llu) FIXME",
        ARG1, ARG2, ARG3, (ULong)ARG4);
}

PRE(openat)
{
   if (ARG3 & VKI_O_CREAT) {
      // 4-arg version
      PRINT("sys_openat ( %ld, %#" FMT_REGWORD "x(%s), %ld, %ld )",
            SARG1, ARG2, (HChar*)(Addr)ARG2, SARG3, SARG4);
      PRE_REG_READ4(long, "openat",
                    int, dfd, const char *, filename, int, flags, int, mode);
   } else {
     // 3-arg version
     PRINT("sys_openat ( %ld, %#" FMT_REGWORD "x(%s), %ld )",
           SARG1, ARG2, (HChar*)(Addr)ARG2, SARG3);
     PRE_REG_READ3(long, "openat",
                   int, dfd, const char *, filename, int, flags);
   }
   PRE_MEM_RASCIIZ( "openat(filename)", ARG2 );

   /* For absolute filenames, dfd is ignored.  If dfd is AT_FDCWD,
      filename is relative to cwd.  When comparing dfd against AT_FDCWD,
      be sure only to compare the bottom 32 bits. */
   if (ML_(safe_to_deref)( (void*)(Addr)ARG2, 1 )
       && *(Char *)(Addr)ARG2 != '/'
       && ((Int)ARG1) != ((Int)VKI_AT_FDCWD)
       && !ML_(fd_allowed)(ARG1, "openat", tid, False))
      SET_STATUS_Failure( VKI_EBADF );

   /* Otherwise handle normally */
   *flags |= SfMayBlock;
}

POST(openat)
{
   vg_assert(SUCCESS);
   if (!ML_(fd_allowed)(RES, "openat", tid, True)) {
      VG_(close)(RES);
      SET_STATUS_Failure( VKI_EMFILE );
   } else {
      if (VG_(clo_track_fds))
         ML_(record_fd_open_with_given_name)(tid, RES, (HChar*)(Addr)ARG2);
   }
}

#endif /* DARWIN_VERS >= DARWIN_10_10 */


/* ---------------------------------------------------------------------
   Added for OSX 10.11 (El Capitan)
   ------------------------------------------------------------------ */

#if DARWIN_VERS >= DARWIN_10_11

PRE(kevent_qos)
{
   PRINT("kevent_qos( %ld, %#lx, %ld, %#lx, %ld, %#lx, %ld, %ld )",
         SARG1, ARG2, SARG3, ARG4, SARG5, ARG6, SARG7, ARG8);
   PRE_REG_READ8(int,"kevent_qos",
                 int,kq,
                 const struct vki_kevent_qos_s *,changelist,
                 int,nchanges,
                 struct vki_kevent_qos_s *,eventlist,
                 int,nevents,
                 void*,data_out,
                 size_t*,data_available,
                 unsigned int,flags);

   if (ARG3) PRE_MEM_READ ("kevent_qos(changelist)",
                           ARG2, ARG3 * sizeof(struct vki_kevent_qos_s));
   if (ARG5) PRE_MEM_WRITE("kevent_qos(eventlist)",
                           ARG4, ARG5 * sizeof(struct vki_kevent_qos_s));
   if (ARG7) PRE_MEM_WRITE("kevent_qos(data_out)",
                           ARG6, ARG7 * sizeof(void*));

   *flags |= SfMayBlock;
}

POST(kevent_qos)
{
   PRINT("kevent_qos ret %ld dst %#lx (%zu)", RES, ARG4, sizeof(struct vki_kevent_qos_s));
   if (RES > 0) {
      ML_(sync_mappings)("after", "kevent_qos", 0);
      POST_MEM_WRITE(ARG4, RES * sizeof(struct vki_kevent_qos_s));
   }
}


PRE(pselect)
{
   *flags |= SfMayBlock;
   PRINT("pselect ( %ld, %#lx, %#lx, %#lx, %#lx, %#lx )", SARG1, ARG2, ARG3,
         ARG4, ARG5, ARG6);
   PRE_REG_READ5(long, "pselect",
                 int, n, vki_fd_set *, readfds, vki_fd_set *, writefds,
                 vki_fd_set *, exceptfds, struct vki_timeval *, timeout);
   // XXX: this possibly understates how much memory is read.
   if (ARG2 != 0)
      PRE_MEM_READ( "pselect(readfds)",
		     ARG2, ARG1/8 /* __FD_SETSIZE/8 */ );
   if (ARG3 != 0)
      PRE_MEM_READ( "pselect(writefds)",
		     ARG3, ARG1/8 /* __FD_SETSIZE/8 */ );
   if (ARG4 != 0)
      PRE_MEM_READ( "pselect(exceptfds)",
		     ARG4, ARG1/8 /* __FD_SETSIZE/8 */ );
   if (ARG5 != 0)
      PRE_timeval_READ( "pselect(timeout)", ARG5 );
   if (ARG6 != 0)
      PRE_MEM_READ( "pselect(sigmask)", ARG6, sizeof(vki_sigset_t) );
}

#endif /* DARWIN_VERS >= DARWIN_10_11 */


/* ---------------------------------------------------------------------
 Added for macOS 10.12 (Sierra)
 ------------------------------------------------------------------ */

#if DARWIN_VERS >= DARWIN_10_12

PRE(getentropy)
{
    PRINT("getentropy(buffer:%#lx, size:%ld)", ARG1, ARG2);
    PRE_REG_READ2(int, "getentropy",
                  void*, buffer, size_t, size);
    PRE_MEM_WRITE( "getentropy(buffer)", ARG1, ARG2 );
}
<<<<<<< HEAD
=======

>>>>>>> a215f02d
POST(getentropy)
{
    vg_assert(SUCCESS);
    POST_MEM_WRITE( ARG1, ARG2 );
<<<<<<< HEAD
=======
}

PRE(necp_open)
{
   PRINT("necp_open(%#lx)", ARG1);
   PRE_REG_READ1(int, "necp_open", int, flags);
}

PRE(necp_client_action)
{
   PRINT("necp_client_action(%lu, %#lx, %#lx, %lu, %#lx, %lu)",
     ARG1, ARG2, ARG3, ARG4, ARG5, ARG6);
   PRE_REG_READ6(int, "necp_client_action",
     int, necp_fd, uint32_t, action,
     unsigned char*, client_id, size_t, client_id_len,
     uint8_t*, buffer, size_t, buffer_size);

   switch (ARG2 /* request */) {
   case VKI_NECP_CLIENT_ACTION_ADD:
      if (ARG4 != sizeof(uuid_t) || ARG6 == 0 || ARG6 > VKI_NECP_MAX_CLIENT_PARAMETERS_SIZE) {
          SET_STATUS_Failure( VKI_EINVAL );
      }
      PRE_MEM_WRITE( "necp_client_action(ADD, client_id)", ARG3, ARG4);
      PRE_MEM_READ( "necp_client_action(ADD, buffer)", ARG5, ARG6);
      break;
   case VKI_NECP_CLIENT_ACTION_CLAIM:
      if (ARG4 != sizeof(uuid_t)) {
          SET_STATUS_Failure( VKI_EINVAL );
      }
      PRE_MEM_READ( "necp_client_action(CLAIM, client_id)", ARG3, ARG4);
      break;
   case VKI_NECP_CLIENT_ACTION_REMOVE:
      if (ARG4 != sizeof(uuid_t) || (ARG5 != 0 && ARG6 != VKI_IFNET_STATS_PER_FLOW_SIZE)) {
          SET_STATUS_Failure( VKI_EINVAL );
      }
      PRE_MEM_READ( "necp_client_action(REMOVE, client_id)", ARG3, ARG4);
      PRE_MEM_READ( "necp_client_action(REMOVE, buffer)", ARG5, ARG6);
      break;
   case VKI_NECP_CLIENT_ACTION_COPY_PARAMETERS:
      if ((ARG3 != 0 && ARG4 != sizeof(uuid_t)) || ARG6 == 0) {
          SET_STATUS_Failure( VKI_EINVAL );
      }
      if (ARG3 != 0) {
        PRE_MEM_READ( "necp_client_action(COPY_PARAMETERS, client_id)", ARG3, ARG4);
      }
      PRE_MEM_READ( "necp_client_action(COPY_PARAMETERS, buffer)", ARG5, ARG6);
      break;
   case VKI_NECP_CLIENT_ACTION_COPY_RESULT:
      if ((ARG3 != 0 && ARG4 != sizeof(uuid_t)) || ARG6 == 0) {
          SET_STATUS_Failure( VKI_EINVAL );
      }
      if (ARG3 != 0) {
        PRE_MEM_READ( "necp_client_action(COPY_RESULT, client_id)", ARG3, ARG4);
      }
      PRE_MEM_READ( "necp_client_action(COPY_RESULT, buffer)", ARG5, ARG6);
      break;
   case VKI_NECP_CLIENT_ACTION_COPY_UPDATED_RESULT:
      if ((ARG3 != 0 && ARG4 != sizeof(uuid_t)) || ARG6 == 0) {
          SET_STATUS_Failure( VKI_EINVAL );
      }
      if (ARG3 != 0) {
        PRE_MEM_READ( "necp_client_action(COPY_UPDATED_RESULT, client_id)", ARG3, ARG4);
      }
      PRE_MEM_READ( "necp_client_action(COPY_UPDATED_RESULT, buffer)", ARG5, ARG6);
      break;
   case VKI_NECP_CLIENT_ACTION_COPY_LIST:
      if (ARG6 < sizeof(u_int32_t)) {
          SET_STATUS_Failure( VKI_EINVAL );
      }
      PRE_MEM_READ( "necp_client_action(COPY_LIST, buffer)", ARG5, ARG6);
      break;
   case VKI_NECP_CLIENT_ACTION_AGENT:
      if (ARG4 != sizeof(uuid_t) || ARG6 == 0) {
          SET_STATUS_Failure( VKI_EINVAL );
      }
      PRE_MEM_READ( "necp_client_action(AGENT, client_id)", ARG3, ARG4);
      PRE_MEM_READ( "necp_client_action(AGENT, buffer)", ARG5, ARG6);
      break;
   case VKI_NECP_CLIENT_ACTION_COPY_AGENT:
      if (ARG4 != sizeof(uuid_t) || ARG6 == 0) {
          SET_STATUS_Failure( VKI_EINVAL );
      }
      PRE_MEM_READ( "necp_client_action(COPY_AGENT, client_id)", ARG3, ARG4);
      PRE_MEM_READ( "necp_client_action(COPY_AGENT, buffer)", ARG5, ARG6);
      PRE_MEM_WRITE( "necp_client_action(COPY_AGENT, buffer)", ARG5, ARG6);
      break;
   case VKI_NECP_CLIENT_ACTION_AGENT_USE:
      if (ARG4 != sizeof(uuid_t) || ARG6 != sizeof(struct vki_necp_agent_use_parameters)) {
          SET_STATUS_Failure( VKI_EINVAL );
      }
      PRE_MEM_READ( "necp_client_action(AGENT_USE, client_id)", ARG3, ARG4);
      PRE_MEM_READ( "necp_client_action(AGENT_USE, buffer)", ARG5, ARG6);
      PRE_MEM_WRITE( "necp_client_action(AGENT_USE, buffer)", ARG5, ARG6);
      break;
   case VKI_NECP_CLIENT_ACTION_COPY_INTERFACE:
      if (ARG4 != sizeof(u_int32_t) || ARG6 < sizeof(struct vki_necp_interface_details_legacy)) {
          SET_STATUS_Failure( VKI_EINVAL );
      }
      PRE_MEM_READ( "necp_client_action(COPY_INTERFACE, client_id)", ARG3, ARG4);
      PRE_MEM_WRITE( "necp_client_action(COPY_INTERFACE, buffer)", ARG5, ARG6);
      break;
   case VKI_NECP_CLIENT_ACTION_COPY_ROUTE_STATISTICS:
      if (ARG4 != sizeof(uuid_t) || ARG6 < VKI_NECP_STAT_COUNTS_SIZE) {
          SET_STATUS_Failure( VKI_EINVAL );
      }
      PRE_MEM_READ( "necp_client_action(COPY_ROUTE_STATISTICS, client_id)", ARG3, ARG4);
      PRE_MEM_WRITE( "necp_client_action(COPY_ROUTE_STATISTICS, buffer)", ARG5, ARG6);
      break;
   case VKI_NECP_CLIENT_ACTION_UPDATE_CACHE:
      if (ARG4 != sizeof(uuid_t) || ARG6 != sizeof(struct vki_necp_cache_buffer)) {
          SET_STATUS_Failure( VKI_EINVAL );
      }
      PRE_MEM_READ( "necp_client_action(UPDATE_CACHE, client_id)", ARG3, ARG4);
      PRE_MEM_READ( "necp_client_action(UPDATE_CACHE, buffer)", ARG5, ARG6);
      break;
   case VKI_NECP_CLIENT_ACTION_COPY_CLIENT_UPDATE:
      if (ARG4 != sizeof(uuid_t) || ARG6 == 0) {
          SET_STATUS_Failure( VKI_EINVAL );
      }
      PRE_MEM_WRITE( "necp_client_action(COPY_CLIENT_UPDATE, client_id)", ARG3, ARG4);
      PRE_MEM_WRITE( "necp_client_action(COPY_CLIENT_UPDATE, buffer)", ARG5, ARG6);
      break;
   case VKI_NECP_CLIENT_ACTION_SIGN:
      if (ARG4 < sizeof(struct vki_necp_client_signable) || ARG6 != VKI_NECP_CLIENT_ACTION_SIGN_TAG_LENGTH) {
          SET_STATUS_Failure( VKI_EINVAL );
      }
      PRE_MEM_READ( "necp_client_action(SIGN, client_id)", ARG3, ARG4);
      PRE_MEM_WRITE( "necp_client_action(SIGN, buffer)", ARG5, ARG6);
      break;
   default:
      VG_(printf)("UNKNOWN necp_client_action action %#lx\n", ARG2);
      break;
   }
>>>>>>> a215f02d
}

static const HChar *ulop_name(int op)
{
   switch (op) {
      case VKI_UL_UNFAIR_LOCK:          return "UL_UNFAIR_LOCK";
      case VKI_UL_COMPARE_AND_WAIT:     return "UL_COMPARE_AND_WAIT";
      default: return "??";
   }
}

PRE(ulock_wake)
{
	 uint ul_opcode = ARG1 & VKI_UL_OPCODE_MASK;
	 uint ul_flags = ARG1 & VKI_UL_FLAGS_MASK;
   switch (ul_opcode) {
   case VKI_UL_UNFAIR_LOCK:
   case VKI_UL_COMPARE_AND_WAIT: {
     const char* name = ulop_name(ul_opcode);
     if (ul_flags & VKI_ULF_WAKE_THREAD) {
       PRINT("ulock_wake(operation:%s (flags: %#x), addr:%#lx, wake_value:%s)",
             name, ul_flags, ARG2, name_for_port(ARG3));
     } else {
       PRINT("ulock_wake(operation:%s (flags: %#x), addr:%#lx, wake_value:%ld /*unused*/)",
             name, ul_flags, ARG2, ARG3);
     }
    PRE_REG_READ3(int, "ulock_wake",
                  uint32_t, operation, void*, addr, uint64_t, wake_value);
     break;
}

   default:
      PRINT("ulock_wake(operation:%ld (opcode: %u [??], flags: %#x), addr:%#lx, wake_value:%ld)", ARG1, ul_opcode, ul_flags, ARG2, ARG3);
      log_decaying("UNKNOWN ulock_wake %ld (opcode: %u [??], flags: %#x)!", ARG1, ul_opcode, ul_flags);
      break;
   }
}

PRE(ulock_wait)
{
    uint ul_opcode = ARG1 & VKI_UL_OPCODE_MASK;
    uint ul_flags = ARG1 & VKI_UL_FLAGS_MASK;

    switch (ul_opcode) {
    case VKI_UL_UNFAIR_LOCK:
    case VKI_UL_COMPARE_AND_WAIT: {
      const char* name = ulop_name(ul_opcode);
      PRINT("ulock_wait(operation:%s (flags: %#x), addr:%#lx, value:%ld, timeout:%ld)",
            name, ul_flags, ARG2, ARG3, ARG4);
      PRE_REG_READ4(int, "ulock_wait",
                    uint32_t, operation, void*, addr, uint64_t, value, uint32_t, timeout);
      PRE_MEM_READ("ulock_wait(addr)", ARG2, 4 );
      break;
    }

    default:
      PRINT("ulock_wait(operation:%ld (opcode: %u [??], flags: %#x), addr:%#lx, value:%ld, timeout:%ld)", ARG1, ul_opcode, ul_flags, ARG2, ARG3, ARG4);
      log_decaying("UNKNOWN ulock_wait %ld (opcode: %u [??], flags: %#x)!", ARG1, ul_opcode, ul_flags);
      break;
    }

    *flags |= SfMayBlock;
}

PRE(terminate_with_payload)
{
    PRINT("terminate_with_payload"
          "(pid: %ld, reason_namespace:%ld, reason_code:%ld, payload:%#lx, payload_size:%ld, reason_string:%s, reason_flags:%#x)",
          ARG1, ARG2, ARG3, ARG4, ARG5, (char*)ARG6, (uint)ARG7);
    PRE_REG_READ7(int, "terminate_with_payload", int, pid,
                  uint32_t, reason_namespace, uint64_t, reason_code, void*, payload,
                  uint32_t, payload_size, const char*, reason_string, uint64_t, reason_flags);
    PRE_MEM_READ("abort_with_payload(payload)", ARG4, ARG5);
    PRE_MEM_RASCIIZ("abort_with_payload(reason_string)", ARG6);
}

PRE(abort_with_payload)
{
    PRINT("abort_with_payload"
          "(reason_namespace:%ld, reason_code:%ld, payload:%#lx, payload_size:%ld, reason_string:%s, reason_flags:%#x)",
          ARG1, ARG2, ARG3, ARG4, (char*)ARG5, (uint)ARG6);
    PRE_REG_READ6(uint32_t, "abort_with_payload",
                  uint32_t, reason_namespace, uint64_t, reason_code, void*, payload,
                  uint32_t, payload_size, const char*, reason_string, uint64_t, reason_flags);
    PRE_MEM_READ("abort_with_payload(payload)", ARG3, ARG4);
    PRE_MEM_RASCIIZ("abort_with_payload(reason_string)", ARG5);
}

PRE(host_create_mach_voucher_trap)
{
    // munge_wwww -- no need to call helper
    PRINT("host_create_mach_voucher_trap"
        "(host:%s, recipes:%#lx, recipes_size:%ld, voucher:%#lx)",
        name_for_port(ARG1), ARG2, ARG3, ARG4);
    PRE_MEM_READ( "host_create_mach_voucher_trap(recipes)", ARG2, ARG3 );
    PRE_MEM_WRITE( "host_create_mach_voucher_trap(voucher)", ARG4, sizeof(mach_port_name_t) );
}
POST(host_create_mach_voucher_trap)
{
  vg_assert(SUCCESS);
  POST_MEM_WRITE( ARG4, sizeof(mach_port_name_t) );
}

PRE(task_register_dyld_image_infos)
{
<<<<<<< HEAD
// #pragma pack(4)
//     typedef struct {
//        mach_msg_header_t Head;
//        /* start of the kernel processed data */
//        mach_msg_body_t msgh_body;
//        mach_msg_ool_descriptor_t dyld_images;
//        /* end of the kernel processed data */
//        NDR_record_t NDR;
//        mach_msg_type_number_t dyld_imagesCnt;
//     } Request;
// #pragma pack()

=======
//#pragma pack(4)
//    typedef struct {
//       mach_msg_header_t Head;
//       /* start of the kernel processed data */
//       mach_msg_body_t msgh_body;
//       mach_msg_ool_descriptor_t dyld_images;
//       /* end of the kernel processed data */
//       NDR_record_t NDR;
//       mach_msg_type_number_t dyld_imagesCnt;
//    } Request;
//#pragma pack()
    
>>>>>>> a215f02d
    // Request *req = (Request *)ARG1;

    PRINT("task_register_dyld_image_infos(%s)", name_for_port(MACH_REMOTE));

    AFTER = POST_FN(task_register_dyld_image_infos);
}

POST(task_register_dyld_image_infos)
{
#pragma pack(4)
    typedef struct {
       mach_msg_header_t Head;
       NDR_record_t NDR;
       kern_return_t RetCode;
    } Reply;
#pragma pack()

    Reply *reply = (Reply *)ARG1;
    if (!reply->RetCode) {
    } else {
        PRINT("mig return %d", reply->RetCode);
    }
}

PRE(task_register_dyld_shared_cache_image_info)
{
<<<<<<< HEAD
// #pragma pack(4)
//     typedef struct {
//        mach_msg_header_t Head;
//        NDR_record_t NDR;
//        dyld_kernel_image_info_t dyld_cache_image;
//        boolean_t no_cache;
//        boolean_t private_cache;
//     } Request;
// #pragma pack()

=======
//#pragma pack(4)
//    typedef struct {
//       mach_msg_header_t Head;
//       NDR_record_t NDR;
//       dyld_kernel_image_info_t dyld_cache_image;
//       boolean_t no_cache;
//       boolean_t private_cache;
//    } Request;
//#pragma pack()
    
>>>>>>> a215f02d
    // Request *req = (Request *)ARG1;

    PRINT("task_register_dyld_shared_cache_image_info(%s)",
        name_for_port(MACH_REMOTE));

    AFTER = POST_FN(task_register_dyld_shared_cache_image_info);
}

POST(task_register_dyld_shared_cache_image_info)
{
#pragma pack(4)
    typedef struct {
       mach_msg_header_t Head;
       NDR_record_t NDR;
       kern_return_t RetCode;
    } Reply;
#pragma pack()

    Reply *reply = (Reply *)ARG1;
    if (!reply->RetCode) {
    } else {
        PRINT("mig return %d", reply->RetCode);
    }
}

PRE(mach_generate_activity_id)
{
    // munge_www -- no need to call helper
    PRINT("mach_generate_activity_id"
        "(target:%s, count:%ld)",
        name_for_port(ARG1), ARG2);
    PRE_REG_READ3(long, "mach_generate_activity_id",
                  mach_port_name_t, target, int, count, uint64_t *, activity_id);
    if (ARG2 <= 0 || ARG2 > MACH_ACTIVITY_ID_COUNT_MAX) {
       SET_STATUS_Failure( VKI_EINVAL );
    }
    if (ML_(safe_to_deref)( (void*)ARG3, sizeof(vki_uint64_t*) )) {
       PRE_MEM_WRITE( "mach_generate_activity_id(activity_id)", ARG3, sizeof(vki_uint64_t) );
    } else {
       SET_STATUS_Failure( VKI_EFAULT );
    }
}

POST(mach_generate_activity_id)
{
    if (ML_(safe_to_deref)( (void*)ARG3, sizeof(vki_uint64_t*) )) {
       POST_MEM_WRITE( ARG3, sizeof(vki_uint64_t) );
       PRINT("-> activity_id:%#llx", *(uint64_t*)ARG3);
    }
}

#endif /* DARWIN_VERS >= DARWIN_10_12 */

/* ---------------------------------------------------------------------
 Added for macOS 10.13 (High Sierra)
 ------------------------------------------------------------------ */

#if DARWIN_VERS >= DARWIN_10_13

<<<<<<< HEAD
PRE(kevent_id)
{
  PRINT("kevent_id(id:%ld, changelist:%#lx, nchanges:%ld, eventlist:%#lx, nevents:%ld, data_out:%#lx, data_available:%ld, flags:%lx)",
        ARG1, ARG2, ARG3, ARG4, ARG5, ARG6, ARG7, ARG8);
  PRE_REG_READ8(int,"kevent_id",
                uint64_t,id,
                const struct vki_kevent_qos_s *,changelist,
                int,nchanges,
                struct vki_kevent_qos_s *,eventlist,
                int,nevents,
                void*,data_out,
                size_t*,data_available,
                unsigned int,flags);

  if (ARG3) PRE_MEM_READ ("kevent_id(changelist)",
                          ARG2, ARG3 * sizeof(struct vki_kevent_qos_s));
  if (ARG5) PRE_MEM_WRITE("kevent_id(eventlist)",
                          ARG4, ARG5 * sizeof(struct vki_kevent_qos_s));
  if (ARG7) PRE_MEM_WRITE ("kevent_id(data_out)",
                          ARG6, ARG7 * sizeof(void*));

  *flags |= SfMayBlock;
}

POST(kevent_id)
{
   PRINT("kevent_id ret %ld dst %#lx (%zu)", RES, ARG4, sizeof(struct vki_kevent_qos_s));
   if (RES > 0) {
      POST_MEM_WRITE(ARG4, RES * sizeof(struct vki_kevent_qos_s));
   }
}

PRE(thread_get_special_reply_port)
{
   PRINT("thread_get_special_reply_port()");
}

POST(thread_get_special_reply_port)
{
   record_named_port(tid, RES, MACH_PORT_RIGHT_RECEIVE, "special-reply-%p");
   PRINT("special reply port %s", name_for_port(RES));
}

=======
>>>>>>> a215f02d
PRE(openat_nocancel)
{
   if (ARG3 & VKI_O_CREAT) {
      // 4-arg version
      PRINT("openat_nocancel ( %ld, %#" FMT_REGWORD "x(%s), %ld, %ld )",
            SARG1, ARG2, (HChar*)(Addr)ARG2, SARG3, SARG4);
      PRE_REG_READ4(long, "openat_nocancel",
                    int, dfd, const char *, filename, int, flags, int, mode);
   } else {
     // 3-arg version
     PRINT("openat_nocancel ( %ld, %#" FMT_REGWORD "x(%s), %ld )",
           SARG1, ARG2, (HChar*)(Addr)ARG2, SARG3);
     PRE_REG_READ3(long, "openat_nocancel",
                   int, dfd, const char *, filename, int, flags);
   }
   PRE_MEM_RASCIIZ( "openat_nocancel(filename)", ARG2 );

   /* For absolute filenames, dfd is ignored.  If dfd is AT_FDCWD,
      filename is relative to cwd.  When comparing dfd against AT_FDCWD,
      be sure only to compare the bottom 32 bits. */
   if (ML_(safe_to_deref)( (void*)(Addr)ARG2, 1 )
       && *(Char *)(Addr)ARG2 != '/'
       && ((Int)ARG1) != ((Int)VKI_AT_FDCWD)
       && !ML_(fd_allowed)(ARG1, "openat_nocancel", tid, False))
      SET_STATUS_Failure( VKI_EBADF );

   /* Otherwise handle normally */
   *flags |= SfMayBlock;
}
POST(openat_nocancel)
{
   vg_assert(SUCCESS);
   if (!ML_(fd_allowed)(RES, "openat_nocancel", tid, True)) {
      VG_(close)(RES);
      SET_STATUS_Failure( VKI_EMFILE );
   } else {
      if (VG_(clo_track_fds))
         ML_(record_fd_open_with_given_name)(tid, RES, (HChar*)(Addr)ARG2);
   }
}

<<<<<<< HEAD
#endif /* DARWIN_VERS >= DARWIN_10_13 */


/* ---------------------------------------------------------------------
 Added for macOS 10.14 (Mojave)
 ------------------------------------------------------------------ */

#if DARWIN_VERS >= DARWIN_10_14
PRE(kernelrpc_mach_port_get_attributes_trap)
{
  PRINT("kernelrpc_mach_port_get_attributes_trap( %s, %s, %ld, %#lx, %#lx )",
        name_for_port(ARG1), name_for_port(ARG2), ARG3, ARG4, ARG5);
  PRE_REG_READ5(kern_return_t, "kernelrpc_mach_port_get_attributes_trap",
                mach_port_name_t, target, mach_port_name_t, name, mach_port_flavor_t, flavor,
	              mach_port_info_t, port_info_out, mach_msg_type_number_t*, port_info_outCnt);
  PRE_MEM_READ( "kernelrpc_mach_port_get_attributes_trap(port_info_outCnt)", ARG5, sizeof(mach_msg_type_number_t));
  PRE_MEM_WRITE( "kernelrpc_mach_port_get_attributes_trap(port_info_outCnt)", ARG5, sizeof(mach_msg_type_number_t));
  mach_msg_type_number_t count = *(mach_msg_type_number_t*)ARG5;
  if (count > 0) {
    PRE_MEM_WRITE( "kernelrpc_mach_port_get_attributes_trap(port_info_out)", ARG4, count * sizeof(integer_t));
  }
}
#endif /* DARWIN_VERS >= DARWIN_10_14 */


/* ---------------------------------------------------------------------
 Added for macOS 10.15 (Catalina)
 ------------------------------------------------------------------ */

#if DARWIN_VERS >= DARWIN_10_15

PRE(mkdirat)
{
   *flags |= SfMayBlock;
   PRINT("sys_mkdirat ( %ld, %#" FMT_REGWORD "x(%s), %ld )",
         SARG1, ARG2, (HChar*)(Addr)ARG2, SARG3);
   PRE_REG_READ3(long, "mkdirat",
                 int, dfd, const char *, pathname, int, mode);
   PRE_MEM_RASCIIZ( "mkdirat(pathname)", ARG2 );
}

PRE(task_restartable_ranges_register)
{
   PRINT("task_restartable_ranges_register(%s, %#lx, %ld)", name_for_port(ARG1), ARG2, ARG3);
}

POST(task_restartable_ranges_register)
{
#pragma pack(4)
   typedef struct {
      mach_msg_header_t Head;
      NDR_record_t NDR;
      kern_return_t RetCode;
   } Reply;
#pragma pack()

   Reply *reply = (Reply *)ARG1;

   if (!reply->RetCode) {
   } else {
      PRINT("mig return %d", reply->RetCode);
   }
}

PRE(necp_open)
{
   PRINT("necp_open(%#lx)", ARG1);
   PRE_REG_READ1(int, "necp_open", int, flags);
}

PRE(necp_client_action)
{
   PRINT("necp_client_action(%lu, %#lx, %#lx, %lu, %#lx, %lu)",
     ARG1, ARG2, ARG3, ARG4, ARG5, ARG6);
   PRE_REG_READ6(int, "necp_client_action",
     int, necp_fd, uint32_t, action,
     unsigned char*, client_id, size_t, client_id_len,
     uint8_t*, buffer, size_t, buffer_size);

   switch (ARG2 /* request */) {
   case VKI_NECP_CLIENT_ACTION_ADD:
      if (ARG4 != sizeof(uuid_t) || ARG6 == 0 || ARG6 > VKI_NECP_MAX_CLIENT_PARAMETERS_SIZE) {
          SET_STATUS_Failure( VKI_EINVAL );
      }
      PRE_MEM_WRITE( "necp_client_action(ADD, client_id)", ARG3, ARG4);
      PRE_MEM_READ( "necp_client_action(ADD, buffer)", ARG5, ARG6);
      break;
   case VKI_NECP_CLIENT_ACTION_CLAIM:
      if (ARG4 != sizeof(uuid_t)) {
          SET_STATUS_Failure( VKI_EINVAL );
      }
      PRE_MEM_READ( "necp_client_action(CLAIM, client_id)", ARG3, ARG4);
      break;
   case VKI_NECP_CLIENT_ACTION_REMOVE:
      if (ARG4 != sizeof(uuid_t) || (ARG5 != 0 && ARG6 != VKI_IFNET_STATS_PER_FLOW_SIZE)) {
          SET_STATUS_Failure( VKI_EINVAL );
      }
      PRE_MEM_READ( "necp_client_action(REMOVE, client_id)", ARG3, ARG4);
      PRE_MEM_READ( "necp_client_action(REMOVE, buffer)", ARG5, ARG6);
      break;
   case VKI_NECP_CLIENT_ACTION_COPY_PARAMETERS:
      if ((ARG3 != 0 && ARG4 != sizeof(uuid_t)) || ARG6 == 0) {
          SET_STATUS_Failure( VKI_EINVAL );
      }
      if (ARG3 != 0) {
        PRE_MEM_READ( "necp_client_action(COPY_PARAMETERS, client_id)", ARG3, ARG4);
      }
      PRE_MEM_READ( "necp_client_action(COPY_PARAMETERS, buffer)", ARG5, ARG6);
      break;
   case VKI_NECP_CLIENT_ACTION_COPY_RESULT:
      if ((ARG3 != 0 && ARG4 != sizeof(uuid_t)) || ARG6 == 0) {
          SET_STATUS_Failure( VKI_EINVAL );
      }
      if (ARG3 != 0) {
        PRE_MEM_READ( "necp_client_action(COPY_RESULT, client_id)", ARG3, ARG4);
      }
      PRE_MEM_READ( "necp_client_action(COPY_RESULT, buffer)", ARG5, ARG6);
      break;
   case VKI_NECP_CLIENT_ACTION_COPY_UPDATED_RESULT:
      if ((ARG3 != 0 && ARG4 != sizeof(uuid_t)) || ARG6 == 0) {
          SET_STATUS_Failure( VKI_EINVAL );
      }
      if (ARG3 != 0) {
        PRE_MEM_READ( "necp_client_action(COPY_UPDATED_RESULT, client_id)", ARG3, ARG4);
      }
      PRE_MEM_READ( "necp_client_action(COPY_UPDATED_RESULT, buffer)", ARG5, ARG6);
      break;
   case VKI_NECP_CLIENT_ACTION_COPY_LIST:
      if (ARG6 < sizeof(u_int32_t)) {
          SET_STATUS_Failure( VKI_EINVAL );
      }
      PRE_MEM_READ( "necp_client_action(COPY_LIST, buffer)", ARG5, ARG6);
      break;
   case VKI_NECP_CLIENT_ACTION_AGENT:
      if (ARG4 != sizeof(uuid_t) || ARG6 == 0) {
          SET_STATUS_Failure( VKI_EINVAL );
      }
      PRE_MEM_READ( "necp_client_action(AGENT, client_id)", ARG3, ARG4);
      PRE_MEM_READ( "necp_client_action(AGENT, buffer)", ARG5, ARG6);
      break;
   case VKI_NECP_CLIENT_ACTION_COPY_AGENT:
      if (ARG4 != sizeof(uuid_t) || ARG6 == 0) {
          SET_STATUS_Failure( VKI_EINVAL );
      }
      PRE_MEM_READ( "necp_client_action(COPY_AGENT, client_id)", ARG3, ARG4);
      PRE_MEM_READ( "necp_client_action(COPY_AGENT, buffer)", ARG5, ARG6);
      PRE_MEM_WRITE( "necp_client_action(COPY_AGENT, buffer)", ARG5, ARG6);
      break;
   case VKI_NECP_CLIENT_ACTION_AGENT_USE:
      if (ARG4 != sizeof(uuid_t) || ARG6 != sizeof(struct vki_necp_agent_use_parameters)) {
          SET_STATUS_Failure( VKI_EINVAL );
      }
      PRE_MEM_READ( "necp_client_action(AGENT_USE, client_id)", ARG3, ARG4);
      PRE_MEM_READ( "necp_client_action(AGENT_USE, buffer)", ARG5, ARG6);
      PRE_MEM_WRITE( "necp_client_action(AGENT_USE, buffer)", ARG5, ARG6);
      break;
   case VKI_NECP_CLIENT_ACTION_COPY_INTERFACE:
      if (ARG4 != sizeof(u_int32_t) || ARG6 < sizeof(struct vki_necp_interface_details_legacy)) {
          SET_STATUS_Failure( VKI_EINVAL );
      }
      PRE_MEM_READ( "necp_client_action(COPY_INTERFACE, client_id)", ARG3, ARG4);
      PRE_MEM_WRITE( "necp_client_action(COPY_INTERFACE, buffer)", ARG5, ARG6);
      break;
   case VKI_NECP_CLIENT_ACTION_COPY_ROUTE_STATISTICS:
      if (ARG4 != sizeof(uuid_t) || ARG6 < VKI_NECP_STAT_COUNTS_SIZE) {
          SET_STATUS_Failure( VKI_EINVAL );
      }
      PRE_MEM_READ( "necp_client_action(COPY_ROUTE_STATISTICS, client_id)", ARG3, ARG4);
      PRE_MEM_WRITE( "necp_client_action(COPY_ROUTE_STATISTICS, buffer)", ARG5, ARG6);
      break;
   case VKI_NECP_CLIENT_ACTION_UPDATE_CACHE:
      if (ARG4 != sizeof(uuid_t) || ARG6 != sizeof(struct vki_necp_cache_buffer)) {
          SET_STATUS_Failure( VKI_EINVAL );
      }
      PRE_MEM_READ( "necp_client_action(UPDATE_CACHE, client_id)", ARG3, ARG4);
      PRE_MEM_READ( "necp_client_action(UPDATE_CACHE, buffer)", ARG5, ARG6);
      break;
   case VKI_NECP_CLIENT_ACTION_COPY_CLIENT_UPDATE:
      if (ARG4 != sizeof(uuid_t) || ARG6 == 0) {
          SET_STATUS_Failure( VKI_EINVAL );
      }
      PRE_MEM_WRITE( "necp_client_action(COPY_CLIENT_UPDATE, client_id)", ARG3, ARG4);
      PRE_MEM_WRITE( "necp_client_action(COPY_CLIENT_UPDATE, buffer)", ARG5, ARG6);
      break;
   case VKI_NECP_CLIENT_ACTION_SIGN:
      if (ARG4 < sizeof(struct vki_necp_client_signable) || ARG6 != VKI_NECP_CLIENT_ACTION_SIGN_TAG_LENGTH) {
          SET_STATUS_Failure( VKI_EINVAL );
      }
      PRE_MEM_READ( "necp_client_action(SIGN, client_id)", ARG3, ARG4);
      PRE_MEM_WRITE( "necp_client_action(SIGN, buffer)", ARG5, ARG6);
      break;
   default:
      VG_(printf)("UNKNOWN necp_client_action action %#lx\n", ARG2);
      break;
   }
}

PRE(kernelrpc_mach_port_request_notification_trap)
{
  PRINT("kernelrpc_mach_port_request_notification_trap(%s, %s, %ld, %ld, %s, %ld, %#lx)",
         name_for_port(ARG1), name_for_port(ARG2), ARG3, ARG4, name_for_port(ARG5), ARG6, ARG7);
  PRE_REG_READ7(kern_return_t, "kernelrpc_mach_port_request_notification_trap",
    ipc_space_t, task, mach_port_name_t, name, mach_msg_id_t, msgid,
	  mach_port_mscount_t, sync, mach_port_name_t, notify, mach_msg_type_name_t, notifyPoly,
	  mach_port_name_t*, previous);
  if (ARG7 != 0) {
    PRE_MEM_WRITE("kernelrpc_mach_port_request_notification_trap(previous)", ARG7, sizeof(mach_port_name_t));
  }
}

POST(kernelrpc_mach_port_request_notification_trap)
{
  if (RES == 0 && ARG7 != 0) {
    POST_MEM_WRITE(ARG7, sizeof(mach_port_name_t));
    PRINT("-> previous:%s", name_for_port(*(mach_port_name_t*)ARG7));
  }
}

#endif /* DARWIN_VERS >= DARWIN_10_15 */


/* ---------------------------------------------------------------------
 Added for macOS 11.0 (Big Sur)
 ------------------------------------------------------------------ */

#if DARWIN_VERS >= DARWIN_11_00

#define DYLD_VM_END_MWL (-1ull)

PRE(shared_region_check_np)
{
  // Special value used by dyld to forbid further uses of map_with_linking_np on macOS 13+
  Bool special_call = DARWIN_VERS >= DARWIN_13_00 && ARG1 == DYLD_VM_END_MWL;

  if (special_call) {
    PRINT("shared_region_check_np(disable_map_with_linking)");
  } else {
  PRINT("shared_region_check_np(%#lx)", ARG1);
  }
  PRE_REG_READ1(kern_return_t, "shared_region_check_np", uint64_t*, start_address);

  if (!special_call) {
  PRE_MEM_WRITE("shared_region_check_np(start_address)", ARG1, sizeof(uint64_t));
}
}

POST(shared_region_check_np)
{
  Bool special_call = DARWIN_VERS >= DARWIN_13_00 && ARG1 == DYLD_VM_END_MWL;

  if (special_call) {
    return;
  }

  if (RES == 0) {
    POST_MEM_WRITE(ARG1, sizeof(uint64_t));
    PRINT("shared dyld cache %#llx", *((uint64_t*) ARG1));
  }
}

PRE(shared_region_map_and_slide_np)
{
  PRINT("shared_region_map_and_slide_np(%ld, %lu, %#lx, %lu, %#lx, %lu)", SARG1, ARG2, ARG3, ARG4, ARG5, ARG6);
  PRE_REG_READ6(kern_return_t, "shared_region_map_and_slide_np",
    int, fd, uint32_t, count, const struct shared_file_mapping_np*, mappings,
    uint32_t, slide, uint64_t*, slide_start, uint32_t, slide_size);
}

PRE(task_read_for_pid)
{
  PRINT("task_read_for_pid(%s, %ld, %#lx)", name_for_port(ARG1), ARG2, ARG3);
  PRE_REG_READ3(kern_return_t, "task_read_for_pid", mach_port_name_t, target_tport, int, pid, mach_port_name_t*, t);

  if (ARG3 != 0) {
    PRE_MEM_WRITE("task_read_for_pid(t)", ARG3, sizeof(mach_port_name_t));
  }
}

POST(task_read_for_pid)
{
  if (RES == 0 && ARG3 != 0) {
    POST_MEM_WRITE(ARG3, sizeof(mach_port_name_t));
    PRINT("-> t:%s", name_for_port(*(mach_port_name_t*)ARG3));
  }
}

#endif /* DARWIN_VERS >= DARWIN_11_00 */


/* ---------------------------------------------------------------------
 Added for macOS 12.0 (Monterey)
 ------------------------------------------------------------------ */

#if DARWIN_VERS >= DARWIN_12_00

#endif /* DARWIN_VERS >= DARWIN_12_00 */


/* ---------------------------------------------------------------------
 Added for macOS 13.0 (Ventura)
 ------------------------------------------------------------------ */

#if DARWIN_VERS >= DARWIN_13_00

struct mwl_region {
	int                  mwlr_fd;
	vm_prot_t            mwlr_protections;
	uint64_t             mwlr_file_offset;
	mach_vm_address_t    mwlr_address;
	mach_vm_size_t       mwlr_size;
};

struct mwl_info_hdr {
	uint32_t        mwli_version;
	uint16_t        mwli_page_size;
	uint16_t        mwli_pointer_format;
	uint32_t        mwli_binds_offset;
	uint32_t        mwli_binds_count;
	uint32_t        mwli_chains_offset;
	uint32_t        mwli_chains_size;
	uint64_t        mwli_slide;
	uint64_t        mwli_image_address;
};

#define MWL_MAX_REGION_COUNT 5  /* data, const, data auth, auth const, objc const */

PRE(map_with_linking_np)
{
  PRINT("map_with_linking_np(%#lx, %lu, %#lx, %lu)", ARG1, ARG2, ARG3, ARG4);
  PRE_REG_READ4(long, "map_with_linking_np",
    void*, regions, uint32_t, region_count,
    void*, link_info, uint32_t, link_info_size);
  if (ARG2 == 0 || ARG2 > MWL_MAX_REGION_COUNT)
  if (ARG1) {
    PRE_MEM_READ( "map_with_linking_np(regions)", ARG1, sizeof(struct mwl_region) * ARG2 );
  }
  if (ARG3) {
    PRE_MEM_READ( "map_with_linking_np(link_info)", ARG3, sizeof(struct mwl_info_hdr) * ARG4 );
  }
}

#endif /* DARWIN_VERS >= DARWIN_13_00 */

=======
PRE(kevent_id)
{
  PRINT("kevent_id(id:%ld, changelist:%#lx, nchanges:%ld, eventlist:%#lx, nevents:%ld, data_out:%#lx, data_available:%ld, flags:%lx)",
        ARG1, ARG2, ARG3, ARG4, ARG5, ARG6, ARG7, ARG8);
  PRE_REG_READ8(int,"kevent_id",
                uint64_t,id,
                const struct vki_kevent_qos_s *,changelist,
                int,nchanges,
                struct vki_kevent_qos_s *,eventlist,
                int,nevents,
                void*,data_out,
                size_t*,data_available,
                unsigned int,flags);

  if (ARG3) PRE_MEM_READ ("kevent_id(changelist)",
                          ARG2, ARG3 * sizeof(struct vki_kevent_qos_s));
  if (ARG5) PRE_MEM_WRITE("kevent_id(eventlist)",
                          ARG4, ARG5 * sizeof(struct vki_kevent_qos_s));
  if (ARG7) PRE_MEM_WRITE ("kevent_id(data_out)",
                          ARG6, ARG7 * sizeof(void*));

  *flags |= SfMayBlock;
}

POST(kevent_id)
{
   PRINT("kevent_id ret %ld dst %#lx (%zu)", RES, ARG4, sizeof(struct vki_kevent_qos_s));
   if (RES > 0) {
      POST_MEM_WRITE(ARG4, RES * sizeof(struct vki_kevent_qos_s));
   }
}

PRE(thread_get_special_reply_port)
{
   PRINT("thread_get_special_reply_port()");
}

POST(thread_get_special_reply_port)
{
   record_named_port(tid, RES, MACH_PORT_RIGHT_RECEIVE, "special-reply-%p");
   PRINT("special reply port %s", name_for_port(RES));
}

#endif /* DARWIN_VERS >= DARWIN_10_13 */
>>>>>>> a215f02d

/* ---------------------------------------------------------------------
   syscall tables
   ------------------------------------------------------------------ */

/* Add a Darwin-specific, arch-independent wrapper to a syscall table. */

#define MACX_(sysno, name) \
           WRAPPER_ENTRY_X_(darwin, VG_DARWIN_SYSNO_INDEX(sysno), name)

#define MACXY(sysno, name) \
           WRAPPER_ENTRY_XY(darwin, VG_DARWIN_SYSNO_INDEX(sysno), name)

#define _____(sysno) GENX_(sysno, sys_ni_syscall)  /* UNIX style only */

/*
     _____ : unsupported by the kernel (sys_ni_syscall) (UNIX-style only)
             unfortunately misused for Mach too, causing assertion failures
  // _____ : unimplemented in valgrind
     GEN   : handlers are in syswrap-generic.c
     MAC   : handlers are in this file
        X_ : PRE handler only
        XY : PRE and POST handlers
*/
const SyscallTableEntry ML_(syscall_table)[] = {
// _____(__NR_syscall),   // 0
<<<<<<< HEAD
   MACX_(__NR_exit,        exit),
   GENX_(__NR_fork,        sys_fork),
   GENXY(__NR_read,        sys_read),
   GENX_(__NR_write,       sys_write),
   GENXY(__NR_open,        sys_open),
   GENXY(__NR_close,       sys_close),
   GENXY(__NR_wait4,       sys_wait4),
=======
   MACX_(__NR_exit,        exit), 
   GENX_(__NR_fork,        sys_fork), 
   GENXY(__NR_read,        sys_read), 
   GENX_(__NR_write,       sys_write), 
   GENXY(__NR_open,        sys_open), 
   GENX_(__NR_close,       sys_close),
   GENXY(__NR_wait4,       sys_wait4), 
>>>>>>> a215f02d
   _____(VG_DARWIN_SYSCALL_CONSTRUCT_UNIX(8)),     // old creat
   GENX_(__NR_link,        sys_link),
   GENX_(__NR_unlink,      sys_unlink),
   _____(VG_DARWIN_SYSCALL_CONSTRUCT_UNIX(11)),    // old execv
   GENX_(__NR_chdir,       sys_chdir),
   GENX_(__NR_fchdir,      sys_fchdir),
   GENX_(__NR_mknod,       sys_mknod),
   GENX_(__NR_chmod,       sys_chmod),
   GENX_(__NR_chown,       sys_chown),
   _____(VG_DARWIN_SYSCALL_CONSTRUCT_UNIX(17)),    // old break
   MACXY(__NR_getfsstat,   getfsstat),
   _____(VG_DARWIN_SYSCALL_CONSTRUCT_UNIX(19)),    // old lseek
   GENX_(__NR_getpid,      sys_getpid),     // 20
   _____(VG_DARWIN_SYSCALL_CONSTRUCT_UNIX(21)),    // old mount
   _____(VG_DARWIN_SYSCALL_CONSTRUCT_UNIX(22)),    // old umount
   GENX_(__NR_setuid,      sys_setuid),
   GENX_(__NR_getuid,      sys_getuid),
   GENX_(__NR_geteuid,     sys_geteuid),
   MACX_(__NR_ptrace,      ptrace),
   MACXY(__NR_recvmsg,     recvmsg),
   MACX_(__NR_sendmsg,     sendmsg),
   MACXY(__NR_recvfrom,    recvfrom),
   MACXY(__NR_accept,      accept),
   MACXY(__NR_getpeername, getpeername),
   MACXY(__NR_getsockname, getsockname),
   GENX_(__NR_access,      sys_access),
   MACX_(__NR_chflags,     chflags),
   MACX_(__NR_fchflags,    fchflags),
   GENX_(__NR_sync,        sys_sync),
   GENX_(__NR_kill,        sys_kill),
   _____(VG_DARWIN_SYSCALL_CONSTRUCT_UNIX(38)),    // old stat
   GENX_(__NR_getppid,     sys_getppid),
   _____(VG_DARWIN_SYSCALL_CONSTRUCT_UNIX(40)),    // old lstat
   GENXY(__NR_dup,         sys_dup),
   MACXY(__NR_pipe,        pipe),
   GENX_(__NR_getegid,     sys_getegid),
#if DARWIN_VERS >= DARWIN_10_7
   _____(VG_DARWIN_SYSCALL_CONSTRUCT_UNIX(44)),    // old profil
#else
// _____(__NR_profil),
#endif
   _____(VG_DARWIN_SYSCALL_CONSTRUCT_UNIX(45)),    // old ktrace
   MACXY(__NR_sigaction,   sigaction),
   GENX_(__NR_getgid,      sys_getgid),
   MACXY(__NR_sigprocmask, sigprocmask),
   MACXY(__NR_getlogin,    getlogin),
// _____(__NR_setlogin),
// _____(__NR_acct),
   MACXY(__NR_sigpending,  sigpending),
   GENXY(__NR_sigaltstack, sys_sigaltstack),
   MACXY(__NR_ioctl,       ioctl),
// _____(__NR_reboot),
// _____(__NR_revoke),
   GENX_(__NR_symlink,     sys_symlink),   // 57
   GENX_(__NR_readlink,    sys_readlink),
   GENX_(__NR_execve,      sys_execve),
   GENX_(__NR_umask,       sys_umask),     // 60
   GENX_(__NR_chroot,      sys_chroot),
   _____(VG_DARWIN_SYSCALL_CONSTRUCT_UNIX(62)),    // old fstat
   _____(VG_DARWIN_SYSCALL_CONSTRUCT_UNIX(63)),    // used internally, reserved
   _____(VG_DARWIN_SYSCALL_CONSTRUCT_UNIX(64)),    // old getpagesize
   GENX_(__NR_msync,       sys_msync),
   GENX_(__NR_vfork,       sys_fork),              // (We treat vfork as fork.)
   _____(VG_DARWIN_SYSCALL_CONSTRUCT_UNIX(67)),    // old vread
   _____(VG_DARWIN_SYSCALL_CONSTRUCT_UNIX(68)),    // old vwrite
   _____(VG_DARWIN_SYSCALL_CONSTRUCT_UNIX(69)),    // old sbrk
   _____(VG_DARWIN_SYSCALL_CONSTRUCT_UNIX(70)),    // old sstk
   _____(VG_DARWIN_SYSCALL_CONSTRUCT_UNIX(71)),    // old mmap
   _____(VG_DARWIN_SYSCALL_CONSTRUCT_UNIX(72)),    // old vadvise
   GENXY(__NR_munmap,      sys_munmap),
   GENXY(__NR_mprotect,    sys_mprotect),
   GENX_(__NR_madvise,     sys_madvise),
   _____(VG_DARWIN_SYSCALL_CONSTRUCT_UNIX(76)),    // old vhangup
   _____(VG_DARWIN_SYSCALL_CONSTRUCT_UNIX(77)),    // old vlimit
   GENXY(__NR_mincore,     sys_mincore),
   GENXY(__NR_getgroups,   sys_getgroups),
// _____(__NR_setgroups),   // 80
   GENX_(__NR_getpgrp,     sys_getpgrp),
   GENX_(__NR_setpgid,     sys_setpgid),
   GENXY(__NR_setitimer,   sys_setitimer),
   _____(VG_DARWIN_SYSCALL_CONSTRUCT_UNIX(84)),    // old wait
// _____(__NR_swapon),
   GENXY(__NR_getitimer,   sys_getitimer),
   _____(VG_DARWIN_SYSCALL_CONSTRUCT_UNIX(87)),    // old gethostname
   _____(VG_DARWIN_SYSCALL_CONSTRUCT_UNIX(88)),    // old sethostname
   MACXY(__NR_getdtablesize, getdtablesize),
   GENXY(__NR_dup2,        sys_dup2),
   _____(VG_DARWIN_SYSCALL_CONSTRUCT_UNIX(91)),    // old getdopt
   MACXY(__NR_fcntl,       fcntl),
   GENX_(__NR_select,      sys_select),
   _____(VG_DARWIN_SYSCALL_CONSTRUCT_UNIX(94)),    // old setdopt
   GENX_(__NR_fsync,       sys_fsync),
   GENX_(__NR_setpriority, sys_setpriority),
   MACXY(__NR_socket,      socket),
   MACX_(__NR_connect,     connect),
   _____(VG_DARWIN_SYSCALL_CONSTRUCT_UNIX(99)),    // old accept
   GENX_(__NR_getpriority, sys_getpriority),   // 100
   _____(VG_DARWIN_SYSCALL_CONSTRUCT_UNIX(101)),   // old send
   _____(VG_DARWIN_SYSCALL_CONSTRUCT_UNIX(102)),   // old recv
   _____(VG_DARWIN_SYSCALL_CONSTRUCT_UNIX(103)),   // old sigreturn
   MACX_(__NR_bind,        bind),
   MACX_(__NR_setsockopt,  setsockopt),
   MACX_(__NR_listen,      listen),
   _____(VG_DARWIN_SYSCALL_CONSTRUCT_UNIX(107)),   // old vtimes
   _____(VG_DARWIN_SYSCALL_CONSTRUCT_UNIX(108)),   // old sigvec
   _____(VG_DARWIN_SYSCALL_CONSTRUCT_UNIX(109)),   // old sigblock
   _____(VG_DARWIN_SYSCALL_CONSTRUCT_UNIX(110)),   // old sigsetmask
   MACX_(__NR_sigsuspend,  sigsuspend),            // old sigsuspend
   _____(VG_DARWIN_SYSCALL_CONSTRUCT_UNIX(112)),   // old sigstack
   _____(VG_DARWIN_SYSCALL_CONSTRUCT_UNIX(113)),   // old recvmsg
   _____(VG_DARWIN_SYSCALL_CONSTRUCT_UNIX(114)),   // old sendmsg
   _____(VG_DARWIN_SYSCALL_CONSTRUCT_UNIX(115)),   // old vtrace
   GENXY(__NR_gettimeofday, sys_gettimeofday),
   GENXY(__NR_getrusage,   sys_getrusage),
   MACXY(__NR_getsockopt,  getsockopt),
   _____(VG_DARWIN_SYSCALL_CONSTRUCT_UNIX(119)),   // old resuba
   GENXY(__NR_readv,       sys_readv),        // 120
   GENX_(__NR_writev,      sys_writev),
// _____(__NR_settimeofday),
   GENX_(__NR_fchown,      sys_fchown),
   GENX_(__NR_fchmod,      sys_fchmod),
   _____(VG_DARWIN_SYSCALL_CONSTRUCT_UNIX(125)),   // old recvfrom
// _____(__NR_setreuid),
// _____(__NR_setregid),
   GENX_(__NR_rename,      sys_rename),
   _____(VG_DARWIN_SYSCALL_CONSTRUCT_UNIX(129)),   // old truncate
   _____(VG_DARWIN_SYSCALL_CONSTRUCT_UNIX(130)),   // old ftruncate
   GENX_(__NR_flock,       sys_flock),
   MACXY(__NR_mkfifo,      mkfifo),
   MACX_(__NR_sendto,      sendto),
   MACX_(__NR_shutdown,    shutdown),
   MACXY(__NR_socketpair,  socketpair),
   GENX_(__NR_mkdir,       sys_mkdir),
   GENX_(__NR_rmdir,       sys_rmdir),
   GENX_(__NR_utimes,      sys_utimes),
   MACX_(__NR_futimes,     futimes),
// _____(__NR_adjtime),     // 140
   _____(VG_DARWIN_SYSCALL_CONSTRUCT_UNIX(141)),   // old getpeername
   MACXY(__NR_gethostuuid, gethostuuid),
   _____(VG_DARWIN_SYSCALL_CONSTRUCT_UNIX(143)),   // old sethostid
   _____(VG_DARWIN_SYSCALL_CONSTRUCT_UNIX(144)),   // old getrlimit
   _____(VG_DARWIN_SYSCALL_CONSTRUCT_UNIX(145)),   // old setrlimit
   _____(VG_DARWIN_SYSCALL_CONSTRUCT_UNIX(146)),   // old killpg
   GENX_(__NR_setsid,      sys_setsid),
   _____(VG_DARWIN_SYSCALL_CONSTRUCT_UNIX(148)),   // old setquota
   _____(VG_DARWIN_SYSCALL_CONSTRUCT_UNIX(149)),   // old qquota
   _____(VG_DARWIN_SYSCALL_CONSTRUCT_UNIX(150)),   // old getsockname
// _____(__NR_getpgid),
// _____(__NR_setprivexec),
   GENXY(__NR_pread,       sys_pread64),
   GENX_(__NR_pwrite,      sys_pwrite64),
// _____(__NR_nfssvc),
   _____(VG_DARWIN_SYSCALL_CONSTRUCT_UNIX(156)),   // old getdirentries
   GENXY(__NR_statfs,      sys_statfs),
   GENXY(__NR_fstatfs,     sys_fstatfs),
// _____(__NR_unmount),
   _____(VG_DARWIN_SYSCALL_CONSTRUCT_UNIX(160)),   // old async_daemon
// _____(__NR_getfh),
   _____(VG_DARWIN_SYSCALL_CONSTRUCT_UNIX(162)),   // old getdomainname
   _____(VG_DARWIN_SYSCALL_CONSTRUCT_UNIX(163)),   // old setdomainname
   _____(VG_DARWIN_SYSCALL_CONSTRUCT_UNIX(164)),   // ???
// _____(__NR_quotactl),
   _____(VG_DARWIN_SYSCALL_CONSTRUCT_UNIX(166)),   // old exportfs
   MACX_(__NR_mount,       mount),
   _____(VG_DARWIN_SYSCALL_CONSTRUCT_UNIX(168)),   // old ustat
   MACXY(__NR_csops,       csops),                 // code-signing ops
#if DARWIN_VERS >= DARWIN_10_8
   MACXY(__NR_csops_audittoken, csops_audittoken), // 170
#else
   _____(VG_DARWIN_SYSCALL_CONSTRUCT_UNIX(170)),   // old table
#endif
   _____(VG_DARWIN_SYSCALL_CONSTRUCT_UNIX(171)),   // old wait3
   _____(VG_DARWIN_SYSCALL_CONSTRUCT_UNIX(172)),   // old rpause
// _____(__NR_waitid),
   _____(VG_DARWIN_SYSCALL_CONSTRUCT_UNIX(174)),   // old getdents
   _____(VG_DARWIN_SYSCALL_CONSTRUCT_UNIX(175)),   // old gc_control
// _____(__NR_add_profil),
   _____(VG_DARWIN_SYSCALL_CONSTRUCT_UNIX(177)),   // ???
   _____(VG_DARWIN_SYSCALL_CONSTRUCT_UNIX(178)),   // ???
   _____(VG_DARWIN_SYSCALL_CONSTRUCT_UNIX(179)),   // ???
   MACX_(__NR_kdebug_trace, kdebug_trace),     // 180
   GENX_(__NR_setgid,      sys_setgid),
   MACX_(__NR_setegid,     setegid),
   MACX_(__NR_seteuid,     seteuid),
   MACX_(__NR_sigreturn,   sigreturn),
// _____(__NR_chud),
   _____(VG_DARWIN_SYSCALL_CONSTRUCT_UNIX(186)),   // ???
#if DARWIN_VERS >= DARWIN_10_6
// _____(__NR_fdatasync),
#else
   _____(VG_DARWIN_SYSCALL_CONSTRUCT_UNIX(187)),   // ???
#endif
   GENXY(__NR_stat,        sys_newstat),
   GENXY(__NR_fstat,       sys_newfstat),
   GENXY(__NR_lstat,       sys_newlstat),
   MACX_(__NR_pathconf,    pathconf),
   MACX_(__NR_fpathconf,   fpathconf),
   _____(VG_DARWIN_SYSCALL_CONSTRUCT_UNIX(193)),   // ???
   GENXY(__NR_getrlimit,   sys_getrlimit),
   GENX_(__NR_setrlimit,   sys_setrlimit),
   MACXY(__NR_getdirentries, getdirentries),
   MACXY(__NR_mmap,        mmap),
   _____(VG_DARWIN_SYSCALL_CONSTRUCT_UNIX(198)),   // __syscall
   MACX_(__NR_lseek,       lseek),
   GENX_(__NR_truncate,    sys_truncate64),   // 200
   GENX_(__NR_ftruncate,   sys_ftruncate64),
   MACXY(__NR___sysctl,    __sysctl),
   GENX_(__NR_mlock,       sys_mlock),
   GENX_(__NR_munlock,     sys_munlock),
// _____(__NR_undelete),
// _____(__NR_ATsocket),
// _____(__NR_ATgetmsg),
// _____(__NR_ATputmsg),
// _____(__NR_ATPsndreq),
// _____(__NR_ATPsndrsp),
// _____(__NR_ATPgetreq),
// _____(__NR_ATPgetrsp),
   _____(VG_DARWIN_SYSCALL_CONSTRUCT_UNIX(213)),   // Reserved for AppleTalk
#if DARWIN_VERS >= DARWIN_10_6
   _____(VG_DARWIN_SYSCALL_CONSTRUCT_UNIX(214)),   // old kqueue_from_portset_np
   _____(VG_DARWIN_SYSCALL_CONSTRUCT_UNIX(215)),   // old kqueue_portset_np
#else
// _____(__NR_kqueue_from_portset_np),
// _____(__NR_kqueue_portset_np),
#endif
// _____(__NR_mkcomplex),
// _____(__NR_statv),
// _____(__NR_lstatv),
// _____(__NR_fstatv),
   MACXY(__NR_getattrlist, getattrlist),   // 220
   MACX_(__NR_setattrlist, setattrlist),
   MACXY(__NR_getdirentriesattr, getdirentriesattr),
   MACX_(__NR_exchangedata,      exchangedata),
   _____(VG_DARWIN_SYSCALL_CONSTRUCT_UNIX(224)),   // checkuseraccess
// _____(__NR_searchfs),
   GENX_(__NR_delete,      sys_unlink),
// _____(__NR_copyfile),
#if DARWIN_VERS >= DARWIN_10_6
   MACX_(__NR_fgetattrlist, fgetattrlist), // 228
// _____(__NR_fsetattrlist),
#else
   _____(VG_DARWIN_SYSCALL_CONSTRUCT_UNIX(228)),   // ??
   _____(VG_DARWIN_SYSCALL_CONSTRUCT_UNIX(229)),   // ??
#endif
   GENXY(__NR_poll,        sys_poll),
   MACX_(__NR_watchevent,  watchevent),
   MACXY(__NR_waitevent,   waitevent),
   MACX_(__NR_modwatch,    modwatch),
   MACXY(__NR_getxattr,    getxattr),
   MACXY(__NR_fgetxattr,   fgetxattr),
   MACX_(__NR_setxattr,    setxattr),
   MACX_(__NR_fsetxattr,   fsetxattr),
   MACX_(__NR_removexattr, removexattr),
   MACX_(__NR_fremovexattr, fremovexattr),
   MACXY(__NR_listxattr,   listxattr),    // 240
   MACXY(__NR_flistxattr,  flistxattr),
   MACXY(__NR_fsctl,       fsctl),
   MACX_(__NR_initgroups,  initgroups),
   MACXY(__NR_posix_spawn, posix_spawn),
#if DARWIN_VERS >= DARWIN_10_6
// _____(__NR_ffsctl),
#else
   _____(VG_DARWIN_SYSCALL_CONSTRUCT_UNIX(245)),   // ???
#endif
   _____(VG_DARWIN_SYSCALL_CONSTRUCT_UNIX(246)),   // ???
// _____(__NR_nfsclnt),
// _____(__NR_fhopen),
   _____(VG_DARWIN_SYSCALL_CONSTRUCT_UNIX(249)),   // ???
// _____(__NR_minherit),
// _____(__NR_semsys),
// _____(__NR_msgsys),
// _____(__NR_shmsys),
   MACXY(__NR_semctl,      semctl),
   MACX_(__NR_semget,      semget),
   MACX_(__NR_semop,       semop),
   _____(VG_DARWIN_SYSCALL_CONSTRUCT_UNIX(257)),   // ???
// _____(__NR_msgctl),
// _____(__NR_msgget),
// _____(__NR_msgsnd),   // 260
// _____(__NR_msgrcv),
   MACXY(__NR_shmat,       shmat),
   MACXY(__NR_shmctl,      shmctl),
   MACXY(__NR_shmdt,       shmdt),
   MACX_(__NR_shmget,      shmget),
   MACXY(__NR_shm_open,    shm_open),
   MACXY(__NR_shm_unlink,  shm_unlink),
   MACX_(__NR_sem_open,    sem_open),
   MACX_(__NR_sem_close,   sem_close),
   MACX_(__NR_sem_unlink,  sem_unlink),
   MACX_(__NR_sem_wait,    sem_wait),
   MACX_(__NR_sem_trywait, sem_trywait),
   MACX_(__NR_sem_post,    sem_post),
   // 274 seems to have been repurposed for 10.10.  Was sem_getvalue,
   //     has become sysctlbyname.  See below.
   MACXY(__NR_sem_init,    sem_init),
   MACX_(__NR_sem_destroy, sem_destroy),
   MACX_(__NR_open_extended,  open_extended),    // 277
// _____(__NR_umask_extended),
   MACXY(__NR_stat_extended,  stat_extended),
   MACXY(__NR_lstat_extended, lstat_extended),   // 280
   MACXY(__NR_fstat_extended, fstat_extended),
   MACX_(__NR_chmod_extended, chmod_extended),
   MACX_(__NR_fchmod_extended,fchmod_extended),
   MACXY(__NR_access_extended,access_extended),
   MACX_(__NR_settid,         settid),
#if DARWIN_VERS >= DARWIN_10_8
   MACX_(__NR_gettid, gettid),  // 286
#endif
// _____(__NR_setsgroups),
// _____(__NR_getsgroups),
// _____(__NR_setwgroups),
// _____(__NR_getwgroups),
// _____(__NR_mkfifo_extended),
// _____(__NR_mkdir_extended),
// _____(__NR_identitysvc),
<<<<<<< HEAD
#if DARWIN_VERS >= DARWIN_11_00
   MACXY(__NR_shared_region_check_np, shared_region_check_np), // 294
#endif
=======
// _____(__NR_shared_region_check_np),
>>>>>>> a215f02d
// _____(__NR_shared_region_map_np),
#if DARWIN_VERS >= DARWIN_10_6
// _____(__NR_vm_pressure_monitor),
// _____(__NR_psynch_rw_longrdlock),
// _____(__NR_psynch_rw_yieldwrlock),
// _____(__NR_psynch_rw_downgrade),
// _____(__NR_psynch_rw_upgrade),
   MACXY(__NR_psynch_mutexwait, psynch_mutexwait), // 301
   MACXY(__NR_psynch_mutexdrop, psynch_mutexdrop), // 302
   MACXY(__NR_psynch_cvbroad,   psynch_cvbroad),   // 303
   MACXY(__NR_psynch_cvsignal,  psynch_cvsignal),  // 304
   MACXY(__NR_psynch_cvwait,    psynch_cvwait),    // 305
   MACXY(__NR_psynch_rw_rdlock, psynch_rw_rdlock), // 306
   MACXY(__NR_psynch_rw_wrlock, psynch_rw_wrlock), // 307
   MACXY(__NR_psynch_rw_unlock, psynch_rw_unlock), // 308
// _____(__NR_psynch_rw_unlock2),
#else
   _____(VG_DARWIN_SYSCALL_CONSTRUCT_UNIX(296)),   // old load_shared_file
   _____(VG_DARWIN_SYSCALL_CONSTRUCT_UNIX(297)),   // old reset_shared_file
   _____(VG_DARWIN_SYSCALL_CONSTRUCT_UNIX(298)),   // old new_system_shared_regions
   _____(VG_DARWIN_SYSCALL_CONSTRUCT_UNIX(299)),   // old shared_region_map_file_np
   _____(VG_DARWIN_SYSCALL_CONSTRUCT_UNIX(300)),   // old shared_region_make_private_np
// _____(__NR___pthread_mutex_destroy),
// _____(__NR___pthread_mutex_init),
// _____(__NR___pthread_mutex_lock),
// _____(__NR___pthread_mutex_trylock),
// _____(__NR___pthread_mutex_unlock),
// _____(__NR___pthread_cond_init),
// _____(__NR___pthread_cond_destroy),
// _____(__NR___pthread_cond_broadcast),
// _____(__NR___pthread_cond_signal),
#endif
// _____(__NR_getsid),
// _____(__NR_settid_with_pid),
#if DARWIN_VERS >= DARWIN_10_7
   MACXY(__NR_psynch_cvclrprepost, psynch_cvclrprepost), // 312
#else
   _____(VG_DARWIN_SYSCALL_CONSTRUCT_UNIX(308)),   // old __pthread_cond_timedwait
#endif
// _____(__NR_aio_fsync),
   MACX_(__NR_aio_return,     aio_return),
   MACX_(__NR_aio_suspend,    aio_suspend),
// _____(__NR_aio_cancel),
   MACX_(__NR_aio_error,      aio_error),
   MACXY(__NR_aio_read,       aio_read),
   MACX_(__NR_aio_write,      aio_write),
// _____(__NR_lio_listio),   // 320
   _____(VG_DARWIN_SYSCALL_CONSTRUCT_UNIX(321)),   // ???

#if DARWIN_VERS >= DARWIN_10_8
   MACXY(__NR_iopolicysys, iopolicysys),
   MACXY(__NR_process_policy, process_policy),
#else
   _____(VG_DARWIN_SYSCALL_CONSTRUCT_UNIX(322)),   // ???
   _____(VG_DARWIN_SYSCALL_CONSTRUCT_UNIX(323)),   // ???
#endif
// _____(__NR_mlockall),
// _____(__NR_munlockall),
   _____(VG_DARWIN_SYSCALL_CONSTRUCT_UNIX(326)),   // ???
   MACX_(__NR_issetugid,               issetugid),
   MACX_(__NR___pthread_kill,          __pthread_kill),
   MACX_(__NR___pthread_sigmask,       __pthread_sigmask),
   MACXY(__NR___sigwait,               __sigwait),  // 330
   MACX_(__NR___disable_threadsignal,  __disable_threadsignal),
   MACX_(__NR___pthread_markcancel,    __pthread_markcancel),
   MACX_(__NR___pthread_canceled,      __pthread_canceled),
   MACX_(__NR___semwait_signal,        __semwait_signal),
   _____(VG_DARWIN_SYSCALL_CONSTRUCT_UNIX(335)),   // old utrace
   MACXY(__NR_proc_info,               proc_info),  // 336
   MACXY(__NR_sendfile,    sendfile),
   MACXY(__NR_stat64,      stat64),
   MACXY(__NR_fstat64,     fstat64),
   MACXY(__NR_lstat64,     lstat64),    // 340
   MACXY(__NR_stat64_extended,  stat64_extended),
   MACXY(__NR_lstat64_extended, lstat64_extended),
   MACXY(__NR_fstat64_extended, fstat64_extended),
   MACXY(__NR_getdirentries64, getdirentries64),
   MACXY(__NR_statfs64,    statfs64),
   MACXY(__NR_fstatfs64,   fstatfs64),
   MACXY(__NR_getfsstat64, getfsstat64),
   MACX_(__NR___pthread_chdir,  __pthread_chdir),
   MACX_(__NR___pthread_fchdir, __pthread_fchdir),
// _____(__NR_audit),
   MACXY(__NR_auditon,     auditon),
   _____(VG_DARWIN_SYSCALL_CONSTRUCT_UNIX(352)),   // ???
// _____(__NR_getauid),
// _____(__NR_setauid),
// _____(__NR_getaudit),
// _____(__NR_setaudit),
   MACXY(__NR_getaudit_addr, getaudit_addr),
// _____(__NR_setaudit_addr),
// _____(__NR_auditctl),
   MACXY(__NR_bsdthread_create,     bsdthread_create),   // 360
   MACX_(__NR_bsdthread_terminate,  bsdthread_terminate),
   MACXY(__NR_kqueue,      kqueue),
   MACXY(__NR_kevent,      kevent),
   GENX_(__NR_lchown,      sys_lchown),
// _____(__NR_stack_snapshot),
   MACX_(__NR_bsdthread_register, bsdthread_register),
   MACX_(__NR_workq_open,  workq_open),
   MACXY(__NR_workq_ops,   workq_ops),
#if DARWIN_VERS >= DARWIN_10_6
   MACXY(__NR_kevent64,      kevent64),
#else
   _____(VG_DARWIN_SYSCALL_CONSTRUCT_UNIX(369)),   // ???
#endif
   _____(VG_DARWIN_SYSCALL_CONSTRUCT_UNIX(370)),   // old semwait_signal
   _____(VG_DARWIN_SYSCALL_CONSTRUCT_UNIX(371)),   // old semwait_signal_nocancel
#if DARWIN_VERS >= DARWIN_10_6
   MACX_(__NR___thread_selfid, __thread_selfid),
#else
   _____(VG_DARWIN_SYSCALL_CONSTRUCT_UNIX(372)),   // ???
#endif
   _____(VG_DARWIN_SYSCALL_CONSTRUCT_UNIX(373)),   // ???
#if DARWIN_VERS < DARWIN_10_11
   _____(VG_DARWIN_SYSCALL_CONSTRUCT_UNIX(374)),   // ???
#endif
#if DARWIN_VERS < DARWIN_10_13
   _____(VG_DARWIN_SYSCALL_CONSTRUCT_UNIX(375)),   // ???
#endif
   _____(VG_DARWIN_SYSCALL_CONSTRUCT_UNIX(376)),   // ???
   _____(VG_DARWIN_SYSCALL_CONSTRUCT_UNIX(377)),   // ???
   _____(VG_DARWIN_SYSCALL_CONSTRUCT_UNIX(378)),   // ???
   _____(VG_DARWIN_SYSCALL_CONSTRUCT_UNIX(379)),   // ???
// _____(__NR___mac_execve),   // 380
   MACX_(__NR___mac_syscall, __mac_syscall),
// _____(__NR___mac_get_file),
// _____(__NR___mac_set_file),
// _____(__NR___mac_get_link),
// _____(__NR___mac_set_link),
// _____(__NR___mac_get_proc),
// _____(__NR___mac_set_proc),
// _____(__NR___mac_get_fd),
// _____(__NR___mac_set_fd),
// _____(__NR___mac_get_pid),
// _____(__NR___mac_get_lcid),
// _____(__NR___mac_get_lctx),
// _____(__NR___mac_set_lctx),
// _____(__NR_setlcid),
// _____(__NR_getlcid),
   // GrP fixme need any special nocancel handling?
   GENXY(__NR_read_nocancel,     sys_read),
   GENX_(__NR_write_nocancel,    sys_write),
   GENXY(__NR_open_nocancel,     sys_open),
   GENX_(__NR_close_nocancel,    sys_close),
   GENXY(__NR_wait4_nocancel,    sys_wait4),   // 400
   MACXY(__NR_recvmsg_nocancel,  recvmsg),
   MACX_(__NR_sendmsg_nocancel,  sendmsg),
   MACXY(__NR_recvfrom_nocancel, recvfrom),
   MACXY(__NR_accept_nocancel,   accept),
   GENX_(__NR_msync_nocancel,    sys_msync),
   MACXY(__NR_fcntl_nocancel,    fcntl),
   GENX_(__NR_select_nocancel,   sys_select),
   GENX_(__NR_fsync_nocancel,    sys_fsync),
   MACX_(__NR_connect_nocancel,  connect),
   MACX_(__NR_sigsuspend_nocancel, sigsuspend),
   GENXY(__NR_readv_nocancel,    sys_readv),
   GENX_(__NR_writev_nocancel,   sys_writev),
   MACX_(__NR_sendto_nocancel,   sendto),
   GENXY(__NR_pread_nocancel,    sys_pread64),
   GENX_(__NR_pwrite_nocancel,   sys_pwrite64),
// _____(__NR_waitid_nocancel),
   GENXY(__NR_poll_nocancel,     sys_poll),
// _____(__NR_msgsnd_nocancel),
// _____(__NR_msgrcv_nocancel),
   MACX_(__NR_sem_wait_nocancel, sem_wait), // 420
// _____(__NR_aio_suspend_nocancel),
// _____(__NR___sigwait_nocancel),
   MACX_(__NR___semwait_signal_nocancel, __semwait_signal),
// _____(__NR___mac_mount),
// _____(__NR___mac_get_mount),
// _____(__NR___mac_getfsstat),
#if DARWIN_VERS >= DARWIN_10_6
   MACXY(__NR_fsgetpath, fsgetpath),
   MACXY(__NR_audit_session_self, audit_session_self),
// _____(__NR_audit_session_join),
#endif
#if DARWIN_VERS >= DARWIN_10_9
    MACX_(__NR_fileport_makeport, fileport_makeport),
// _____(__NR_fileport_makefd),                         // 431
// _____(__NR_audit_session_port),                      // 432
// _____(__NR_pid_suspend),                             // 433
// _____(__NR_pid_resume),                              // 434
   _____(VG_DARWIN_SYSCALL_CONSTRUCT_UNIX(435)),        // ???
   _____(VG_DARWIN_SYSCALL_CONSTRUCT_UNIX(436)),        // ???
   _____(VG_DARWIN_SYSCALL_CONSTRUCT_UNIX(437)),        // ???
#if DARWIN_VERS >= DARWIN_11_00
    MACX_(__NR_shared_region_map_and_slide_np, shared_region_map_and_slide_np), // 438
#endif
// _____(__NR_kas_info),                                // 439
// _____(__NR_memorystatus_control),                    // 440
    MACX_(__NR_guarded_open_np, guarded_open_np),
    MACX_(__NR_guarded_close_np, guarded_close_np),
    MACX_(__NR_guarded_kqueue_np, guarded_kqueue_np),
    MACX_(__NR_change_fdguard_np, change_fdguard_np),
    MACX_(__NR_connectx, connectx),
    MACX_(__NR_disconnectx, disconnectx),
#endif
#if DARWIN_VERS >= DARWIN_10_10
   MACXY(__NR_sysctlbyname,        sysctlbyname),       // 274
   MACXY(__NR_necp_match_policy,   necp_match_policy),  // 460
   MACXY(__NR_getattrlistbulk,     getattrlistbulk),    // 461
   MACXY(__NR_openat,              openat),             // 463
#if DARWIN_VERS >= DARWIN_10_13
   MACXY(__NR_openat_nocancel,     openat_nocancel),    // 464
#endif
   MACX_(__NR_faccessat,           faccessat),          // 466
   MACXY(__NR_fstatat64,           fstatat64),          // 470
   MACX_(__NR_readlinkat,          readlinkat),         // 473
#if DARWIN_VERS >= DARWIN_10_15
   MACX_(__NR_mkdirat,             mkdirat),            // 475
#endif
   MACX_(__NR_bsdthread_ctl,       bsdthread_ctl),      // 478
   MACXY(__NR_csrctl,              csrctl),             // 483
   MACX_(__NR_guarded_open_dprotected_np, guarded_open_dprotected_np),  // 484
   MACX_(__NR_guarded_write_np, guarded_write_np),      // 485
   MACX_(__NR_guarded_pwrite_np, guarded_pwrite_np),    // 486
   MACX_(__NR_guarded_writev_np, guarded_writev_np),    // 487
// _____(__NR___mremap_encrypted),                      // 489
#endif
#if DARWIN_VERS >= DARWIN_10_11
// _____(__NR_kdebug_trace_string),                     // 178
   MACXY(__NR_kevent_qos, kevent_qos),                  // 374
   MACX_(__NR_pselect, pselect),                        // 394
// _____(__NR_netagent_trigger),                        // 490
// _____(__NR_stack_snapshot_with_config),              // 491
// _____(__NR_microstackshot),                          // 492
// _____(__NR_grab_pgo_data),                           // 493
// _____(__NR_persona),                                 // 494
   _____(VG_DARWIN_SYSCALL_CONSTRUCT_UNIX(495)),        // ???
   _____(VG_DARWIN_SYSCALL_CONSTRUCT_UNIX(496)),        // ???
   _____(VG_DARWIN_SYSCALL_CONSTRUCT_UNIX(497)),        // ???
   _____(VG_DARWIN_SYSCALL_CONSTRUCT_UNIX(498)),        // ???
// _____(__NR_work_interval_ctl),                       // 499
#endif
#if DARWIN_VERS >= DARWIN_10_12
// _____(__NR_kdebug_typefilter),                       // 177
// _____(__NR_clonefileat),                             // 462
// _____(__NR_renameatx_np),                            // 488
   MACXY(__NR_getentropy, getentropy),                  // 500
<<<<<<< HEAD
#endif
#if DARWIN_VERS >= DARWIN_10_15
   MACX_(__NR_necp_open, necp_open),                    // 501
   MACX_(__NR_necp_client_action, necp_client_action),  // 502
#endif
#if DARWIN_VERS >= DARWIN_10_12
=======
   MACX_(__NR_necp_open, necp_open),                    // 501
   MACX_(__NR_necp_client_action, necp_client_action),  // 502
>>>>>>> a215f02d
   _____(VG_DARWIN_SYSCALL_CONSTRUCT_UNIX(503)),        // ???
   _____(VG_DARWIN_SYSCALL_CONSTRUCT_UNIX(504)),        // ???
   _____(VG_DARWIN_SYSCALL_CONSTRUCT_UNIX(505)),        // ???
   _____(VG_DARWIN_SYSCALL_CONSTRUCT_UNIX(506)),        // ???
   _____(VG_DARWIN_SYSCALL_CONSTRUCT_UNIX(507)),        // ???
   _____(VG_DARWIN_SYSCALL_CONSTRUCT_UNIX(508)),        // ???
   _____(VG_DARWIN_SYSCALL_CONSTRUCT_UNIX(509)),        // ???
   _____(VG_DARWIN_SYSCALL_CONSTRUCT_UNIX(510)),        // ???
   _____(VG_DARWIN_SYSCALL_CONSTRUCT_UNIX(511)),        // ???
   _____(VG_DARWIN_SYSCALL_CONSTRUCT_UNIX(512)),        // ???
   _____(VG_DARWIN_SYSCALL_CONSTRUCT_UNIX(513)),        // ???
   _____(VG_DARWIN_SYSCALL_CONSTRUCT_UNIX(514)),        // ???
   MACX_(__NR_ulock_wait, ulock_wait),                  // 515
   MACX_(__NR_ulock_wake, ulock_wake),                  // 516
// _____(__NR_fclonefileat),                            // 517
// _____(__NR_fs_snapshot),                             // 518
   _____(VG_DARWIN_SYSCALL_CONSTRUCT_UNIX(519)),        // ???
   MACX_(__NR_terminate_with_payload, terminate_with_payload), // 520
   MACX_(__NR_abort_with_payload, abort_with_payload),  // 521
#endif
#if DARWIN_VERS >= DARWIN_10_13
// _____(__NR_thread_selfcounts),                       // 186
  MACXY(__NR_kevent_id, kevent_id),                     // 375
// _____(__NR_necp_session_open),                       // 522
// _____(__NR_necp_session_action),                     // 523
// _____(__NR_setattrlistat),                           // 524
// _____(__NR_net_qos_guideline),                       // 525
// _____(__NR_fmount),                                  // 526
// _____(__NR_ntp_adjtime),                             // 527
// _____(__NR_ntp_gettime),                             // 528
// _____(__NR_os_fault_with_payload),                   // 529
#endif
#if DARWIN_VERS >= DARWIN_10_14
// _____(__NR_kqueue_workloop_ctl),                     // 530
// _____(__NR___mach_bridge_remote_time),               // 531
#endif
#if DARWIN_VERS >= DARWIN_10_15
// _____(__NR_coalition_ledger),                        // 532
// _____(__NR_log_data),                                // 533
// _____(__NR_memorystatus_available_memory),           // 534
#endif
#if DARWIN_VERS >= DARWIN_11_00
// _____(__NR_shared_region_map_and_slide_2_np),        // 536
// _____(__NR_pivot_root),                              // 537
// _____(__NR_task_inspect_for_pid),                    // 538
   MACXY(__NR_task_read_for_pid, task_read_for_pid),    // 539
// _____(__NR_sys_preadv),                              // 540
// _____(__NR_sys_pwritev),                             // 541
// _____(__NR_sys_preadv_nocancel),                     // 542
// _____(__NR_sys_pwritev_nocancel),                    // 543
// _____(__NR_ulock_wait2),                             // 544
// _____(__NR_proc_info_extended_id),                   // 545
#endif
#if DARWIN_VERS >= DARWIN_12_00
// _____(__NR_tracker_action),                          // 546
// _____(__NR_debug_syscall_reject),                    // 547
#endif
#if DARWIN_VERS >= DARWIN_13_00
// _____(__NR_sys_debug_syscall_reject_config),         // 548
// _____(__NR_graftdmg),                                // 549
   MACX_(__NR_map_with_linking_np, map_with_linking_np), // 550
// _____(__NR_freadlink),                               // 551
// _____(__NR_sys_record_system_event),                 // 552
// _____(__NR_mkfifoat),                                // 553
// _____(__NR_mknodat),                                 // 554
// _____(__NR_ungraftdmg),                              // 555
#endif
// _____(__NR_MAXSYSCALL)
   MACX_(__NR_DARWIN_FAKE_SIGRETURN, FAKE_SIGRETURN)
};


// Mach traps use negative syscall numbers.
// Use ML_(mach_trap_table)[-mach_trap_number] .
// cf xnu sources osfmk/kern/syscall_sw.c

const SyscallTableEntry ML_(mach_trap_table)[] = {
   _____(VG_DARWIN_SYSCALL_CONSTRUCT_MACH(0)),
   _____(VG_DARWIN_SYSCALL_CONSTRUCT_MACH(1)),
   _____(VG_DARWIN_SYSCALL_CONSTRUCT_MACH(2)),
   _____(VG_DARWIN_SYSCALL_CONSTRUCT_MACH(3)),
   _____(VG_DARWIN_SYSCALL_CONSTRUCT_MACH(4)),
   _____(VG_DARWIN_SYSCALL_CONSTRUCT_MACH(5)),
   _____(VG_DARWIN_SYSCALL_CONSTRUCT_MACH(6)),
   _____(VG_DARWIN_SYSCALL_CONSTRUCT_MACH(7)),
   _____(VG_DARWIN_SYSCALL_CONSTRUCT_MACH(8)),
   _____(VG_DARWIN_SYSCALL_CONSTRUCT_MACH(9)),

#  if DARWIN_VERS >= DARWIN_10_8
   MACXY(__NR_kernelrpc_mach_vm_allocate_trap, kernelrpc_mach_vm_allocate_trap),
#  else
   _____(VG_DARWIN_SYSCALL_CONSTRUCT_MACH(10)),
#  endif

   _____(VG_DARWIN_SYSCALL_CONSTRUCT_MACH(11)),

#  if DARWIN_VERS >= DARWIN_10_8
   MACXY(VG_DARWIN_SYSCALL_CONSTRUCT_MACH(12), kernelrpc_mach_vm_deallocate_trap),
#  else
   _____(VG_DARWIN_SYSCALL_CONSTRUCT_MACH(12)),
#  endif

   _____(VG_DARWIN_SYSCALL_CONSTRUCT_MACH(13)),

#  if DARWIN_VERS >= DARWIN_10_8
   MACXY(VG_DARWIN_SYSCALL_CONSTRUCT_MACH(14), kernelrpc_mach_vm_protect_trap),
#  endif

#  if DARWIN_VERS >= DARWIN_10_9
   MACXY(VG_DARWIN_SYSCALL_CONSTRUCT_MACH(15), kernelrpc_mach_vm_map_trap),
#  endif

#  if DARWIN_VERS < DARWIN_10_8
   _____(VG_DARWIN_SYSCALL_CONSTRUCT_MACH(14)),
   _____(VG_DARWIN_SYSCALL_CONSTRUCT_MACH(15)),
#  endif

#  if DARWIN_VERS >= DARWIN_10_8
   MACXY(VG_DARWIN_SYSCALL_CONSTRUCT_MACH(16), kernelrpc_mach_port_allocate_trap),
   MACX_(VG_DARWIN_SYSCALL_CONSTRUCT_MACH(17), kernelrpc_mach_port_destroy_trap),
   MACX_(VG_DARWIN_SYSCALL_CONSTRUCT_MACH(18), kernelrpc_mach_port_deallocate_trap),
   MACX_(VG_DARWIN_SYSCALL_CONSTRUCT_MACH(19), kernelrpc_mach_port_mod_refs_trap),
   MACX_(VG_DARWIN_SYSCALL_CONSTRUCT_MACH(20), kernelrpc_mach_port_move_member_trap),
   MACX_(VG_DARWIN_SYSCALL_CONSTRUCT_MACH(21), kernelrpc_mach_port_insert_right_trap),
   MACX_(VG_DARWIN_SYSCALL_CONSTRUCT_MACH(22), kernelrpc_mach_port_insert_member_trap),
   MACX_(VG_DARWIN_SYSCALL_CONSTRUCT_MACH(23), kernelrpc_mach_port_extract_member_trap),
#  else
   _____(VG_DARWIN_SYSCALL_CONSTRUCT_MACH(16)),
   _____(VG_DARWIN_SYSCALL_CONSTRUCT_MACH(17)),
   _____(VG_DARWIN_SYSCALL_CONSTRUCT_MACH(18)),
   _____(VG_DARWIN_SYSCALL_CONSTRUCT_MACH(19)),
   _____(VG_DARWIN_SYSCALL_CONSTRUCT_MACH(20)),
   _____(VG_DARWIN_SYSCALL_CONSTRUCT_MACH(21)),
   _____(VG_DARWIN_SYSCALL_CONSTRUCT_MACH(22)),
   _____(VG_DARWIN_SYSCALL_CONSTRUCT_MACH(23)),
#  endif

#  if DARWIN_VERS >= DARWIN_10_9
   MACXY(VG_DARWIN_SYSCALL_CONSTRUCT_MACH(24), kernelrpc_mach_port_construct_trap),
   MACX_(VG_DARWIN_SYSCALL_CONSTRUCT_MACH(25), kernelrpc_mach_port_destruct_trap),
#  else
   _____(VG_DARWIN_SYSCALL_CONSTRUCT_MACH(24)),
   _____(VG_DARWIN_SYSCALL_CONSTRUCT_MACH(25)),
#  endif

   MACXY(__NR_mach_reply_port, mach_reply_port),
   MACXY(__NR_thread_self_trap, mach_thread_self),
   MACXY(__NR_task_self_trap, mach_task_self),
   MACXY(__NR_host_self_trap, mach_host_self),
   _____(VG_DARWIN_SYSCALL_CONSTRUCT_MACH(30)),
   MACXY(__NR_mach_msg_trap, mach_msg),
// _____(__NR_mach_msg_overwrite_trap),
   MACX_(__NR_semaphore_signal_trap, semaphore_signal),
   MACX_(__NR_semaphore_signal_all_trap, semaphore_signal_all),
   MACX_(__NR_semaphore_signal_thread_trap, semaphore_signal_thread),
   MACX_(__NR_semaphore_wait_trap, semaphore_wait),
   MACX_(__NR_semaphore_wait_signal_trap, semaphore_wait_signal),
   MACX_(__NR_semaphore_timedwait_trap, semaphore_timedwait),
   MACX_(__NR_semaphore_timedwait_signal_trap, semaphore_timedwait_signal),
<<<<<<< HEAD

#  if DARWIN_VERS >= DARWIN_10_14
   MACX_(__NR_kernelrpc_mach_port_get_attributes_trap, kernelrpc_mach_port_get_attributes_trap),
#  else
=======
>>>>>>> a215f02d
   _____(VG_DARWIN_SYSCALL_CONSTRUCT_MACH(40)),    // -40
#  endif

#  if DARWIN_VERS >= DARWIN_10_9
   MACX_(__NR_kernelrpc_mach_port_guard_trap, kernelrpc_mach_port_guard_trap),
   MACX_(__NR_kernelrpc_mach_port_unguard_trap, kernelrpc_mach_port_unguard_trap),
#  else
   _____(VG_DARWIN_SYSCALL_CONSTRUCT_MACH(41)),
   _____(VG_DARWIN_SYSCALL_CONSTRUCT_MACH(42)),
#  endif

#  if DARWIN_VERS >= DARWIN_10_12
   MACXY(__NR_mach_generate_activity_id, mach_generate_activity_id),
#  elif DARWIN_VERS >= DARWIN_10_10
   _____(VG_DARWIN_SYSCALL_CONSTRUCT_MACH(43)),
#  elif defined(VGA_x86) || DARWIN_VERS == DARWIN_10_9
// _____(__NR_map_fd),
#  else
   _____(VG_DARWIN_SYSCALL_CONSTRUCT_MACH(43)),
#  endif

// _____(__NR_task_name_for_pid),
   MACXY(__NR_task_for_pid, task_for_pid),
   MACXY(__NR_pid_for_task, pid_for_task),
<<<<<<< HEAD
#if DARWIN_VERS >= DARWIN_13_00
   MACXY(__NR_mach_msg2_trap, mach_msg2),
#else
   _____(VG_DARWIN_SYSCALL_CONSTRUCT_MACH(47)),
#endif
=======
   _____(VG_DARWIN_SYSCALL_CONSTRUCT_MACH(47)),
>>>>>>> a215f02d
#if defined(VGA_x86)
// _____(__NR_macx_swapon),
// _____(__NR_macx_swapoff),
#else
   _____(VG_DARWIN_SYSCALL_CONSTRUCT_MACH(48)),
   _____(VG_DARWIN_SYSCALL_CONSTRUCT_MACH(49)),
#endif
#if DARWIN_VERS >= DARWIN_10_13
   MACXY(__NR_thread_get_special_reply_port, thread_get_special_reply_port),
#else
   _____(VG_DARWIN_SYSCALL_CONSTRUCT_MACH(50)),
#endif /* DARWIN_VERS >= DARWIN_10_13 */
#if defined(VGA_x86)
// _____(__NR_macx_triggers),
// _____(__NR_macx_backing_store_suspend),
// _____(__NR_macx_backing_store_recovery),
#else
   _____(VG_DARWIN_SYSCALL_CONSTRUCT_MACH(51)),
   _____(VG_DARWIN_SYSCALL_CONSTRUCT_MACH(52)),
   _____(VG_DARWIN_SYSCALL_CONSTRUCT_MACH(53)),
#endif
   _____(VG_DARWIN_SYSCALL_CONSTRUCT_MACH(54)),
   _____(VG_DARWIN_SYSCALL_CONSTRUCT_MACH(55)),
   _____(VG_DARWIN_SYSCALL_CONSTRUCT_MACH(56)),
   _____(VG_DARWIN_SYSCALL_CONSTRUCT_MACH(57)),
   _____(VG_DARWIN_SYSCALL_CONSTRUCT_MACH(58)),
   MACX_(__NR_swtch_pri, swtch_pri),
   MACX_(__NR_swtch, swtch),   // -60
   MACX_(__NR_syscall_thread_switch, syscall_thread_switch),
// _____(__NR_clock_sleep_trap),
   _____(VG_DARWIN_SYSCALL_CONSTRUCT_MACH(63)),
   _____(VG_DARWIN_SYSCALL_CONSTRUCT_MACH(64)),
   _____(VG_DARWIN_SYSCALL_CONSTRUCT_MACH(65)),
   _____(VG_DARWIN_SYSCALL_CONSTRUCT_MACH(66)),
   _____(VG_DARWIN_SYSCALL_CONSTRUCT_MACH(67)),
   _____(VG_DARWIN_SYSCALL_CONSTRUCT_MACH(68)),
   _____(VG_DARWIN_SYSCALL_CONSTRUCT_MACH(69)),
#if DARWIN_VERS >= DARWIN_10_12
   MACXY(__NR_host_create_mach_voucher_trap, host_create_mach_voucher_trap),
#else
   _____(VG_DARWIN_SYSCALL_CONSTRUCT_MACH(70)),
<<<<<<< HEAD
#endif
   _____(VG_DARWIN_SYSCALL_CONSTRUCT_MACH(71)),
   _____(VG_DARWIN_SYSCALL_CONSTRUCT_MACH(72)),
   _____(VG_DARWIN_SYSCALL_CONSTRUCT_MACH(73)),
   _____(VG_DARWIN_SYSCALL_CONSTRUCT_MACH(74)),
   _____(VG_DARWIN_SYSCALL_CONSTRUCT_MACH(75)),
   _____(VG_DARWIN_SYSCALL_CONSTRUCT_MACH(76)),
#if DARWIN_VERS >= DARWIN_10_15
   MACXY(_NR_kernelrpc_mach_port_request_notification_trap, kernelrpc_mach_port_request_notification_trap),
#else
   _____(VG_DARWIN_SYSCALL_CONSTRUCT_MACH(77)),
#endif
=======
#endif
   _____(VG_DARWIN_SYSCALL_CONSTRUCT_MACH(71)),
   _____(VG_DARWIN_SYSCALL_CONSTRUCT_MACH(72)),
   _____(VG_DARWIN_SYSCALL_CONSTRUCT_MACH(73)),
   _____(VG_DARWIN_SYSCALL_CONSTRUCT_MACH(74)),
   _____(VG_DARWIN_SYSCALL_CONSTRUCT_MACH(75)),
   _____(VG_DARWIN_SYSCALL_CONSTRUCT_MACH(76)),
   _____(VG_DARWIN_SYSCALL_CONSTRUCT_MACH(77)),
>>>>>>> a215f02d
   _____(VG_DARWIN_SYSCALL_CONSTRUCT_MACH(78)),
   _____(VG_DARWIN_SYSCALL_CONSTRUCT_MACH(79)),
   _____(VG_DARWIN_SYSCALL_CONSTRUCT_MACH(80)),   // -80
   _____(VG_DARWIN_SYSCALL_CONSTRUCT_MACH(81)),
   _____(VG_DARWIN_SYSCALL_CONSTRUCT_MACH(82)),
   _____(VG_DARWIN_SYSCALL_CONSTRUCT_MACH(83)),
   _____(VG_DARWIN_SYSCALL_CONSTRUCT_MACH(84)),
   _____(VG_DARWIN_SYSCALL_CONSTRUCT_MACH(85)),
   _____(VG_DARWIN_SYSCALL_CONSTRUCT_MACH(86)),
   _____(VG_DARWIN_SYSCALL_CONSTRUCT_MACH(87)),
   _____(VG_DARWIN_SYSCALL_CONSTRUCT_MACH(88)),
   MACXY(__NR_mach_timebase_info, mach_timebase_info),
   MACX_(__NR_mach_wait_until, mach_wait_until),
   MACXY(__NR_mk_timer_create, mk_timer_create),
   MACXY(__NR_mk_timer_destroy, mk_timer_destroy),
   MACX_(__NR_mk_timer_arm, mk_timer_arm),
   MACXY(__NR_mk_timer_cancel, mk_timer_cancel),
   _____(VG_DARWIN_SYSCALL_CONSTRUCT_MACH(95)),
   _____(VG_DARWIN_SYSCALL_CONSTRUCT_MACH(96)),
   _____(VG_DARWIN_SYSCALL_CONSTRUCT_MACH(97)),
   _____(VG_DARWIN_SYSCALL_CONSTRUCT_MACH(98)),
   _____(VG_DARWIN_SYSCALL_CONSTRUCT_MACH(99)),
   MACXY(__NR_iokit_user_client_trap, iokit_user_client_trap), // -100
};


// Machine-dependent traps have wacky syscall numbers, and use the Mach trap
// calling convention instead of the syscall convention.
// Use ML_(mdep_trap_table)[syscallno - ML_(mdep_trap_base)] .

#if defined(VGA_x86)
const SyscallTableEntry ML_(mdep_trap_table)[] = {
   MACX_(__NR_thread_fast_set_cthread_self, thread_fast_set_cthread_self),
};
#elif defined(VGA_amd64)
const SyscallTableEntry ML_(mdep_trap_table)[] = {
   MACX_(__NR_thread_fast_set_cthread_self, thread_fast_set_cthread_self),
};
#else
#error unknown architecture
#endif

const UInt ML_(syscall_table_size) =
            sizeof(ML_(syscall_table)) / sizeof(ML_(syscall_table)[0]);

const UInt ML_(mach_trap_table_size) =
            sizeof(ML_(mach_trap_table)) / sizeof(ML_(mach_trap_table)[0]);

const UInt ML_(mdep_trap_table_size) =
            sizeof(ML_(mdep_trap_table)) / sizeof(ML_(mdep_trap_table)[0]);

#endif // defined(VGO_darwin)

/*--------------------------------------------------------------------*/
/*--- end                                                          ---*/
/*--------------------------------------------------------------------*/<|MERGE_RESOLUTION|>--- conflicted
+++ resolved
@@ -3235,29 +3235,6 @@
       { ATTR_CMN_NAMEDATTRCOUNT,  sizeof(uint32_t) },
       { ATTR_CMN_NAMEDATTRLIST,   -1 },
 #endif
-<<<<<<< HEAD
-=======
-      { ATTR_CMN_NAME,            -1 },
-      { ATTR_CMN_DEVID,           sizeof(dev_t) },
-      { ATTR_CMN_FSID,            sizeof(fsid_t) },
-      { ATTR_CMN_OBJTYPE,         sizeof(fsobj_type_t) },
-      { ATTR_CMN_OBJTAG,          sizeof(fsobj_tag_t) },
-      { ATTR_CMN_OBJID,           sizeof(fsobj_id_t) },
-      { ATTR_CMN_OBJPERMANENTID,  sizeof(fsobj_id_t) },
-      { ATTR_CMN_PAROBJID,        sizeof(fsobj_id_t) },
-      { ATTR_CMN_SCRIPT,          sizeof(text_encoding_t) },
-      { ATTR_CMN_CRTIME,          sizeof(struct timespec) },
-      { ATTR_CMN_MODTIME,         sizeof(struct timespec) },
-      { ATTR_CMN_CHGTIME,         sizeof(struct timespec) },
-      { ATTR_CMN_ACCTIME,         sizeof(struct timespec) },
-      { ATTR_CMN_BKUPTIME,        sizeof(struct timespec) },
-      { ATTR_CMN_FNDRINFO,        32 /*FileInfo+ExtendedFileInfo, or FolderInfo+ExtendedFolderInfo*/ },
-      { ATTR_CMN_OWNERID,         sizeof(uid_t) },
-      { ATTR_CMN_GRPID,           sizeof(gid_t) },
-      { ATTR_CMN_ACCESSMASK,      sizeof(uint32_t) },
-      { ATTR_CMN_NAMEDATTRCOUNT,  sizeof(uint32_t) },
-      { ATTR_CMN_NAMEDATTRLIST,   -1 },
->>>>>>> a215f02d
       { ATTR_CMN_FLAGS,           sizeof(uint32_t) },
       { ATTR_CMN_USERACCESS,      sizeof(uint32_t) },
       { ATTR_CMN_EXTENDED_SECURITY, -1 },
@@ -3270,13 +3247,10 @@
 #endif
 #if DARWIN_VERS >= DARWIN_10_8
       { ATTR_CMN_ADDEDTIME,       -1 },
-<<<<<<< HEAD
 #endif
 #if DARWIN_VERS >= DARWIN_10_15
       { ATTR_CMN_ERROR,           sizeof(uint32_t) },
       { ATTR_CMN_DATA_PROTECT_FLAGS, sizeof(uint32_t) },
-=======
->>>>>>> a215f02d
 #endif
       { 0,                        0 }
    };
@@ -3304,13 +3278,10 @@
 #if DARWIN_VERS >= DARWIN_10_6
       { ATTR_VOL_UUID,            sizeof(uuid_t) },
 #endif
-<<<<<<< HEAD
 #if DARWIN_VERS >= DARWIN_10_15
       { ATTR_VOL_QUOTA_SIZE,      sizeof(off_t) },
       { ATTR_VOL_RESERVED_SIZE,   sizeof(off_t) },
 #endif
-=======
->>>>>>> a215f02d
       { ATTR_VOL_ATTRIBUTES,      sizeof(vol_attributes_attr_t) },
       { 0,                        0 }
    };
@@ -3319,14 +3290,11 @@
       { ATTR_DIR_LINKCOUNT,       sizeof(uint32_t) },
       { ATTR_DIR_ENTRYCOUNT,      sizeof(uint32_t) },
       { ATTR_DIR_MOUNTSTATUS,     sizeof(uint32_t) },
-<<<<<<< HEAD
 #if DARWIN_VERS >= DARWIN_10_15
       { ATTR_DIR_ALLOCSIZE,       sizeof(off_t) },
       { ATTR_DIR_IOBLOCKSIZE,     sizeof(uint32_t) },
       { ATTR_DIR_DATALENGTH,      sizeof(off_t) },
 #endif
-=======
->>>>>>> a215f02d
       { 0,                        0 }
    };
    static const attrspec fileattr[] = {
@@ -3352,7 +3320,6 @@
       // This order is important.
       { ATTR_FORK_TOTALSIZE,      sizeof(off_t) },
       { ATTR_FORK_ALLOCSIZE,      sizeof(off_t) },
-<<<<<<< HEAD
 #if DARWIN_VERS >= DARWIN_10_15
       { ATTR_CMNEXT_RELPATH,      sizeof(struct attrreference) },
       { ATTR_CMNEXT_PRIVATESIZE,  sizeof(off_t) },
@@ -3363,8 +3330,6 @@
       { ATTR_CMNEXT_CLONEID,      sizeof(uint64_t) },
       { ATTR_CMNEXT_EXT_FLAGS,    sizeof(uint64_t) },
 #endif
-=======
->>>>>>> a215f02d
       { 0,                        0 }
    };
 
@@ -5224,19 +5189,11 @@
 
 PRE(host_get_io_master)
 {
-<<<<<<< HEAD
 // #pragma pack(4)
 //    typedef struct {
 //       mach_msg_header_t Head;
 //    } Request;
 // #pragma pack()
-=======
-//#pragma pack(4)
-//   typedef struct {
-//      mach_msg_header_t Head;
-//   } Request;
-//#pragma pack()
->>>>>>> a215f02d
 
    // Request *req = (Request *)ARG1;
 
@@ -5500,7 +5457,6 @@
 
 POST(mach_port_set_context)
 {
-<<<<<<< HEAD
 // #pragma pack(4)
 //    typedef struct {
 //       mach_msg_header_t Head;
@@ -5508,22 +5464,12 @@
 //       kern_return_t RetCode;
 //    } Reply;
 // #pragma pack()
-=======
-//#pragma pack(4)
-//   typedef struct {
-//      mach_msg_header_t Head;
-//      NDR_record_t NDR;
-//      kern_return_t RetCode;
-//   } Reply;
-//#pragma pack()
->>>>>>> a215f02d
 }
 
 
 // JRS 2011-Aug-25 FIXME completely bogus
 PRE(task_get_exception_ports)
 {
-<<<<<<< HEAD
 // #pragma pack(4)
 //    typedef struct {
 //       mach_msg_header_t Head;
@@ -5531,15 +5477,6 @@
 //       exception_mask_t exception_mask;
 //    } Request;
 // #pragma pack()
-=======
-//#pragma pack(4)
-//   typedef struct {
-//      mach_msg_header_t Head;
-//      NDR_record_t NDR;
-//      exception_mask_t exception_mask;
-//   } Request;
-//#pragma pack()
->>>>>>> a215f02d
 
    PRINT("task_get_exception_ports(BOGUS)");
    AFTER = POST_FN(task_get_exception_ports);
@@ -5547,7 +5484,6 @@
 
 POST(task_get_exception_ports)
 {
-<<<<<<< HEAD
 // #pragma pack(4)
 //    typedef struct {
 //       mach_msg_header_t Head;
@@ -5562,22 +5498,6 @@
 //       thread_state_flavor_t old_flavors[32];
 //    } Reply;
 // #pragma pack()
-=======
-//#pragma pack(4)
-//   typedef struct {
-//      mach_msg_header_t Head;
-//      /* start of the kernel processed data */
-//      mach_msg_body_t msgh_body;
-//      mach_msg_port_descriptor_t old_handlers[32];
-//      /* end of the kernel processed data */
-//      NDR_record_t NDR;
-//      mach_msg_type_number_t masksCnt;
-//      exception_mask_t masks[32];
-//      exception_behavior_t old_behaviors[32];
-//      thread_state_flavor_t old_flavors[32];
-//   } Reply;
-//#pragma pack()
->>>>>>> a215f02d
 }
 
 
@@ -5862,7 +5782,6 @@
 
 POST(mach_port_get_set_status)
 {
-<<<<<<< HEAD
 // #pragma pack(4)
 //    typedef struct {
 //       mach_msg_header_t Head;
@@ -5875,20 +5794,6 @@
 //       mach_msg_trailer_t trailer;
 //    } Reply;
 // #pragma pack()
-=======
-//#pragma pack(4)
-//   typedef struct {
-//      mach_msg_header_t Head;
-//      /* start of the kernel processed data */
-//      mach_msg_body_t msgh_body;
-//      mach_msg_ool_descriptor_t members;
-//      /* end of the kernel processed data */
-//      NDR_record_t NDR;
-//      mach_msg_type_number_t membersCnt;
-//      mach_msg_trailer_t trailer;
-//   } Reply;
-//#pragma pack()
->>>>>>> a215f02d
 
    // Reply *reply = (Reply *)ARG1;
 
@@ -6421,7 +6326,6 @@
 
 PRE(mach_ports_register)
 {
-<<<<<<< HEAD
 // #pragma pack(4)
 //     typedef struct {
 //        mach_msg_header_t Head;
@@ -6434,20 +6338,6 @@
 //     } Request;
 // #pragma pack()
 
-=======
-//#pragma pack(4)
-//    typedef struct {
-//       mach_msg_header_t Head;
-//       /* start of the kernel processed data */
-//       mach_msg_body_t msgh_body;
-//       mach_msg_ool_ports_descriptor_t init_port_set;
-//       /* end of the kernel processed data */
-//       NDR_record_t NDR;
-//       mach_msg_type_number_t init_port_setCnt;
-//    } Request;
-//#pragma pack()
-    
->>>>>>> a215f02d
     // Request *req = (Request *)ARG1;
 
     PRINT("mach_ports_register(%s)", name_for_port(MACH_REMOTE));
@@ -6475,19 +6365,11 @@
 
 PRE(mach_ports_lookup)
 {
-<<<<<<< HEAD
 // #pragma pack(4)
 //    typedef struct {
 //        mach_msg_header_t Head;
 //    } Request;
 // #pragma pack()
-=======
-//#pragma pack(4)
-//   typedef struct {
-//       mach_msg_header_t Head;
-//   } Request;
-//#pragma pack()
->>>>>>> a215f02d
 
    // Request *req = (Request *)ARG1;
 
@@ -6498,7 +6380,6 @@
 
 POST(mach_ports_lookup)
 {
-<<<<<<< HEAD
 // #pragma pack(4)
 //    typedef struct {
 //       mach_msg_header_t Head;
@@ -6510,19 +6391,6 @@
 //       mach_msg_type_number_t init_port_setCnt;
 //    } Reply;
 // #pragma pack()
-=======
-//#pragma pack(4)
-//   typedef struct {
-//      mach_msg_header_t Head;
-//      /* start of the kernel processed data */
-//      mach_msg_body_t msgh_body;
-//      mach_msg_ool_ports_descriptor_t init_port_set;
-//      /* end of the kernel processed data */
-//      NDR_record_t NDR;
-//      mach_msg_type_number_t init_port_setCnt;
-//   } Reply;
-//#pragma pack()
->>>>>>> a215f02d
 
     // Reply *reply = (Reply *)ARG1;
 }
@@ -6604,19 +6472,11 @@
 
 PRE(task_threads)
 {
-<<<<<<< HEAD
 // #pragma pack(4)
 //    typedef struct {
 //       mach_msg_header_t Head;
 //    } Request;
 // #pragma pack()
-=======
-//#pragma pack(4)
-//   typedef struct {
-//      mach_msg_header_t Head;
-//   } Request;
-//#pragma pack()
->>>>>>> a215f02d
 
    // Request *req = (Request *)ARG1;
 
@@ -6934,7 +6794,6 @@
 
 POST(vm_read)
 {
-<<<<<<< HEAD
 // #pragma pack(4)
 //    typedef struct {
 //       mach_msg_header_t Head;
@@ -6946,19 +6805,6 @@
 //       mach_msg_type_number_t dataCnt;
 //    } Reply;
 // #pragma pack()
-=======
-//#pragma pack(4)
-//   typedef struct {
-//      mach_msg_header_t Head;
-//      /* start of the kernel processed data */
-//      mach_msg_body_t msgh_body;
-//      mach_msg_ool_descriptor_t data;
-//      /* end of the kernel processed data */
-//      NDR_record_t NDR;
-//      mach_msg_type_number_t dataCnt;
-//   } Reply;
-//#pragma pack()
->>>>>>> a215f02d
 
    // Reply *reply = (Reply *)ARG1;
 
@@ -6994,7 +6840,6 @@
 
 POST(mach_vm_read)
 {
-<<<<<<< HEAD
 // #pragma pack(4)
 //    typedef struct {
 //       mach_msg_header_t Head;
@@ -7006,19 +6851,6 @@
 //       mach_msg_type_number_t dataCnt;
 //    } Reply;
 // #pragma pack()
-=======
-//#pragma pack(4)
-//   typedef struct {
-//      mach_msg_header_t Head;
-//      /* start of the kernel processed data */
-//      mach_msg_body_t msgh_body;
-//      mach_msg_ool_descriptor_t data;
-//      /* end of the kernel processed data */
-//      NDR_record_t NDR;
-//      mach_msg_type_number_t dataCnt;
-//   } Reply;
-//#pragma pack()
->>>>>>> a215f02d
 
    // Reply *reply = (Reply *)ARG1;
 
@@ -8749,12 +8581,9 @@
    // mach_port_t rcv_name = (mach_port_t)ARG5;
    size_t complex_header_size = 0;
 
-<<<<<<< HEAD
   //  PRINT("mach_msg"
   //    "(msg: %#lx, option:%#lx, send_size:%ld, rcv_size:%ld, rcv_name:%s, timeout:%ld, notify:%s)",
   //    ARG1, ARG2, ARG3, ARG4, name_for_port(ARG5), ARG6, name_for_port(ARG7));
-=======
->>>>>>> a215f02d
    PRE_REG_READ7(long, "mach_msg",
                  mach_msg_header_t*,"msg", mach_msg_option_t,"option",
                  mach_msg_size_t,"send_size", mach_msg_size_t,"rcv_size",
@@ -10452,24 +10281,15 @@
    switch (ARG1) {
    case VKI_CSR_CHECK:
      PRINT("csrctl(op:CSR_CHECK, useraddr:%#lx, usersize:%#lx)", ARG2, ARG3);
-<<<<<<< HEAD
    PRE_REG_READ3(int, "csrctl",
                  uint32_t, op, user_addr_t, useraddr, user_addr_t, usersize);
-=======
-     PRE_REG_READ3(int, "csrctl",
-                   uint32_t, op, void*, useraddr, size_t, usersize);
->>>>>>> a215f02d
      PRE_MEM_READ( "csrctl(useraddr)", ARG2, ARG3 );
      break;
 
    case VKI_CSR_GET_ACTIVE_CONFIG:
       PRINT("csrctl(op:CSR_GET_ACTIVE_CONFIG, useraddr:%#lx, usersize:%#lx)", ARG2, ARG3);
       PRE_REG_READ3(int, "csrctl",
-<<<<<<< HEAD
                     uint32_t, op, user_addr_t, useraddr, user_addr_t, usersize);
-=======
-                    uint32_t, op, void*, useraddr, size_t, usersize);
->>>>>>> a215f02d
       PRE_MEM_WRITE( "csrctl(useraddr)", ARG2, ARG3 );
       break;
 
@@ -10643,16 +10463,10 @@
                   void*, buffer, size_t, size);
     PRE_MEM_WRITE( "getentropy(buffer)", ARG1, ARG2 );
 }
-<<<<<<< HEAD
-=======
-
->>>>>>> a215f02d
 POST(getentropy)
 {
     vg_assert(SUCCESS);
     POST_MEM_WRITE( ARG1, ARG2 );
-<<<<<<< HEAD
-=======
 }
 
 PRE(necp_open)
@@ -10786,7 +10600,6 @@
       VG_(printf)("UNKNOWN necp_client_action action %#lx\n", ARG2);
       break;
    }
->>>>>>> a215f02d
 }
 
 static const HChar *ulop_name(int op)
@@ -10892,7 +10705,6 @@
 
 PRE(task_register_dyld_image_infos)
 {
-<<<<<<< HEAD
 // #pragma pack(4)
 //     typedef struct {
 //        mach_msg_header_t Head;
@@ -10905,20 +10717,6 @@
 //     } Request;
 // #pragma pack()
 
-=======
-//#pragma pack(4)
-//    typedef struct {
-//       mach_msg_header_t Head;
-//       /* start of the kernel processed data */
-//       mach_msg_body_t msgh_body;
-//       mach_msg_ool_descriptor_t dyld_images;
-//       /* end of the kernel processed data */
-//       NDR_record_t NDR;
-//       mach_msg_type_number_t dyld_imagesCnt;
-//    } Request;
-//#pragma pack()
-    
->>>>>>> a215f02d
     // Request *req = (Request *)ARG1;
 
     PRINT("task_register_dyld_image_infos(%s)", name_for_port(MACH_REMOTE));
@@ -10945,7 +10743,6 @@
 
 PRE(task_register_dyld_shared_cache_image_info)
 {
-<<<<<<< HEAD
 // #pragma pack(4)
 //     typedef struct {
 //        mach_msg_header_t Head;
@@ -10956,18 +10753,6 @@
 //     } Request;
 // #pragma pack()
 
-=======
-//#pragma pack(4)
-//    typedef struct {
-//       mach_msg_header_t Head;
-//       NDR_record_t NDR;
-//       dyld_kernel_image_info_t dyld_cache_image;
-//       boolean_t no_cache;
-//       boolean_t private_cache;
-//    } Request;
-//#pragma pack()
-    
->>>>>>> a215f02d
     // Request *req = (Request *)ARG1;
 
     PRINT("task_register_dyld_shared_cache_image_info(%s)",
@@ -11027,52 +10812,6 @@
 
 #if DARWIN_VERS >= DARWIN_10_13
 
-<<<<<<< HEAD
-PRE(kevent_id)
-{
-  PRINT("kevent_id(id:%ld, changelist:%#lx, nchanges:%ld, eventlist:%#lx, nevents:%ld, data_out:%#lx, data_available:%ld, flags:%lx)",
-        ARG1, ARG2, ARG3, ARG4, ARG5, ARG6, ARG7, ARG8);
-  PRE_REG_READ8(int,"kevent_id",
-                uint64_t,id,
-                const struct vki_kevent_qos_s *,changelist,
-                int,nchanges,
-                struct vki_kevent_qos_s *,eventlist,
-                int,nevents,
-                void*,data_out,
-                size_t*,data_available,
-                unsigned int,flags);
-
-  if (ARG3) PRE_MEM_READ ("kevent_id(changelist)",
-                          ARG2, ARG3 * sizeof(struct vki_kevent_qos_s));
-  if (ARG5) PRE_MEM_WRITE("kevent_id(eventlist)",
-                          ARG4, ARG5 * sizeof(struct vki_kevent_qos_s));
-  if (ARG7) PRE_MEM_WRITE ("kevent_id(data_out)",
-                          ARG6, ARG7 * sizeof(void*));
-
-  *flags |= SfMayBlock;
-}
-
-POST(kevent_id)
-{
-   PRINT("kevent_id ret %ld dst %#lx (%zu)", RES, ARG4, sizeof(struct vki_kevent_qos_s));
-   if (RES > 0) {
-      POST_MEM_WRITE(ARG4, RES * sizeof(struct vki_kevent_qos_s));
-   }
-}
-
-PRE(thread_get_special_reply_port)
-{
-   PRINT("thread_get_special_reply_port()");
-}
-
-POST(thread_get_special_reply_port)
-{
-   record_named_port(tid, RES, MACH_PORT_RIGHT_RECEIVE, "special-reply-%p");
-   PRINT("special reply port %s", name_for_port(RES));
-}
-
-=======
->>>>>>> a215f02d
 PRE(openat_nocancel)
 {
    if (ARG3 & VKI_O_CREAT) {
@@ -11114,7 +10853,50 @@
    }
 }
 
-<<<<<<< HEAD
+PRE(kevent_id)
+{
+  PRINT("kevent_id(id:%ld, changelist:%#lx, nchanges:%ld, eventlist:%#lx, nevents:%ld, data_out:%#lx, data_available:%ld, flags:%lx)",
+        ARG1, ARG2, ARG3, ARG4, ARG5, ARG6, ARG7, ARG8);
+  PRE_REG_READ8(int,"kevent_id",
+                uint64_t,id,
+                const struct vki_kevent_qos_s *,changelist,
+                int,nchanges,
+                struct vki_kevent_qos_s *,eventlist,
+                int,nevents,
+                void*,data_out,
+                size_t*,data_available,
+                unsigned int,flags);
+
+  if (ARG3) PRE_MEM_READ ("kevent_id(changelist)",
+                          ARG2, ARG3 * sizeof(struct vki_kevent_qos_s));
+  if (ARG5) PRE_MEM_WRITE("kevent_id(eventlist)",
+                          ARG4, ARG5 * sizeof(struct vki_kevent_qos_s));
+  if (ARG7) PRE_MEM_WRITE ("kevent_id(data_out)",
+                          ARG6, ARG7 * sizeof(void*));
+
+  *flags |= SfMayBlock;
+}
+
+POST(kevent_id)
+{
+   PRINT("kevent_id ret %ld dst %#lx (%zu)", RES, ARG4, sizeof(struct vki_kevent_qos_s));
+   if (RES > 0) {
+      POST_MEM_WRITE(ARG4, RES * sizeof(struct vki_kevent_qos_s));
+   }
+}
+
+PRE(thread_get_special_reply_port)
+{
+   PRINT("thread_get_special_reply_port()");
+}
+
+POST(thread_get_special_reply_port)
+{
+   record_named_port(tid, RES, MACH_PORT_RIGHT_RECEIVE, "special-reply-%p");
+   PRINT("special reply port %s", name_for_port(RES));
+}
+
+
 #endif /* DARWIN_VERS >= DARWIN_10_13 */
 
 
@@ -11179,139 +10961,6 @@
    }
 }
 
-PRE(necp_open)
-{
-   PRINT("necp_open(%#lx)", ARG1);
-   PRE_REG_READ1(int, "necp_open", int, flags);
-}
-
-PRE(necp_client_action)
-{
-   PRINT("necp_client_action(%lu, %#lx, %#lx, %lu, %#lx, %lu)",
-     ARG1, ARG2, ARG3, ARG4, ARG5, ARG6);
-   PRE_REG_READ6(int, "necp_client_action",
-     int, necp_fd, uint32_t, action,
-     unsigned char*, client_id, size_t, client_id_len,
-     uint8_t*, buffer, size_t, buffer_size);
-
-   switch (ARG2 /* request */) {
-   case VKI_NECP_CLIENT_ACTION_ADD:
-      if (ARG4 != sizeof(uuid_t) || ARG6 == 0 || ARG6 > VKI_NECP_MAX_CLIENT_PARAMETERS_SIZE) {
-          SET_STATUS_Failure( VKI_EINVAL );
-      }
-      PRE_MEM_WRITE( "necp_client_action(ADD, client_id)", ARG3, ARG4);
-      PRE_MEM_READ( "necp_client_action(ADD, buffer)", ARG5, ARG6);
-      break;
-   case VKI_NECP_CLIENT_ACTION_CLAIM:
-      if (ARG4 != sizeof(uuid_t)) {
-          SET_STATUS_Failure( VKI_EINVAL );
-      }
-      PRE_MEM_READ( "necp_client_action(CLAIM, client_id)", ARG3, ARG4);
-      break;
-   case VKI_NECP_CLIENT_ACTION_REMOVE:
-      if (ARG4 != sizeof(uuid_t) || (ARG5 != 0 && ARG6 != VKI_IFNET_STATS_PER_FLOW_SIZE)) {
-          SET_STATUS_Failure( VKI_EINVAL );
-      }
-      PRE_MEM_READ( "necp_client_action(REMOVE, client_id)", ARG3, ARG4);
-      PRE_MEM_READ( "necp_client_action(REMOVE, buffer)", ARG5, ARG6);
-      break;
-   case VKI_NECP_CLIENT_ACTION_COPY_PARAMETERS:
-      if ((ARG3 != 0 && ARG4 != sizeof(uuid_t)) || ARG6 == 0) {
-          SET_STATUS_Failure( VKI_EINVAL );
-      }
-      if (ARG3 != 0) {
-        PRE_MEM_READ( "necp_client_action(COPY_PARAMETERS, client_id)", ARG3, ARG4);
-      }
-      PRE_MEM_READ( "necp_client_action(COPY_PARAMETERS, buffer)", ARG5, ARG6);
-      break;
-   case VKI_NECP_CLIENT_ACTION_COPY_RESULT:
-      if ((ARG3 != 0 && ARG4 != sizeof(uuid_t)) || ARG6 == 0) {
-          SET_STATUS_Failure( VKI_EINVAL );
-      }
-      if (ARG3 != 0) {
-        PRE_MEM_READ( "necp_client_action(COPY_RESULT, client_id)", ARG3, ARG4);
-      }
-      PRE_MEM_READ( "necp_client_action(COPY_RESULT, buffer)", ARG5, ARG6);
-      break;
-   case VKI_NECP_CLIENT_ACTION_COPY_UPDATED_RESULT:
-      if ((ARG3 != 0 && ARG4 != sizeof(uuid_t)) || ARG6 == 0) {
-          SET_STATUS_Failure( VKI_EINVAL );
-      }
-      if (ARG3 != 0) {
-        PRE_MEM_READ( "necp_client_action(COPY_UPDATED_RESULT, client_id)", ARG3, ARG4);
-      }
-      PRE_MEM_READ( "necp_client_action(COPY_UPDATED_RESULT, buffer)", ARG5, ARG6);
-      break;
-   case VKI_NECP_CLIENT_ACTION_COPY_LIST:
-      if (ARG6 < sizeof(u_int32_t)) {
-          SET_STATUS_Failure( VKI_EINVAL );
-      }
-      PRE_MEM_READ( "necp_client_action(COPY_LIST, buffer)", ARG5, ARG6);
-      break;
-   case VKI_NECP_CLIENT_ACTION_AGENT:
-      if (ARG4 != sizeof(uuid_t) || ARG6 == 0) {
-          SET_STATUS_Failure( VKI_EINVAL );
-      }
-      PRE_MEM_READ( "necp_client_action(AGENT, client_id)", ARG3, ARG4);
-      PRE_MEM_READ( "necp_client_action(AGENT, buffer)", ARG5, ARG6);
-      break;
-   case VKI_NECP_CLIENT_ACTION_COPY_AGENT:
-      if (ARG4 != sizeof(uuid_t) || ARG6 == 0) {
-          SET_STATUS_Failure( VKI_EINVAL );
-      }
-      PRE_MEM_READ( "necp_client_action(COPY_AGENT, client_id)", ARG3, ARG4);
-      PRE_MEM_READ( "necp_client_action(COPY_AGENT, buffer)", ARG5, ARG6);
-      PRE_MEM_WRITE( "necp_client_action(COPY_AGENT, buffer)", ARG5, ARG6);
-      break;
-   case VKI_NECP_CLIENT_ACTION_AGENT_USE:
-      if (ARG4 != sizeof(uuid_t) || ARG6 != sizeof(struct vki_necp_agent_use_parameters)) {
-          SET_STATUS_Failure( VKI_EINVAL );
-      }
-      PRE_MEM_READ( "necp_client_action(AGENT_USE, client_id)", ARG3, ARG4);
-      PRE_MEM_READ( "necp_client_action(AGENT_USE, buffer)", ARG5, ARG6);
-      PRE_MEM_WRITE( "necp_client_action(AGENT_USE, buffer)", ARG5, ARG6);
-      break;
-   case VKI_NECP_CLIENT_ACTION_COPY_INTERFACE:
-      if (ARG4 != sizeof(u_int32_t) || ARG6 < sizeof(struct vki_necp_interface_details_legacy)) {
-          SET_STATUS_Failure( VKI_EINVAL );
-      }
-      PRE_MEM_READ( "necp_client_action(COPY_INTERFACE, client_id)", ARG3, ARG4);
-      PRE_MEM_WRITE( "necp_client_action(COPY_INTERFACE, buffer)", ARG5, ARG6);
-      break;
-   case VKI_NECP_CLIENT_ACTION_COPY_ROUTE_STATISTICS:
-      if (ARG4 != sizeof(uuid_t) || ARG6 < VKI_NECP_STAT_COUNTS_SIZE) {
-          SET_STATUS_Failure( VKI_EINVAL );
-      }
-      PRE_MEM_READ( "necp_client_action(COPY_ROUTE_STATISTICS, client_id)", ARG3, ARG4);
-      PRE_MEM_WRITE( "necp_client_action(COPY_ROUTE_STATISTICS, buffer)", ARG5, ARG6);
-      break;
-   case VKI_NECP_CLIENT_ACTION_UPDATE_CACHE:
-      if (ARG4 != sizeof(uuid_t) || ARG6 != sizeof(struct vki_necp_cache_buffer)) {
-          SET_STATUS_Failure( VKI_EINVAL );
-      }
-      PRE_MEM_READ( "necp_client_action(UPDATE_CACHE, client_id)", ARG3, ARG4);
-      PRE_MEM_READ( "necp_client_action(UPDATE_CACHE, buffer)", ARG5, ARG6);
-      break;
-   case VKI_NECP_CLIENT_ACTION_COPY_CLIENT_UPDATE:
-      if (ARG4 != sizeof(uuid_t) || ARG6 == 0) {
-          SET_STATUS_Failure( VKI_EINVAL );
-      }
-      PRE_MEM_WRITE( "necp_client_action(COPY_CLIENT_UPDATE, client_id)", ARG3, ARG4);
-      PRE_MEM_WRITE( "necp_client_action(COPY_CLIENT_UPDATE, buffer)", ARG5, ARG6);
-      break;
-   case VKI_NECP_CLIENT_ACTION_SIGN:
-      if (ARG4 < sizeof(struct vki_necp_client_signable) || ARG6 != VKI_NECP_CLIENT_ACTION_SIGN_TAG_LENGTH) {
-          SET_STATUS_Failure( VKI_EINVAL );
-      }
-      PRE_MEM_READ( "necp_client_action(SIGN, client_id)", ARG3, ARG4);
-      PRE_MEM_WRITE( "necp_client_action(SIGN, buffer)", ARG5, ARG6);
-      break;
-   default:
-      VG_(printf)("UNKNOWN necp_client_action action %#lx\n", ARG2);
-      break;
-   }
-}
-
 PRE(kernelrpc_mach_port_request_notification_trap)
 {
   PRINT("kernelrpc_mach_port_request_notification_trap(%s, %s, %ld, %ld, %s, %ld, %#lx)",
@@ -11458,52 +11107,6 @@
 
 #endif /* DARWIN_VERS >= DARWIN_13_00 */
 
-=======
-PRE(kevent_id)
-{
-  PRINT("kevent_id(id:%ld, changelist:%#lx, nchanges:%ld, eventlist:%#lx, nevents:%ld, data_out:%#lx, data_available:%ld, flags:%lx)",
-        ARG1, ARG2, ARG3, ARG4, ARG5, ARG6, ARG7, ARG8);
-  PRE_REG_READ8(int,"kevent_id",
-                uint64_t,id,
-                const struct vki_kevent_qos_s *,changelist,
-                int,nchanges,
-                struct vki_kevent_qos_s *,eventlist,
-                int,nevents,
-                void*,data_out,
-                size_t*,data_available,
-                unsigned int,flags);
-
-  if (ARG3) PRE_MEM_READ ("kevent_id(changelist)",
-                          ARG2, ARG3 * sizeof(struct vki_kevent_qos_s));
-  if (ARG5) PRE_MEM_WRITE("kevent_id(eventlist)",
-                          ARG4, ARG5 * sizeof(struct vki_kevent_qos_s));
-  if (ARG7) PRE_MEM_WRITE ("kevent_id(data_out)",
-                          ARG6, ARG7 * sizeof(void*));
-
-  *flags |= SfMayBlock;
-}
-
-POST(kevent_id)
-{
-   PRINT("kevent_id ret %ld dst %#lx (%zu)", RES, ARG4, sizeof(struct vki_kevent_qos_s));
-   if (RES > 0) {
-      POST_MEM_WRITE(ARG4, RES * sizeof(struct vki_kevent_qos_s));
-   }
-}
-
-PRE(thread_get_special_reply_port)
-{
-   PRINT("thread_get_special_reply_port()");
-}
-
-POST(thread_get_special_reply_port)
-{
-   record_named_port(tid, RES, MACH_PORT_RIGHT_RECEIVE, "special-reply-%p");
-   PRINT("special reply port %s", name_for_port(RES));
-}
-
-#endif /* DARWIN_VERS >= DARWIN_10_13 */
->>>>>>> a215f02d
 
 /* ---------------------------------------------------------------------
    syscall tables
@@ -11530,7 +11133,6 @@
 */
 const SyscallTableEntry ML_(syscall_table)[] = {
 // _____(__NR_syscall),   // 0
-<<<<<<< HEAD
    MACX_(__NR_exit,        exit),
    GENX_(__NR_fork,        sys_fork),
    GENXY(__NR_read,        sys_read),
@@ -11538,15 +11140,6 @@
    GENXY(__NR_open,        sys_open),
    GENXY(__NR_close,       sys_close),
    GENXY(__NR_wait4,       sys_wait4),
-=======
-   MACX_(__NR_exit,        exit), 
-   GENX_(__NR_fork,        sys_fork), 
-   GENXY(__NR_read,        sys_read), 
-   GENX_(__NR_write,       sys_write), 
-   GENXY(__NR_open,        sys_open), 
-   GENX_(__NR_close,       sys_close),
-   GENXY(__NR_wait4,       sys_wait4), 
->>>>>>> a215f02d
    _____(VG_DARWIN_SYSCALL_CONSTRUCT_UNIX(8)),     // old creat
    GENX_(__NR_link,        sys_link),
    GENX_(__NR_unlink,      sys_unlink),
@@ -11862,13 +11455,9 @@
 // _____(__NR_mkfifo_extended),
 // _____(__NR_mkdir_extended),
 // _____(__NR_identitysvc),
-<<<<<<< HEAD
 #if DARWIN_VERS >= DARWIN_11_00
    MACXY(__NR_shared_region_check_np, shared_region_check_np), // 294
 #endif
-=======
-// _____(__NR_shared_region_check_np),
->>>>>>> a215f02d
 // _____(__NR_shared_region_map_np),
 #if DARWIN_VERS >= DARWIN_10_6
 // _____(__NR_vm_pressure_monitor),
@@ -12109,17 +11698,8 @@
 // _____(__NR_clonefileat),                             // 462
 // _____(__NR_renameatx_np),                            // 488
    MACXY(__NR_getentropy, getentropy),                  // 500
-<<<<<<< HEAD
-#endif
-#if DARWIN_VERS >= DARWIN_10_15
    MACX_(__NR_necp_open, necp_open),                    // 501
    MACX_(__NR_necp_client_action, necp_client_action),  // 502
-#endif
-#if DARWIN_VERS >= DARWIN_10_12
-=======
-   MACX_(__NR_necp_open, necp_open),                    // 501
-   MACX_(__NR_necp_client_action, necp_client_action),  // 502
->>>>>>> a215f02d
    _____(VG_DARWIN_SYSCALL_CONSTRUCT_UNIX(503)),        // ???
    _____(VG_DARWIN_SYSCALL_CONSTRUCT_UNIX(504)),        // ???
    _____(VG_DARWIN_SYSCALL_CONSTRUCT_UNIX(505)),        // ???
@@ -12279,13 +11859,10 @@
    MACX_(__NR_semaphore_wait_signal_trap, semaphore_wait_signal),
    MACX_(__NR_semaphore_timedwait_trap, semaphore_timedwait),
    MACX_(__NR_semaphore_timedwait_signal_trap, semaphore_timedwait_signal),
-<<<<<<< HEAD
 
 #  if DARWIN_VERS >= DARWIN_10_14
    MACX_(__NR_kernelrpc_mach_port_get_attributes_trap, kernelrpc_mach_port_get_attributes_trap),
 #  else
-=======
->>>>>>> a215f02d
    _____(VG_DARWIN_SYSCALL_CONSTRUCT_MACH(40)),    // -40
 #  endif
 
@@ -12310,15 +11887,11 @@
 // _____(__NR_task_name_for_pid),
    MACXY(__NR_task_for_pid, task_for_pid),
    MACXY(__NR_pid_for_task, pid_for_task),
-<<<<<<< HEAD
 #if DARWIN_VERS >= DARWIN_13_00
    MACXY(__NR_mach_msg2_trap, mach_msg2),
 #else
    _____(VG_DARWIN_SYSCALL_CONSTRUCT_MACH(47)),
 #endif
-=======
-   _____(VG_DARWIN_SYSCALL_CONSTRUCT_MACH(47)),
->>>>>>> a215f02d
 #if defined(VGA_x86)
 // _____(__NR_macx_swapon),
 // _____(__NR_macx_swapoff),
@@ -12360,7 +11933,6 @@
    MACXY(__NR_host_create_mach_voucher_trap, host_create_mach_voucher_trap),
 #else
    _____(VG_DARWIN_SYSCALL_CONSTRUCT_MACH(70)),
-<<<<<<< HEAD
 #endif
    _____(VG_DARWIN_SYSCALL_CONSTRUCT_MACH(71)),
    _____(VG_DARWIN_SYSCALL_CONSTRUCT_MACH(72)),
@@ -12373,16 +11945,6 @@
 #else
    _____(VG_DARWIN_SYSCALL_CONSTRUCT_MACH(77)),
 #endif
-=======
-#endif
-   _____(VG_DARWIN_SYSCALL_CONSTRUCT_MACH(71)),
-   _____(VG_DARWIN_SYSCALL_CONSTRUCT_MACH(72)),
-   _____(VG_DARWIN_SYSCALL_CONSTRUCT_MACH(73)),
-   _____(VG_DARWIN_SYSCALL_CONSTRUCT_MACH(74)),
-   _____(VG_DARWIN_SYSCALL_CONSTRUCT_MACH(75)),
-   _____(VG_DARWIN_SYSCALL_CONSTRUCT_MACH(76)),
-   _____(VG_DARWIN_SYSCALL_CONSTRUCT_MACH(77)),
->>>>>>> a215f02d
    _____(VG_DARWIN_SYSCALL_CONSTRUCT_MACH(78)),
    _____(VG_DARWIN_SYSCALL_CONSTRUCT_MACH(79)),
    _____(VG_DARWIN_SYSCALL_CONSTRUCT_MACH(80)),   // -80
