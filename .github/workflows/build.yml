name: Build

on:
  push:
  pull_request_target:
  workflow_dispatch:

env:
  TEST_FOLDER: .github/test

jobs:
  build_various_platforms:
    strategy:
      fail-fast: false
      matrix:
<<<<<<< HEAD
        os:
          - ubuntu-24.04
          # x86_64
          - macos-12
          - macos-13
          # arm64
          - macos-14
          - macos-15
=======
        os: [ubuntu-24.04, macos-13]
>>>>>>> af81aade

    runs-on: ${{ matrix.os }}

    name: Build and Test on ${{matrix.os}}

    steps:
      - name: display environment (macOS)
        run: |
          sysctl -a
        if: ${{ matrix.os != 'ubuntu-24.04' }}
      - name: install dependencies (macOS)
        run: |
          brew update && brew install automake
        if: ${{ matrix.os != 'ubuntu-24.04' }}
      - name: install dependencies (Linux)
        run: |
          sudo apt-get update && sudo apt-get install libc6-dbg gdb
        if: ${{ matrix.os == 'ubuntu-24.04' }}
      - name: checkout project
        uses: actions/checkout@v1
      - name: check versions
        run: |
          autoconf --version
        shell: bash
      - name: calculate short SHA
        id: sha
        run: echo "short=$(git rev-parse --short HEAD)" >> $GITHUB_OUTPUT
      - name: autogen.sh
        run: ./autogen.sh
      - name: configure
        run: ./configure
      - name: build
        run: make
      - name: try ls -l
        run: ./vg-in-place --gen-suppressions=all ls -l || ./vg-in-place -v -v -v -v -d -d -d -d -d ls -l
      - name: build regression tests
        run: XMLLINT=does_not_exist make check
      - name: create artifacts folder
        run: mkdir -p ${{ env.TEST_FOLDER }}/outputs
      - name: run regression tests
        run: XMLLINT=does_not_exist make regtest | tee ${{ env.TEST_FOLDER }}/raw-results.txt
      - name: process results
        if: always()
        run: |
          awk '/^== [0-9]+ tests, .* ==$/{flag=1;next}/^$/{flag=0}flag' < ${{ env.TEST_FOLDER }}/raw-results.txt | tee ${{ env.TEST_FOLDER }}/results.txt | while read line; do
            TEST_NAME=$(echo "$line" | cut -f 1 -d' ')
            if grep -q $TEST_NAME .github/flaky-tests.txt && [ "${{ matrix.os != 'ubuntu-24.04' }}" == "true" ]; then
              echo "skipping flaky test $TEST_NAME"
            else
              echo "$line" >> ${{ env.TEST_FOLDER }}/filtered-results.txt
            fi
          done
        shell: bash
      - name: copy failing test outputs
        if: always()
        run: cat ${{ env.TEST_FOLDER }}/results.txt | cut -f 1 -d' ' | xargs -L1 -I % sh -c 'cp %.*.diff* ${{ env.TEST_FOLDER }}/outputs/'
      - name: calculate difference between tests
        if: always()
<<<<<<< HEAD
        uses: LouisBrunner/diff-action@v2.0.0
=======
        uses: LouisBrunner/diff-action@v2.2.0
>>>>>>> af81aade
        with:
          old: .github/${{ matrix.os }}-expected.txt
          new: ${{ env.TEST_FOLDER }}/filtered-results.txt
          mode: deletion
          tolerance: same
          output: ${{ env.TEST_FOLDER }}/results.diff
          token: ${{ secrets.GITHUB_TOKEN }}
          title: ${{ matrix.os }}
          notify_check: true
          notify_issue: failure
          sticky_comment: true
      - name: upload artifacts
        if: always()
        uses: actions/upload-artifact@v4
        with:
          name: test-results-${{ steps.sha.outputs.short }}-${{ matrix.os }}
          path: ${{ env.TEST_FOLDER }}/<|MERGE_RESOLUTION|>--- conflicted
+++ resolved
@@ -13,18 +13,13 @@
     strategy:
       fail-fast: false
       matrix:
-<<<<<<< HEAD
         os:
           - ubuntu-24.04
           # x86_64
-          - macos-12
           - macos-13
           # arm64
           - macos-14
           - macos-15
-=======
-        os: [ubuntu-24.04, macos-13]
->>>>>>> af81aade
 
     runs-on: ${{ matrix.os }}
 
@@ -83,11 +78,7 @@
         run: cat ${{ env.TEST_FOLDER }}/results.txt | cut -f 1 -d' ' | xargs -L1 -I % sh -c 'cp %.*.diff* ${{ env.TEST_FOLDER }}/outputs/'
       - name: calculate difference between tests
         if: always()
-<<<<<<< HEAD
-        uses: LouisBrunner/diff-action@v2.0.0
-=======
         uses: LouisBrunner/diff-action@v2.2.0
->>>>>>> af81aade
         with:
           old: .github/${{ matrix.os }}-expected.txt
           new: ${{ env.TEST_FOLDER }}/filtered-results.txt
