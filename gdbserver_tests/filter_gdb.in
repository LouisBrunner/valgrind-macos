#! /bin/sh
# @configure_input@

# filter the output of gdb.

SED=@SED@

PATTERNFILE=$(mktemp filter_gdb.tmp.XXXXXXXXXX)
cat > $PATTERNFILE <<EOF
#       delete the initial lines between the launch of vgdb and the
#         output of the echo command telling it is launched.
#         This removes a whole lot of uninteresting lines varying
#         with OS/glibc/gdb dep
/Remote debugging using/,/vgdb launched process attached/d

#       general way to delete uninteresting and varying lines.
/filter_gdb BEGIN drop/,/filter_gdb END drop/d

#       delete messages produced by valgrind python code loading.
/Loaded.*valgrind-monitor.py$/d
/Type "help valgrind" for more info\.$/d
#       and remove loading error messages when python scripts haven't
#       been installed yet (running against vg-in-place)
/warning: Missing auto-load script.*/d
/of file .*vgpreload.*so.*/d
/Use.*info auto-load python-scripts.*/d

#       delete messages produced when GDB auto-load denies loading python code.
#       Note that the first pattern is also present in filter_vgdb.in
#       as this line is output on stderr.
/warning: File .*valgrind-monitor.py.*declined.*/d
/To enable execution of this file add/,/info "(gdb)Auto-loading safe path"/d

#       initial tty control character sent by gdb 7.0
s/^\[?1034hReading symbols/Reading symbols/

#       remove message about missing debuginfos
/^Missing separate debuginfo/d

#       remove messages about not being able to download debuginfos
/^Download failed: /d

#       suppress lines telling file _exit.c does not exist
/\/_exit.c: No such file or directory/d

#       On FreeBSD if the base and/or lib32 dbg components
#       are installed but not system source then these
#       errors get produced by GDB
/\(rtld_start.S\|kill.S\|_exit.S\|_select.S\): No such file or directory/d

#       FreeBSD syscall wrapper macros
/PSEUDO(select)/d
/RSYSCALL(kill)/d

#       Remove some Suse package manager messages
/^Try: zypper install -C/d

#      Remove python rpm module load warning
/^Unable to load /d
/^the RPM suggestions /d
/^installing missing debuginfo /d
/^please install /d

#       Remove vgdb message
/relaying data between gdb and process/d

#       Anonymise pid numbers
s/pid [0-9][0-9]*/pid ..../g

#      Align the 'delete' prompt to the GDB 15 prompt
s/Delete all breakpoints?/Delete all breakpoints, watchpoints, tracepoints, and catchpoints?/

#      Align the 'remote failure reply' string to the GDB 15 behaviour.
s/remote failure reply 'E\./remote failure reply '/

#       filter 'remote target killed' messages (produced by gdb >= 8.2)
/(Remote target) killed/d

#       Anonymise Thread numbers
s/Thread [0-9][0-9]*/Thread ..../g

#       delete thread switches
/\[Switching to Thread ....\]/d

#       delete thread exiting
/\[Thread .... exited\]/d

#       ??? Probably we had a 'Switching ' message in front of
#        a frame line ?
s/\(\[Switching to thread [1234] (Thread ....)\]\)#0/\1\n#0/

#       Anonymise info threads output (e.g. which thread is running and syscall)
s/^\([ \* ] [0-9] Thread .... (tid [0-9] VgTs_WaitSys)  0x........ in\).*$/\1 syscall .../

#       Newer gdb say Thread .... hit Breakpoint, we expect just Breakpoint.
s/^Thread .... hit Breakpoint /Breakpoint /

#       We expect "Program received" instead of "Thread .... received"
s/^Thread .... received /Program received /

s/#[0-9]\(  0x........ in sleeper_or_burner\)/#.\1/

#	Some gdb versions don't show the source line:number after switching
#		threads in #0  0x........ in do_burn ().
s/\(#0  0x........ in do_burn ()\) at sleepers.c:41/\1/


#       delete Reading symbols file lines
#       Note: The 'done.' in "Reading symbols from <exe>...done."
#         is optional (bugzilla 406357).
/^Reading symbols from .*\.\.\.\(done\.\)\?/d

#       delete Loaded symbols file lines
/^Loaded symbols for .*$/d

#       delete language switch messages.
/^Current language.*/d
/^The current source language is.*/d

#       'exited with code' and 'exited normally' are printed slightly
#       differently between gdb versions, normalize to "Program exited...".
s/^.*\( exited with code [0-9]\+\).$/Program\1\./g
s/^.*\( exited normally\).$/Program\1\./g

#       remove gdb prompts.
s/(gdb) //g

#       remove gdb continuation prompts.
s/^>[> ]*//

#       remove gdb done prompts.
/^done\.$/d

#       anonymise a 'general' system calls stack trace part
s/in _dl_sysinfo_int80 () from \/lib\/ld-linux.so.*/in syscall .../

#       anonymise kill syscall.
s/in kill ().*$/in syscall .../

#       anonymise syscall on ppc64 (bugzilla #284305)
s/in .*kill ().*$/in syscall .../

s/in _dl_sysinfo_int80 ()/in syscall .../
/^   from \/lib\/ld-linux.so.*$/d
s/\(0x........\) in ?? () from \/lib.*$/\1 in syscall .../
s/\(0x........\) in ?? ()$/\1 in syscall .../
s/in __select64 (.*/in syscall .../

#       4 expressions to cover glibc 2.27 way to do a select, such as
#          * 1    Thread 5548 (tid 1 VgTs_WaitSys) 0x0000000004f6203f in __GI___select (
#              nfds=0, readfds=0x0, writefds=0x0, exceptfds=0x0, timeout=0x30a0e0 <t>)
#              at ../sysdeps/unix/sysv/linux/select.c:41
#         If select.c sources are present, we can also get a line containing:
#              return SYSCALL_CANCEL....
s/in __select .*/in syscall .../
s/in __select$/in syscall .../
s/in _select ()/in syscall .../
/nfds=/d
/exceptfds=/d
/timeout=/d
/sysv\/linux\/select\.c/d
/sysv\/linux\/generic\/select.c/d
/return SYSCALL_CANCEL /d
/r = SYSCALL_CANCEL /d
/result = SYSCALL_CANCEL /d

#       a more specialised system call select stack trace part
#             (on 32 bits, we have an int_80, on 64 bits, directly select)
s/in \(.__\)\{0,1\}select () from \/.*$/in syscall .../

/^   from \/lib.*\/libc.so.*$/d
/^   from \/lib64.*\/libc.so.*$/d
/^   from \/lib64.*\/.*\/libc.so.*$/d
/^   from \/lib64.*\/.*\/libc-.*.so/d
s/ from \/lib\/libc\.so.*//

#       and yet another (gdb 7.0 way) to get a system call
s/in select ()$/in syscall .../

#       and yet another (gdb 7.0 arm way) to get a system call
s/in \.__select ()$/in syscall .../

#           + yet another way to get a select system call
s/in select () at \.\.\/sysdeps\/unix\/syscall-template\.S.*$/in syscall .../

#          FreeBSD system call
s/_select () at _select.S:.*$/0x........ in syscall .../

#          FreeBSD system call again
/in _select.S/d

#          FreeBSD system call
s/kill () at kill.S:.*$/0x........ in syscall .../

#      filter out names which starts with a "."
#      such names are used for "function descriptors" on ppc64
#      bugzilla 406561
s/in \.__select () at \.\.\/sysdeps\/unix\/syscall-template\.S.*$/in syscall .../

#       cleanup some lines for a system call (on ubuntu 10 64 bits)
#           (pay attention : there are tab characters there in)
/^[ 	]*at \.\.\/sysdeps\/unix\/syscall-template\.S/d
/^[ 	]*in \.\.\/sysdeps\/unix\/syscall-template\.S/d

/^\(warning: \)\?[1-9][0-9]*[ 	]*\.\.\/sysdeps\/unix\/syscall-template\.S/d
/^[1-9][0-9]*[ 	]in *\.\.\/sysdeps\/unix\/syscall-template\.S/d
/^[1-9][0-9]*[ 	]T_PSEUDO (SYSCALL_SYMBOL, SYSCALL_NAME, SYSCALL_NARGS)/d

#       and yet another (Solaris way) to get a poll system call
#             (on 32 bits, we have /lib/libc.so.*, on 64 bits, /lib/64/libc.so.*)
s/in __pollsys () from \/.*$/in syscall .../
/^   from \/lib\/64\/libc.so.*$/d

#       which registers can't be modified
s/\(Could not write register \)".*"/\1 "xxx"/
s/\(ERROR changing register \).*$/\1 xxx regno y/

#       special transform for arm/ppc watchpoints which have an additional address
#              at the beginning
s/0x........ in \(main (argc=1, argv=0x........) at watchpoints.c:[24][3689]\)/\1/

s/0x........ in \(main () at clean_after_fork.c:34\)/\1/

#       SIGFPE backtrace is varying so much that we just remove all lines
#       after the signal trapping using an expr in this sed, followed by another sed.
s/\(^.*signal SIGFPE.*$\)/\1\nafter trap SIGFPE/

#	gdb might also try to show the "entry value" p=p@entry=0x...
s/p=p@entry=0x/p=0x/

#       for hgtls the breakpoint p=... address might show var location.
s/\(^Breakpoint 1, tls_ptr (p=0x........\) <tests[0-9+]*>\() at tls.c:55\)/\1\2/

/Id   Target Id *Frame/d
s/^\([ \*] [1234] \) *Thread /\1Thread /

#	Ordering of '  Thread .... (tid .' might differ between gdb version,
#	so remove all such lines except the "current" one (starts with '*').
s/^  [0-9] Thread .... (tid [0-9] .*$//

#       transform info thread of 7.3 into the layout of 7.2 and before.
s/VgTs_WaitSys) 0x/VgTs_WaitSys)  0x/

#       delete lines telling that some memory can't be accessed: this is
#         a.o. produced by gdb 7.2 on arm (same with standard gdbserver)
/Cannot access memory at address 0x......../d

#       Filter 'New thread' lines
#       gdb 7.9 reports new threads at different moment than the previous versions.
#       Filter these new threads lines so as to not be dependent on this
#       gdb aspect.
/\[New Thread/d

#       406355
#       adjust filtering for the new gdb output
#       mcsigpass and mcsignopass tests fails due to the slightly different
#       gdb output. Filter the tests output to make it the same for different
#       gdb version. Change mcsigpass and mcsignopass .exp to fit filtered
#       .out.
s/^0x........ in \(\w\+ (\)/\1/

#       delete empty lines (the last line (only made of prompts) sometimes
#           finishes with a new line, sometimes not ???).
/^$/d

#	delete any missing debuginfo messages
/^Missing debuginfo.*/d
<<<<<<< HEAD
=======
/^Missing rpms.*/d
>>>>>>> 69bc6d7c

EOF

dir=`dirname $0`

$dir/filter_stderr                                                  |

# Anonymise addresses
$dir/../tests/filter_addresses                                      |

# memcheck stuff
$dir/filter_memcheck_monitor "$@"                                   |

# memcheck filter might leave some "..." lines, we are not interested
$SED -e '/^\ \ \ \ \.\.\.$/d'                                        |

# Anonymise or remove, using the big list of PATTERN prepared above
$SED -f $PATTERNFILE |

# remove all the lines telling where the SIGFPE was trapped.
$SED -e '/after trap SIGFPE/,/after continue SIGFPE/d'                                              |

# join together two lines that gdb 7.1 splits in two (???)
# (in a separate sed, as the below influences the behaviour of the other expressions)
$SED    -e :a -e '$!N;s/\n    at sleepers.c:39/ at sleepers.c:39/;ta' -e 'P;D' 

rm $PATTERNFILE<|MERGE_RESOLUTION|>--- conflicted
+++ resolved
@@ -265,10 +265,7 @@
 
 #	delete any missing debuginfo messages
 /^Missing debuginfo.*/d
-<<<<<<< HEAD
-=======
 /^Missing rpms.*/d
->>>>>>> 69bc6d7c
 
 EOF
 
@@ -293,6 +290,6 @@
 
 # join together two lines that gdb 7.1 splits in two (???)
 # (in a separate sed, as the below influences the behaviour of the other expressions)
-$SED    -e :a -e '$!N;s/\n    at sleepers.c:39/ at sleepers.c:39/;ta' -e 'P;D' 
+$SED    -e :a -e '$!N;s/\n    at sleepers.c:39/ at sleepers.c:39/;ta' -e 'P;D'
 
 rm $PATTERNFILE