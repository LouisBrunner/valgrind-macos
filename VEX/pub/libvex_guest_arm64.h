--- conflicted
+++ resolved
@@ -124,7 +124,7 @@
       /* A 128-bit value which is used to represent the FPSR.QC (sticky
          saturation) flag, when necessary.  If the value stored here
          is zero, FPSR.QC is currently zero.  If it is any other value,
-         FPSR.QC is currently one.  We don't currently represent any 
+         FPSR.QC is currently one.  We don't currently represent any
          other bits of FPSR, so this is all that that is for FPSR. */
       U128 guest_QCFLAG;
 
@@ -176,14 +176,8 @@
       UInt guest_SETC;
       UInt pad_end_0;
       /* Padding to make it have an 16-aligned size */
-<<<<<<< HEAD
       UInt  pad_end_0;
       /* ULong pad_end_1; */
-=======
-      /* UInt  pad_end_1; */
-      /* ULong pad_end_2; */
-
->>>>>>> 7c079ba1
    }
    VexGuestARM64State;
 
@@ -205,18 +199,10 @@
 ULong LibVEX_GuestARM64_get_nzcv ( /*IN*/
                                    const VexGuestARM64State* vex_state );
 
-<<<<<<< HEAD
-/* Set the carry flag in the given state to 'new_carry_flag', which
-   should be zero or one. */
-extern
-void LibVEX_GuestARM64_put_nzcv_c ( /*MOD*/VexGuestARM64State* vex_state,
-                                    ULong new_carry_flag );
-=======
 /* Put a new value in the carry flag. */
 extern
 void LibVEX_GuestARM64_put_nzcv_c ( /*IN*/  ULong new_carry_flag,
                                     /*MOD*/ VexGuestARM64State* vex_state );
->>>>>>> 7c079ba1
 
 /* Calculate the ARM64 FPSR state from the saved data, in the format
    36x0:qc:27x0 */
@@ -228,7 +214,7 @@
 extern
 void LibVEX_GuestARM64_set_fpsr ( /*MOD*/VexGuestARM64State* vex_state,
                                   ULong fpsr );
-                                  
+
 
 #endif /* ndef __LIBVEX_PUB_GUEST_ARM64_H */
 
