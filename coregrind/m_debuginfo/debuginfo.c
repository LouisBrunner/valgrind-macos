/* -*- mode: C; c-basic-offset: 3; -*- */

/*--------------------------------------------------------------------*/
/*--- Top level management of symbols and debugging information.   ---*/
/*---                                                  debuginfo.c ---*/
/*--------------------------------------------------------------------*/

/*
   This file is part of Valgrind, a dynamic binary instrumentation
   framework.

   Copyright (C) 2000-2017 Julian Seward
      jseward@acm.org

   This program is free software; you can redistribute it and/or
   modify it under the terms of the GNU General Public License as
   published by the Free Software Foundation; either version 2 of the
   License, or (at your option) any later version.

   This program is distributed in the hope that it will be useful, but
   WITHOUT ANY WARRANTY; without even the implied warranty of
   MERCHANTABILITY or FITNESS FOR A PARTICULAR PURPOSE.  See the GNU
   General Public License for more details.

   You should have received a copy of the GNU General Public License
   along with this program; if not, see <http://www.gnu.org/licenses/>.

   The GNU General Public License is contained in the file COPYING.
*/

#include "pub_core_basics.h"
#include "pub_core_vki.h"
#include "pub_core_threadstate.h"
#include "pub_core_debuginfo.h"  /* self */
#include "pub_core_debuglog.h"
#include "pub_core_demangle.h"
#include "pub_core_libcbase.h"
#include "pub_core_libcassert.h"
#include "pub_core_libcprint.h"
#include "pub_core_libcfile.h"
#include "pub_core_libcproc.h"   // VG_(getenv)
#include "pub_core_rangemap.h"
#include "pub_core_seqmatch.h"
#include "pub_core_options.h"
#include "pub_core_redir.h"      // VG_(redir_notify_{new,delete}_SegInfo)
#include "pub_core_aspacemgr.h"
#include "pub_core_machine.h"    // VG_PLAT_USES_PPCTOC
#include "pub_core_xarray.h"
#include "pub_core_oset.h"
#include "pub_core_execontext.h"
#include "pub_core_stacktrace.h" // VG_(get_StackTrace) XXX: circular dependency
#include "pub_core_ume.h"

#include "priv_misc.h"           /* dinfo_zalloc/free */
#include "priv_image.h"
#include "priv_d3basics.h"       /* ML_(pp_GX) */
#include "priv_tytypes.h"
#include "priv_storage.h"
#include "priv_readdwarf.h"
#if defined(VGO_linux) || defined(VGO_solaris) || defined(VGO_freebsd)
# include "priv_readelf.h"
# include "priv_readdwarf3.h"
# include "priv_readpdb.h"
#elif defined(VGO_darwin)
# include "priv_readmacho.h"
# include "priv_readpdb.h"
# include "pub_core_mach.h"
#endif


/* Set this to 1 to enable somewhat minimal debug printing for the
   debuginfo-epoch machinery. */
#define DEBUG_EPOCHS 0


/*------------------------------------------------------------*/
/*--- The _svma / _avma / _image / _bias naming scheme     ---*/
/*------------------------------------------------------------*/

/* JRS 11 Jan 07: I find the different kinds of addresses involved in
   debuginfo reading confusing.  Recently I arrived at some
   terminology which makes it clearer (to me, at least).  There are 3
   kinds of address used in the debuginfo reading process:

   stated VMAs - the address where (eg) a .so says a symbol is, that
                 is, what it tells you if you consider the .so in
                 isolation

   actual VMAs - the address where (eg) said symbol really wound up
                 after the .so was mapped into memory

   image addresses - pointers into the copy of the .so (etc)
                     transiently mmaped aboard whilst we read its info

   Additionally I use the term 'bias' to denote the difference
   between stated and actual VMAs for a given entity.

   This terminology is not used consistently, but a start has been
   made.  readelf.c and the call-frame info reader in readdwarf.c now
   use it.  Specifically, various variables and structure fields have
   been annotated with _avma / _svma / _image / _bias.  In places _img
   is used instead of _image for the sake of brevity.
*/


/*------------------------------------------------------------*/
/*--- fwdses                                               ---*/
/*------------------------------------------------------------*/

static void caches__invalidate (void);


/*------------------------------------------------------------*/
/*--- Epochs                                               ---*/
/*------------------------------------------------------------*/

/* The DebugInfo epoch is incremented every time we either load debuginfo in
   response to an object mapping, or an existing DebugInfo becomes
   non-current (or will be discarded) due to an object unmap.  By storing,
   in each DebugInfo, the first and last epoch for which it is valid, we can
   unambiguously identify the set of DebugInfos which should be used to
   provide metadata for a code or data address, provided we know the epoch
   to which that address pertains.

   Note, this isn't the same as the "handle_counter" below.  That only
   advances when new DebugInfos are created.  "current_epoch" advances both
   at DebugInfo created and destruction-or-making-non-current.
*/

// The value zero is reserved for indicating an invalid epoch number.
static UInt current_epoch = 1;

inline DiEpoch VG_(current_DiEpoch) ( void ) {
   DiEpoch dep; dep.n = current_epoch; return dep;
}

static void advance_current_DiEpoch ( const HChar* msg ) {
   current_epoch++;
   if (DEBUG_EPOCHS)
      VG_(printf)("Advancing current epoch to %u due to %s\n",
                  current_epoch, msg);
}

static inline Bool eq_DiEpoch ( DiEpoch dep1, DiEpoch dep2 ) {
   return dep1.n == dep2.n && /*neither is invalid*/dep1.n != 0;
}

// Is this DebugInfo currently "allocated" (pre-use state, only FSM active) ?
static inline Bool is_DebugInfo_allocated ( const DebugInfo* di )
{
   if (is_DiEpoch_INVALID(di->first_epoch)
       && is_DiEpoch_INVALID(di->last_epoch)) {
      return True;
   } else {
      return False;
   }
}

// Is this DebugInfo currently "active" (valid for the current epoch) ?
static inline Bool is_DebugInfo_active ( const DebugInfo* di )
{
   if (!is_DiEpoch_INVALID(di->first_epoch)
       && is_DiEpoch_INVALID(di->last_epoch)) {
      // Yes it is active.  Sanity check ..
      vg_assert(di->first_epoch.n <= current_epoch);
      return True;
   } else {
      return False;
   }
}

// Is this DebugInfo currently "archived" ?
static inline Bool is_DebugInfo_archived ( const DebugInfo* di )
{
   if (!is_DiEpoch_INVALID(di->first_epoch)
       && !is_DiEpoch_INVALID(di->last_epoch)) {
      // Yes it is archived.  Sanity checks ..
      vg_assert(di->first_epoch.n <= di->last_epoch.n);
      vg_assert(di->last_epoch.n <= current_epoch);
      return True;
   } else {
      return False;
   }
}

// Is this DebugInfo valid for the specified epoch?
static inline Bool is_DI_valid_for_epoch ( const DebugInfo* di, DiEpoch ep )
{
   // Stay sane
   vg_assert(ep.n > 0 && ep.n <= current_epoch);

   Bool first_valid = !is_DiEpoch_INVALID(di->first_epoch);
   Bool last_valid  = !is_DiEpoch_INVALID(di->last_epoch);

   if (first_valid) {
      if (last_valid) {
         // Both valid.  di is in Archived state.
         return di->first_epoch.n <= ep.n && ep.n <= di->last_epoch.n;
      } else {
         // First is valid, last is invalid.  di is in Active state.
         return di->first_epoch.n <= ep.n;
      }
   } else {
      vg_assert (!last_valid); // First invalid, last valid is a bad state.
      // Neither is valid.  di is in Allocated state.
      return False;
   }

}

static inline UInt ROL32 ( UInt x, UInt n )
{
   return (x << n) | (x >> (32-n));
}


/*------------------------------------------------------------*/
/*--- Root structure                                       ---*/
/*------------------------------------------------------------*/

/* The root structure for the entire debug info system.  It is a
   linked list of DebugInfos. */
static DebugInfo* debugInfo_list = NULL;


/* Find 'di' in the debugInfo_list and move it one step closer to the
   front of the list, so as to make subsequent searches for it
   cheaper.  When used in a controlled way, makes a major improvement
   in some DebugInfo-search-intensive situations, most notably stack
   unwinding on amd64-linux. */
static void move_DebugInfo_one_step_forward ( DebugInfo* di )
{
   DebugInfo *di0, *di1, *di2;
   if (di == debugInfo_list)
      return; /* already at head of list */
   vg_assert(di != NULL);
   di0 = debugInfo_list;
   di1 = NULL;
   di2 = NULL;
   while (True) {
      if (di0 == NULL || di0 == di) break;
      di2 = di1;
      di1 = di0;
      di0 = di0->next;
   }
   vg_assert(di0 == di);
   if (di0 != NULL && di1 != NULL && di2 != NULL) {
      DebugInfo* tmp;
      /* di0 points to di, di1 to its predecessor, and di2 to di1's
         predecessor.  Swap di0 and di1, that is, move di0 one step
         closer to the start of the list. */
      vg_assert(di2->next == di1);
      vg_assert(di1->next == di0);
      tmp = di0->next;
      di2->next = di0;
      di0->next = di1;
      di1->next = tmp;
   }
   else
   if (di0 != NULL && di1 != NULL && di2 == NULL) {
      /* it's second in the list. */
      vg_assert(debugInfo_list == di1);
      vg_assert(di1->next == di0);
      di1->next = di0->next;
      di0->next = di1;
      debugInfo_list = di0;
   }
}


// Debugging helper for epochs
static void show_epochs ( const HChar* msg )
{
   if (DEBUG_EPOCHS) {
      DebugInfo* di;
      VG_(printf)("\nDebugInfo epoch display, requested by \"%s\"\n", msg);
      VG_(printf)("  Current epoch (note: 0 means \"invalid epoch\") = %u\n",
                  current_epoch);
      for (di = debugInfo_list; di; di = di->next) {
         VG_(printf)("  [di=%p]  first %u  last %u  %s\n",
                     di, di->first_epoch.n, di->last_epoch.n, di->fsm.filename);
      }
      VG_(printf)("\n");
   }
}


/*------------------------------------------------------------*/
/*--- Notification (acquire/discard) helpers               ---*/
/*------------------------------------------------------------*/

/* Gives out unique abstract handles for allocated DebugInfos.  See
   comment in priv_storage.h, declaration of struct _DebugInfo, for
   details. */
static ULong handle_counter = 1;

/* Allocate and zero out a new DebugInfo record. */
static
DebugInfo* alloc_DebugInfo( const HChar* filename )
{
   Bool       traceme;
   DebugInfo* di;

   vg_assert(filename);

   di = ML_(dinfo_zalloc)("di.debuginfo.aDI.1", sizeof(DebugInfo));
   di->handle       = handle_counter++;
   di->first_epoch  = DiEpoch_INVALID();
   di->last_epoch   = DiEpoch_INVALID();
   di->fsm.filename = ML_(dinfo_strdup)("di.debuginfo.aDI.2", filename);
   di->fsm.maps     = VG_(newXA)(
                         ML_(dinfo_zalloc), "di.debuginfo.aDI.3",
                         ML_(dinfo_free), sizeof(DebugInfoMapping));

   /* Everything else -- pointers, sizes, arrays -- is zeroed by
      ML_(dinfo_zalloc).  Now set up the debugging-output flags. */
   traceme
      = VG_(string_match)( VG_(clo_trace_symtab_patt), filename );
   if (traceme) {
      di->trace_symtab = VG_(clo_trace_symtab);
      di->trace_cfi    = VG_(clo_trace_cfi);
      di->ddump_syms   = VG_(clo_debug_dump_syms);
      di->ddump_line   = VG_(clo_debug_dump_line);
      di->ddump_frames = VG_(clo_debug_dump_frames);
   }

#if DARWIN_VERS >= DARWIN_11_00
   di->from_memory = False;
#endif

   return di;
}


/* Free a DebugInfo, and also all the stuff hanging off it. */
static void free_DebugInfo ( DebugInfo* di )
{
   Word i, j, n;
   TyEnt* ent;
   GExpr* gexpr;

   vg_assert(di != NULL);
   if (di->fsm.maps)     VG_(deleteXA)(di->fsm.maps);
   if (di->fsm.filename) ML_(dinfo_free)(di->fsm.filename);
   if (di->fsm.dbgname)  ML_(dinfo_free)(di->fsm.dbgname);
   if (di->soname)       ML_(dinfo_free)(di->soname);
   if (di->loctab)       ML_(dinfo_free)(di->loctab);
   if (di->loctab_fndn_ix) ML_(dinfo_free)(di->loctab_fndn_ix);
   if (di->inltab)       ML_(dinfo_free)(di->inltab);
   if (di->cfsi_base)    ML_(dinfo_free)(di->cfsi_base);
   if (di->cfsi_m_ix)    ML_(dinfo_free)(di->cfsi_m_ix);
   if (di->cfsi_rd)      ML_(dinfo_free)(di->cfsi_rd);
   if (di->cfsi_m_pool)  VG_(deleteDedupPA)(di->cfsi_m_pool);
   if (di->cfsi_exprs)   VG_(deleteXA)(di->cfsi_exprs);
   if (di->fpo)          ML_(dinfo_free)(di->fpo);

   if (di->symtab) {
      /* We have to visit all the entries so as to free up any
         sec_names arrays that might exist. */
      n = di->symtab_used;
      for (i = 0; i < n; i++) {
         DiSym* sym = &di->symtab[i];
         if (sym->sec_names)
            ML_(dinfo_free)(sym->sec_names);
      }
      /* and finally .. */
      ML_(dinfo_free)(di->symtab);
   }

   if (di->strpool)
      VG_(deleteDedupPA) (di->strpool);
   if (di->fndnpool)
      VG_(deleteDedupPA) (di->fndnpool);

   /* Delete the two admin arrays.  These lists exist primarily so
      that we can visit each object exactly once when we need to
      delete them. */
   if (di->admin_tyents) {
      n = VG_(sizeXA)(di->admin_tyents);
      for (i = 0; i < n; i++) {
         ent = (TyEnt*)VG_(indexXA)(di->admin_tyents, i);
         /* Dump anything hanging off this ent */
         ML_(TyEnt__make_EMPTY)(ent);
      }
      VG_(deleteXA)(di->admin_tyents);
      di->admin_tyents = NULL;
   }

   if (di->admin_gexprs) {
      n = VG_(sizeXA)(di->admin_gexprs);
      for (i = 0; i < n; i++) {
         gexpr = *(GExpr**)VG_(indexXA)(di->admin_gexprs, i);
         ML_(dinfo_free)(gexpr);
      }
      VG_(deleteXA)(di->admin_gexprs);
      di->admin_gexprs = NULL;
   }

   /* Dump the variable info.  This is kinda complex: we must take
      care not to free items which reside in either the admin lists
      (as we have just freed them) or which reside in the DebugInfo's
      string table. */
   if (di->varinfo) {
      for (i = 0; i < VG_(sizeXA)(di->varinfo); i++) {
         OSet* scope = *(OSet**)VG_(indexXA)(di->varinfo, i);
         if (!scope) continue;
         /* iterate over all entries in 'scope' */
         VG_(OSetGen_ResetIter)(scope);
         while (True) {
            DiAddrRange* arange = VG_(OSetGen_Next)(scope);
            if (!arange) break;
            /* for each var in 'arange' */
            vg_assert(arange->vars);
            for (j = 0; j < VG_(sizeXA)( arange->vars ); j++) {
               DiVariable* var = (DiVariable*)VG_(indexXA)(arange->vars,j);
               vg_assert(var);
               /* Nothing to free in var: all the pointer fields refer
                  to stuff either on an admin list, or in
                  .strpool */
            }
            VG_(deleteXA)(arange->vars);
            /* Don't free arange itself, as OSetGen_Destroy does
               that */
         }
         VG_(OSetGen_Destroy)(scope);
      }
      VG_(deleteXA)(di->varinfo);
   }

   ML_(dinfo_free)(di);
}


/* 'di' is a member of debugInfo_list.  Find it, and either (remove it from
   the list and free all storage reachable from it) or archive it.
   Notify m_redir that this removal/archiving has happened.

   Note that 'di' can't be archived.  Is a DebugInfo is archived then we
   want to hold on to it forever.  This is asserted for.

   Note also, we don't advance the current epoch here.  That's the
   responsibility of some (non-immediate) caller.
*/
static void discard_or_archive_DebugInfo ( DebugInfo* di )
{
   /*  di->have_dinfo can be False when an object is mapped "ro"
       and then unmapped before the debug info is loaded.
       In other words, debugInfo_list might contain many di that have
       no OS mappings, even if their fsm.maps still contain mappings.
       Such (left over) mappings can overlap with real mappings.
       Search for FSMMAPSNOTCLEANEDUP: below for more details. */
   /* If a di has no dinfo, we can discard even if VG_(clo_keep_debuginfo). */
   const Bool   archive = VG_(clo_keep_debuginfo) && di->have_dinfo;

   DebugInfo** prev_next_ptr = &debugInfo_list;
   DebugInfo*  curr          =  debugInfo_list;

   /* If di->have_dinfo, then it must be active! */
   vg_assert(!di->have_dinfo || is_DebugInfo_active(di));
   while (curr) {
      if (curr == di) {
         /* Found it; (remove from list and free it), or archive it. */
         if (VG_(clo_verbosity) > 1 || VG_(clo_trace_redir))
            VG_(dmsg)("%s syms at %#lx-%#lx in %s (have_dinfo %d)\n",
                      archive ? "Archiving" : "Discarding",
                      di->text_avma,
                      di->text_avma + di->text_size,
                      curr->fsm.filename ? curr->fsm.filename
                                           : "???",
                      curr->have_dinfo);
         vg_assert(*prev_next_ptr == curr);
         if (!archive) {
            *prev_next_ptr = curr->next;
         }
         if (curr->have_dinfo) {
            VG_(redir_notify_delete_DebugInfo)( curr );
         }
         if (archive) {
            /* Adjust the epoch markers appropriately. */
            di->last_epoch = VG_(current_DiEpoch)();
            VG_(archive_ExeContext_in_range) (di->last_epoch,
                                              di->text_avma, di->text_size);
            vg_assert(is_DebugInfo_archived(di));
         } else {
            free_DebugInfo(curr);
         }
         return;
      }
      prev_next_ptr = &curr->next;
      curr          =  curr->next;
   }

   /* Not found. */
}


/* Repeatedly scan debugInfo_list, looking for DebugInfos with text
   AVMAs intersecting [start,start+length), and call discard_DebugInfo
   to get rid of them.  This modifies the list, hence the multiple
   iterations.  Returns True iff any such DebugInfos were found.
*/
static Bool discard_syms_in_range ( Addr start, SizeT length )
{
   Bool       anyFound = False;
   Bool       found;
   DebugInfo* curr;

   while (True) {
      found = False;

      curr = debugInfo_list;
      while (True) {
         if (curr == NULL)
            break;
         if (is_DebugInfo_archived(curr)
             || !curr->text_present
             || (curr->text_present
                 && curr->text_size > 0
                 && (start+length - 1 < curr->text_avma
                     || curr->text_avma + curr->text_size - 1 < start))) {
            /* no overlap */
	 } else {
	    found = True;
	    break;
	 }
	 curr = curr->next;
      }

      if (!found) break;
      anyFound = True;
      discard_or_archive_DebugInfo( curr );
   }

   return anyFound;
}


/* Does [s1,+len1) overlap [s2,+len2) ?  Note: does not handle
   wraparound at the end of the address space -- just asserts in that
   case. */
static Bool ranges_overlap (Addr s1, SizeT len1, Addr s2, SizeT len2 )
{
   Addr e1, e2;
   if (len1 == 0 || len2 == 0)
      return False;
   e1 = s1 + len1 - 1;
   e2 = s2 + len2 - 1;
   /* Assert that we don't have wraparound.  If we do it would imply
      that file sections are getting mapped around the end of the
      address space, which sounds unlikely. */
   vg_assert(s1 <= e1);
   vg_assert(s2 <= e2);
   if (e1 < s2 || e2 < s1) return False;
   return True;
}

/* Do the basic mappings of the two DebugInfos overlap in any way? */
static Bool do_DebugInfos_overlap ( const DebugInfo* di1, const DebugInfo* di2 )
{
   vg_assert(di1);
   vg_assert(di2);
#if defined(VGO_darwin) && DARWIN_VERS >= DARWIN_10_15
   // FIXME: This is probably wrong but the other methods returns too many false positives
   // as it doesn't account for munmap being called on one of these maps.
   // dyld will mmap and then munmap every library ro_map at the same address thus every library shows
   // an overlap and only the last is retained, making most debug UNKNOW_FUNCTION UNKNOWN_OBJECT.
   // Seeing how discard_syms_in_range relies exclusively on text_* to check conflicts, let's do the same here

   // Sanity check needed by discard_DebugInfos_which_overlap_with
   if (di1 == di2) {
     return True;
   }
   if (!di1->text_present || !di2->text_present) {
     return False;
   }
   return ranges_overlap(di1->text_avma, di1->text_size, di2->text_avma, di2->text_size);
#else
   Word i, j;

   for (i = 0; i < VG_(sizeXA)(di1->fsm.maps); i++) {
      const DebugInfoMapping* map1 = VG_(indexXA)(di1->fsm.maps, i);
      for (j = 0; j < VG_(sizeXA)(di2->fsm.maps); j++) {
         const DebugInfoMapping* map2 = VG_(indexXA)(di2->fsm.maps, j);
         if (ranges_overlap(map1->avma, map1->size, map2->avma, map2->size)) {
            return True;
         }
      }
   }

   return False;
#endif
}


/* Discard or archive all elements of debugInfo_list whose .mark bit is set.
*/
static void discard_or_archive_marked_DebugInfos ( void )
{
   DebugInfo* curr;

   while (True) {

      curr = debugInfo_list;
      while (True) {
         if (!curr)
            break;
         if (curr->mark)
            break;
	 curr = curr->next;
      }

      if (!curr) break;

      // If |curr| is going to remain in the debugInfo_list, and merely change
      // state, then we need to clear its mark bit so we don't subsequently
      // try to archive it again later.  Possibly related to #393146.
      if (VG_(clo_keep_debuginfo))
         curr->mark = False;

      discard_or_archive_DebugInfo( curr );

   }
}


/* Discard any elements of debugInfo_list which overlap with diRef.
   Clearly diRef must have its mapping information set to something sane. */
static void discard_DebugInfos_which_overlap_with ( DebugInfo* diRef )
{
   vg_assert(is_DebugInfo_allocated(diRef));
   DebugInfo* di;
   /* Mark all the DebugInfos in debugInfo_list that need to be
      deleted.  First, clear all the mark bits; then set them if they
      overlap with siRef.  Since siRef itself is in this list we at
      least expect its own mark bit to be set. */
   for (di = debugInfo_list; di; di = di->next) {
      di->mark = False;
      if (is_DebugInfo_archived(di))
         continue;
      di->mark = do_DebugInfos_overlap( di, diRef );
      if (di == diRef) {
         vg_assert(di->mark);
         di->mark = False;
      }
   }
   discard_or_archive_marked_DebugInfos();
}


/* Find the existing DebugInfo for |filename| or if not found, create
   one.  In the latter case |filename| is strdup'd into VG_AR_DINFO,
   and the new DebugInfo is added to debugInfo_list. */
static DebugInfo* find_or_create_DebugInfo_for ( const HChar* filename )
{
   DebugInfo* di;
   vg_assert(filename);
   for (di = debugInfo_list; di; di = di->next) {
      if (is_DebugInfo_archived(di))
         continue;
      vg_assert(di->fsm.filename);
      if (0==VG_(strcmp)(di->fsm.filename, filename))
         break;
   }
   if (!di) {
      di = alloc_DebugInfo(filename);
      vg_assert(di);
      di->next = debugInfo_list;
      debugInfo_list = di;
   }
   vg_assert(!is_DebugInfo_archived(di));
   return di;
}


/* Debuginfo reading for 'di' has just been successfully completed.
   Check that the invariants stated in
   "Comment_on_IMPORTANT_CFSI_REPRESENTATIONAL_INVARIANTS" in
   priv_storage.h are observed. */
static void check_CFSI_related_invariants ( const DebugInfo* di )
{
   DebugInfo* di2 = NULL;
   Bool has_nonempty_rx = False;
   Word i, j;
   const Bool debug = VG_(debugLog_getLevel)() >= 3;

   vg_assert(di);
   /* This fn isn't called until after debuginfo for this object has
      been successfully read.  And that shouldn't happen until we have
      both a r-x and rw- mapping for the object.  Hence: */
   vg_assert(di->fsm.have_rx_map);
   for (i = 0; i < VG_(sizeXA)(di->fsm.maps); i++) {
      const DebugInfoMapping* map = VG_(indexXA)(di->fsm.maps, i);
      /* We are interested in r-x mappings only */
      if (!map->rx)
         continue;

      /* degenerate case: r-x section is empty */
      if (map->size == 0)
         continue;
      has_nonempty_rx = True;

      /* normal case: r-x section is nonempty */
      /* invariant (0) */
      vg_assert(map->size > 0);

      /* invariant (1) */
      for (di2 = debugInfo_list; di2; di2 = di2->next) {
         if (di2 == di || is_DebugInfo_archived(di2))
            continue;
         for (j = 0; j < VG_(sizeXA)(di2->fsm.maps); j++) {
            const DebugInfoMapping* map2 = VG_(indexXA)(di2->fsm.maps, j);
            if (!map2->rx || map2->size == 0)
               continue;
            vg_assert2(!ranges_overlap(map->avma,  map->size,
                                       map2->avma, map2->size),
                       "DiCfsi invariant (1) verification failed");
         }
      }
   }

   /* degenerate case: all r-x sections are empty */
   if (!has_nonempty_rx) {
      vg_assert(di->cfsi_rd == NULL);
      return;
   }

   /* invariant (2) */
   if (di->cfsi_rd) {
      vg_assert(di->cfsi_minavma <= di->cfsi_maxavma); /* duh! */
      /* It may be that the cfsi range doesn't fit into any one individual
         mapping, but it is covered by the combination of all the mappings.
         That's a bit tricky to establish.  To do so, create a RangeMap with
         the cfsi range as the single only non-zero mapping, then zero out all
         the parts described by di->fsm.maps, and check that there's nothing
         left. */
      RangeMap* rm = VG_(newRangeMap)( ML_(dinfo_zalloc),
                        "di.debuginfo. cCri.1", ML_(dinfo_free),
                        /*initialVal*/0 );
      VG_(bindRangeMap)(rm, di->cfsi_minavma, di->cfsi_maxavma, 1);
      for (i = 0; i < VG_(sizeXA)(di->fsm.maps); i++) {
         const DebugInfoMapping* map = VG_(indexXA)(di->fsm.maps, i);
         /* We are interested in r-x mappings only */
         if (!map->rx)
            continue;
         if (map->size > 0)
            VG_(bindRangeMap)(rm, map->avma, map->avma + map->size - 1, 0);
      }
      /* Typically, the range map contains one single range with value 0,
         meaning that the cfsi range is entirely covered by the rx mappings.
         However, in some cases, there are holes in the rx mappings
         (see BZ #398028).
         In such a case, check that no cfsi refers to these holes.  */
      Bool cfsi_fits = VG_(sizeRangeMap)(rm) >= 1;
      // Check the ranges in the map.
      for (Word ix = 0; ix < VG_(sizeRangeMap)(rm); ix++) {
         UWord key_min = 0x55, key_max = 0x56, val = 0x57;
         VG_(indexRangeMap)(&key_min, &key_max, &val, rm, ix);
         if (debug)
            VG_(dmsg)("cfsi range rx-mappings coverage check: %s %#lx-%#lx\n",
                      val == 1 ? "Uncovered" : "Covered",
                      key_min, key_max);
         {
            // Sanity-check the range-map operation
            UWord check_key_min = 0x55, check_key_max = 0x56, check_val = 0x57;
            VG_(lookupRangeMap)(&check_key_min, &check_key_max, &check_val, rm,
                                key_min + (key_max - key_min) / 2);
            if (ix == 0)
               vg_assert(key_min == (UWord)0);
            if (ix == VG_(sizeRangeMap)(rm) - 1)
               vg_assert(key_max == ~(UWord)0);
            vg_assert(key_min == check_key_min);
            vg_assert(key_max == check_key_max);
            vg_assert(val == 0 || val == 1);
            vg_assert(val == check_val);
         }
         if (val == 1) {
            /* This is a part of cfsi_minavma .. cfsi_maxavma not covered.
               Check no cfsi overlaps with this range. */
            for (i = 0; i < di->cfsi_used; i++) {
               DiCfSI* cfsi = &di->cfsi_rd[i];
               vg_assert2(cfsi->base > key_max
                          || cfsi->base + cfsi->len - 1 < key_min,
                          "DiCfsi invariant (2) verification failed");
            }
         }
      }
      vg_assert(cfsi_fits);

      VG_(deleteRangeMap)(rm);
   }

   /* invariants (3) and (4) */
   if (di->cfsi_rd) {
      vg_assert(di->cfsi_used > 0);
      vg_assert(di->cfsi_size > 0);
      for (i = 0; i < di->cfsi_used; i++) {
         DiCfSI* cfsi = &di->cfsi_rd[i];
         vg_assert(cfsi->len > 0);
         vg_assert(cfsi->base >= di->cfsi_minavma);
         vg_assert(cfsi->base + cfsi->len - 1 <= di->cfsi_maxavma);
         if (i > 0) {
            DiCfSI* cfsip = &di->cfsi_rd[i-1];
            vg_assert(cfsip->base + cfsip->len <= cfsi->base);
         }
      }
   } else {
      vg_assert(di->cfsi_used == 0);
      vg_assert(di->cfsi_size == 0);
   }
}


/*--------------------------------------------------------------*/
/*---                                                        ---*/
/*--- TOP LEVEL: INITIALISE THE DEBUGINFO SYSTEM             ---*/
/*---                                                        ---*/
/*--------------------------------------------------------------*/

void VG_(di_initialise) ( void )
{
   /* There's actually very little to do here, since everything
      centers around the DebugInfos in debugInfo_list, they are
      created and destroyed on demand, and each one is treated more or
      less independently. */
   vg_assert(debugInfo_list == NULL);

   /* flush the debug info caches. */
   caches__invalidate();
}


/*--------------------------------------------------------------*/
/*---                                                        ---*/
/*--- TOP LEVEL: NOTIFICATION (ACQUIRE/DISCARD INFO) (LINUX) ---*/
/*---                                                        ---*/
/*--------------------------------------------------------------*/

#if defined(VGO_linux) || defined(VGO_darwin) || defined(VGO_solaris) || defined(VGO_freebsd)

/* Helper (indirect) for di_notify_ACHIEVE_ACCEPT_STATE */
static Bool overlaps_DebugInfoMappings ( const DebugInfoMapping* map1,
                                         const DebugInfoMapping* map2 )
{
   vg_assert(map1 && map2 && map1 != map2);
   vg_assert(map1->size != 0 && map2->size != 0);
   if (map1->avma + map1->size <= map2->avma) return False;
   if (map2->avma + map2->size <= map1->avma) return False;
   return True;
}


/* Helper (indirect) for di_notify_ACHIEVE_ACCEPT_STATE */
static void show_DebugInfoMappings
               ( const DebugInfo* di,
                 /*MOD*/XArray* maps /* XArray<DebugInfoMapping> */ )
{
   Word i, n;
   vg_assert(maps);
   n = VG_(sizeXA)(maps);
   for (i = 0; i < n; i++) {
      const DebugInfoMapping* map = VG_(indexXA)(maps, i);
      TRACE_SYMTAB("  [%ld]    avma 0x%-16lx    size %-8lu    "
                   "foff %-8lld    %s %s %s\n",
                   i, map->avma, map->size, (Long)map->foff,
                   map->rx ? "rx" : "--",
                   map->rw ? "rw" : "--",
                   map->ro ? "ro" : "--");
   }
}


/* Helper for di_notify_ACHIEVE_ACCEPT_STATE.  This removes overlaps
   in |maps|, in a fairly weak way, by truncating overlapping ends.
   This may need to be strengthened in future.  Currently it performs
   a post-fixup check, so as least we can be sure that if this
   function returns (rather than asserts) that |maps| is overlap
   free. */
static void truncate_DebugInfoMapping_overlaps
               ( const DebugInfo* di,
                 /*MOD*/XArray* maps /* XArray<DebugInfoMapping> */ )
{
   TRACE_SYMTAB("Un-de-overlapped _DebugInfoMappings:\n");
   show_DebugInfoMappings(di, maps);
   TRACE_SYMTAB("\n");

   Word i, j, n;
   DebugInfoMapping *map_i, *map_j;

   n = VG_(sizeXA)(maps);
   for (i = 0; i < n; i++) {

      map_i = VG_(indexXA)(maps, i);
      if (map_i->size == 0)
        continue; // Hmm, mutancy.  Shouldn't happen.

      for (j = i+1; j < n; j++) {

         map_j = VG_(indexXA)(maps, j);
         if (map_j->size == 0)
           continue; // Hmm, mutancy.  Shouldn't happen.

         /* map_j was observed later than map_i, since the entries are
            in the XArray in the order in which they were observed.
            If map_j starts inside map_i, trim map_i's end so it does
            not overlap map_j.  This reflects the reality that when
            two mmaped areas overlap, the later mmap silently
            overwrites the earlier mmap's mapping. */
         if (map_j->avma >= map_i->avma
             && map_j->avma < map_i->avma + map_i->size) {
            SizeT map_i_newsize = map_j->avma - map_i->avma;
            vg_assert(map_i_newsize < map_i->size);
            map_i->size = map_i_newsize;
         }

      }
   }

   TRACE_SYMTAB("De-overlapped DebugInfoMappings:\n");
   show_DebugInfoMappings(di, maps);
   TRACE_SYMTAB("\n");
   TRACE_SYMTAB("Checking that there are no remaining overlaps.\n");

   for (i = 0; i < n; i++) {
      map_i = VG_(indexXA)(maps, i);
      if (map_i->size == 0)
        continue;
      for (j = i+1; j < n; j++) {
         map_j = VG_(indexXA)(maps, j);
         if (map_j->size == 0)
           continue;
         Bool overlap
            = overlaps_DebugInfoMappings( map_i, map_j );
         /* If the following assert ever fails, it means the de-overlapping
            scheme above is too weak, and needs improvement. */
         vg_assert(!overlap);
      }
   }

   TRACE_SYMTAB("Check successful.\n");
}


/* The debug info system is driven by notifications that a text
   segment has been mapped in, or unmapped, or when sections change
   permission.  It's all a bit kludgey and basically means watching
   syscalls, trying to second-guess when the system's dynamic linker
   is done with mapping in a new object for execution.  This is all
   tracked using the DebugInfoFSM struct for the object.  Anyway, once
   we finally decide we've got to an accept state, this section then
   will acquire whatever info is available for the corresponding
   object.  This section contains the notification handlers, which
   update the FSM and determine when an accept state has been reached.
*/

/* When the sequence of observations causes a DebugInfoFSM to move
   into the accept state, call here to actually get the debuginfo read
   in.  Returns a ULong whose purpose is described in comments
   preceding VG_(di_notify_mmap) just below.
*/
static ULong di_notify_ACHIEVE_ACCEPT_STATE ( struct _DebugInfo* di )
{
   ULong di_handle;
   Bool  ok;

   advance_current_DiEpoch("di_notify_ACHIEVE_ACCEPT_STATE");

   vg_assert(di->fsm.filename);
   TRACE_SYMTAB("\n");
   TRACE_SYMTAB("------ start ELF OBJECT "
                "-------------------------"
                "------------------------------\n");
   TRACE_SYMTAB("------ name = %s\n", di->fsm.filename);
   TRACE_SYMTAB("\n");

   /* We're going to read symbols and debug info for the avma
      ranges specified in the _DebugInfoFsm mapping array. First
      get rid of any other DebugInfos which overlap any of those
      ranges (to avoid total confusion).  But only those valid in
     the current epoch.  We don't want to discard archived DebugInfos. */
   discard_DebugInfos_which_overlap_with( di );

   /* The DebugInfoMappings that now exist in the FSM may involve
      overlaps.  This confuses ML_(read_elf_*), and may cause
      it to compute wrong biases.  So de-overlap them now.
      See http://bugzilla.mozilla.org/show_bug.cgi?id=788974 */
   truncate_DebugInfoMapping_overlaps( di, di->fsm.maps );

   /* And acquire new info. */
#  if defined(VGO_linux) || defined(VGO_solaris) || defined(VGO_freebsd)
   ok = ML_(read_elf_object)( di );
   if (ok)
      di->deferred = True;
#  elif defined(VGO_darwin)
   ok = ML_(read_macho_debug_info)( di );
#  else
#    error "unknown OS"
#  endif

   if (ok) {

      TRACE_SYMTAB("\n------ Canonicalising the "
                   "acquired info ------\n");
      /* invalidate the debug info caches. */
      caches__invalidate();
      /* prepare read data for use */
      ML_(canonicaliseTables)( di );
      /* Check invariants listed in
         Comment_on_IMPORTANT_REPRESENTATIONAL_INVARIANTS in
         priv_storage.h. */
      check_CFSI_related_invariants(di);
      ML_(finish_CFSI_arrays)(di);

      // Mark di's first epoch point as a valid epoch.  Because its
      // last_epoch value is still invalid, this changes di's state from
      // "allocated" to "active".
      vg_assert(is_DebugInfo_allocated(di));
      di->first_epoch = VG_(current_DiEpoch)();
      vg_assert(is_DebugInfo_active(di));
      show_epochs("di_notify_ACHIEVE_ACCEPT_STATE success");

      /* notify m_redir about it */
      TRACE_SYMTAB("\n------ Notifying m_redir ------\n");
      VG_(redir_notify_new_DebugInfo)( di );
      /* Note that we succeeded */
      di->have_dinfo = True;
      vg_assert(di->handle > 0);
      di_handle = di->handle;

   } else {
      TRACE_SYMTAB("\n------ ELF reading failed ------\n");
      /* Something went wrong (eg. bad ELF file).  Should we delete
         this DebugInfo?  No - it contains info on the rw/rx
         mappings, at least. */
      di_handle = 0;
      vg_assert(di->have_dinfo == False);
   }

   TRACE_SYMTAB("\n");
   TRACE_SYMTAB("------ name = %s\n", di->fsm.filename);
   TRACE_SYMTAB("------ end ELF OBJECT "
                "-------------------------"
                "------------------------------\n");
   TRACE_SYMTAB("\n");

   return di_handle;
}


/* Notify the debuginfo system about a new mapping.  This is the way
   new debug information gets loaded.

   readelf -e will output something like

   Program Headers:
  Type           Offset             VirtAddr           PhysAddr
                 FileSiz            MemSiz              Flg    Align
  PHDR           0x0000000000000040 0x0000000000200040 0x0000000000200040
                 0x0000000000000268 0x0000000000000268  R      0x8
  INTERP         0x00000000000002a8 0x00000000002002a8 0x00000000002002a8
                 0x0000000000000015 0x0000000000000015  R      0x1
      [Requesting program interpreter: /libexec/ld-elf.so.1]
  LOAD           0x0000000000000000 0x0000000000200000 0x0000000000200000
                 0x0000000000002acc 0x0000000000002acc  R      0x1000
  LOAD           0x0000000000002ad0 0x0000000000203ad0 0x0000000000203ad0
                 0x0000000000004a70 0x0000000000004a70  R E    0x1000
  LOAD           0x0000000000007540 0x0000000000209540 0x0000000000209540
                 0x00000000000001d8 0x00000000000001d8  RW     0x1000
  LOAD           0x0000000000007720 0x000000000020a720 0x000000000020a720
                 0x00000000000002b8 0x00000000000005a0  RW     0x1000
  DYNAMIC        0x0000000000007570 0x0000000000209570 0x0000000000209570
                 0x00000000000001a0 0x00000000000001a0  RW     0x8
  GNU_RELRO      0x0000000000007540 0x0000000000209540 0x0000000000209540
                 0x00000000000001d8 0x00000000000001d8  R      0x1
  GNU_EH_FRAME   0x0000000000002334 0x0000000000202334 0x0000000000202334
                 0x000000000000012c 0x000000000000012c  R      0x4
  GNU_STACK      0x0000000000000000 0x0000000000000000 0x0000000000000000
                 0x0000000000000000 0x0000000000000000  RW     0
  NOTE           0x00000000000002c0 0x00000000002002c0 0x00000000002002c0
                 0x0000000000000048 0x0000000000000048  R      0x4

   This function will be called for the "LOAD" segments above.

   This function gets called from 2 contexts

   "HOST TRIGGERED"

   1a. For the tool exe, called from valgrind_main. This is already
       mmap'd when the host starts so we look at something like the
       /proc filesystem to get the mapping after the event and build
       up the NSegments from that.

   1b. Then the host loads ld.so and the guest exe. This is done in
       the sequence
          load_client -> VG_(do_exec) -> VG_(do_exec_inner) ->
          exe_handlers->load_fn ( == VG_(load_ELF) )
          [or load_MACHO].

       This does the mmap'ing with VG_(am_do_mmap_NO_NOTIFY)
       and creates the associated NSegments.

       The NSegments may get merged, (see maybe_merge_nsegments)
       so there could be more PT_LOADs than there are NSegments.
       VG_(di_notify_mmap) is called by iterating over the
       NSegments

   "GUEST TRIGGERED"

   2.  When the guest loads any further shared libs (valgrind core and
       tool preload shared libraries, libc, other dependencies, dlopens)
       using mmap. The call will be from ML_(generic_PRE_sys_mmap) or
       a platform-specific variation.

       There are a few variations for syswraps/platforms.

       In this case the NSegment could possibly be merged,
       but that is irrelevant because di_notify_mmap is being
       called directly on the mmap result.

   If allow_SkFileV is True, it will try load debug info if the
   mapping at 'a' belongs to Valgrind; whereas normally (False)
   it will not do that.  This allows us to carefully control when
   the thing will read symbols from the Valgrind executable itself.

   If use_fd is not -1, that is used instead of the filename; this
   avoids perturbing fcntl locks, which are released by simply
   re-opening and closing the same file (even via different fd!).

   Read-only mappings will be ignored.
   There may be 1 or 2 RW mappings.
   There will also be 1 RX mapping.

   If there is no RX or no RW mapping then we will not attempt to
   read debuginfo for the file.

   In order to know whether there are 1 or 2 RW mappings we
   need to check the ELF headers. And in the case that we
   detect 2 RW mappings we need to double check that they
   aren't contiguous in memory resulting in merged NSegemnts.

   This does not apply to Darwin which just checks the Mach-O header

   If a call to VG_(di_notify_mmap) causes debug info to be read, then
   the returned ULong is an abstract handle which can later be used to
   refer to the debuginfo read as a result of this specific mapping,
   in later queries to m_debuginfo.  In this case the handle value
   will be one or above.  If the returned value is zero, no debug info
   was read. */

ULong VG_(di_notify_mmap)( Addr a, Bool allow_SkFileV, Int use_fd )
{
   NSegment const * seg;
   Int expected_rw_load_count;
   const HChar* filename;
   Bool       is_rx_map, is_rw_map, is_ro_map;

   DebugInfo* di;
   Int        actual_fd, oflags;
#if defined(VGO_darwin)
   SysRes     preadres;
   // @todo PJF make this dynamic
   // that probably means reading the sizeofcmds from the mach_header then
   // allocating enough space for it
   // and then one day maybe doing something for fat binaries
   HChar      buf4k[4096];
#else
   Bool       elf_ok;
#endif
#if defined(VGO_freebsd)
   static Bool first_fixed_file = True;
#endif

   const Bool       debug = VG_(debugLog_getLevel)() >= 3;
   SysRes     statres;
   struct vg_stat statbuf;

   vg_assert(use_fd >= -1);

   /* In short, figure out if this mapping is of interest to us, and
      if so, try to guess what ld.so is doing and when/if we should
      read debug info. */
   seg = VG_(am_find_nsegment)(a);
   vg_assert(seg);

   if (debug) {
      VG_(dmsg)("di_notify_mmap-0:\n");
      VG_(dmsg)("di_notify_mmap-1: %#lx-%#lx %c%c%c\n",
                seg->start, seg->end,
                seg->hasR ? 'r' : '-',
                seg->hasW ? 'w' : '-',seg->hasX ? 'x' : '-' );
   }

   /* guaranteed by aspacemgr-linux.c, sane_NSegment() */
   vg_assert(seg->end > seg->start);

   /* Ignore non-file mappings */
   if ( ! (seg->kind == SkFileC
           || (seg->kind == SkFileV && allow_SkFileV)) )
      return 0;

   /* If the file doesn't have a name, we're hosed.  Give up. */
   filename = VG_(am_get_filename)( seg );
   if (!filename)
      return 0;

   /*
    * Cannot read from these magic files:
    * --20208-- WARNING: Serious error when reading debug info
    * --20208-- When reading debug info from /proc/xen/privcmd:
    * --20208-- can't read file to inspect ELF header
    */
   if (VG_(strncmp)(filename, "/proc/xen/", 10) == 0)
      return 0;

   if (debug)
      VG_(dmsg)("di_notify_mmap-2: %s\n", filename);

   /* Only try to read debug information from regular files.  */
   statres = VG_(stat)(filename, &statbuf);

   /* stat dereferences symlinks, so we don't expect it to succeed and
      yet produce something that is a symlink. */
   vg_assert(sr_isError(statres) || ! VKI_S_ISLNK(statbuf.mode));

   /* Don't let the stat call fail silently.  Filter out some known
      sources of noise before complaining, though. */
   if (sr_isError(statres)) {
      DebugInfo fake_di;
      Bool quiet = VG_(strstr)(filename, "/var/run/nscd/") != NULL
#if defined(VGO_darwin)
                   || VG_(strstr)(filename, DARWIN_FAKE_MEMORY_PATH) != NULL
#endif
                   || VG_(strstr)(filename, "/dev/shm/") != NULL;
      if (!quiet && VG_(clo_verbosity) > 1) {
         VG_(memset)(&fake_di, 0, sizeof(fake_di));
         fake_di.fsm.filename = ML_(dinfo_strdup)("di.debuginfo.nmm", filename);
         ML_(symerr)(&fake_di, True, "failed to stat64/stat this file");
      }
      return 0;
   }

   /* Finally, the point of all this stattery: if it's not a regular file,
      don't try to read debug info from it. */
   if (! VKI_S_ISREG(statbuf.mode))
      return 0;

   /* no uses of statbuf below here. */

   /* Now we have to guess if this is a text-like mapping, a data-like
      mapping, neither or both.  The rules are:

        text if:   x86-linux    r and x
                   other-linux  r and x and not w

        data if:   x86-linux    r and w
                   other-linux  r and w and not x

      Background: On x86-linux, objects are typically mapped twice:

      1b8fb000-1b8ff000 r-xp 00000000 08:02 4471477 vgpreload_memcheck.so
      1b8ff000-1b900000 rw-p 00004000 08:02 4471477 vgpreload_memcheck.so

      whereas ppc32-linux mysteriously does this:

      118a6000-118ad000 r-xp 00000000 08:05 14209428 vgpreload_memcheck.so
      118ad000-118b6000 ---p 00007000 08:05 14209428 vgpreload_memcheck.so
      118b6000-118bd000 rwxp 00000000 08:05 14209428 vgpreload_memcheck.so

      The third mapping should not be considered to have executable
      code in.  Therefore a test which works for both is: r and x and
      NOT w.  Reading symbols from the rwx segment -- which overlaps
      the r-x segment in the file -- causes the redirection mechanism
      to redirect to addresses in that third segment, which is wrong
      and causes crashes.

      JRS 28 Dec 05: unfortunately icc 8.1 on x86 has been seen to
      produce executables with a single rwx segment rather than a
      (r-x,rw-) pair. That means the rules have to be modified thusly:

      x86-linux:   consider if r and x
      all others:  consider if r and x and not w

      2009 Aug 16: apply similar kludge to ppc32-linux.
      See http://bugs.kde.org/show_bug.cgi?id=190820

      There are two modes on s390x: with and without the noexec kernel
      parameter. Together with some older kernels, this leads to several
      variants:
      executable: r and x
      data:       r and w and x
      or
      executable: r and x
      data:       r and w
   */
   is_rx_map = False;
   is_rw_map = False;
   is_ro_map = False;

#  if defined(VGA_x86) || defined(VGA_ppc32) || defined(VGA_mips32) \
      || defined(VGA_mips64) || defined(VGA_nanomips)
   is_rx_map = seg->hasR && seg->hasX;
   is_rw_map = seg->hasR && seg->hasW;
#  elif defined(VGA_amd64) || defined(VGA_ppc64be) || defined(VGA_ppc64le)  \
        || defined(VGA_arm) || defined(VGA_arm64)
   is_rx_map = seg->hasR && seg->hasX && !seg->hasW;
   is_rw_map = seg->hasR && seg->hasW && !seg->hasX;
#  elif defined(VGP_s390x_linux)
   is_rx_map = seg->hasR && seg->hasX && !seg->hasW;
   is_rw_map = seg->hasR && seg->hasW;
#  else
#    error "Unknown platform"
#  endif

   is_ro_map = seg->hasR && !seg->hasW && !seg->hasX;

#  if defined(VGO_solaris)
   is_rx_map = seg->hasR && seg->hasX && !seg->hasW;
   is_rw_map = seg->hasR && seg->hasW;
#  endif

   if (debug)
      VG_(dmsg)("di_notify_mmap-3: "
                "is_rx_map %d, is_rw_map %d, is_ro_map %d\n",
                (Int)is_rx_map, (Int)is_rw_map, (Int)is_ro_map);

   /* Ignore mappings with permissions we can't possibly be interested in. */
   if (!(is_rx_map || is_rw_map || is_ro_map))
      return 0;

#if defined(VGO_freebsd)
   /* Ignore non-fixed read-only mappings.  The dynamic linker may be
    * mapping something for its own transient purposes. */
   if (!seg->isFF && is_ro_map) {
      if (first_fixed_file) {
         if (debug) {
            VG_(dmsg)("di_notify_mmap-4: first non-fixed ro map\n");
         }
         first_fixed_file = False;
      } else {
         if (debug) {
            VG_(dmsg)("di_notify_mmap-5: not first non-fixed ro map, ignored\n");
         }
         return 0;
      }
   }
#endif

#if defined(VGO_darwin)
   /* Peer at the first few bytes of the file, to see if it is an ELF */
   /* object file. Ignore the file if we do not have read permission. */
   VG_(memset)(buf4k, 0, sizeof(buf4k));
#endif

   oflags = VKI_O_RDONLY;
#  if defined(VKI_O_LARGEFILE)
   oflags |= VKI_O_LARGEFILE;
#  endif

   if (use_fd == -1) {
      SysRes fd = VG_(open)( filename, oflags, 0 );
      if (sr_isError(fd)) {
         if (sr_Err(fd) != VKI_EACCES) {
            DebugInfo fake_di;
            VG_(memset)(&fake_di, 0, sizeof(fake_di));
            fake_di.fsm.filename = ML_(dinfo_strdup)("di.debuginfo.nmm",
                                                     filename);
            ML_(symerr)(&fake_di, True,
                        "can't open file to inspect ELF header");
         }
         return 0;
      }
      actual_fd = sr_Res(fd);
   } else {
      actual_fd = use_fd;
   }

#if defined(VGO_darwin)
   preadres = VG_(pread)( actual_fd, buf4k, sizeof(buf4k), 0 );
   if (use_fd == -1) {
      VG_(close)( actual_fd );
   }

   if (sr_isError(preadres)) {
      DebugInfo fake_di;
      VG_(memset)(&fake_di, 0, sizeof(fake_di));
      fake_di.fsm.filename = ML_(dinfo_strdup)("di.debuginfo.nmm", filename);
      ML_(symerr)(&fake_di, True, "can't read file to inspect Mach-O headers");
      return 0;
   }
   if (sr_Res(preadres) == 0)
      return 0;
   vg_assert(sr_Res(preadres) > 0 && sr_Res(preadres) <= sizeof(buf4k) );

   expected_rw_load_count = 0;

   if (!ML_(check_macho_and_get_rw_loads)( buf4k, (SizeT)sr_Res(preadres), &expected_rw_load_count ))
      return 0;
#endif

   /* We're only interested in mappings of object files. */
#  if defined(VGO_linux) || defined(VGO_solaris) || defined(VGO_freebsd)

   expected_rw_load_count = 0;

   elf_ok = ML_(check_elf_and_get_rw_loads) ( actual_fd, filename, &expected_rw_load_count, use_fd == -1 );

   if (use_fd == -1) {
      VG_(close)( actual_fd );
   }

   if (!elf_ok) {
      return 0;
   }

#  endif

   /* See if we have a DebugInfo for this filename.  If not,
      create one. */
   di = find_or_create_DebugInfo_for( filename );
   vg_assert(di);

   /* Ignore all mappings for this filename once we've read debuginfo for it.
      This avoids the confusion of picking up "irrelevant" mappings in
      applications which mmap their objects outside of ld.so, for example
      Firefox's Gecko profiler.

      What happens in that case is: the application maps the object "ro" for
      whatever reason.  We record the mapping di->fsm.maps.  The application
      later unmaps the object.  However, the mapping is not removed from
      di->fsm.maps.  Later, when some other (unrelated) object is mapped (via
      ld.so) into that address space, we first unload any debuginfo that has a
      mapping intersecting that area.  That means we will end up incorrectly
      unloading debuginfo for the object with the "irrelevant" mappings.  This
      causes various problems, not least because it can unload the debuginfo
      for libc.so and so cause malloc intercepts to become un-intercepted.

      This fix assumes that all mappings made once we've read debuginfo for
      an object are irrelevant.  I think that's OK, but need to check with
      mjw/thh.  */
   if (di->have_dinfo) {
      if (debug)
         VG_(dmsg)("di_notify_mmap-4x: "
                   "ignoring mapping because we already read debuginfo "
                   "for DebugInfo* %p\n", di);
      return 0;
   }

   if (debug)
      VG_(dmsg)("di_notify_mmap-4: "
                "noting details in DebugInfo* at %p\n", di);

   /* Note the details about the mapping. */
   DebugInfoMapping map;
   map.avma = seg->start;
   map.size = seg->end + 1 - seg->start;
   map.foff = seg->offset;
#if defined(VGO_freebsd)
   map.ignore_foff = seg->ignore_offset;
#endif
   map.rx   = is_rx_map;
   map.rw   = is_rw_map;
   map.ro   = is_ro_map;
   VG_(addToXA)(di->fsm.maps, &map);

   /* Update flags about what kind of mappings we've already seen. */
   di->fsm.have_rx_map |= is_rx_map;
   /* This is a bit of a hack, using a Bool as a counter */
   if (is_rw_map)
     ++di->fsm.rw_map_count;
   di->fsm.have_ro_map |= is_ro_map;

   /* So, finally, are we in an accept state? */
   vg_assert(!di->have_dinfo);
   if (di->fsm.have_rx_map &&
       di->fsm.rw_map_count == expected_rw_load_count) {
      /* Ok, so, finally, we found what we need, and we haven't
         already read debuginfo for this object.  So let's do so now.
         Yee-ha! */

      if (debug)
         VG_(dmsg)("di_notify_mmap-5: "
                   "achieved accept state for %s\n", filename);
      return di_notify_ACHIEVE_ACCEPT_STATE ( di );
   } else {
      /* If we don't have an rx and rw mapping, go no further. */
      if (debug)
         VG_(dmsg)("di_notify_mmap-6: "
                   "no dinfo loaded %s (no rx or rw mappings (%d) not reached expected count (%d))\n",
                   filename, di->fsm.rw_map_count, expected_rw_load_count);
      return 0;
   }
}

/* Load DI if it hasn't already been been loaded.  */
void VG_(di_load_di)( DebugInfo *di )
{
   if (di->deferred) {
      di->deferred = False;
#if defined(VGO_darwin)
      ML_(read_macho_debug_info) (di);
#else
      ML_(read_elf_debug) (di);
#endif
      ML_(canonicaliseTables)( di );

      /* Check invariants listed in
         Comment_on_IMPORTANT_REPRESENTATIONAL_INVARIANTS in
         priv_storage.h. */
      check_CFSI_related_invariants(di);
      ML_(finish_CFSI_arrays)(di);
   }
}

/* Load DI if it has a text segment containing A and DI hasn't already
   been loaded.  */

void VG_(load_di)( DebugInfo *di, Addr a)
{
   if (!di->text_present
       || di->text_size <= 0
       || di->text_avma > a
       || a >= di->text_avma + di->text_size)
      return;

   VG_(di_load_di)(di);
}

/* Attempt to load DebugInfo with a text segment containing A,
   if such a debuginfo hasn't already been loaded.  */

void VG_(addr_load_di)( Addr a )
{
   DebugInfo *di;

   di = VG_(find_DebugInfo)(VG_(current_DiEpoch)(), a);
   if (di != NULL)
      VG_(di_load_di)(di);
}

/* Unmap is simpler - throw away any SegInfos intersecting
   [a, a+len).  */
void VG_(di_notify_munmap)( Addr a, SizeT len )
{
   Bool anyFound;
   if (0) VG_(printf)("DISCARD %#lx %#lx\n", a, a+len);
   anyFound = discard_syms_in_range(a, len);
   if (anyFound) {
      caches__invalidate();
      advance_current_DiEpoch("VG_(di_notify_munmap)");
      show_epochs("VG_(di_notify_munmap)");
   }
}


/* Uh, this doesn't do anything at all.  IIRC glibc (or ld.so, I don't
   remember) does a bunch of mprotects on itself, and if we follow
   through here, it causes the debug info for that object to get
   discarded. */
void VG_(di_notify_mprotect)( Addr a, SizeT len, UInt prot )
{
   Bool exe_ok = toBool(prot & VKI_PROT_EXEC);
#  if defined(VGA_x86)
   exe_ok = exe_ok || toBool(prot & VKI_PROT_READ);
#  endif
   if (0 && !exe_ok) {
      Bool anyFound = discard_syms_in_range(a, len);
      if (anyFound) {
         caches__invalidate();
         advance_current_DiEpoch("VG_(di_notify_mprotect)");
      }
   }
}


/* This is a MacOSX >= 10.7 32-bit only special.  See comments on the
   declaration of struct _DebugInfoFSM for details. */
void VG_(di_notify_vm_protect)( Addr a, SizeT len, UInt prot )
{
   const Bool debug = VG_(debugLog_getLevel)() >= 3;

   Bool r_ok = toBool(prot & VKI_PROT_READ);
   Bool w_ok = toBool(prot & VKI_PROT_WRITE);
   Bool x_ok = toBool(prot & VKI_PROT_EXEC);
   if (debug) {
      VG_(dmsg)("di_notify_vm_protect-0:\n");
      VG_(dmsg)("di_notify_vm_protect-1: %#lx-%#lx %c%c%c\n",
                a, a + len - 1,
                r_ok ? 'r' : '-', w_ok ? 'w' : '-', x_ok ? 'x' : '-' );
   }

   Bool do_nothing = True;
#  if defined(VGP_x86_darwin) && (DARWIN_VERS >= DARWIN_10_7)
   do_nothing = False;
#  endif
   if (do_nothing /* wrong platform */) {
      if (debug)
         VG_(dmsg)("di_notify_vm_protect-2: wrong platform, "
                   "doing nothing.\n");
      return;
   }

   if (! (r_ok && !w_ok && x_ok))
      return; /* not an upgrade to r-x */

   /* Find a DebugInfo containing a FSM that has [a, +len) previously
      observed as a r-- mapping, plus some other rw- mapping.  If such
      is found, conclude we're in an accept state and read debuginfo
      accordingly. */
   if (debug)
      VG_(dmsg)("di_notify_vm_protect-3: looking for existing DebugInfo*\n");
   DebugInfo* di;
   DebugInfoMapping *map = NULL;
   Word i;
   for (di = debugInfo_list; di; di = di->next) {
      vg_assert(di->fsm.filename);
      if (di->have_dinfo)
         continue; /* already have debuginfo for this object */
      if (!di->fsm.have_ro_map)
         continue; /* need to have a r-- mapping for this object */
      if (di->fsm.have_rx_map)
         continue; /* rx- mapping already exists */
      if (!di->fsm.rw_map_count)
         continue; /* need to have a rw- mapping */
      /* Try to find a mapping matching the memory area. */
      for (i = 0; i < VG_(sizeXA)(di->fsm.maps); i++) {
         map = VG_(indexXA)(di->fsm.maps, i);
         if (map->ro && map->avma == a && map->size == len)
            break;
         map = NULL;
      }
      if (!map)
         continue; /* this isn't an upgrade of an r-- mapping */
      /* looks like we're in luck! */
      break;
   }
   if (di == NULL)
      return; /* didn't find anything */

   if (debug)
     VG_(dmsg)("di_notify_vm_protect-4: found existing DebugInfo* at %p\n",
               di);

   /* Do the upgrade.  Simply update the flags of the mapping
      and pretend we never saw the RO map at all. */
   vg_assert(di->fsm.have_ro_map);
   map->rx = True;
   map->ro = False;
   di->fsm.have_rx_map = True;
   di->fsm.have_ro_map = False;
   /* See if there are any more ro mappings */
   for (i = 0; i < VG_(sizeXA)(di->fsm.maps); i++) {
      map = VG_(indexXA)(di->fsm.maps, i);
      if (map->ro) {
         di->fsm.have_ro_map = True;
         break;
      }
   }

   /* Check if we're now in an accept state and read debuginfo.  Finally. */
   if (di->fsm.have_rx_map && di->fsm.rw_map_count && !di->have_dinfo) {
      if (debug)
         VG_(dmsg)("di_notify_vm_protect-5: "
                     "achieved accept state for %s\n", di->fsm.filename);
      ULong di_handle __attribute__((unused))
         = di_notify_ACHIEVE_ACCEPT_STATE( di );
      /* di_handle is ignored. That's not a problem per se -- it just
         means nobody will ever be able to refer to this debuginfo by
         handle since nobody will know what the handle value is. */
   }
}


/*--------- PDB (windows debug info) reading --------- */

/* this should really return ULong, as per VG_(di_notify_mmap). */
void VG_(di_notify_pdb_debuginfo)( Int fd_obj, Addr avma_obj,
                                   SizeT total_size, PtrdiffT bias_obj )
{
   Int    i, r, sz_exename;
   ULong  obj_mtime, pdb_mtime;
   HChar* pdbname = NULL;
   HChar* dot;
   SysRes sres;
   Int    fd_pdbimage;
   SizeT  n_pdbimage;
   struct vg_stat stat_buf;

   if (VG_(clo_verbosity) > 0) {
      VG_(message)(Vg_UserMsg, "\n");
      VG_(message)(Vg_UserMsg,
         "LOAD_PDB_DEBUGINFO: clreq:   fd=%d, avma=%#lx, total_size=%lu, "
         "bias=%#lx\n",
         fd_obj, avma_obj, total_size, (UWord)bias_obj
      );
   }

   /* 'fd' refers to the .exe/.dll we're dealing with.  Get its modification
      time into obj_mtime. */
   r = VG_(fstat)(fd_obj, &stat_buf);
   if (r == -1)
      return; /* stat failed ?! */
   vg_assert(r == 0);
   obj_mtime = stat_buf.mtime;

   /* and get its name into exename. */
   const HChar *exe;
   if (! VG_(resolve_filename)(fd_obj, &exe))
      return; /*  failed */
   sz_exename = VG_(strlen)(exe);
   HChar exename[sz_exename + 1];
   VG_(strcpy)(exename, exe);  // make a copy on the stack

   if (VG_(clo_verbosity) > 0) {
      VG_(message)(Vg_UserMsg, "LOAD_PDB_DEBUGINFO: objname: %s\n", exename);
   }

   /* Try to get the PDB file name from the executable. */
   pdbname = ML_(find_name_of_pdb_file)(exename);
   if (pdbname) {
      vg_assert(VG_(strlen)(pdbname) >= 5); /* 5 = strlen("X.pdb") */
      /* So we successfully extracted a name from the PE file.  But it's
         likely to be of the form
            e:\foo\bar\xyzzy\wibble.pdb
         and we need to change it into something we can actually open
         in Wine-world, which basically means turning it into
            $HOME/.wine/drive_e/foo/bar/xyzzy/wibble.pdb
         We also take into account $WINEPREFIX, if it is set.
         For the moment, if the name isn't fully qualified, just forget it
         (we'd have to root around to find where the pdb actually is)
      */
      /* Change all the backslashes to forward slashes */
      for (i = 0; pdbname[i]; i++) {
         if (pdbname[i] == '\\')
            pdbname[i] = '/';
      }
      Bool is_quald
         = ('a' <= VG_(tolower)(pdbname[0]) && VG_(tolower)(pdbname[0]) <= 'z')
           && pdbname[1] == ':'
           && pdbname[2] == '/';
      HChar* home = VG_(getenv)("HOME");
      HChar* wpfx = VG_(getenv)("WINEPREFIX");
      if (is_quald && wpfx) {
         /* Change e:/foo/bar/xyzzy/wibble.pdb
                to $WINEPREFIX/drive_e/foo/bar/xyzzy/wibble.pdb
         */
         Int mashedSzB = VG_(strlen)(pdbname) + VG_(strlen)(wpfx) + 50/*misc*/;
         HChar* mashed = ML_(dinfo_zalloc)("di.debuginfo.dnpdi.1", mashedSzB);
         VG_(snprintf)(mashed, mashedSzB, "%s/drive_%c%s",
                       wpfx, pdbname[0], &pdbname[2]);
         vg_assert(mashed[mashedSzB-1] == 0);
         ML_(dinfo_free)(pdbname);
         pdbname = mashed;
      }
      else if (is_quald && home && !wpfx) {
         /* Change e:/foo/bar/xyzzy/wibble.pdb
                to $HOME/.wine/drive_e/foo/bar/xyzzy/wibble.pdb
         */
         Int mashedSzB = VG_(strlen)(pdbname) + VG_(strlen)(home) + 50/*misc*/;
         HChar* mashed = ML_(dinfo_zalloc)("di.debuginfo.dnpdi.2", mashedSzB);
         VG_(snprintf)(mashed, mashedSzB, "%s/.wine/drive_%c%s",
		       home, pdbname[0], &pdbname[2]);
         vg_assert(mashed[mashedSzB-1] == 0);
         ML_(dinfo_free)(pdbname);
         pdbname = mashed;
      } else {
         /* It's not a fully qualified path, or neither $HOME nor $WINE
            are set (strange).  Give up. */
         ML_(dinfo_free)(pdbname);
         pdbname = NULL;
      }
   }

   /* Try s/exe/pdb/ if we don't have a valid pdbname. */
   if (!pdbname) {
      /* Try to find a matching PDB file from which to read debuginfo.
         Windows PE files have symbol tables and line number information,
         but MSVC doesn't seem to use them. */
      /* Why +5 ?  Because in the worst case, we could find a dot as the
         last character of pdbname, and we'd then put "pdb" right after
         it, hence extending it a bit. */
      pdbname = ML_(dinfo_zalloc)("di.debuginfo.lpd1", sz_exename+5);
      VG_(strcpy)(pdbname, exename);
      vg_assert(pdbname[sz_exename+5-1] == 0);
      dot = VG_(strrchr)(pdbname, '.');
      if (!dot)
         goto out; /* there's no dot in the exe's name ?! */
      if (dot[1] == 0)
         goto out; /* hmm, path ends in "." */

      if ('A' <= dot[1] && dot[1] <= 'Z')
         VG_(strcpy)(dot, ".PDB");
      else
         VG_(strcpy)(dot, ".pdb");

      vg_assert(pdbname[sz_exename+5-1] == 0);
   }

   /* See if we can find it, and check it's in-dateness. */
   sres = VG_(stat)(pdbname, &stat_buf);
   if (sr_isError(sres)) {
      VG_(message)(Vg_UserMsg, "Warning: Missing or un-stat-able %s\n",
                   pdbname);
      if (VG_(clo_verbosity) > 0)
         VG_(message)(Vg_UserMsg, "LOAD_PDB_DEBUGINFO: missing: %s\n", pdbname);
      goto out;
   }
   pdb_mtime = stat_buf.mtime;

   if (obj_mtime > pdb_mtime + 60ULL) {
      /* PDB file is older than PE file.  Really, the PDB should be
         newer than the PE, but that doesn't always seem to be the
         case.  Allow the PDB to be up to one minute older.
         Otherwise, it's probably out of date, in which case ignore it
         or we will either (a) print wrong stack traces or more likely
         (b) crash.
      */
      VG_(message)(Vg_UserMsg,
                   "Warning:       %s (mtime = %llu)\n"
                   " is older than %s (mtime = %llu)\n",
                   pdbname, pdb_mtime, exename, obj_mtime);
   }

   sres = VG_(open)(pdbname, VKI_O_RDONLY, 0);
   if (sr_isError(sres)) {
      VG_(message)(Vg_UserMsg, "Warning: Can't open %s\n", pdbname);
      goto out;
   }

   /* Looks promising; go on to try and read stuff from it.  But don't
      mmap the file.  Instead mmap free space and read the file into
      it.  This is because files on CIFS filesystems that are mounted
      '-o directio' can't be mmap'd, and that mount option is needed
      to make CIFS work reliably.  (See
      http://www.nabble.com/Corrupted-data-on-write-to-
                            Windows-2003-Server-t2782623.html)
      This is slower, but at least it works reliably. */
   fd_pdbimage = sr_Res(sres);
   n_pdbimage  = stat_buf.size;
   if (n_pdbimage == 0 || n_pdbimage > 0x7FFFFFFF) {
      // 0x7FFFFFFF: why?  Because the VG_(read) just below only
      // can deal with a signed int as the size of data to read,
      // so we can't reliably check for read failure for files
      // greater than that size.  Hence just skip them; we're
      // unlikely to encounter a PDB that large anyway.
      VG_(close)(fd_pdbimage);
      goto out;
   }
   sres = VG_(am_mmap_anon_float_valgrind)( n_pdbimage );
   if (sr_isError(sres)) {
      VG_(close)(fd_pdbimage);
      goto out;
   }

   void* pdbimage = (void*)(Addr)sr_Res(sres);
   r = VG_(read)( fd_pdbimage, pdbimage, (Int)n_pdbimage );
   if (r < 0 || r != (Int)n_pdbimage) {
      VG_(am_munmap_valgrind)( (Addr)pdbimage, n_pdbimage );
      VG_(close)(fd_pdbimage);
      goto out;
   }

   if (VG_(clo_verbosity) > 0)
      VG_(message)(Vg_UserMsg, "LOAD_PDB_DEBUGINFO: pdbname: %s\n", pdbname);

   /* play safe; always invalidate the debug info caches.  I don't know if
      this is necessary, but anyway .. */
   caches__invalidate();
   /* dump old info for this range, if any */
   discard_syms_in_range( avma_obj, total_size );
   advance_current_DiEpoch("VG_(di_notify_pdb_debuginfo)");

   { DebugInfo* di = find_or_create_DebugInfo_for(exename);

     /* this di must be new, since we just nuked any old stuff in the range */
     vg_assert(di && !di->fsm.have_rx_map && !di->fsm.rw_map_count);
     vg_assert(!di->have_dinfo);

     /* don't set up any of the di-> fields; let
        ML_(read_pdb_debug_info) do it. */
     if (ML_(read_pdb_debug_info)( di, avma_obj, bias_obj,
                                   pdbimage, n_pdbimage, pdbname, pdb_mtime )) {
        vg_assert(di->have_dinfo); // fails if PDB read failed
        if (VG_(clo_verbosity) > 0) {
           VG_(message)(Vg_UserMsg, "LOAD_PDB_DEBUGINFO: done:    "
                        "%lu syms, %lu src locs, %lu fpo recs\n",
                        di->symtab_used, di->loctab_used, di->fpo_size);
        }
     } else {
        VG_(message)(Vg_UserMsg, "LOAD_PDB_DEBUGINFO: failed loading info "
                     "from %s\n", pdbname);
        /* We cannot make any sense of this pdb, so (force) discard it,
           even if VG_(clo_keep_debuginfo) is True. */
        const Bool save_clo_keep_debuginfo = VG_(clo_keep_debuginfo);
        VG_(clo_keep_debuginfo) = False;
        // The below will assert if di is not active. Not too sure what
        // the state of di in this failed loading state.
        discard_or_archive_DebugInfo (di);
        VG_(clo_keep_debuginfo) = save_clo_keep_debuginfo;
     }
     VG_(am_munmap_valgrind)( (Addr)pdbimage, n_pdbimage );
     VG_(close)(fd_pdbimage);

   }

  out:
   if (pdbname) ML_(dinfo_free)(pdbname);
}

#endif /* defined(VGO_linux) || defined(VGO_darwin) || defined(VGO_solaris) || defined(VGO_freebsd) */

#if defined(VGO_darwin) && DARWIN_VERS >= DARWIN_11_00
// Special version of VG_(di_notify_mmap) specifically to read debug info from the DYLD Shared Cache (DSC)
// We only use this on macOS 11.0 and later, because Apple stopped shipping dylib on-disk then.

ULong VG_(di_notify_dsc)( const HChar* filename, Addr header, SizeT len )
{
   DebugInfo* di;
   Int rw_load_count;
   const Bool       debug = VG_(debugLog_getLevel)() >= 3;

   if (debug)
      VG_(dmsg)("di_notify_dsc-1: %s at %#lx-%#lx\n", filename, header, header+len);

   if (!ML_(check_macho_and_get_rw_loads)( (const void*) header, len, &rw_load_count ))
      return 0;

   /* See if we have a DebugInfo for this filename.  If not,
      create one. */
   di = find_or_create_DebugInfo_for( filename );
   vg_assert(di);

   di->from_memory = True;

   if (di->have_dinfo) {
      if (debug)
         VG_(dmsg)("di_notify_dsc-2x: "
                   "ignoring mapping because we already read debuginfo "
                   "for DebugInfo* %p\n", di);
      return 0;
   }

   if (debug)
      VG_(dmsg)("di_notify_dsc-2: "
                "noting details in DebugInfo* at %p\n", di);

   /* Note the details about the mapping. */
   DebugInfoMapping map;
   map.avma = header;
   map.size = len;
   map.foff = 0;
   map.rx   = True;
   map.rw   = False;
   map.ro   = False;
   VG_(addToXA)(di->fsm.maps, &map);

   /* Update flags about what kind of mappings we've already seen. */
   di->fsm.have_rx_map |= True;

   vg_assert(!di->have_dinfo);

   if (debug)
      VG_(dmsg)("di_notify_dsc-3: "
                "achieved accept state for %s\n", filename);
   return di_notify_ACHIEVE_ACCEPT_STATE ( di );
}
#endif

/*------------------------------------------------------------*/
/*---                                                      ---*/
/*--- TOP LEVEL: QUERYING EXISTING DEBUG INFO              ---*/
/*---                                                      ---*/
/*------------------------------------------------------------*/

void VG_(di_discard_ALL_debuginfo)( void )
{
   DebugInfo *di, *di2;
   di = debugInfo_list;
   while (di) {
      di2 = di->next;
      VG_(printf)("XXX rm %p\n", di);
      free_DebugInfo( di );
      di = di2;
   }
}


DebugInfoMapping* ML_(find_rx_mapping) ( DebugInfo* di, Addr lo, Addr hi )
{
   Word i;
   vg_assert(lo <= hi);

   /* Optimization: Try to use the last matched rx mapping first */
   if (   di->last_rx_map
       && lo >= di->last_rx_map->avma
       && hi <  di->last_rx_map->avma + di->last_rx_map->size)
      return di->last_rx_map;

   for (i = 0; i < VG_(sizeXA)(di->fsm.maps); i++) {
      DebugInfoMapping* map = VG_(indexXA)(di->fsm.maps, i);
      if (   map->rx && map->size > 0
          && lo >= map->avma && hi < map->avma + map->size) {
         di->last_rx_map = map;
         return map;
      }
   }

   return NULL;
}

/*------------------------------------------------------------*/
/*--- Types and functions for inlined IP cursor            ---*/
/*------------------------------------------------------------*/

struct _InlIPCursor {
   Addr eip;             // Cursor used to describe calls at eip.
   DebugInfo* di;        // DebugInfo describing inlined calls at eip

   Word    inltab_lopos; // The inlined fn calls covering eip are in
   Word    inltab_hipos; // di->inltab[inltab_lopos..inltab_hipos].
                         // Note that not all inlined fn calls in this range
                         // are necessarily covering eip.

   Int   curlevel;       // Current level to describe.
                         // 0 means to describe eip itself.
   Word  cur_inltab;     // inltab pos for call inlined at current level.
   Word  next_inltab;    // inltab pos for call inlined at next (towards main)
                         // level.
};

static Bool is_top(const InlIPCursor *iipc)
{
   return !iipc || iipc->cur_inltab == -1;
}

static Bool is_bottom(const InlIPCursor *iipc)
{
   return !iipc || iipc->next_inltab == -1;
}

Bool VG_(next_IIPC)(InlIPCursor *iipc)
{
   Word i;
   DiInlLoc *hinl = NULL;
   Word hinl_pos = -1;
   DebugInfo *di;

   if (iipc == NULL)
      return False;

   if (iipc->curlevel <= 0) {
      iipc->curlevel--;
      return False;
   }

   di = iipc->di;
   for (i = iipc->inltab_lopos; i <= iipc->inltab_hipos; i++) {
      if (di->inltab[i].addr_lo <= iipc->eip
          && iipc->eip < di->inltab[i].addr_hi
          && di->inltab[i].level < iipc->curlevel
          && (!hinl || hinl->level < di->inltab[i].level)) {
         hinl = &di->inltab[i];
         hinl_pos = i;
      }
   }

   iipc->cur_inltab = iipc->next_inltab;
   iipc->next_inltab = hinl_pos;
   if (iipc->next_inltab < 0)
      iipc->curlevel = 0; // no inlined call anymore, describe eip itself
   else
      iipc->curlevel = di->inltab[iipc->next_inltab].level;

   return True;
}

/* Forward */
static void search_all_loctabs ( DiEpoch ep, Addr ptr,
                                 /*OUT*/DebugInfo** pdi, /*OUT*/Word* locno );

/* Returns the position after which eip would be inserted in inltab.
   (-1 if eip should be inserted before position 0).
   This is the highest position with an addr_lo <= eip.
   As inltab is sorted on addr_lo, dichotomic search can be done
   (note that inltab might have duplicates addr_lo). */
static Word inltab_insert_pos (DebugInfo *di, Addr eip)
{
   Word mid,
        lo = 0,
        hi = di->inltab_used-1;
   while (lo <= hi) {
      mid      = (lo + hi) / 2;
      if (eip < di->inltab[mid].addr_lo) { hi = mid-1; continue; }
      if (eip > di->inltab[mid].addr_lo) { lo = mid+1; continue; }
      lo = mid; break;
   }

   while (lo <= di->inltab_used-1 && di->inltab[lo].addr_lo <= eip)
      lo++;
#if 0
   for (mid = 0; mid <= di->inltab_used-1; mid++)
      if (eip < di->inltab[mid].addr_lo)
         break;
   vg_assert (lo - 1 == mid - 1);
#endif
   return lo - 1;
}

InlIPCursor* VG_(new_IIPC)(DiEpoch ep, Addr eip)
{
   DebugInfo*  di;
   Word        locno;
   Word        i;
   InlIPCursor *ret;
   Bool        avail;

   if (!VG_(clo_read_inline_info))
      return NULL; // No way we can find inlined calls.

   /* Search the DebugInfo for (ep, eip) */
   search_all_loctabs ( ep, eip, &di, &locno );
   if (di == NULL || di->inltab_used == 0)
      return NULL; // No di (with inltab) containing eip.

   /* Search the entry in di->inltab with the highest addr_lo that
      contains eip. */
   /* We start from the highest pos in inltab after which eip would
      be inserted. */
   for (i = inltab_insert_pos (di, eip); i >= 0; i--) {
      if (di->inltab[i].addr_lo <= eip && eip < di->inltab[i].addr_hi) {
         break;
      }
      /* Stop the backward scan when reaching an addr_lo which
         cannot anymore contain eip : we know that all ranges before
         i also cannot contain eip. */
      if (di->inltab[i].addr_lo < eip - di->maxinl_codesz)
         return NULL;
   }

   if (i < 0)
      return NULL; // No entry containing eip.

   /* We have found the highest entry containing eip.
      Build a cursor. */
   ret = ML_(dinfo_zalloc) ("dinfo.new_IIPC", sizeof(*ret));
   ret->eip = eip;
   ret->di = di;
   ret->inltab_hipos = i;
   for (i = ret->inltab_hipos - 1; i >= 0; i--) {

      if (di->inltab[i].addr_lo < eip - di->maxinl_codesz)
         break; /* Similar stop backward scan logic as above. */
   }
   ret->inltab_lopos = i + 1;
   ret->curlevel = MAX_LEVEL;
   ret->cur_inltab = -1;
   ret->next_inltab = -1;

   /* MAX_LEVEL is higher than any stored level. We can use
      VG_(next_IIPC) to get to the 'real' first highest call level. */
   avail = VG_(next_IIPC) (ret);
   vg_assert (avail);

   return ret;
}

void VG_(delete_IIPC)(InlIPCursor *iipc)
{
   if (iipc)
      ML_(dinfo_free)( iipc );
}


/*------------------------------------------------------------*/
/*--- Use of symbol table & location info to create        ---*/
/*--- plausible-looking stack dumps.                       ---*/
/*------------------------------------------------------------*/

/* Search all symtabs that we know about to locate ptr.  If found, set
   *pdi to the relevant DebugInfo, and *symno to the symtab entry
   *number within that.  If not found, *psi is set to NULL.
   If findText==True,  only text symbols are searched for.
   If findText==False, only data symbols are searched for.
*/
static void search_all_symtabs ( DiEpoch ep, Addr ptr,
                                 /*OUT*/DebugInfo** pdi, /*OUT*/Word* symno,
                                 Bool findText )
{
   Word       sno;
   DebugInfo* di;
   Bool       inRange;

   for (di = debugInfo_list; di != NULL; di = di->next) {

      if (!is_DI_valid_for_epoch(di, ep))
         continue;

      if (findText) {
         /* Consider any symbol in the r-x mapped area to be text.
            See Comment_Regarding_Text_Range_Checks in storage.c for
            details. */
         inRange = di->fsm.have_rx_map
                   && (ML_(find_rx_mapping)(di, ptr, ptr) != NULL);
      } else {
         inRange = (di->data_present
                    && di->data_size > 0
                    && di->data_avma <= ptr
                    && ptr < di->data_avma + di->data_size)
                   ||
                   (di->sdata_present
                    && di->sdata_size > 0
                    && di->sdata_avma <= ptr
                    && ptr < di->sdata_avma + di->sdata_size)
                   ||
                   (di->bss_present
                    && di->bss_size > 0
                    && di->bss_avma <= ptr
                    && ptr < di->bss_avma + di->bss_size)
                   ||
                   (di->sbss_present
                    && di->sbss_size > 0
                    && di->sbss_avma <= ptr
                    && ptr < di->sbss_avma + di->sbss_size)
                   ||
                   (di->rodata_present
                    && di->rodata_size > 0
                    && di->rodata_avma <= ptr
                    && ptr < di->rodata_avma + di->rodata_size);
      }

      if (!inRange) continue;

      sno = ML_(search_one_symtab) ( di, ptr, findText );
      if (sno == -1) goto not_found;
      *symno = sno;
      *pdi = di;
      return;

   }
  not_found:
   *pdi = NULL;
}


/* Search all loctabs that we know about to locate ptr at epoch ep.  If
   *found, set pdi to the relevant DebugInfo, and *locno to the loctab entry
   *number within that.  If not found, *pdi is set to NULL. */
static void search_all_loctabs ( DiEpoch ep, Addr ptr,
                                 /*OUT*/DebugInfo** pdi, /*OUT*/Word* locno )
{
   Word       lno;
   DebugInfo* di;
   for (di = debugInfo_list; di != NULL; di = di->next) {
      if (!is_DI_valid_for_epoch(di, ep))
         continue;
      if (di->text_present
          && di->text_size > 0
          && di->text_avma <= ptr
          && ptr < di->text_avma + di->text_size) {
         lno = ML_(search_one_loctab) ( di, ptr );
         if (lno == -1) goto not_found;
         *locno = lno;
         *pdi = di;
         return;
      }
   }
  not_found:
   *pdi = NULL;
}

/* Caching of queries to symbol names. */
// Prime number, giving about 6Kbytes cache on 32 bits,
//                           12Kbytes cache on 64 bits.
#define N_SYM_NAME_CACHE 509

typedef
   struct {
      // (sym_epoch, sym_avma) are the hash table key.
      DiEpoch sym_epoch;
      Addr    sym_avma;
      // Fields below here are not part of the key.
      const HChar* sym_name;
      PtrdiffT offset : (sizeof(PtrdiffT)*8)-1;
      Bool isText : 1;
   }
   Sym_Name_CacheEnt;
/* Sym_Name_CacheEnt associates a queried (epoch, address) pair to the sym
   name found.  By nature, if a sym name was found, it means the searched
   address stored in the cache is an avma (see e.g. search_all_symtabs).
   Note however that the caller is responsible to work with 'avma' addresses
   e.g. when calling VG_(get_fnname) : m_debuginfo.c has no way to
   differentiate an 'svma a' from an 'avma a'. It is however unlikely that
   svma would percolate outside of this module. */

static Sym_Name_CacheEnt sym_name_cache[N_SYM_NAME_CACHE];

static const HChar* no_sym_name = "<<<noname>>>";
/* We need a special marker for the address 0 : a not used entry has
   a zero sym_avma. So, if ever the 0 address is really queried, we need
   to be able to detect there is no sym name for this address.
   If on some platforms, 0 is associated to a symbol, the cache would
   work properly. */

static void sym_name_cache__invalidate ( void ) {
   VG_(memset)(&sym_name_cache, 0, sizeof(sym_name_cache));
   sym_name_cache[0].sym_name = no_sym_name;
}

/* The whole point of this whole big deal: map an (epoch, code address) pair
   to a plausible symbol name.  Returns False if no idea; otherwise True.

   Caller supplies buf.  If do_cxx_demangling is False, don't do
   C++ demangling, regardless of VG_(clo_demangle) -- probably because the
   call has come from VG_(get_fnname_raw)().  findText
   indicates whether we're looking for a text symbol or a data symbol
   -- caller must choose one kind or the other.

   NOTE: See IMPORTANT COMMENT above about persistence and ownership
   in pub_tool_debuginfo.h
   get_sym_name and the fact it calls the demangler is the main reason
   for non persistence of the information returned by m_debuginfo.c
   functions : the string returned in *BUF is persistent as long as
   (1) the DebugInfo it belongs to is not discarded
   (2) the demangler is not invoked again
   Also, the returned string is owned by "somebody else". Callers must
   not free it or modify it. */
static
Bool get_sym_name ( Bool do_cxx_demangling, Bool do_z_demangling,
                    Bool do_below_main_renaming,
                    DiEpoch ep, Addr a, const HChar** buf,
                    Bool match_anywhere_in_sym, Bool show_offset,
                    Bool findText, /*OUT*/PtrdiffT* offsetP )
{
   // Compute the hash from 'ep' and 'a'.  The latter contains lots of
   // significant bits, but 'ep' is expected to be a small number, typically
   // less than 500.  So rotate it around a bit in the hope of spreading the
   // bits out somewhat.
   vg_assert(!is_DiEpoch_INVALID(ep));
   UWord hash = a ^ (UWord)(ep.n ^ ROL32(ep.n, 5)
                                 ^ ROL32(ep.n, 13) ^ ROL32(ep.n, 19));
   hash %= N_SYM_NAME_CACHE;

   Sym_Name_CacheEnt* se = &sym_name_cache[hash];

   if (UNLIKELY(se->sym_epoch.n != ep.n || se->sym_avma != a
                || se->isText != findText)) {
      DebugInfo* di;
      Word       sno;

      search_all_symtabs ( ep, a, &di, &sno, findText );
      se->sym_epoch = ep;
      se->sym_avma = a;
      se->isText = findText;
      if (di == NULL || a == 0)
         se->sym_name = no_sym_name;
      else {
         vg_assert(di->symtab[sno].pri_name);
         se->sym_name = di->symtab[sno].pri_name;
         se->offset = a - di->symtab[sno].avmas.main;
      }
   }

   if (se->sym_name == no_sym_name
       || (!match_anywhere_in_sym && se->offset != 0)) {
      *buf = "";
      return False;
   }

   VG_(demangle) ( do_cxx_demangling, do_z_demangling,
                   se->sym_name, buf );

   /* Do the below-main hack */
   // To reduce the endless nuisance of multiple different names
   // for "the frame below main()" screwing up the testsuite, change all
   // known incarnations of said into a single name, "(below main)", if
   // --show-below-main=yes.
   if ( do_below_main_renaming && ! VG_(clo_show_below_main)
        && Vg_FnNameBelowMain == VG_(get_fnname_kind)(*buf) )
   {
     *buf = "(below main)";
   }

   if (offsetP) *offsetP = se->offset;

   if (show_offset && se->offset != 0) {
      static HChar *bufwo;      // buf with offset
      static SizeT  bufwo_szB;
      SizeT  need, len;

      len = VG_(strlen)(*buf);
      need = len + 1 + 19 + 1;
      if (need > bufwo_szB) {
        bufwo = ML_(dinfo_realloc)("get_sym_size", bufwo, need);
        bufwo_szB = need;
      }

      VG_(strcpy)(bufwo, *buf);
      VG_(sprintf)(bufwo + len, "%c%ld",
                   se->offset < 0 ? '-' : '+',
                   (PtrdiffT) (se->offset < 0 ? -se->offset : se->offset));
      *buf = bufwo;
   }

   return True;
}

/* ppc64be-linux only: find the TOC pointer (R2 value) that should be in
   force at the entry point address of the function containing
   guest_code_addr.  Returns 0 if not known. */
Addr VG_(get_tocptr) ( DiEpoch ep, Addr guest_code_addr )
{
#if defined(VGA_ppc64be) || defined(VGA_ppc64le)
   DebugInfo* si;
   Word       sno;
   search_all_symtabs ( ep, guest_code_addr,
                        &si, &sno,
                        True/*consider text symbols only*/ );
   if (si == NULL)
      return 0;
   else
      return GET_TOCPTR_AVMA(si->symtab[sno].avmas);
#else
   return 0;
#endif
}

/* This is available to tools... always demangle C++ names,
   match anywhere in function, but don't show offsets.
   NOTE: See IMPORTANT COMMENT above about persistence and ownership
   in pub_tool_debuginfo.h */
Bool VG_(get_fnname) ( DiEpoch ep, Addr a, const HChar** buf )
{
   return get_sym_name ( /*C++-demangle*/True, /*Z-demangle*/True,
                         /*below-main-renaming*/True,
                         ep, a, buf,
                         /*match_anywhere_in_fun*/True,
                         /*show offset?*/False,
                         /*text sym*/True,
                         /*offsetP*/NULL );
}


Bool VG_(get_fnname_inl) ( DiEpoch ep, Addr a, const HChar** buf,
                                   const InlIPCursor* iipc )
{
   if (iipc) {
      vg_assert(is_DI_valid_for_epoch(iipc->di, ep));
   }

   if (is_bottom(iipc)) {
      return get_sym_name ( /*C++-demangle*/True, /*Z-demangle*/True,
                            /*below-main-renaming*/True,
                            ep, a, buf,
                            /*match_anywhere_in_fun*/True,
                            /*show offset?*/False,
                            /*text sym*/True,
                            /*offsetP*/NULL );
   } else {
      const DiInlLoc *next_inl = iipc && iipc->next_inltab >= 0
         ? & iipc->di->inltab[iipc->next_inltab]
         : NULL;
      vg_assert (next_inl);
      *buf = next_inl->inlinedfn;
      return True;
   }
}

/* This is available to tools... always demangle C++ names,
   match anywhere in function, and show offset if nonzero.
   NOTE: See IMPORTANT COMMENT above about persistence and ownership
   in pub_tool_debuginfo.h */
Bool VG_(get_fnname_w_offset) ( DiEpoch ep, Addr a, const HChar** buf )
{
   return get_sym_name ( /*C++-demangle*/True, /*Z-demangle*/True,
                         /*below-main-renaming*/True,
                         ep, a, buf,
                         /*match_anywhere_in_fun*/True,
                         /*show offset?*/True,
                         /*text sym*/True,
                         /*offsetP*/NULL );
}

/* This is available to tools... always demangle C++ names,
   only succeed if 'a' matches first instruction of function,
   and don't show offsets.
   NOTE: See IMPORTANT COMMENT above about persistence and ownership
   in pub_tool_debuginfo.h */
Bool VG_(get_fnname_if_entry) ( DiEpoch ep, Addr a, const HChar** buf )
{
   const HChar *tmp;
   Bool res;

   res =  get_sym_name ( /*C++-demangle*/True, /*Z-demangle*/True,
                         /*below-main-renaming*/True,
                         ep, a, &tmp,
                         /*match_anywhere_in_fun*/False,
                         /*show offset?*/False,
                         /*text sym*/True,
                         /*offsetP*/NULL );
   if (res)
      *buf = tmp;
   return res;
}

/* This is only available to core... don't C++-demangle, don't Z-demangle,
   don't rename below-main, match anywhere in function, and don't show
   offsets.
   NOTE: See IMPORTANT COMMENT above about persistence and ownership
   in pub_tool_debuginfo.h  */
Bool VG_(get_fnname_raw) ( DiEpoch ep, Addr a, const HChar** buf )
{
   return get_sym_name ( /*C++-demangle*/False, /*Z-demangle*/False,
                         /*below-main-renaming*/False,
                         ep, a, buf,
                         /*match_anywhere_in_fun*/True,
                         /*show offset?*/False,
                         /*text sym*/True,
                         /*offsetP*/NULL );
}

/* This is only available to core... don't demangle C++ names, but do
   do Z-demangling and below-main-renaming, match anywhere in function, and
   don't show offsets.
   NOTE: See IMPORTANT COMMENT above about persistence and ownership
   in pub_tool_debuginfo.h */
Bool VG_(get_fnname_no_cxx_demangle) ( DiEpoch ep, Addr a, const HChar** buf,
                                       const InlIPCursor* iipc )
{
   // All the callers of VG_(get_fnname_no_cxx_demangle) must build
   // the iipc with the same ep as provided to VG_(get_fnname_no_cxx_demangle).
   // So, if we have an iipc, iipc->di must be valid in the provided ep.
   // Functionally, we could equally use iipc->di->first_epoch or ep, as
   // all the inlined fn calls will be described by the same di.
   if (iipc) {
      vg_assert(is_DI_valid_for_epoch(iipc->di, ep));
   }

   if (is_bottom(iipc)) {
      // At the bottom (towards main), we describe the fn at eip.
      return get_sym_name ( /*C++-demangle*/False, /*Z-demangle*/True,
                            /*below-main-renaming*/True,
                            ep, a, buf,
                            /*match_anywhere_in_fun*/True,
                            /*show offset?*/False,
                            /*text sym*/True,
                            /*offsetP*/NULL );
   } else {
      const DiInlLoc *next_inl = iipc && iipc->next_inltab >= 0
         ? & iipc->di->inltab[iipc->next_inltab]
         : NULL;
      vg_assert (next_inl);
      // The function we are in is called by next_inl.
      *buf = next_inl->inlinedfn;
      return True;
   }
}

/* mips-linux only: find the offset of current address. This is needed for
   stack unwinding for MIPS.
*/
Bool VG_(get_inst_offset_in_function)( DiEpoch ep, Addr a,
                                       /*OUT*/PtrdiffT* offset )
{
   const HChar *fnname;
   return get_sym_name ( /*C++-demangle*/False, /*Z-demangle*/False,
                         /*below-main-renaming*/False,
                         ep, a, &fnname,
                         /*match_anywhere_in_sym*/True,
                         /*show offset?*/False,
                         /*text sym*/True,
                         offset );
}

Vg_FnNameKind VG_(get_fnname_kind) ( const HChar* name )
{
   if (VG_STREQ("main", name)) {
      return Vg_FnNameMain;

   } else if (
#      if defined(VGO_linux)
       VG_STREQ("__libc_start_main",  name) ||  // glibc glibness
       VG_STREQ("__libc_start_call_main",  name) ||  // glibc glibness
       VG_STREQN(18, "__libc_start_main.", name) || // gcc optimization
       VG_STREQ("generic_start_main", name) ||  // Yellow Dog doggedness
       VG_STREQN(19, "generic_start_main.", name) || // gcc optimization
       VG_STREQ("_start", name) ||
#      elif defined(VGO_freebsd)
       VG_STREQ("_start", name) || // FreeBSD libc
#      elif defined(VGO_darwin)
       // See readmacho.c for an explanation of this.
       VG_STREQ("start_according_to_valgrind", name) ||  // Darwin, darling
#      elif defined(VGO_solaris)
       VG_STREQ("_start", name) || // main() is called directly from _start
#      else
#        error "Unknown OS"
#      endif
       0) {
      return Vg_FnNameBelowMain;

   } else {
      return Vg_FnNameNormal;
   }
}

Vg_FnNameKind VG_(get_fnname_kind_from_IP) ( DiEpoch ep, Addr ip )
{
   const HChar *buf;

   // We don't demangle, because it's faster not to, and the special names
   // we're looking for won't be mangled.
   if (VG_(get_fnname_raw) ( ep, ip, &buf )) {

      return VG_(get_fnname_kind)(buf);
   } else {
      return Vg_FnNameNormal;    // Don't know the name, treat it as normal.
   }
}

/* Looks up data_addr in the collection of data symbols, and if found
   puts a pointer to its name into dname. The name is zero terminated.
   Also data_addr's offset from the symbol start is put into *offset.
   NOTE: See IMPORTANT COMMENT above about persistence and ownership
   in pub_tool_debuginfo.h  */
Bool VG_(get_datasym_and_offset)( DiEpoch ep, Addr data_addr,
                                  /*OUT*/const HChar** dname,
                                  /*OUT*/PtrdiffT* offset )
{
   return get_sym_name ( /*C++-demangle*/False, /*Z-demangle*/False,
                       /*below-main-renaming*/False,
                       ep, data_addr, dname,
                       /*match_anywhere_in_sym*/True,
                       /*show offset?*/False,
                       /*text sym*/False,
                       offset );
}

/* Map a code address to the name of a shared object file or the
   executable.  Returns False if no idea; otherwise True.
   Note: the string returned in *BUF is persistent as long as
   (1) the DebugInfo it belongs to is not discarded
   (2) the segment containing the address is not merged with another segment
*/
Bool VG_(get_objname) ( DiEpoch ep, Addr a, const HChar** objname )
{
   DebugInfo* di;
   const NSegment *seg;
   const HChar* filename;

   /* Look in the debugInfo_list to find the name.  In most cases we
      expect this to produce a result. */
   for (di = debugInfo_list; di != NULL; di = di->next) {
      if (!is_DI_valid_for_epoch(di, ep))
         continue;
      if (di->text_present
          && di->text_size > 0
          && di->text_avma <= a
          && a < di->text_avma + di->text_size) {
         *objname = di->fsm.filename;
         return True;
      }
   }
   /* Last-ditch fallback position: if we don't find the address in
      the debugInfo_list, ask the address space manager whether it
      knows the name of the file associated with this mapping.  This
      allows us to print the names of exe/dll files in the stack trace
      when running programs under wine.

      Restrict this to the case where 'ep' is the current epoch, though, so
      that we don't return information about this epoch when the caller was
      enquiring about a different one. */
   if ( eq_DiEpoch(ep, VG_(current_DiEpoch)())
        && (seg = VG_(am_find_nsegment)(a)) != NULL
        && (filename = VG_(am_get_filename)(seg)) != NULL ) {
      *objname = filename;
      return True;
   }
   return False;
}

/* Map a code address to its DebugInfo.  Returns NULL if not found.  Doesn't
   require debug info. */
DebugInfo* VG_(find_DebugInfo) ( DiEpoch ep, Addr a )
{
   static UWord n_search = 0;
   DebugInfo* di;
   n_search++;
   for (di = debugInfo_list; di != NULL; di = di->next) {
      if (!is_DI_valid_for_epoch(di, ep))
         continue;
      if (di->text_present
          && di->text_size > 0
          && di->text_avma <= a
          && a < di->text_avma + di->text_size) {
         if (0 == (n_search & 0xF))
            move_DebugInfo_one_step_forward( di );
         return di;
      }
   }
   return NULL;
}

/* Map a code address to a filename.  Returns True if successful. The
   returned string is persistent as long as the DebugInfo to which it
   belongs is not discarded. */
Bool VG_(get_filename)( DiEpoch ep, Addr a, const HChar** filename )
{
   DebugInfo* si;
   Word       locno;
   UInt       fndn_ix;

   search_all_loctabs ( ep, a, &si, &locno );
   if (si == NULL)
      return False;
   fndn_ix = ML_(fndn_ix) (si, locno);
   *filename = ML_(fndn_ix2filename) (si, fndn_ix);
   return True;
}

/* Map a code address to a line number.  Returns True if successful. */
Bool VG_(get_linenum)( DiEpoch ep, Addr a, UInt* lineno )
{
   DebugInfo* si;
   Word       locno;
   search_all_loctabs ( ep, a, &si, &locno );
   if (si == NULL)
      return False;
   *lineno = si->loctab[locno].lineno;

   return True;
}

/* Map a code address to a filename/line number/dir name info.
   See prototype for detailed description of behaviour.
*/
Bool VG_(get_filename_linenum) ( DiEpoch ep, Addr a,
                                 /*OUT*/const HChar** filename,
                                 /*OUT*/const HChar** dirname,
                                 /*OUT*/UInt* lineno )
{
   DebugInfo* si;
   Word       locno;
   UInt       fndn_ix;

   search_all_loctabs ( ep, a, &si, &locno );
   if (si == NULL) {
      if (dirname) {
         *dirname = "";
      }
      *filename = "";      // this used to be not initialised....
      return False;
   }

   fndn_ix = ML_(fndn_ix)(si, locno);
   *filename = ML_(fndn_ix2filename) (si, fndn_ix);
   *lineno = si->loctab[locno].lineno;

   if (dirname) {
      /* caller wants directory info too .. */
      *dirname = ML_(fndn_ix2dirname) (si, fndn_ix);
   }

   return True;
}


/* Map a function name to its entry point and toc pointer.  Is done by
   sequential search of all symbol tables, so is very slow.  To
   mitigate the worst performance effects, you may specify a soname
   pattern, and only objects matching that pattern are searched.
   Therefore specify "*" to search all the objects.  On TOC-afflicted
   platforms, a symbol is deemed to be found only if it has a nonzero
   TOC pointer.  */
Bool VG_(lookup_symbol_SLOW)(DiEpoch ep,
                             const HChar* sopatt, const HChar* name,
                             SymAVMAs* avmas)
{
   Bool     require_pToc = False;
   Int      i;
   const DebugInfo* si;
   Bool     debug = False;
#  if defined(VG_PLAT_USES_PPCTOC)
   require_pToc = True;
#  endif
   for (si = debugInfo_list; si; si = si->next) {
      if (debug)
         VG_(printf)("lookup_symbol_SLOW: considering %s\n", si->soname);
      if (!is_DI_valid_for_epoch(si, ep))
         continue;
      if (!VG_(string_match)(sopatt, si->soname)) {
         if (debug)
            VG_(printf)(" ... skip\n");
         continue;
      }
      for (i = 0; i < si->symtab_used; i++) {
         const HChar* pri_name = si->symtab[i].pri_name;
         vg_assert(pri_name);
         if (0==VG_(strcmp)(name, pri_name)
             && (require_pToc ? GET_TOCPTR_AVMA(si->symtab[i].avmas) : True)) {
            *avmas = si->symtab[i].avmas;
            return True;
         }
         const HChar** sec_names = si->symtab[i].sec_names;
         if (sec_names) {
            vg_assert(sec_names[0]);
            while (*sec_names) {
               if (0==VG_(strcmp)(name, *sec_names)
                   && (require_pToc
                       ? GET_TOCPTR_AVMA(si->symtab[i].avmas) : True)) {
                  *avmas = si->symtab[i].avmas;
                  return True;
               }
               sec_names++;
            }
         }
      }
   }
   return False;
}


/* VG_(describe_IP): return info on code address, function name and
   filename. The returned string is allocated in a static buffer and will
   be overwritten in the next invocation. */

/* Copy str into *buf starting at n, ensuring that buf is zero-terminated.
   Return the index of the terminating null character. */
static SizeT
putStr( SizeT n, HChar** buf, SizeT *bufsiz, const HChar* str )
{
   SizeT slen = VG_(strlen)(str);
   SizeT need = n + slen + 1;

   if (need > *bufsiz) {
      if (need < 256) need = 256;
      *bufsiz = need;
      *buf = ML_(dinfo_realloc)("putStr", *buf, *bufsiz);
   }

   VG_(strcpy)(*buf + n, str);

   return n + slen;
}

/* Same as putStr, but escaping chars for XML output. */
static SizeT
putStrEsc( SizeT n, HChar** buf, SizeT *bufsiz, const HChar* str )
{
   HChar alt[2];

   for (; *str != 0; str++) {
      switch (*str) {
         case '&':
            n = putStr( n, buf, bufsiz, "&amp;");
            break;
         case '<':
            n = putStr( n, buf, bufsiz, "&lt;");
            break;
         case '>':
            n = putStr( n, buf, bufsiz, "&gt;");
            break;
         default:
            alt[0] = *str;
            alt[1] = 0;
            n = putStr( n, buf, bufsiz, alt );
            break;
      }
   }
   return n;
}

const HChar* VG_(describe_IP)(DiEpoch ep, Addr eip, const InlIPCursor *iipc)
{
   static HChar *buf = NULL;
   static SizeT bufsiz = 0;
#  define APPEND(_str) \
      n = putStr(n, &buf, &bufsiz, _str)
#  define APPEND_ESC(_str) \
      n = putStrEsc(n, &buf, &bufsiz, _str)

   UInt  lineno;
   HChar ibuf[50];   // large enough
   SizeT n = 0;

   // An InlIPCursor is associated with one specific DebugInfo.  So if
   // it exists, make sure that it is valid for the specified DiEpoch.
   vg_assert (!iipc
              || (is_DI_valid_for_epoch(iipc->di, ep) && iipc->eip == eip));

   const HChar *buf_fn;
   const HChar *buf_obj;
   const HChar *buf_srcloc;
   const HChar *buf_dirname;

   Bool  know_dirinfo;
   Bool  know_fnname;
   Bool  know_objname;
   Bool  know_srcloc;

   if (iipc && iipc->di)
      VG_(load_di) (iipc->di, eip);
   else
      VG_(addr_load_di) (eip);

   if (is_bottom(iipc)) {
      // At the bottom (towards main), we describe the fn at eip.
      know_fnname = VG_(clo_sym_offsets)
                    ? VG_(get_fnname_w_offset) (ep, eip, &buf_fn)
                    : VG_(get_fnname) (ep, eip, &buf_fn);
   } else {
      const DiInlLoc *next_inl = iipc && iipc->di && iipc->next_inltab >= 0
         ? & iipc->di->inltab[iipc->next_inltab]
         : NULL;
      vg_assert (next_inl);
      // The function we are in is called by next_inl.
      buf_fn = next_inl->inlinedfn;
      know_fnname = True;

      // INLINED????
      // ??? Can we compute an offset for an inlined fn call ?
      // ??? Offset from what ? The beginning of the inl info ?
      // ??? But that is not necessarily the beginning of the fn
      // ??? as e.g. an inlined fn call can be in several ranges.
      // ??? Currently never showing an offset.
   }

   know_objname = VG_(get_objname)(ep, eip, &buf_obj);

   if (is_top(iipc)) {
      // The source for the highest level is in the loctab entry.
      know_srcloc  = VG_(get_filename_linenum)(
                        ep, eip,
                        &buf_srcloc,
                        &buf_dirname,
                        &lineno
                     );
      know_dirinfo = buf_dirname[0] != '\0';
   } else {
      const DiInlLoc *cur_inl = iipc && iipc->di && iipc->cur_inltab >= 0
         ? & iipc->di->inltab[iipc->cur_inltab]
         : NULL;
      vg_assert (cur_inl);

      know_dirinfo = False;
      buf_dirname  = "";
      // The fndn_ix and lineno for the caller of the inlined fn is in cur_inl.
      if (cur_inl->fndn_ix == 0) {
         buf_srcloc = "???";
      } else {
         FnDn *fndn = VG_(indexEltNumber) (iipc->di->fndnpool,
                                           cur_inl->fndn_ix);
         if (fndn->dirname) {
            buf_dirname = fndn->dirname;
            know_dirinfo = True;
         }
         buf_srcloc = fndn->filename;
      }
      lineno = cur_inl->lineno;
      know_srcloc = True;
   }

   if (VG_(clo_xml)) {

      Bool   human_readable = True;
      const HChar* maybe_newline  = human_readable ? "\n      " : "";
      const HChar* maybe_newline2 = human_readable ? "\n    "   : "";

      /* Print in XML format, dumping in as much info as we know.
         Ensure all tags are balanced. */
      APPEND("<frame>");
      VG_(sprintf)(ibuf,"<ip>0x%lX</ip>", eip);
      APPEND(maybe_newline);
      APPEND(ibuf);
      if (know_objname) {
         APPEND(maybe_newline);
         APPEND("<obj>");
         APPEND_ESC(buf_obj);
         APPEND("</obj>");
      }
      if (know_fnname) {
         APPEND(maybe_newline);
         APPEND("<fn>");
         APPEND_ESC(buf_fn);
         APPEND("</fn>");
      }
      if (know_srcloc) {
         if (know_dirinfo) {
            APPEND(maybe_newline);
            APPEND("<dir>");
            APPEND_ESC(buf_dirname);
            APPEND("</dir>");
         }
         APPEND(maybe_newline);
         APPEND("<file>");
         APPEND_ESC(buf_srcloc);
         APPEND("</file>");
         APPEND(maybe_newline);
         APPEND("<line>");
         VG_(sprintf)(ibuf,"%u",lineno);
         APPEND(ibuf);
         APPEND("</line>");
      }
      APPEND(maybe_newline2);
      APPEND("</frame>");

   } else {

      /* Print for humans to read */
      //
      // Possible forms:
      //
      //   0x80483BF: really (a.c:20)
      //   0x80483BF: really (in /foo/a.out)
      //   0x80483BF: really (in ???)
      //   0x80483BF: ??? (in /foo/a.out)
      //   0x80483BF: ??? (a.c:20)
      //   0x80483BF: ???
      //
      VG_(sprintf)(ibuf,"0x%lX: ", eip);
      APPEND(ibuf);
      if (know_fnname) {
         APPEND(buf_fn);
      } else {
         APPEND("???");
      }
      if (know_srcloc) {
         APPEND(" (");
         // Get the directory name, if any, possibly pruned, into dirname.
         const HChar* dirname = NULL;
         if (know_dirinfo && VG_(sizeXA)(VG_(clo_fullpath_after)) > 0) {
            Int i;
            dirname = buf_dirname;
            // Remove leading prefixes from the dirname.
            // If user supplied --fullpath-after=foo, this will remove
            // a leading string which matches '.*foo' (not greedy).
            for (i = 0; i < VG_(sizeXA)(VG_(clo_fullpath_after)); i++) {
               const HChar* prefix =
                  *(HChar**) VG_(indexXA)( VG_(clo_fullpath_after), i );
               HChar* str    = VG_(strstr)(dirname, prefix);
               if (str) {
                  dirname = str + VG_(strlen)(prefix);
                  break;
               }
            }
            /* remove leading "./" */
            if (dirname[0] == '.' && dirname[1] == '/')
               dirname += 2;
         }
         // do we have any interesting directory name to show?  If so
         // add it in.
         if (dirname && dirname[0] != 0) {
            APPEND(dirname);
            APPEND("/");
         }
         APPEND(buf_srcloc);
         APPEND(":");
         VG_(sprintf)(ibuf,"%u",lineno);
         APPEND(ibuf);
         APPEND(")");
      } else if (know_objname) {
         APPEND(" (in ");
         APPEND(buf_obj);
         APPEND(")");
      } else if (know_fnname) {
         // Nb: do this in two steps because "??)" is a trigraph!
         APPEND(" (in ???");
         APPEND(")");
      }

   }
   return buf;

#  undef APPEND
#  undef APPEND_ESC
}


/*--------------------------------------------------------------*/
/*---                                                        ---*/
/*--- TOP LEVEL: FOR UNWINDING THE STACK USING               ---*/
/*---            DWARF3 .eh_frame INFO                       ---*/
/*---                                                        ---*/
/*--------------------------------------------------------------*/

/* Note that the CFI machinery pertains to unwinding the stack "right now".
   There is no support for unwinding stack images obtained from some time in
   the past.  That means that:

   (1) We only deal with CFI from DebugInfos that are valid for the current
       debuginfo epoch.  Unlike in the rest of the file, there is no
       epoch-awareness.

   (2) We assume that the CFI cache will be invalidated every time the the
       epoch changes.  This is done by ensuring (in the file above) that
       every call to advance_current_DiEpoch has a call to
       caches__invalidate alongside it.
*/

/* Gather up all the constant pieces of info needed to evaluate
   a CfiExpr into one convenient struct. */
typedef
   struct {
      const D3UnwindRegs* uregs;
      Addr          min_accessible;
      Addr          max_accessible;
   }
   CfiExprEvalContext;

/* Evaluate the CfiExpr rooted at ix in exprs given the context eec.
   *ok is set to False on failure, but not to True on success.  The
   caller must set it to True before calling. */
__attribute__((noinline))
static
UWord evalCfiExpr ( const XArray* exprs, Int ix,
                    const CfiExprEvalContext* eec, Bool* ok )
{
   UWord w, wL, wR;
   Addr  a;
   const CfiExpr* e;
   vg_assert(sizeof(Addr) == sizeof(UWord));
   e = VG_(indexXA)( exprs, ix );
   switch (e->tag) {
      case Cex_Unop:
         w = evalCfiExpr( exprs, e->Cex.Unop.ix, eec, ok );
         if (!(*ok)) return 0;
         switch (e->Cex.Unop.op) {
            case Cunop_Abs: return (Word) w < 0 ? - w : w;
            case Cunop_Neg: return - (Word) w;
            case Cunop_Not: return ~ w;
            default: goto unhandled;
         }
         /*NOTREACHED*/
      case Cex_Binop:
         wL = evalCfiExpr( exprs, e->Cex.Binop.ixL, eec, ok );
         if (!(*ok)) return 0;
         wR = evalCfiExpr( exprs, e->Cex.Binop.ixR, eec, ok );
         if (!(*ok)) return 0;
         switch (e->Cex.Binop.op) {
            case Cbinop_Add: return wL + wR;
            case Cbinop_Sub: return wL - wR;
            case Cbinop_And: return wL & wR;
            case Cbinop_Mul: return wL * wR;
            case Cbinop_Shl: return wL << wR;
            case Cbinop_Shr: return wL >> wR;
            case Cbinop_Eq: return wL == wR ? 1 : 0;
            case Cbinop_Ge: return (Word) wL >= (Word) wR ? 1 : 0;
            case Cbinop_Gt: return (Word) wL > (Word) wR ? 1 : 0;
            case Cbinop_Le: return (Word) wL <= (Word) wR ? 1 : 0;
            case Cbinop_Lt: return (Word) wL < (Word) wR ? 1 : 0;
            case Cbinop_Ne: return wL != wR ? 1 : 0;
            default: goto unhandled;
         }
         /*NOTREACHED*/
      case Cex_CfiReg:
         switch (e->Cex.CfiReg.reg) {
#           if defined(VGA_x86) || defined(VGA_amd64)
            case Creg_IA_IP: return eec->uregs->xip;
            case Creg_IA_SP: return eec->uregs->xsp;
            case Creg_IA_BP: return eec->uregs->xbp;
#           elif defined(VGA_arm)
            case Creg_ARM_R15: return eec->uregs->r15;
            case Creg_ARM_R14: return eec->uregs->r14;
            case Creg_ARM_R13: return eec->uregs->r13;
            case Creg_ARM_R12: return eec->uregs->r12;
            case Creg_ARM_R7:  return eec->uregs->r7;
#           elif defined(VGA_s390x)
            case Creg_S390_IA: return eec->uregs->ia;
            case Creg_S390_SP: return eec->uregs->sp;
            case Creg_S390_FP: return eec->uregs->fp;
            case Creg_S390_LR: return eec->uregs->lr;
#           elif defined(VGA_mips32) || defined(VGA_mips64) \
              || defined(VGA_nanomips)
            case Creg_IA_IP: return eec->uregs->pc;
            case Creg_IA_SP: return eec->uregs->sp;
            case Creg_IA_BP: return eec->uregs->fp;
            case Creg_MIPS_RA: return eec->uregs->ra;
#           elif defined(VGA_ppc32) || defined(VGA_ppc64be) \
               || defined(VGA_ppc64le)
<<<<<<< HEAD
#           elif defined(VGP_arm64_linux) || defined(VGP_arm64_darwin) || defined(VGP_arm64_freebsd)
=======
#           elif defined(VGP_arm64_linux) || defined(VGP_arm64_freebsd)
>>>>>>> e0243e60
            case Creg_ARM64_SP: return eec->uregs->sp;
            case Creg_ARM64_X30: return eec->uregs->x30;
            case Creg_ARM64_X29: return eec->uregs->x29;
#           else
#             error "Unsupported arch"
#           endif
            default: goto unhandled;
         }
         /*NOTREACHED*/
      case Cex_Const:
         return e->Cex.Const.con;
      case Cex_Deref:
         a = evalCfiExpr( exprs, e->Cex.Deref.ixAddr, eec, ok );
         if (!(*ok)) return 0;
         if (a < eec->min_accessible
             || a > eec->max_accessible - sizeof(UWord) + 1) {
            *ok = False;
            return 0;
         }
         /* let's hope it doesn't trap! */
         return ML_(read_UWord)((void *)a);
      default:
         goto unhandled;
   }
   /*NOTREACHED*/
  unhandled:
   VG_(printf)("\n\nevalCfiExpr: unhandled\n");
   ML_(ppCfiExpr)( exprs, ix );
   VG_(printf)("\n");
   vg_assert(0);
   /*NOTREACHED*/
   return 0;
}


/* Search all the DebugInfos in the entire system, to find the DiCfSI_m
   that pertains to 'ip'.

   If found, set *diP to the DebugInfo in which it resides, and
   *cfsi_mP to the cfsi_m pointer in that DebugInfo's cfsi_m_pool.

   If not found, set *diP to (DebugInfo*)1 and *cfsi_mP to zero.

   Per comments at the top of this section, we only look for CFI in
   DebugInfos that are valid for the current epoch.
*/
__attribute__((noinline))
static void find_DiCfSI ( /*OUT*/DebugInfo** diP,
                          /*OUT*/DiCfSI_m** cfsi_mP,
                          Addr ip )
{
   DebugInfo* di;
   Word       i = -1;

   static UWord n_search = 0;
   static UWord n_steps = 0;
   n_search++;

   if (0) VG_(printf)("search for %#lx\n", ip);

   DiEpoch curr_epoch = VG_(current_DiEpoch)();

   for (di = debugInfo_list; di != NULL; di = di->next) {
      Word j;
      n_steps++;

      if (!is_DI_valid_for_epoch(di, curr_epoch))
         continue;

      VG_(load_di)(di, ip);

      /* Use the per-DebugInfo summary address ranges to skip
         inapplicable DebugInfos quickly. */
      if (di->cfsi_used == 0)
         continue;
      if (ip < di->cfsi_minavma || ip > di->cfsi_maxavma)
         continue;

      // This di must be active (because we have explicitly chosen not to
      // allow unwinding stacks that pertain to some past epoch).  It can't
      // be archived or not-yet-active.
      vg_assert(is_DebugInfo_active(di));

      /* It might be in this DebugInfo.  Search it. */
      j = ML_(search_one_cfitab)( di, ip );
      vg_assert(j >= -1 && j < (Word)di->cfsi_used);

      if (j != -1) {
         i = j;
         break; /* found it */
      }
   }

   if (i == -1) {

      /* we didn't find it. */
      *diP = (DebugInfo*)1;
      *cfsi_mP = 0;

   } else {

      /* found a di corresponding to ip. */
      /* ensure that di is 4-aligned (at least), so it can't possibly
         be equal to (DebugInfo*)1. */
      vg_assert(di && VG_IS_4_ALIGNED(di));
      *cfsi_mP = ML_(get_cfsi_m) (di, i);
      if (*cfsi_mP == NULL) {
         // This is a cfsi hole. Report no cfi information found.
         *diP = (DebugInfo*)1;
         // But we will still perform the hack below.
      } else {
         *diP = di;
      }

      /* Start of performance-enhancing hack: once every 64 (chosen
         hackily after profiling) successful searches, move the found
         DebugInfo one step closer to the start of the list.  This
         makes future searches cheaper.  For starting konqueror on
         amd64, this in fact reduces the total amount of searching
         done by the above find-the-right-DebugInfo loop by more than
         a factor of 20. */
      if ((n_search & 0xF) == 0) {
         /* Move di one step closer to the start of the list. */
         move_DebugInfo_one_step_forward( di );
      }
      /* End of performance-enhancing hack. */

      if (0 && ((n_search & 0x7FFFF) == 0))
         VG_(printf)("find_DiCfSI: %lu searches, "
                     "%lu DebugInfos looked at\n",
                     n_search, n_steps);

   }

}


/* Now follows a mechanism for caching queries to find_DiCfSI, since
   they are extremely frequent on amd64-linux, during stack unwinding.

   Each cache entry binds an ip value to a (di, cfsi_m*) pair.  Possible
   values:

   di is non-null, cfsi_m* >= 0  ==>  cache slot in use, "cfsi_m*"
   di is (DebugInfo*)1           ==>  cache slot in use, no associated di
   di is NULL                    ==>  cache slot not in use

   Hence simply zeroing out the entire cache invalidates all
   entries.

   We can map an ip value directly to a (di, cfsi_m*) pair as
   once a DebugInfo is read, adding new DiCfSI_m* is not possible
   anymore, as the cfsi_m_pool is frozen once the reading is terminated.
   Also, the cache is invalidated when new debuginfo is read due to
   an mmap or some debuginfo is discarded due to an munmap. */

// Prime number, giving about 6Kbytes cache on 32 bits,
//                           12Kbytes cache on 64 bits.
#define N_CFSI_M_CACHE 509

typedef
   struct { Addr ip; DebugInfo* di; DiCfSI_m* cfsi_m; }
   CFSI_m_CacheEnt;

static CFSI_m_CacheEnt cfsi_m_cache[N_CFSI_M_CACHE];

static void cfsi_m_cache__invalidate ( void ) {
   VG_(memset)(&cfsi_m_cache, 0, sizeof(cfsi_m_cache));
}

static inline CFSI_m_CacheEnt* cfsi_m_cache__find ( Addr ip )
{
   UWord         hash = ip % N_CFSI_M_CACHE;
   CFSI_m_CacheEnt* ce = &cfsi_m_cache[hash];
#  ifdef N_Q_M_STATS
   static UWord  n_q = 0, n_m = 0;
   n_q++;
   if (0 == (n_q & 0x1FFFFF))
      VG_(printf)("QQQ %lu %lu\n", n_q, n_m);
#  endif

   if (LIKELY(ce->ip == ip) && LIKELY(ce->di != NULL)) {
      /* found an entry in the cache .. */
   } else {
      /* not found in cache.  Search and update. */
#     ifdef N_Q_M_STATS
      n_m++;
#     endif
      ce->ip = ip;
      find_DiCfSI( &ce->di, &ce->cfsi_m, ip );
   }

   if (UNLIKELY(ce->di == (DebugInfo*)1)) {
      /* no DiCfSI for this address */
      return NULL;
   } else {
      /* found a DiCfSI for this address */
      return ce;
   }
}

Bool VG_(has_CF_info)(Addr a)
{
   return cfsi_m_cache__find (a) != NULL;
}



inline
static Addr compute_cfa ( const D3UnwindRegs* uregs,
                          Addr min_accessible, Addr max_accessible,
                          const DebugInfo* di, const DiCfSI_m* cfsi_m )
{
   CfiExprEvalContext eec;
   Addr               cfa;
   Bool               ok;

   /* Compute the CFA. */
   cfa = 0;
   switch (cfsi_m->cfa_how) {
#     if defined(VGA_x86) || defined(VGA_amd64)
      case CFIC_IA_SPREL:
         cfa = cfsi_m->cfa_off + uregs->xsp;
         break;
      case CFIC_IA_BPREL:
         cfa = cfsi_m->cfa_off + uregs->xbp;
         break;
#     elif defined(VGA_arm)
      case CFIC_ARM_R13REL:
         cfa = cfsi_m->cfa_off + uregs->r13;
         break;
      case CFIC_ARM_R12REL:
         cfa = cfsi_m->cfa_off + uregs->r12;
         break;
      case CFIC_ARM_R11REL:
         cfa = cfsi_m->cfa_off + uregs->r11;
         break;
      case CFIC_ARM_R7REL:
         cfa = cfsi_m->cfa_off + uregs->r7;
         break;
#     elif defined(VGA_s390x)
      case CFIC_IA_SPREL:
         cfa = cfsi_m->cfa_off + uregs->sp;
         break;
      case CFIR_MEMCFAREL:
      {
         Addr a = uregs->sp + cfsi_m->cfa_off;
         if (a < min_accessible || a > max_accessible-sizeof(Addr))
            break;
         cfa = ML_(read_Addr)((void *)a);
         break;
      }
      case CFIR_SAME:
         cfa = uregs->fp;
         break;
      case CFIC_IA_BPREL:
         cfa = cfsi_m->cfa_off + uregs->fp;
         break;
#     elif defined(VGA_mips32) || defined(VGA_mips64) || defined(VGA_nanomips)
      case CFIC_IA_SPREL:
         cfa = cfsi_m->cfa_off + uregs->sp;
         break;
      case CFIR_SAME:
         cfa = uregs->fp;
         break;
      case CFIC_IA_BPREL:
         cfa = cfsi_m->cfa_off + uregs->fp;
         break;
#     elif defined(VGA_ppc32) || defined(VGA_ppc64be) || defined(VGA_ppc64le)
#     elif defined(VGP_arm64_linux) || defined(VGP_arm64_darwin)
      case CFIC_ARM64_SPREL:
         cfa = cfsi_m->cfa_off + uregs->sp;
         break;
      case CFIC_ARM64_X29REL:
         cfa = cfsi_m->cfa_off + uregs->x29;
         break;
#     elif defined(VGP_arm64_freebsd)
   case CFIC_ARM64_SPREL:
      cfa = cfsi_m->cfa_off + uregs->sp;
      break;
   case CFIC_ARM64_X29REL:
      cfa = cfsi_m->cfa_off + uregs->x29;
      break;

#     else
#       error "Unsupported arch"
#     endif
      case CFIC_EXPR: /* available on all archs */
         if (0) {
            VG_(printf)("CFIC_EXPR: ");
            ML_(ppCfiExpr)(di->cfsi_exprs, cfsi_m->cfa_off);
            VG_(printf)("\n");
         }
         eec.uregs          = uregs;
         eec.min_accessible = min_accessible;
         eec.max_accessible = max_accessible;
         ok = True;
         cfa = evalCfiExpr(di->cfsi_exprs, cfsi_m->cfa_off, &eec, &ok );
         if (!ok) return 0;
         break;
      default:
         vg_assert(0);
   }
   return cfa;
}


/* Get the call frame address (CFA) given an IP/SP/FP triple. */
/* NOTE: This function may rearrange the order of entries in the
   DebugInfo list. */
Addr ML_(get_CFA) ( Addr ip, Addr sp, Addr fp,
                    Addr min_accessible, Addr max_accessible )
{
   CFSI_m_CacheEnt* ce;

   ce = cfsi_m_cache__find(ip);

   if (UNLIKELY(ce == NULL))
      return 0; /* no info.  Nothing we can do. */

   /* Temporary impedance-matching kludge so that this keeps working
      on x86-linux and amd64-linux. */
#  if defined(VGA_x86) || defined(VGA_amd64)
   { D3UnwindRegs uregs;
     uregs.xip = ip;
     uregs.xsp = sp;
     uregs.xbp = fp;
     return compute_cfa(&uregs,
                        min_accessible,  max_accessible, ce->di, ce->cfsi_m);
   }
#elif defined(VGA_s390x)
   { D3UnwindRegs uregs;
     uregs.ia = ip;
     uregs.sp = sp;
     uregs.fp = fp;
     /* JRS FIXME 3 Apr 2019: surely we can do better for f0..f7 */
     uregs.f0 = 0;
     uregs.f1 = 0;
     uregs.f2 = 0;
     uregs.f3 = 0;
     uregs.f4 = 0;
     uregs.f5 = 0;
     uregs.f6 = 0;
     uregs.f7 = 0;
     return compute_cfa(&uregs,
                        min_accessible,  max_accessible, ce->di, ce->cfsi_m);
   }
#elif defined(VGA_mips32) || defined(VGA_mips64)
   { D3UnwindRegs uregs;
     uregs.pc = ip;
     uregs.sp = sp;
     uregs.fp = fp;
     return compute_cfa(&uregs,
                        min_accessible,  max_accessible, ce->di, ce->cfsi_m);
   }

#  else
   return 0; /* indicates failure */
#  endif
}

void VG_(ppUnwindInfo) (Addr from, Addr to)
{
   DebugInfo*         di;
   CFSI_m_CacheEnt*   ce;
   Addr ce_from;
   CFSI_m_CacheEnt*   next_ce;


   ce = cfsi_m_cache__find(from);
   ce_from = from;
   while (from <= to) {
      from++;
      next_ce = cfsi_m_cache__find(from);
      if ((ce == NULL && next_ce != NULL)
          || (ce != NULL && next_ce == NULL)
          || (ce != NULL && next_ce != NULL && ce->cfsi_m != next_ce->cfsi_m)
          || from > to) {
         if (ce == NULL) {
            VG_(printf)("[%#lx .. %#lx]: no CFI info\n", ce_from, from-1);
         } else {
            di = ce->di;
            ML_(ppDiCfSI)(di->cfsi_exprs,
                          ce_from, from - ce_from,
                          ce->cfsi_m);
         }
         ce = next_ce;
         ce_from = from;
      }
   }
}


/* The main function for DWARF2/3 CFI-based stack unwinding.  Given a
   set of registers in UREGS, modify it to hold the register values
   for the previous frame, if possible.  Returns True if successful.
   If not successful, *UREGS is not changed.

   For x86 and amd64, the unwound registers are: {E,R}IP,
   {E,R}SP, {E,R}BP.

   For arm, the unwound registers are: R7 R11 R12 R13 R14 R15.

   For arm64, the unwound registers are: X29(FP) X30(LR) SP PC.

   For s390, the unwound registers are: R11(FP) R14(LR) R15(SP) F0..F7 PC.
*/
Bool VG_(use_CF_info) ( /*MOD*/D3UnwindRegs* uregsHere,
                        Addr min_accessible,
                        Addr max_accessible )
{
   DebugInfo*         di;
   DiCfSI_m*          cfsi_m = NULL;
   Addr               cfa, ipHere = 0;
   CFSI_m_CacheEnt*   ce;
   CfiExprEvalContext eec __attribute__((unused));
   D3UnwindRegs       uregsPrev;

#  if defined(VGA_x86) || defined(VGA_amd64)
   ipHere = uregsHere->xip;
#  elif defined(VGA_arm)
   ipHere = uregsHere->r15;
#  elif defined(VGA_s390x)
   ipHere = uregsHere->ia;
#  elif defined(VGA_mips32) || defined(VGA_mips64) || defined(VGA_nanomips)
   ipHere = uregsHere->pc;
#  elif defined(VGA_ppc32) || defined(VGA_ppc64be) || defined(VGA_ppc64le)
#  elif defined(VGA_arm64)
   ipHere = uregsHere->pc;
#  elif defined(VGP_arm64_freebsd)
   ipHere = uregsHere->pc;
#  elif defined(VGP_arm64_freebsd)
   ipHere = uregsHere->pc;
#  else
#    error "Unknown arch"
#  endif
   ce = cfsi_m_cache__find(ipHere);

   if (UNLIKELY(ce == NULL))
      return False; /* no info.  Nothing we can do. */

   di = ce->di;
   cfsi_m = ce->cfsi_m;

   if (0) {
      VG_(printf)("found cfsi_m (but printing fake base/len): ");
      ML_(ppDiCfSI)(di->cfsi_exprs, 0, 0, cfsi_m);
   }

   VG_(bzero_inline)(&uregsPrev, sizeof(uregsPrev));

   /* First compute the CFA. */
   cfa = compute_cfa(uregsHere,
                     min_accessible, max_accessible, di, cfsi_m);
   if (UNLIKELY(cfa == 0))
      return False;

   /* Now we know the CFA, use it to roll back the registers we're
      interested in. */

#  if defined(VGA_mips64) && defined(VGABI_N32)
#   define READ_REGISTER(addr) ML_(read_ULong)((addr))
#  else
#   define READ_REGISTER(addr) ML_(read_Addr)((addr))
#  endif

#  if defined(VGA_s390x)
   const Bool is_s390x = True;
   const Addr old_S390X_F0 = uregsHere->f0;
   const Addr old_S390X_F1 = uregsHere->f1;
   const Addr old_S390X_F2 = uregsHere->f2;
   const Addr old_S390X_F3 = uregsHere->f3;
   const Addr old_S390X_F4 = uregsHere->f4;
   const Addr old_S390X_F5 = uregsHere->f5;
   const Addr old_S390X_F6 = uregsHere->f6;
   const Addr old_S390X_F7 = uregsHere->f7;
#  else
   const Bool is_s390x = False;
   const Addr old_S390X_F0 = 0;
   const Addr old_S390X_F1 = 0;
   const Addr old_S390X_F2 = 0;
   const Addr old_S390X_F3 = 0;
   const Addr old_S390X_F4 = 0;
   const Addr old_S390X_F5 = 0;
   const Addr old_S390X_F6 = 0;
   const Addr old_S390X_F7 = 0;
#  endif

#  define COMPUTE(_prev, _here, _how, _off)             \
      do {                                              \
         switch (_how) {                                \
            case CFIR_UNKNOWN:                          \
               return False;                            \
            case CFIR_SAME:                             \
               _prev = _here; break;                    \
            case CFIR_MEMCFAREL: {                      \
               Addr a = cfa + (Word)_off;               \
               if (a < min_accessible                   \
                   || a > max_accessible-sizeof(Addr))  \
                  return False;                         \
               _prev = READ_REGISTER((void *)a);        \
               break;                                   \
            }                                           \
            case CFIR_CFAREL:                           \
               _prev = cfa + (Word)_off;                \
               break;                                   \
            case CFIR_EXPR:                             \
               if (0)                                   \
                  ML_(ppCfiExpr)(di->cfsi_exprs,_off);  \
               eec.uregs = uregsHere;                   \
               eec.min_accessible = min_accessible;     \
               eec.max_accessible = max_accessible;     \
               Bool ok = True;                          \
               _prev = evalCfiExpr(di->cfsi_exprs, _off, &eec, &ok ); \
               if (!ok) return False;                   \
               break;                                   \
            case CFIR_S390X_F0:                               \
               if (is_s390x) { _prev = old_S390X_F0; break; } \
               vg_assert(0+0-0);                              \
            case CFIR_S390X_F1:                               \
               if (is_s390x) { _prev = old_S390X_F1; break; } \
               vg_assert(0+1-1);                              \
            case CFIR_S390X_F2:                               \
               if (is_s390x) { _prev = old_S390X_F2; break; } \
               vg_assert(0+2-2);                              \
            case CFIR_S390X_F3:                               \
               if (is_s390x) { _prev = old_S390X_F3; break; } \
               vg_assert(0+3-3);                              \
            case CFIR_S390X_F4:                               \
               if (is_s390x) { _prev = old_S390X_F4; break; } \
               vg_assert(0+4-4);                              \
            case CFIR_S390X_F5:                               \
               if (is_s390x) { _prev = old_S390X_F5; break; } \
               vg_assert(0+5-5);                              \
            case CFIR_S390X_F6:                               \
               if (is_s390x) { _prev = old_S390X_F6; break; } \
               vg_assert(0+6-6);                              \
            case CFIR_S390X_F7:                               \
               if (is_s390x) { _prev = old_S390X_F7; break; } \
               vg_assert(0+7-7);                              \
            default:                                    \
               vg_assert(0*0);                          \
         }                                              \
      } while (0)

#  if defined(VGA_x86) || defined(VGA_amd64)
   COMPUTE(uregsPrev.xip, uregsHere->xip, cfsi_m->ra_how, cfsi_m->ra_off);
   COMPUTE(uregsPrev.xsp, uregsHere->xsp, cfsi_m->sp_how, cfsi_m->sp_off);
   COMPUTE(uregsPrev.xbp, uregsHere->xbp, cfsi_m->bp_how, cfsi_m->bp_off);
#  elif defined(VGA_arm)
   COMPUTE(uregsPrev.r15, uregsHere->r15, cfsi_m->ra_how,  cfsi_m->ra_off);
   COMPUTE(uregsPrev.r14, uregsHere->r14, cfsi_m->r14_how, cfsi_m->r14_off);
   COMPUTE(uregsPrev.r13, uregsHere->r13, cfsi_m->r13_how, cfsi_m->r13_off);
   COMPUTE(uregsPrev.r12, uregsHere->r12, cfsi_m->r12_how, cfsi_m->r12_off);
   COMPUTE(uregsPrev.r11, uregsHere->r11, cfsi_m->r11_how, cfsi_m->r11_off);
   COMPUTE(uregsPrev.r7,  uregsHere->r7,  cfsi_m->r7_how,  cfsi_m->r7_off);
#  elif defined(VGA_s390x)
   COMPUTE(uregsPrev.ia, uregsHere->ia, cfsi_m->ra_how, cfsi_m->ra_off);
   COMPUTE(uregsPrev.sp, uregsHere->sp, cfsi_m->sp_how, cfsi_m->sp_off);
   COMPUTE(uregsPrev.fp, uregsHere->fp, cfsi_m->fp_how, cfsi_m->fp_off);
   COMPUTE(uregsPrev.f0, uregsHere->f0, cfsi_m->f0_how, cfsi_m->f0_off);
   COMPUTE(uregsPrev.f1, uregsHere->f1, cfsi_m->f1_how, cfsi_m->f1_off);
   COMPUTE(uregsPrev.f2, uregsHere->f2, cfsi_m->f2_how, cfsi_m->f2_off);
   COMPUTE(uregsPrev.f3, uregsHere->f3, cfsi_m->f3_how, cfsi_m->f3_off);
   COMPUTE(uregsPrev.f4, uregsHere->f4, cfsi_m->f4_how, cfsi_m->f4_off);
   COMPUTE(uregsPrev.f5, uregsHere->f5, cfsi_m->f5_how, cfsi_m->f5_off);
   COMPUTE(uregsPrev.f6, uregsHere->f6, cfsi_m->f6_how, cfsi_m->f6_off);
   COMPUTE(uregsPrev.f7, uregsHere->f7, cfsi_m->f7_how, cfsi_m->f7_off);
#  elif defined(VGA_mips32) || defined(VGA_mips64) || defined(VGA_nanomips)
   COMPUTE(uregsPrev.pc, uregsHere->pc, cfsi_m->ra_how, cfsi_m->ra_off);
   COMPUTE(uregsPrev.sp, uregsHere->sp, cfsi_m->sp_how, cfsi_m->sp_off);
   COMPUTE(uregsPrev.fp, uregsHere->fp, cfsi_m->fp_how, cfsi_m->fp_off);
#  elif defined(VGA_ppc32) || defined(VGA_ppc64be) || defined(VGA_ppc64le)
<<<<<<< HEAD
#  elif defined(VGA_arm64)
=======
#  elif defined(VGP_arm64_linux) || defined(VGP_arm64_freebsd)
>>>>>>> e0243e60
   COMPUTE(uregsPrev.pc,  uregsHere->pc,  cfsi_m->ra_how,  cfsi_m->ra_off);
   COMPUTE(uregsPrev.sp,  uregsHere->sp,  cfsi_m->sp_how,  cfsi_m->sp_off);
   COMPUTE(uregsPrev.x30, uregsHere->x30, cfsi_m->x30_how, cfsi_m->x30_off);
   COMPUTE(uregsPrev.x29, uregsHere->x29, cfsi_m->x29_how, cfsi_m->x29_off);
#  else
#    error "Unknown arch"
#  endif

#  undef READ_REGISTER
#  undef COMPUTE

   *uregsHere = uregsPrev;
   return True;
}


/*--------------------------------------------------------------*/
/*---                                                        ---*/
/*--- TOP LEVEL: FOR UNWINDING THE STACK USING               ---*/
/*---            MSVC FPO INFO                               ---*/
/*---                                                        ---*/
/*--------------------------------------------------------------*/

Bool VG_(use_FPO_info) ( /*MOD*/Addr* ipP,
                         /*MOD*/Addr* spP,
                         /*MOD*/Addr* fpP,
                         DiEpoch ep,
                         Addr min_accessible,
                         Addr max_accessible )
{
   Word       i;
   const DebugInfo* di;
   FPO_DATA*  fpo = NULL;
   Addr       spHere;

   static UWord n_search = 0;
   static UWord n_steps = 0;
   n_search++;

   if (0) VG_(printf)("search FPO for %#lx\n", *ipP);

   for (di = debugInfo_list; di != NULL; di = di->next) {
      n_steps++;

      if (!is_DI_valid_for_epoch(di, ep))
         continue;

      /* Use the per-DebugInfo summary address ranges to skip
         inapplicable DebugInfos quickly. */
      if (di->fpo == NULL)
         continue;
      if (*ipP < di->fpo_minavma || *ipP > di->fpo_maxavma)
         continue;

      i = ML_(search_one_fpotab)( di, *ipP );
      if (i != -1) {
         Word j;
         if (0) {
            /* debug printing only */
            VG_(printf)("look for %#lx  size %lu i %ld\n",
                        *ipP, di->fpo_size, i);
            for (j = 0; j < di->fpo_size; j++)
               VG_(printf)("[%02ld] %#x %u\n",
                            j, di->fpo[j].ulOffStart, di->fpo[j].cbProcSize);
         }
         vg_assert(i >= 0 && i < di->fpo_size);
         fpo = &di->fpo[i];
         break;
      }
   }

   if (fpo == NULL)
      return False;

   if (0 && ((n_search & 0x7FFFF) == 0))
      VG_(printf)("VG_(use_FPO_info): %lu searches, "
                  "%lu DebugInfos looked at\n",
                  n_search, n_steps);


   /* Start of performance-enhancing hack: once every 64 (chosen
      hackily after profiling) successful searches, move the found
      DebugInfo one step closer to the start of the list.  This makes
      future searches cheaper.  For starting konqueror on amd64, this
      in fact reduces the total amount of searching done by the above
      find-the-right-DebugInfo loop by more than a factor of 20. */
   if ((n_search & 0x3F) == 0) {
      /* Move si one step closer to the start of the list. */
      //move_DebugInfo_one_step_forward( di );
   }
   /* End of performance-enhancing hack. */

   if (0) {
      VG_(printf)("found fpo: ");
      //ML_(ppFPO)(fpo);
   }

   /*
   Stack layout is:
   %esp->
      4*.cbRegs  {%edi, %esi, %ebp, %ebx}
      4*.cdwLocals
      return_pc
      4*.cdwParams
   prior_%esp->

   Typical code looks like:
      sub $4*.cdwLocals,%esp
         Alternative to above for >=4KB (and sometimes for smaller):
            mov $size,%eax
            call __chkstk  # WinNT performs page-by-page probe!
               __chkstk is much like alloc(), except that on return
               %eax= 5+ &CALL.  Thus it could be used as part of
               Position Independent Code to locate the Global Offset Table.
      push %ebx
      push %ebp
      push %esi
         Other once-only instructions often scheduled >here<.
      push %edi

   If the pc is within the first .cbProlog bytes of the function,
   then you must disassemble to see how many registers have been pushed,
   because instructions in the prolog may be scheduled for performance.
   The order of PUSH is always %ebx, %ebp, %esi, %edi, with trailing
   registers not pushed when .cbRegs < 4.  This seems somewhat strange
   because %ebp is the register whose usage you want to minimize,
   yet it is in the first half of the PUSH list.

   I don't know what happens when the compiler constructs an outgoing CALL.
   %esp could move if outgoing parameters are PUSHed, and this affects
   traceback for errors during the PUSHes. */

   spHere = *spP;

   *ipP = ML_(read_Addr)((void *)(spHere + 4*(fpo->cbRegs + fpo->cdwLocals)));
   *spP =                         spHere + 4*(fpo->cbRegs + fpo->cdwLocals + 1
                                                          + fpo->cdwParams);
   *fpP = ML_(read_Addr)((void *)(spHere + 4*2));
   return True;
}

Bool VG_(FPO_info_present)(void)
{
   const DebugInfo* di;
   for (di = debugInfo_list; di != NULL; di = di->next) {
      if (di->fpo != NULL)
         return True;
   }
   return False;
}


/*--------------------------------------------------------------*/
/*---                                                        ---*/
/*--- TOP LEVEL: GENERATE DESCRIPTION OF DATA ADDRESSES      ---*/
/*---            FROM DWARF3 DEBUG INFO                      ---*/
/*---                                                        ---*/
/*--------------------------------------------------------------*/

/* Try to make p2XA(dst, fmt, args..) turn into
   VG_(xaprintf)(dst, fmt, args) without having to resort to
   vararg macros.  As usual with everything to do with varargs, it's
   an ugly hack.

   //#define p2XA(dstxa, format, args...)
   //   VG_(xaprintf)(dstxa, format, ##args)
*/
#define  p2XA  VG_(xaprintf)

/* Add a zero-terminating byte to DST, which must be an XArray* of
   HChar. */
static void zterm_XA ( XArray* dst )
{
   HChar zero = 0;
   (void) VG_(addBytesToXA)( dst, &zero, 1 );
}


/* Evaluate the location expression/list for var, to see whether or
   not data_addr falls within the variable.  If so also return the
   offset of data_addr from the start of the variable.  Note that
   regs, which supplies ip,sp,fp values, will be NULL for global
   variables, and non-NULL for local variables. */
static Bool data_address_is_in_var ( /*OUT*/PtrdiffT* offset,
                                     const XArray* /* TyEnt */ tyents,
                                     const DiVariable*   var,
                                     const RegSummary*   regs,
                                     Addr  data_addr,
                                     const DebugInfo* di )
{
   MaybeULong mul;
   SizeT      var_szB;
   GXResult   res;
   Bool       show = False;

   vg_assert(var->name);
   vg_assert(var->gexpr);

   /* Figure out how big the variable is. */
   mul = ML_(sizeOfType)(tyents, var->typeR);
   /* If this var has a type whose size is unknown, zero, or
      impossibly large, it should never have been added.  ML_(addVar)
      should have rejected it. */
   vg_assert(mul.b == True);
   vg_assert(mul.ul > 0);
   if (sizeof(void*) == 4) vg_assert(mul.ul < (1ULL << 32));
   /* After this point, we assume we can truncate mul.ul to a host word
      safely (without loss of info). */

   var_szB = (SizeT)mul.ul; /* NB: truncate to host word */

   if (show) {
      VG_(printf)("VVVV: data_address_%#lx_is_in_var: %s :: ",
                  data_addr, var->name );
      ML_(pp_TyEnt_C_ishly)( tyents, var->typeR );
      VG_(printf)("\n");
   }

   /* ignore zero-sized vars; they can never match anything. */
   if (var_szB == 0) {
      if (show)
         VG_(printf)("VVVV: -> Fail (variable is zero sized)\n");
      return False;
   }

   res = ML_(evaluate_GX)( var->gexpr, var->fbGX, regs, di );

   if (show) {
      VG_(printf)("VVVV: -> ");
      ML_(pp_GXResult)( res );
      VG_(printf)("\n");
   }

   if (res.kind == GXR_Addr
       && res.word <= data_addr
       && data_addr < res.word + var_szB) {
      *offset = data_addr - res.word;
      return True;
   } else {
      return False;
   }
}


/* Format the acquired information into DN(AME)1 and DN(AME)2, which
   are XArray*s of HChar, that have been initialised by the caller.
   Resulting strings will be zero terminated.  Information is
   formatted in an understandable way.  Not so easy.  If frameNo is
   -1, this is assumed to be a global variable; else a local
   variable. */
static void format_message ( /*MOD*/XArray* /* of HChar */ dn1,
                             /*MOD*/XArray* /* of HChar */ dn2,
                             Addr     data_addr,
                             const DebugInfo* di,
                             const DiVariable* var,
                             PtrdiffT var_offset,
                             PtrdiffT residual_offset,
                             const XArray* /*HChar*/ described,
                             Int      frameNo,
                             ThreadId tid )
{
   Bool   have_descr, have_srcloc;
   Bool   xml       = VG_(clo_xml);
   const HChar* vo_plural = var_offset == 1 ? "" : "s";
   const HChar* ro_plural = residual_offset == 1 ? "" : "s";
   const HChar* basetag   = "auxwhat"; /* a constant */
   HChar tagL[32], tagR[32], xagL[32], xagR[32];
   const HChar *fileName = ML_(fndn_ix2filename)(di, var->fndn_ix);
   // fileName will be "???" if var->fndn_ix == 0.
   // fileName will only be used if have_descr is True.

   if (frameNo < -1) {
      vg_assert(0); /* Not allowed */
   }
   else if (frameNo == -1) {
      vg_assert(tid == VG_INVALID_THREADID);
   }
   else /* (frameNo >= 0) */ {
      vg_assert(tid != VG_INVALID_THREADID);
   }

   vg_assert(dn1 && dn2);
   vg_assert(described);
   vg_assert(var && var->name);
   have_descr = VG_(sizeXA)(described) > 0
                && *(HChar*)VG_(indexXA)(described,0) != '\0';
   have_srcloc = var->fndn_ix > 0 && var->lineNo > 0;

   tagL[0] = tagR[0] = xagL[0] = xagR[0] = 0;
   if (xml) {
      VG_(sprintf)(tagL, "<%s>",   basetag); // <auxwhat>
      VG_(sprintf)(tagR, "</%s>",  basetag); // </auxwhat>
      VG_(sprintf)(xagL, "<x%s>",  basetag); // <xauxwhat>
      VG_(sprintf)(xagR, "</x%s>", basetag); // </xauxwhat>
   }

#  define TAGL(_xa) p2XA(_xa, "%s", tagL)
#  define TAGR(_xa) p2XA(_xa, "%s", tagR)
#  define XAGL(_xa) p2XA(_xa, "%s", xagL)
#  define XAGR(_xa) p2XA(_xa, "%s", xagR)
#  define TXTL(_xa) p2XA(_xa, "%s", "<text>")
#  define TXTR(_xa) p2XA(_xa, "%s", "</text>")

   /* ------ local cases ------ */

   if ( frameNo >= 0 && (!have_srcloc) && (!have_descr) ) {
      /* no srcloc, no description:
         Location 0x7fefff6cf is 543 bytes inside local var "a",
         in frame #1 of thread 1
      */
      if (xml) {
         TAGL( dn1 );
         p2XA( dn1,
               "Location 0x%lx is %ld byte%s inside local var \"%pS\",",
               data_addr, var_offset, vo_plural, var->name );
         TAGR( dn1 );
         TAGL( dn2 );
         p2XA( dn2,
               "in frame #%d of thread %u", frameNo, tid );
         TAGR( dn2 );
      } else {
         p2XA( dn1,
               "Location 0x%lx is %ld byte%s inside local var \"%s\",",
               data_addr, var_offset, vo_plural, var->name );
         p2XA( dn2,
               "in frame #%d of thread %u", frameNo, tid );
      }
   }
   else
   if ( frameNo >= 0 && have_srcloc && (!have_descr) ) {
      /* no description:
         Location 0x7fefff6cf is 543 bytes inside local var "a"
         declared at dsyms7.c:17, in frame #1 of thread 1
      */
      if (xml) {
         TAGL( dn1 );
         p2XA( dn1,
               "Location 0x%lx is %ld byte%s inside local var \"%pS\"",
               data_addr, var_offset, vo_plural, var->name );
         TAGR( dn1 );
         XAGL( dn2 );
         TXTL( dn2 );
         p2XA( dn2,
               "declared at %pS:%d, in frame #%d of thread %u",
               fileName, var->lineNo, frameNo, tid );
         TXTR( dn2 );
         // FIXME: also do <dir>
         p2XA( dn2,
               " <file>%pS</file> <line>%d</line> ",
               fileName, var->lineNo );
         XAGR( dn2 );
      } else {
         p2XA( dn1,
               "Location 0x%lx is %ld byte%s inside local var \"%s\"",
               data_addr, var_offset, vo_plural, var->name );
         p2XA( dn2,
               "declared at %s:%d, in frame #%d of thread %u",
               fileName, var->lineNo, frameNo, tid );
      }
   }
   else
   if ( frameNo >= 0 && (!have_srcloc) && have_descr ) {
      /* no srcloc:
         Location 0x7fefff6cf is 2 bytes inside a[3].xyzzy[21].c2
         in frame #1 of thread 1
      */
      if (xml) {
         TAGL( dn1 );
         p2XA( dn1,
               "Location 0x%lx is %ld byte%s inside %pS%pS",
               data_addr, residual_offset, ro_plural, var->name,
               (HChar*)(VG_(indexXA)(described,0)) );
         TAGR( dn1 );
         TAGL( dn2 );
         p2XA( dn2,
               "in frame #%d of thread %u", frameNo, tid );
         TAGR( dn2 );
      } else {
         p2XA( dn1,
               "Location 0x%lx is %ld byte%s inside %s%s",
               data_addr, residual_offset, ro_plural, var->name,
               (HChar*)(VG_(indexXA)(described,0)) );
         p2XA( dn2,
               "in frame #%d of thread %u", frameNo, tid );
      }
   }
   else
   if ( frameNo >= 0 && have_srcloc && have_descr ) {
      /* Location 0x7fefff6cf is 2 bytes inside a[3].xyzzy[21].c2,
         declared at dsyms7.c:17, in frame #1 of thread 1 */
      if (xml) {
         TAGL( dn1 );
         p2XA( dn1,
               "Location 0x%lx is %ld byte%s inside %pS%pS,",
               data_addr, residual_offset, ro_plural, var->name,
               (HChar*)(VG_(indexXA)(described,0)) );
         TAGR( dn1 );
         XAGL( dn2 );
         TXTL( dn2 );
         p2XA( dn2,
               "declared at %pS:%d, in frame #%d of thread %u",
               fileName, var->lineNo, frameNo, tid );
         TXTR( dn2 );
         // FIXME: also do <dir>
         p2XA( dn2,
               " <file>%pS</file> <line>%d</line> ",
               fileName, var->lineNo );
         XAGR( dn2 );
      } else {
         p2XA( dn1,
               "Location 0x%lx is %ld byte%s inside %s%s,",
               data_addr, residual_offset, ro_plural, var->name,
               (HChar*)(VG_(indexXA)(described,0)) );
         p2XA( dn2,
               "declared at %s:%d, in frame #%d of thread %u",
               fileName, var->lineNo, frameNo, tid );
      }
   }
   else
   /* ------ global cases ------ */
   if ( frameNo >= -1 && (!have_srcloc) && (!have_descr) ) {
      /* no srcloc, no description:
         Location 0x7fefff6cf is 543 bytes inside global var "a"
      */
      if (xml) {
         TAGL( dn1 );
         p2XA( dn1,
               "Location 0x%lx is %ld byte%s inside global var \"%pS\"",
               data_addr, var_offset, vo_plural, var->name );
         TAGR( dn1 );
      } else {
         p2XA( dn1,
               "Location 0x%lx is %ld byte%s inside global var \"%s\"",
               data_addr, var_offset, vo_plural, var->name );
      }
   }
   else
   if ( frameNo >= -1 && have_srcloc && (!have_descr) ) {
      /* no description:
         Location 0x7fefff6cf is 543 bytes inside global var "a"
         declared at dsyms7.c:17
      */
      if (xml) {
         TAGL( dn1 );
         p2XA( dn1,
               "Location 0x%lx is %ld byte%s inside global var \"%pS\"",
               data_addr, var_offset, vo_plural, var->name );
         TAGR( dn1 );
         XAGL( dn2 );
         TXTL( dn2 );
         p2XA( dn2,
               "declared at %pS:%d",
               fileName, var->lineNo);
         TXTR( dn2 );
         // FIXME: also do <dir>
         p2XA( dn2,
               " <file>%pS</file> <line>%d</line> ",
               fileName, var->lineNo );
         XAGR( dn2 );
      } else {
         p2XA( dn1,
               "Location 0x%lx is %ld byte%s inside global var \"%s\"",
               data_addr, var_offset, vo_plural, var->name );
         p2XA( dn2,
               "declared at %s:%d",
               fileName, var->lineNo);
      }
   }
   else
   if ( frameNo >= -1 && (!have_srcloc) && have_descr ) {
      /* no srcloc:
         Location 0x7fefff6cf is 2 bytes inside a[3].xyzzy[21].c2,
         a global variable
      */
      if (xml) {
         TAGL( dn1 );
         p2XA( dn1,
               "Location 0x%lx is %ld byte%s inside %pS%pS,",
               data_addr, residual_offset, ro_plural, var->name,
               (HChar*)(VG_(indexXA)(described,0)) );
         TAGR( dn1 );
         TAGL( dn2 );
         p2XA( dn2,
               "a global variable");
         TAGR( dn2 );
      } else {
         p2XA( dn1,
               "Location 0x%lx is %ld byte%s inside %s%s,",
               data_addr, residual_offset, ro_plural, var->name,
               (HChar*)(VG_(indexXA)(described,0)) );
         p2XA( dn2,
               "a global variable");
      }
   }
   else
   if ( frameNo >= -1 && have_srcloc && have_descr ) {
      /* Location 0x7fefff6cf is 2 bytes inside a[3].xyzzy[21].c2,
         a global variable declared at dsyms7.c:17 */
      if (xml) {
         TAGL( dn1 );
         p2XA( dn1,
               "Location 0x%lx is %ld byte%s inside %pS%pS,",
               data_addr, residual_offset, ro_plural, var->name,
               (HChar*)(VG_(indexXA)(described,0)) );
         TAGR( dn1 );
         XAGL( dn2 );
         TXTL( dn2 );
         p2XA( dn2,
               "a global variable declared at %pS:%d",
               fileName, var->lineNo);
         TXTR( dn2 );
         // FIXME: also do <dir>
         p2XA( dn2,
               " <file>%pS</file> <line>%d</line> ",
               fileName, var->lineNo );
         XAGR( dn2 );
      } else {
         p2XA( dn1,
               "Location 0x%lx is %ld byte%s inside %s%s,",
               data_addr, residual_offset, ro_plural, var->name,
               (HChar*)(VG_(indexXA)(described,0)) );
         p2XA( dn2,
               "a global variable declared at %s:%d",
               fileName, var->lineNo);
      }
   }
   else
      vg_assert(0);

   /* Zero terminate both strings */
   zterm_XA( dn1 );
   zterm_XA( dn2 );

#  undef TAGL
#  undef TAGR
#  undef XAGL
#  undef XAGR
#  undef TXTL
#  undef TXTR
}


/* Determine if data_addr is a local variable in the frame
   characterised by (ip,sp,fp), and if so write its description at the
   ends of DNAME{1,2}, which are XArray*s of HChar, that have been
   initialised by the caller, zero terminate both, and return True.
   If it's not a local variable in said frame, return False. */
static
Bool consider_vars_in_frame ( /*MOD*/XArray* /* of HChar */ dname1,
                              /*MOD*/XArray* /* of HChar */ dname2,
                              DiEpoch ep,
                              Addr data_addr,
                              Addr ip, Addr sp, Addr fp,
                              /* shown to user: */
                              ThreadId tid, Int frameNo )
{
   Word       i;
   DebugInfo* di;
   RegSummary regs;
   Bool debug = False;

   static UInt n_search = 0;
   static UInt n_steps = 0;
   n_search++;
   if (debug)
      VG_(printf)("QQQQ: cvif: ip,sp,fp %#lx,%#lx,%#lx\n", ip,sp,fp);
   /* first, find the DebugInfo that pertains to 'ip'. */
   for (di = debugInfo_list; di; di = di->next) {
      n_steps++;
      if (!is_DI_valid_for_epoch(di, ep))
         continue;
      /* text segment missing? unlikely, but handle it .. */
      if (!di->text_present || di->text_size == 0)
         continue;
      /* Ok.  So does this text mapping bracket the ip? */
      if (di->text_avma <= ip && ip < di->text_avma + di->text_size)
         break;
   }

   /* Didn't find it.  Strange -- means ip is a code address outside
      of any mapped text segment.  Unlikely but not impossible -- app
      could be generating code to run. */
   if (!di)
      return False;

   if (0 && ((n_search & 0x1) == 0))
      VG_(printf)("consider_vars_in_frame: %u searches, "
                  "%u DebugInfos looked at\n",
                  n_search, n_steps);
   /* Start of performance-enhancing hack: once every ??? (chosen
      hackily after profiling) successful searches, move the found
      DebugInfo one step closer to the start of the list.  This makes
      future searches cheaper. */
   if ((n_search & 0xFFFF) == 0) {
      /* Move si one step closer to the start of the list. */
      move_DebugInfo_one_step_forward( di );
   }
   /* End of performance-enhancing hack. */

   /* any var info at all? */
   if (!di->varinfo)
      return False;

   /* Work through the scopes from most deeply nested outwards,
      looking for code address ranges that bracket 'ip'.  The
      variables on each such address range found are in scope right
      now.  Don't descend to level zero as that is the global
      scope. */
   regs.ip = ip;
   regs.sp = sp;
   regs.fp = fp;

   /* "for each scope, working outwards ..." */
   for (i = VG_(sizeXA)(di->varinfo) - 1; i >= 1; i--) {
      XArray*      vars;
      Word         j;
      DiAddrRange* arange;
      OSet*        this_scope
         = *(OSet**)VG_(indexXA)( di->varinfo, i );
      if (debug)
         VG_(printf)("QQQQ:   considering scope %ld\n", (Word)i);
      if (!this_scope)
         continue;
      /* Find the set of variables in this scope that
         bracket the program counter. */
      arange = VG_(OSetGen_LookupWithCmp)(
                  this_scope, &ip,
                  ML_(cmp_for_DiAddrRange_range)
               );
      if (!arange)
         continue;
      /* stay sane */
      vg_assert(arange->aMin <= arange->aMax);
      /* It must bracket the ip we asked for, else
         ML_(cmp_for_DiAddrRange_range) is somehow broken. */
      vg_assert(arange->aMin <= ip && ip <= arange->aMax);
      /* It must have an attached XArray of DiVariables. */
      vars = arange->vars;
      vg_assert(vars);
      /* But it mustn't cover the entire address range.  We only
         expect that to happen for the global scope (level 0), which
         we're not looking at here.  Except, it may cover the entire
         address range, but in that case the vars array must be
         empty. */
      vg_assert(! (arange->aMin == (Addr)0
                   && arange->aMax == ~(Addr)0
                   && VG_(sizeXA)(vars) > 0) );
      for (j = 0; j < VG_(sizeXA)( vars ); j++) {
         DiVariable* var = (DiVariable*)VG_(indexXA)( vars, j );
         PtrdiffT    offset;
         if (debug)
            VG_(printf)("QQQQ:    var:name=%s %#lx-%#lx %#lx\n",
                        var->name,arange->aMin,arange->aMax,ip);
         if (data_address_is_in_var( &offset, di->admin_tyents,
                                     var, &regs,
                                     data_addr, di )) {
            PtrdiffT residual_offset = 0;
            XArray* described = ML_(describe_type)( &residual_offset,
                                                    di->admin_tyents,
                                                    var->typeR, offset );
            format_message( dname1, dname2,
                            data_addr, di, var, offset, residual_offset,
                            described, frameNo, tid );
            VG_(deleteXA)( described );
            return True;
         }
      }
   }

   return False;
}

/* Try to form some description of DATA_ADDR by looking at the DWARF3
   debug info we have.  This considers all global variables, and 8
   frames in the stacks of all threads.  Result is written at the ends
   of DNAME{1,2}V, which are XArray*s of HChar, that have been
   initialised by the caller, and True is returned.  If no description
   is created, False is returned.  Regardless of the return value,
   DNAME{1,2}V are guaranteed to be zero terminated after the call.

   Note that after the call, DNAME{1,2} may have more than one
   trailing zero, so callers should establish the useful text length
   using VG_(strlen) on the contents, rather than VG_(sizeXA) on the
   XArray itself.
*/
Bool VG_(get_data_description)(
        /*MOD*/ XArray* /* of HChar */ dname1,
        /*MOD*/ XArray* /* of HChar */ dname2,
        DiEpoch ep, Addr data_addr
     )
{
#  define N_FRAMES 8
   Addr ips[N_FRAMES], sps[N_FRAMES], fps[N_FRAMES];
   UInt n_frames;

   Addr       stack_min, stack_max;
   ThreadId   tid;
   Bool       found;
   DebugInfo* di;
   Word       j;

   if (0) VG_(printf)("get_data_description: dataaddr %#lx\n", data_addr);
   /* First, see if data_addr is (or is part of) a global variable.
      Loop over the DebugInfos we have.  Check data_addr against the
      outermost scope of all of them, as that should be a global
      scope. */
   for (di = debugInfo_list; di != NULL; di = di->next) {
      OSet*        global_scope;
      Word         gs_size;
      Addr         zero;
      DiAddrRange* global_arange;
      Word         i;
      XArray*      vars;

      /* text segment missing? unlikely, but handle it .. */
      if (!di->text_present || di->text_size == 0)
         continue;
      /* any var info at all? */
      if (!di->varinfo)
         continue;
      /* perhaps this object didn't contribute any vars at all? */
      if (VG_(sizeXA)( di->varinfo ) == 0)
         continue;
      global_scope = *(OSet**)VG_(indexXA)( di->varinfo, 0 );
      vg_assert(global_scope);
      gs_size = VG_(OSetGen_Size)( global_scope );
      /* The global scope might be completely empty if this
         compilation unit declared locals but nothing global. */
      if (gs_size == 0)
          continue;
      /* But if it isn't empty, then it must contain exactly one
         element, which covers the entire address range. */
      vg_assert(gs_size == 1);
      /* Fish out the global scope and check it is as expected. */
      zero = 0;
      global_arange
         = VG_(OSetGen_Lookup)( global_scope, &zero );
      /* The global range from (Addr)0 to ~(Addr)0 must exist */
      vg_assert(global_arange);
      vg_assert(global_arange->aMin == (Addr)0
                && global_arange->aMax == ~(Addr)0);
      /* Any vars in this range? */
      if (!global_arange->vars)
         continue;
      /* Ok, there are some vars in the global scope of this
         DebugInfo.  Wade through them and see if the data addresses
         of any of them bracket data_addr. */
      vars = global_arange->vars;
      for (i = 0; i < VG_(sizeXA)( vars ); i++) {
         PtrdiffT offset;
         DiVariable* var = (DiVariable*)VG_(indexXA)( vars, i );
         vg_assert(var->name);
         /* Note we use a NULL RegSummary* here.  It can't make any
            sense for a global variable to have a location expression
            which depends on a SP/FP/IP value.  So don't supply any.
            This means, if the evaluation of the location
            expression/list requires a register, we have to let it
            fail. */
         if (data_address_is_in_var( &offset, di->admin_tyents, var,
                                     NULL/* RegSummary* */,
                                     data_addr, di )) {
            PtrdiffT residual_offset = 0;
            XArray* described = ML_(describe_type)( &residual_offset,
                                                    di->admin_tyents,
                                                    var->typeR, offset );
            format_message( dname1, dname2,
                            data_addr, di, var, offset, residual_offset,
                            described, -1/*frameNo*/,
                            VG_INVALID_THREADID );
            VG_(deleteXA)( described );
            zterm_XA( dname1 );
            zterm_XA( dname2 );
            return True;
         }
      }
   }

   /* Ok, well it's not a global variable.  So now let's snoop around
      in the stacks of all the threads.  First try to figure out which
      thread's stack data_addr is in. */

   /* Perhaps it's on a thread's stack? */
   found = False;
   VG_(thread_stack_reset_iter)(&tid);
   while ( VG_(thread_stack_next)(&tid, &stack_min, &stack_max) ) {
      if (stack_min >= stack_max)
         continue; /* ignore obviously stupid cases */
      if (stack_min - VG_STACK_REDZONE_SZB <= data_addr
          && data_addr <= stack_max) {
         found = True;
         break;
      }
   }
   if (!found) {
      zterm_XA( dname1 );
      zterm_XA( dname2 );
      return False;
   }

   /* We conclude data_addr is in thread tid's stack.  Unwind the
      stack to get a bunch of (ip,sp,fp) triples describing the
      frames, and for each frame, consider the local variables. */
   n_frames = VG_(get_StackTrace)( tid, ips, N_FRAMES,
                                   sps, fps, 0/*first_ip_delta*/ );

   vg_assert(n_frames <= N_FRAMES);
   for (j = 0; j < n_frames; j++) {
      if (consider_vars_in_frame( dname1, dname2,
                                  ep, data_addr,
                                  ips[j],
                                  sps[j], fps[j], tid, j )) {
         zterm_XA( dname1 );
         zterm_XA( dname2 );
         return True;
      }
      /* Now, it appears that gcc sometimes appears to produce
         location lists whose ranges don't actually cover the call
         instruction, even though the address of the variable in
         question is passed as a parameter in the call.  AFAICS this
         is simply a bug in gcc - how can the variable be claimed not
         exist in memory (on the stack) for the duration of a call in
         which its address is passed?  But anyway, in the particular
         case I investigated (memcheck/tests/varinfo6.c, call to croak
         on line 2999, local var budget declared at line 3115
         appearing not to exist across the call to mainSort on line
         3143, "gcc.orig (GCC) 3.4.4 20050721 (Red Hat 3.4.4-2)" on
         amd64), the variable's location list does claim it exists
         starting at the first byte of the first instruction after the
         call instruction.  So, call consider_vars_in_frame a second
         time, but this time add 1 to the IP.  GDB handles this
         example with no difficulty, which leads me to believe that
         either (1) I misunderstood something, or (2) GDB has an
         equivalent kludge. */
      if (j > 0 /* this is a non-innermost frame */
          && consider_vars_in_frame( dname1, dname2,
                                     ep, data_addr,
                                     ips[j] + 1,
                                     sps[j], fps[j], tid, j )) {
         zterm_XA( dname1 );
         zterm_XA( dname2 );
         return True;
      }
   }

   /* We didn't find anything useful. */
   zterm_XA( dname1 );
   zterm_XA( dname2 );
   return False;
#  undef N_FRAMES
}


//////////////////////////////////////////////////////////////////
//                                                              //
// Support for other kinds of queries to the Dwarf3 var info    //
//                                                              //
//////////////////////////////////////////////////////////////////

/* Figure out if the variable 'var' has a location that is linearly
   dependent on a stack pointer value, or a frame pointer value, and
   if it is, add a description of it to 'blocks'.  Otherwise ignore
   it.  If 'arrays_only' is True, also ignore it unless it has an
   array type. */

static
void analyse_deps ( /*MOD*/XArray* /* of FrameBlock */ blocks,
                    const XArray* /* TyEnt */ tyents,
                    Addr ip, const DebugInfo* di, const DiVariable* var,
                    Bool arrays_only )
{
   GXResult   res_sp_6k, res_sp_7k, res_fp_6k, res_fp_7k;
   RegSummary regs;
   MaybeULong mul;
   Bool       isVec;
   TyEnt*     ty;

   Bool debug = False;
   if (0&&debug)
      VG_(printf)("adeps: var %s\n", var->name );

   /* Figure out how big the variable is. */
   mul = ML_(sizeOfType)(tyents, var->typeR);
   /* If this var has a type whose size is unknown, zero, or
      impossibly large, it should never have been added.  ML_(addVar)
      should have rejected it. */
   vg_assert(mul.b == True);
   vg_assert(mul.ul > 0);
   if (sizeof(void*) == 4) vg_assert(mul.ul < (1ULL << 32));
   /* After this point, we assume we can truncate mul.ul to a host word
      safely (without loss of info). */

   /* skip if non-array and we're only interested in arrays */
   ty = ML_(TyEnts__index_by_cuOff)( tyents, NULL, var->typeR );
   vg_assert(ty);
   vg_assert(ty->tag == Te_UNKNOWN || ML_(TyEnt__is_type)(ty));
   if (ty->tag == Te_UNKNOWN)
      return; /* perhaps we should complain in this case? */
   isVec = ty->tag == Te_TyArray;
   if (arrays_only && !isVec)
      return;

   if (0) {ML_(pp_TyEnt_C_ishly)(tyents, var->typeR);
           VG_(printf)("  %s\n", var->name);}

   /* Do some test evaluations of the variable's location expression,
      in order to guess whether it is sp-relative, fp-relative, or
      none.  A crude hack, which can be interpreted roughly as finding
      the first derivative of the location expression w.r.t. the
      supplied frame and stack pointer values. */
   regs.fp   = 0;
   regs.ip   = ip;
   regs.sp   = 6 * 1024;
   res_sp_6k = ML_(evaluate_GX)( var->gexpr, var->fbGX, &regs, di );

   regs.fp   = 0;
   regs.ip   = ip;
   regs.sp   = 7 * 1024;
   res_sp_7k = ML_(evaluate_GX)( var->gexpr, var->fbGX, &regs, di );

   regs.fp   = 6 * 1024;
   regs.ip   = ip;
   regs.sp   = 0;
   res_fp_6k = ML_(evaluate_GX)( var->gexpr, var->fbGX, &regs, di );

   regs.fp   = 7 * 1024;
   regs.ip   = ip;
   regs.sp   = 0;
   res_fp_7k = ML_(evaluate_GX)( var->gexpr, var->fbGX, &regs, di );

   vg_assert(res_sp_6k.kind == res_sp_7k.kind);
   vg_assert(res_sp_6k.kind == res_fp_6k.kind);
   vg_assert(res_sp_6k.kind == res_fp_7k.kind);

   if (res_sp_6k.kind == GXR_Addr) {
      StackBlock block;
      GXResult res;
      UWord sp_delta = res_sp_7k.word - res_sp_6k.word;
      UWord fp_delta = res_fp_7k.word - res_fp_6k.word;
      vg_assert(sp_delta == 0 || sp_delta == 1024);
      vg_assert(fp_delta == 0 || fp_delta == 1024);

      if (sp_delta == 0 && fp_delta == 0) {
         /* depends neither on sp nor fp, so it can't be a stack
            local.  Ignore it. */
      }
      else
      if (sp_delta == 1024 && fp_delta == 0) {
         regs.sp = regs.fp = 0;
         regs.ip = ip;
         res = ML_(evaluate_GX)( var->gexpr, var->fbGX, &regs, di );
         vg_assert(res.kind == GXR_Addr);
         if (debug)
         VG_(printf)("   %5lu .. %5llu (sp) %s\n",
                     res.word, res.word + mul.ul - 1, var->name);
         block.base  = res.word;
         block.szB   = (SizeT)mul.ul;
         block.spRel = True;
         block.isVec = isVec;
         VG_(memset)( &block.name[0], 0, sizeof(block.name) );
         if (var->name)
            VG_(strncpy)( &block.name[0], var->name, sizeof(block.name)-1 );
         block.name[ sizeof(block.name)-1 ] = 0;
         VG_(addToXA)( blocks, &block );
      }
      else
      if (sp_delta == 0 && fp_delta == 1024) {
         regs.sp = regs.fp = 0;
         regs.ip = ip;
         res = ML_(evaluate_GX)( var->gexpr, var->fbGX, &regs, di );
         vg_assert(res.kind == GXR_Addr);
         if (debug)
         VG_(printf)("   %5lu .. %5llu (FP) %s\n",
                     res.word, res.word + mul.ul - 1, var->name);
         block.base  = res.word;
         block.szB   = (SizeT)mul.ul;
         block.spRel = False;
         block.isVec = isVec;
         VG_(memset)( &block.name[0], 0, sizeof(block.name) );
         if (var->name)
            VG_(strncpy)( &block.name[0], var->name, sizeof(block.name)-1 );
         block.name[ sizeof(block.name)-1 ] = 0;
         VG_(addToXA)( blocks, &block );
      }
      else {
         vg_assert(0);
      }
   }
}


/* Get an XArray of StackBlock which describe the stack (auto) blocks
   for this ip.  The caller is expected to free the XArray at some
   point.  If 'arrays_only' is True, only array-typed blocks are
   returned; otherwise blocks of all types are returned. */

XArray* /* of StackBlock */
VG_(di_get_stack_blocks_at_ip)( Addr ip, Bool arrays_only )
{
   /* This is a derivation of consider_vars_in_frame() above. */
   Word       i;
   DebugInfo* di;
   Bool debug = False;

   XArray* res = VG_(newXA)( ML_(dinfo_zalloc), "di.debuginfo.dgsbai.1",
                             ML_(dinfo_free),
                             sizeof(StackBlock) );

   static UInt n_search = 0;
   static UInt n_steps = 0;
   n_search++;
   if (debug)
      VG_(printf)("QQQQ: dgsbai: ip %#lx\n", ip);
   /* first, find the DebugInfo that pertains to 'ip'. */
   for (di = debugInfo_list; di; di = di->next) {
      n_steps++;
      /* text segment missing? unlikely, but handle it .. */
      if (!di->text_present || di->text_size == 0)
         continue;
      /* Ok.  So does this text mapping bracket the ip? */
      if (di->text_avma <= ip && ip < di->text_avma + di->text_size)
         break;
   }

   /* Didn't find it.  Strange -- means ip is a code address outside
      of any mapped text segment.  Unlikely but not impossible -- app
      could be generating code to run. */
   if (!di)
      return res; /* currently empty */

   if (0 && ((n_search & 0x1) == 0))
      VG_(printf)("VG_(di_get_stack_blocks_at_ip): %u searches, "
                  "%u DebugInfos looked at\n",
                  n_search, n_steps);
   /* Start of performance-enhancing hack: once every ??? (chosen
      hackily after profiling) successful searches, move the found
      DebugInfo one step closer to the start of the list.  This makes
      future searches cheaper. */
   if ((n_search & 0xFFFF) == 0) {
      /* Move si one step closer to the start of the list. */
      move_DebugInfo_one_step_forward( di );
   }
   /* End of performance-enhancing hack. */

   /* any var info at all? */
   if (!di->varinfo)
      return res; /* currently empty */

   /* Work through the scopes from most deeply nested outwards,
      looking for code address ranges that bracket 'ip'.  The
      variables on each such address range found are in scope right
      now.  Don't descend to level zero as that is the global
      scope. */

   /* "for each scope, working outwards ..." */
   for (i = VG_(sizeXA)(di->varinfo) - 1; i >= 1; i--) {
      XArray*      vars;
      Word         j;
      DiAddrRange* arange;
      OSet*        this_scope
         = *(OSet**)VG_(indexXA)( di->varinfo, i );
      if (debug)
         VG_(printf)("QQQQ:   considering scope %ld\n", (Word)i);
      if (!this_scope)
         continue;
      /* Find the set of variables in this scope that
         bracket the program counter. */
      arange = VG_(OSetGen_LookupWithCmp)(
                  this_scope, &ip,
                  ML_(cmp_for_DiAddrRange_range)
               );
      if (!arange)
         continue;
      /* stay sane */
      vg_assert(arange->aMin <= arange->aMax);
      /* It must bracket the ip we asked for, else
         ML_(cmp_for_DiAddrRange_range) is somehow broken. */
      vg_assert(arange->aMin <= ip && ip <= arange->aMax);
      /* It must have an attached XArray of DiVariables. */
      vars = arange->vars;
      vg_assert(vars);
      /* But it mustn't cover the entire address range.  We only
         expect that to happen for the global scope (level 0), which
         we're not looking at here.  Except, it may cover the entire
         address range, but in that case the vars array must be
         empty. */
      vg_assert(! (arange->aMin == (Addr)0
                   && arange->aMax == ~(Addr)0
                   && VG_(sizeXA)(vars) > 0) );
      for (j = 0; j < VG_(sizeXA)( vars ); j++) {
         DiVariable* var = (DiVariable*)VG_(indexXA)( vars, j );
         if (debug)
            VG_(printf)("QQQQ:    var:name=%s %#lx-%#lx %#lx\n",
                        var->name,arange->aMin,arange->aMax,ip);
         analyse_deps( res, di->admin_tyents, ip,
                       di, var, arrays_only );
      }
   }

   return res;
}


/* Get an array of GlobalBlock which describe the global blocks owned
   by the shared object characterised by the given di_handle.  Asserts
   if the handle is invalid.  The caller is responsible for freeing
   the array at some point.  If 'arrays_only' is True, only
   array-typed blocks are returned; otherwise blocks of all types are
   returned. */

XArray* /* of GlobalBlock */
VG_(di_get_global_blocks_from_dihandle) ( ULong di_handle, Bool  arrays_only )
{
   /* This is a derivation of consider_vars_in_frame() above. */

   DebugInfo* di;
   XArray* gvars; /* XArray* of GlobalBlock */
   Word nScopes, scopeIx;

   /* The first thing to do is find the DebugInfo that
      pertains to 'di_handle'. */
   vg_assert(di_handle > 0);
   for (di = debugInfo_list; di; di = di->next) {
      if (di->handle == di_handle)
         break;
   }

   /* If this fails, we were unable to find any DebugInfo with the
      given handle.  This is considered an error on the part of the
      caller. */
   vg_assert(di != NULL);

   /* we'll put the collected variables in here. */
   gvars = VG_(newXA)( ML_(dinfo_zalloc), "di.debuginfo.dggbfd.1",
                       ML_(dinfo_free), sizeof(GlobalBlock) );

   /* any var info at all? */
   if (!di->varinfo)
      return gvars;

   /* we'll iterate over all the variables we can find, even if
      it seems senseless to visit stack-allocated variables */
   /* Iterate over all scopes */
   nScopes = VG_(sizeXA)( di->varinfo );
   for (scopeIx = 0; scopeIx < nScopes; scopeIx++) {

      /* Iterate over each (code) address range at the current scope */
      DiAddrRange* range;
      OSet* /* of DiAddrInfo */ scope
         = *(OSet**)VG_(indexXA)( di->varinfo, scopeIx );
      vg_assert(scope);
      VG_(OSetGen_ResetIter)(scope);
      while ( (range = VG_(OSetGen_Next)(scope)) ) {

         /* Iterate over each variable in the current address range */
         Word nVars, varIx;
         vg_assert(range->vars);
         nVars = VG_(sizeXA)( range->vars );
         for (varIx = 0; varIx < nVars; varIx++) {

            Bool        isVec;
            GXResult    res;
            MaybeULong  mul;
            GlobalBlock gb;
            TyEnt*      ty;
            DiVariable* var = VG_(indexXA)( range->vars, varIx );
            vg_assert(var->name);
            if (0) VG_(printf)("at depth %ld var %s ", scopeIx, var->name );

            /* Now figure out if this variable has a constant address
               (that is, independent of FP, SP, phase of moon, etc),
               and if so, what the address is.  Any variable with a
               constant address is deemed to be a global so we collect
               it. */
            if (0) { VG_(printf)("EVAL: "); ML_(pp_GX)(var->gexpr);
                     VG_(printf)("\n"); }
            res = ML_(evaluate_trivial_GX)( var->gexpr, di );

            /* Not a constant address => not interesting */
            if (res.kind != GXR_Addr) {
               if (0) VG_(printf)("FAIL\n");
               continue;
            }

            /* Ok, it's a constant address.  See if we want to collect
               it. */
            if (0) VG_(printf)("%#lx\n", res.word);

            /* Figure out how big the variable is. */
            mul = ML_(sizeOfType)(di->admin_tyents, var->typeR);

            /* If this var has a type whose size is unknown, zero, or
               impossibly large, it should never have been added.
               ML_(addVar) should have rejected it. */
            vg_assert(mul.b == True);
            vg_assert(mul.ul > 0);
            if (sizeof(void*) == 4) vg_assert(mul.ul < (1ULL << 32));
            /* After this point, we assume we can truncate mul.ul to a
               host word safely (without loss of info). */

            /* skip if non-array and we're only interested in
               arrays */
            ty = ML_(TyEnts__index_by_cuOff)( di->admin_tyents, NULL,
                                              var->typeR );
            vg_assert(ty);
            vg_assert(ty->tag == Te_UNKNOWN || ML_(TyEnt__is_type)(ty));
            if (ty->tag == Te_UNKNOWN)
               continue; /* perhaps we should complain in this case? */

            isVec = ty->tag == Te_TyArray;
            if (arrays_only && !isVec) continue;

            /* Ok, so collect it! */
            vg_assert(var->name);
            vg_assert(di->soname);
            if (0) VG_(printf)("XXXX %s %s %d\n", var->name,
                               ML_(fndn_ix2filename)(di, var->fndn_ix),
                               var->lineNo);
            VG_(memset)(&gb, 0, sizeof(gb));
            gb.addr  = res.word;
            gb.szB   = (SizeT)mul.ul;
            gb.isVec = isVec;
            VG_(strncpy)(&gb.name[0], var->name, sizeof(gb.name)-1);
            VG_(strncpy)(&gb.soname[0], di->soname, sizeof(gb.soname)-1);
            vg_assert(gb.name[ sizeof(gb.name)-1 ] == 0);
            vg_assert(gb.soname[ sizeof(gb.soname)-1 ] == 0);

            VG_(addToXA)( gvars, &gb );

         } /* for (varIx = 0; varIx < nVars; varIx++) */

      } /* while ( (range = VG_(OSetGen_Next)(scope)) ) */

   } /* for (scopeIx = 0; scopeIx < nScopes; scopeIx++) */

   return gvars;
}


/*------------------------------------------------------------*/
/*--- DebugInfo accessor functions                         ---*/
/*------------------------------------------------------------*/

const DebugInfo* VG_(next_DebugInfo)(const DebugInfo* di)
{
   if (di == NULL)
      return debugInfo_list;
   return di->next;
}

Addr VG_(DebugInfo_get_text_avma)(const DebugInfo* di)
{
   return di->text_present ? di->text_avma : 0;
}

SizeT VG_(DebugInfo_get_text_size)(const DebugInfo* di)
{
   return di->text_present ? di->text_size : 0;
}

Addr VG_(DebugInfo_get_bss_avma)(const DebugInfo* di)
{
   return di->bss_present ? di->bss_avma : 0;
}

SizeT VG_(DebugInfo_get_bss_size)(const DebugInfo* di)
{
   return di->bss_present ? di->bss_size : 0;
}

Addr VG_(DebugInfo_get_plt_avma)(const DebugInfo* di)
{
   return di->plt_present ? di->plt_avma : 0;
}

SizeT VG_(DebugInfo_get_plt_size)(const DebugInfo* di)
{
   return di->plt_present ? di->plt_size : 0;
}

Addr VG_(DebugInfo_get_gotplt_avma)(const DebugInfo* di)
{
   return di->gotplt_present ? di->gotplt_avma : 0;
}

SizeT VG_(DebugInfo_get_gotplt_size)(const DebugInfo* di)
{
   return di->gotplt_present ? di->gotplt_size : 0;
}

Addr VG_(DebugInfo_get_got_avma)(const DebugInfo* di)
{
   return di->got_present ? di->got_avma : 0;
}

SizeT VG_(DebugInfo_get_got_size)(const DebugInfo* di)
{
   return di->got_present ? di->got_size : 0;
}

const HChar* VG_(DebugInfo_get_soname)(const DebugInfo* di)
{
   return di->soname;
}

const HChar* VG_(DebugInfo_get_filename)(const DebugInfo* di)
{
   return di->fsm.filename;
}

PtrdiffT VG_(DebugInfo_get_text_bias)(const DebugInfo* di)
{
   return di->text_present ? di->text_bias : 0;
}

Int VG_(DebugInfo_syms_howmany) ( const DebugInfo *si )
{
   return si->symtab_used;
}

void VG_(DebugInfo_syms_getidx) ( const DebugInfo *si,
                                        Int idx,
                                  /*OUT*/SymAVMAs* avmas,
                                  /*OUT*/UInt*     size,
                                  /*OUT*/const HChar**   pri_name,
                                  /*OUT*/const HChar***  sec_names,
                                  /*OUT*/Bool*     isText,
                                  /*OUT*/Bool*     isIFunc,
                                  /*OUT*/Bool*     isGlobal )
{
   vg_assert(idx >= 0 && idx < si->symtab_used);
   if (avmas)     *avmas     = si->symtab[idx].avmas;
   if (size)      *size      = si->symtab[idx].size;
   if (pri_name)  *pri_name  = si->symtab[idx].pri_name;
   if (sec_names) *sec_names = si->symtab[idx].sec_names;
   if (isText)    *isText    = si->symtab[idx].isText;
   if (isIFunc)   *isIFunc   = si->symtab[idx].isIFunc;
   if (isGlobal)  *isGlobal  = si->symtab[idx].isGlobal;
}


/*------------------------------------------------------------*/
/*--- SectKind query functions                             ---*/
/*------------------------------------------------------------*/

/* Convert a VgSectKind to a string, which must be copied if you want
   to change it. */
const HChar* VG_(pp_SectKind)( VgSectKind kind )
{
   switch (kind) {
      case Vg_SectUnknown: return "Unknown";
      case Vg_SectText:    return "Text";
      case Vg_SectData:    return "Data";
      case Vg_SectBSS:     return "BSS";
      case Vg_SectGOT:     return "GOT";
      case Vg_SectPLT:     return "PLT";
      case Vg_SectOPD:     return "OPD";
      case Vg_SectGOTPLT:  return "GOTPLT";
      default:             vg_assert(0);
   }
}

/* Given an address 'a', make a guess of which section of which object
   it comes from.  If name is non-NULL, then the object's name is put
   in *name. The returned name, if any, should be saved away, if there is
   a chance that a debug-info will be discarded and the name is being
   used later on. */
VgSectKind VG_(DebugInfo_sect_kind)( /*OUT*/const HChar** objname, Addr a)
{
   DebugInfo* di;
   VgSectKind res = Vg_SectUnknown;

   for (di = debugInfo_list; di != NULL; di = di->next) {

      if (0)
         VG_(printf)(
            "addr=%#lx di=%p %s got=%#lx,%lu plt=%#lx,%lu "
            "data=%#lx,%lu bss=%#lx,%lu\n",
            a, di, di->fsm.filename,
            di->got_avma,  di->got_size,
            di->plt_avma,  di->plt_size,
            di->data_avma, di->data_size,
            di->bss_avma,  di->bss_size);

      if (di->text_present
          && di->text_size > 0
          && a >= di->text_avma && a < di->text_avma + di->text_size) {
         res = Vg_SectText;
         break;
      }
      if (di->data_present
          && di->data_size > 0
          && a >= di->data_avma && a < di->data_avma + di->data_size) {
         res = Vg_SectData;
         break;
      }
      if (di->sdata_present
          && di->sdata_size > 0
          && a >= di->sdata_avma && a < di->sdata_avma + di->sdata_size) {
         res = Vg_SectData;
         break;
      }
      if (di->bss_present
          && di->bss_size > 0
          && a >= di->bss_avma && a < di->bss_avma + di->bss_size) {
         res = Vg_SectBSS;
         break;
      }
      if (di->sbss_present
          && di->sbss_size > 0
          && a >= di->sbss_avma && a < di->sbss_avma + di->sbss_size) {
         res = Vg_SectBSS;
         break;
      }
      if (di->plt_present
          && di->plt_size > 0
          && a >= di->plt_avma && a < di->plt_avma + di->plt_size) {
         res = Vg_SectPLT;
         break;
      }
      if (di->got_present
          && di->got_size > 0
          && a >= di->got_avma && a < di->got_avma + di->got_size) {
         res = Vg_SectGOT;
         break;
      }
      if (di->gotplt_present
          && di->gotplt_size > 0
          && a >= di->gotplt_avma && a < di->gotplt_avma + di->gotplt_size) {
         res = Vg_SectGOTPLT;
         break;
      }
      if (di->opd_present
          && di->opd_size > 0
          && a >= di->opd_avma && a < di->opd_avma + di->opd_size) {
         res = Vg_SectOPD;
         break;
      }
      /* we could also check for .eh_frame, if anyone really cares */
   }

   vg_assert( (di == NULL && res == Vg_SectUnknown)
              || (di != NULL && res != Vg_SectUnknown) );

   if (objname) {
      if (di && di->fsm.filename) {
         *objname = di->fsm.filename;
      } else {
         *objname = "???";
      }
   }

   return res;

}

static UInt debuginfo_generation = 0;

UInt VG_(debuginfo_generation) (void)
{
   return debuginfo_generation;
}

static void caches__invalidate ( void ) {
   cfsi_m_cache__invalidate();
   sym_name_cache__invalidate();
   debuginfo_generation++;
}

#if defined(VGO_freebsd)
/*
 * Used by FreeBSD if we detect a syscall cap_enter. That
 * means capability mode, and lots of things won't work any more.
 * Like opening new file handles. So try to make the most of a bad job
 * and read all debuginfo in one go.
 */
void VG_(load_all_debuginfo) (void)
{
   for (DebugInfo* di = debugInfo_list; di; di = di->next) {
      VG_(di_load_di)(di);
   }
}
#endif

/*--------------------------------------------------------------------*/
/*--- end                                                          ---*/
/*--------------------------------------------------------------------*/<|MERGE_RESOLUTION|>--- conflicted
+++ resolved
@@ -3173,11 +3173,7 @@
             case Creg_MIPS_RA: return eec->uregs->ra;
 #           elif defined(VGA_ppc32) || defined(VGA_ppc64be) \
                || defined(VGA_ppc64le)
-<<<<<<< HEAD
 #           elif defined(VGP_arm64_linux) || defined(VGP_arm64_darwin) || defined(VGP_arm64_freebsd)
-=======
-#           elif defined(VGP_arm64_linux) || defined(VGP_arm64_freebsd)
->>>>>>> e0243e60
             case Creg_ARM64_SP: return eec->uregs->sp;
             case Creg_ARM64_X30: return eec->uregs->x30;
             case Creg_ARM64_X29: return eec->uregs->x29;
@@ -3606,8 +3602,6 @@
    ipHere = uregsHere->pc;
 #  elif defined(VGA_ppc32) || defined(VGA_ppc64be) || defined(VGA_ppc64le)
 #  elif defined(VGA_arm64)
-   ipHere = uregsHere->pc;
-#  elif defined(VGP_arm64_freebsd)
    ipHere = uregsHere->pc;
 #  elif defined(VGP_arm64_freebsd)
    ipHere = uregsHere->pc;
@@ -3751,11 +3745,7 @@
    COMPUTE(uregsPrev.sp, uregsHere->sp, cfsi_m->sp_how, cfsi_m->sp_off);
    COMPUTE(uregsPrev.fp, uregsHere->fp, cfsi_m->fp_how, cfsi_m->fp_off);
 #  elif defined(VGA_ppc32) || defined(VGA_ppc64be) || defined(VGA_ppc64le)
-<<<<<<< HEAD
-#  elif defined(VGA_arm64)
-=======
-#  elif defined(VGP_arm64_linux) || defined(VGP_arm64_freebsd)
->>>>>>> e0243e60
+#  elif defined(VGP_arm64_linux) || defined(VGP_arm64_freebsd) || defined(VGP_arm64_darwin)
    COMPUTE(uregsPrev.pc,  uregsHere->pc,  cfsi_m->ra_how,  cfsi_m->ra_off);
    COMPUTE(uregsPrev.sp,  uregsHere->sp,  cfsi_m->sp_how,  cfsi_m->sp_off);
    COMPUTE(uregsPrev.x30, uregsHere->x30, cfsi_m->x30_how, cfsi_m->x30_off);
