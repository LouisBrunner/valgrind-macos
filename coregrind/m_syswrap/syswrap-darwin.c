--- conflicted
+++ resolved
@@ -5189,19 +5189,11 @@
 
 PRE(host_get_io_master)
 {
-<<<<<<< HEAD
 // #pragma pack(4)
 //    typedef struct {
 //       mach_msg_header_t Head;
 //    } Request;
 // #pragma pack()
-=======
-//#pragma pack(4)
-//   typedef struct {
-//      mach_msg_header_t Head;
-//   } Request;
-//#pragma pack()
->>>>>>> f4cf47e4
 
    // Request *req = (Request *)ARG1;
 
@@ -5465,7 +5457,6 @@
 
 POST(mach_port_set_context)
 {
-<<<<<<< HEAD
 // #pragma pack(4)
 //    typedef struct {
 //       mach_msg_header_t Head;
@@ -5473,22 +5464,12 @@
 //       kern_return_t RetCode;
 //    } Reply;
 // #pragma pack()
-=======
-//#pragma pack(4)
-//   typedef struct {
-//      mach_msg_header_t Head;
-//      NDR_record_t NDR;
-//      kern_return_t RetCode;
-//   } Reply;
-//#pragma pack()
->>>>>>> f4cf47e4
 }
 
 
 // JRS 2011-Aug-25 FIXME completely bogus
 PRE(task_get_exception_ports)
 {
-<<<<<<< HEAD
 // #pragma pack(4)
 //    typedef struct {
 //       mach_msg_header_t Head;
@@ -5496,15 +5477,6 @@
 //       exception_mask_t exception_mask;
 //    } Request;
 // #pragma pack()
-=======
-//#pragma pack(4)
-//   typedef struct {
-//      mach_msg_header_t Head;
-//      NDR_record_t NDR;
-//      exception_mask_t exception_mask;
-//   } Request;
-//#pragma pack()
->>>>>>> f4cf47e4
 
    PRINT("task_get_exception_ports(BOGUS)");
    AFTER = POST_FN(task_get_exception_ports);
@@ -5512,7 +5484,6 @@
 
 POST(task_get_exception_ports)
 {
-<<<<<<< HEAD
 // #pragma pack(4)
 //    typedef struct {
 //       mach_msg_header_t Head;
@@ -5527,22 +5498,6 @@
 //       thread_state_flavor_t old_flavors[32];
 //    } Reply;
 // #pragma pack()
-=======
-//#pragma pack(4)
-//   typedef struct {
-//      mach_msg_header_t Head;
-//      /* start of the kernel processed data */
-//      mach_msg_body_t msgh_body;
-//      mach_msg_port_descriptor_t old_handlers[32];
-//      /* end of the kernel processed data */
-//      NDR_record_t NDR;
-//      mach_msg_type_number_t masksCnt;
-//      exception_mask_t masks[32];
-//      exception_behavior_t old_behaviors[32];
-//      thread_state_flavor_t old_flavors[32];
-//   } Reply;
-//#pragma pack()
->>>>>>> f4cf47e4
 }
 
 
@@ -5827,7 +5782,6 @@
 
 POST(mach_port_get_set_status)
 {
-<<<<<<< HEAD
 // #pragma pack(4)
 //    typedef struct {
 //       mach_msg_header_t Head;
@@ -5840,20 +5794,6 @@
 //       mach_msg_trailer_t trailer;
 //    } Reply;
 // #pragma pack()
-=======
-//#pragma pack(4)
-//   typedef struct {
-//      mach_msg_header_t Head;
-//      /* start of the kernel processed data */
-//      mach_msg_body_t msgh_body;
-//      mach_msg_ool_descriptor_t members;
-//      /* end of the kernel processed data */
-//      NDR_record_t NDR;
-//      mach_msg_type_number_t membersCnt;
-//      mach_msg_trailer_t trailer;
-//   } Reply;
-//#pragma pack()
->>>>>>> f4cf47e4
 
    // Reply *reply = (Reply *)ARG1;
 
@@ -6386,7 +6326,6 @@
 
 PRE(mach_ports_register)
 {
-<<<<<<< HEAD
 // #pragma pack(4)
 //     typedef struct {
 //        mach_msg_header_t Head;
@@ -6399,20 +6338,6 @@
 //     } Request;
 // #pragma pack()
 
-=======
-//#pragma pack(4)
-//    typedef struct {
-//       mach_msg_header_t Head;
-//       /* start of the kernel processed data */
-//       mach_msg_body_t msgh_body;
-//       mach_msg_ool_ports_descriptor_t init_port_set;
-//       /* end of the kernel processed data */
-//       NDR_record_t NDR;
-//       mach_msg_type_number_t init_port_setCnt;
-//    } Request;
-//#pragma pack()
-    
->>>>>>> f4cf47e4
     // Request *req = (Request *)ARG1;
 
     PRINT("mach_ports_register(%s)", name_for_port(MACH_REMOTE));
@@ -6440,19 +6365,11 @@
 
 PRE(mach_ports_lookup)
 {
-<<<<<<< HEAD
 // #pragma pack(4)
 //    typedef struct {
 //        mach_msg_header_t Head;
 //    } Request;
 // #pragma pack()
-=======
-//#pragma pack(4)
-//   typedef struct {
-//       mach_msg_header_t Head;
-//   } Request;
-//#pragma pack()
->>>>>>> f4cf47e4
 
    // Request *req = (Request *)ARG1;
 
@@ -6463,7 +6380,6 @@
 
 POST(mach_ports_lookup)
 {
-<<<<<<< HEAD
 // #pragma pack(4)
 //    typedef struct {
 //       mach_msg_header_t Head;
@@ -6475,19 +6391,6 @@
 //       mach_msg_type_number_t init_port_setCnt;
 //    } Reply;
 // #pragma pack()
-=======
-//#pragma pack(4)
-//   typedef struct {
-//      mach_msg_header_t Head;
-//      /* start of the kernel processed data */
-//      mach_msg_body_t msgh_body;
-//      mach_msg_ool_ports_descriptor_t init_port_set;
-//      /* end of the kernel processed data */
-//      NDR_record_t NDR;
-//      mach_msg_type_number_t init_port_setCnt;
-//   } Reply;
-//#pragma pack()
->>>>>>> f4cf47e4
 
     // Reply *reply = (Reply *)ARG1;
 }
@@ -6569,19 +6472,11 @@
 
 PRE(task_threads)
 {
-<<<<<<< HEAD
 // #pragma pack(4)
 //    typedef struct {
 //       mach_msg_header_t Head;
 //    } Request;
 // #pragma pack()
-=======
-//#pragma pack(4)
-//   typedef struct {
-//      mach_msg_header_t Head;
-//   } Request;
-//#pragma pack()
->>>>>>> f4cf47e4
 
    // Request *req = (Request *)ARG1;
 
@@ -6899,7 +6794,6 @@
 
 POST(vm_read)
 {
-<<<<<<< HEAD
 // #pragma pack(4)
 //    typedef struct {
 //       mach_msg_header_t Head;
@@ -6911,19 +6805,6 @@
 //       mach_msg_type_number_t dataCnt;
 //    } Reply;
 // #pragma pack()
-=======
-//#pragma pack(4)
-//   typedef struct {
-//      mach_msg_header_t Head;
-//      /* start of the kernel processed data */
-//      mach_msg_body_t msgh_body;
-//      mach_msg_ool_descriptor_t data;
-//      /* end of the kernel processed data */
-//      NDR_record_t NDR;
-//      mach_msg_type_number_t dataCnt;
-//   } Reply;
-//#pragma pack()
->>>>>>> f4cf47e4
 
    // Reply *reply = (Reply *)ARG1;
 
@@ -6959,7 +6840,6 @@
 
 POST(mach_vm_read)
 {
-<<<<<<< HEAD
 // #pragma pack(4)
 //    typedef struct {
 //       mach_msg_header_t Head;
@@ -6971,19 +6851,6 @@
 //       mach_msg_type_number_t dataCnt;
 //    } Reply;
 // #pragma pack()
-=======
-//#pragma pack(4)
-//   typedef struct {
-//      mach_msg_header_t Head;
-//      /* start of the kernel processed data */
-//      mach_msg_body_t msgh_body;
-//      mach_msg_ool_descriptor_t data;
-//      /* end of the kernel processed data */
-//      NDR_record_t NDR;
-//      mach_msg_type_number_t dataCnt;
-//   } Reply;
-//#pragma pack()
->>>>>>> f4cf47e4
 
    // Reply *reply = (Reply *)ARG1;
 
@@ -10701,7 +10568,6 @@
 
 PRE(task_register_dyld_image_infos)
 {
-<<<<<<< HEAD
 // #pragma pack(4)
 //     typedef struct {
 //        mach_msg_header_t Head;
@@ -10714,20 +10580,6 @@
 //     } Request;
 // #pragma pack()
 
-=======
-//#pragma pack(4)
-//    typedef struct {
-//       mach_msg_header_t Head;
-//       /* start of the kernel processed data */
-//       mach_msg_body_t msgh_body;
-//       mach_msg_ool_descriptor_t dyld_images;
-//       /* end of the kernel processed data */
-//       NDR_record_t NDR;
-//       mach_msg_type_number_t dyld_imagesCnt;
-//    } Request;
-//#pragma pack()
-    
->>>>>>> f4cf47e4
     // Request *req = (Request *)ARG1;
 
     PRINT("task_register_dyld_image_infos(%s)", name_for_port(MACH_REMOTE));
@@ -10754,7 +10606,6 @@
 
 PRE(task_register_dyld_shared_cache_image_info)
 {
-<<<<<<< HEAD
 // #pragma pack(4)
 //     typedef struct {
 //        mach_msg_header_t Head;
@@ -10765,18 +10616,6 @@
 //     } Request;
 // #pragma pack()
 
-=======
-//#pragma pack(4)
-//    typedef struct {
-//       mach_msg_header_t Head;
-//       NDR_record_t NDR;
-//       dyld_kernel_image_info_t dyld_cache_image;
-//       boolean_t no_cache;
-//       boolean_t private_cache;
-//    } Request;
-//#pragma pack()
-    
->>>>>>> f4cf47e4
     // Request *req = (Request *)ARG1;
 
     PRINT("task_register_dyld_shared_cache_image_info(%s)",
@@ -11702,23 +11541,13 @@
 #else
    _____(VG_DARWIN_SYSCALL_CONSTRUCT_UNIX(308)),   // old __pthread_cond_timedwait
 #endif
-<<<<<<< HEAD
 // _____(__NR_aio_fsync),
-   MACXY(__NR_aio_return,     aio_return),
+   MACX_(__NR_aio_return,     aio_return),
    MACX_(__NR_aio_suspend,    aio_suspend),
 // _____(__NR_aio_cancel),
    MACX_(__NR_aio_error,      aio_error),
    MACXY(__NR_aio_read,       aio_read),
    MACX_(__NR_aio_write,      aio_write),
-=======
-// _____(__NR_aio_fsync), 
-   MACX_(__NR_aio_return,     aio_return),
-   MACX_(__NR_aio_suspend,    aio_suspend), 
-// _____(__NR_aio_cancel), 
-   MACX_(__NR_aio_error,      aio_error), 
-   MACXY(__NR_aio_read,       aio_read), 
-   MACX_(__NR_aio_write,      aio_write), 
->>>>>>> f4cf47e4
 // _____(__NR_lio_listio),   // 320
    _____(VG_DARWIN_SYSCALL_CONSTRUCT_UNIX(321)),   // ???
 
@@ -11734,17 +11563,10 @@
    _____(VG_DARWIN_SYSCALL_CONSTRUCT_UNIX(326)),   // ???
    MACX_(__NR_issetugid,               issetugid),
    MACX_(__NR___pthread_kill,          __pthread_kill),
-<<<<<<< HEAD
    MACX_(__NR___pthread_sigmask,       __pthread_sigmask),
-// _____(__NR___sigwait),
+   MACXY(__NR___sigwait,               __sigwait),  // 330
    MACX_(__NR___disable_threadsignal,  __disable_threadsignal),
    MACX_(__NR___pthread_markcancel,    __pthread_markcancel),
-=======
-   MACX_(__NR___pthread_sigmask,       __pthread_sigmask), 
-   MACXY(__NR___sigwait,               __sigwait),  // 330
-   MACX_(__NR___disable_threadsignal,  __disable_threadsignal), 
-   MACX_(__NR___pthread_markcancel,    __pthread_markcancel), 
->>>>>>> f4cf47e4
    MACX_(__NR___pthread_canceled,      __pthread_canceled),
    MACX_(__NR___semwait_signal,        __semwait_signal),
    _____(VG_DARWIN_SYSCALL_CONSTRUCT_UNIX(335)),   // old utrace
