Release 3.18.0 (15 Oct 2021)
~~~~~~~~~~~~~~~~~~~~~~~~~~~~

This release supports X86/Linux, AMD64/Linux, ARM32/Linux, ARM64/Linux,
PPC32/Linux, PPC64BE/Linux, PPC64LE/Linux, S390X/Linux, MIPS32/Linux,
MIPS64/Linux, ARM/Android, ARM64/Android, MIPS32/Android, X86/Android,
X86/Solaris, AMD64/Solaris, AMD64/MacOSX 10.12, X86/FreeBSD and
AMD64/FreeBSD.  There is also preliminary support for X86/macOS 10.13,
AMD64/macOS 10.13 and nanoMIPS/Linux.

* ==================== CORE CHANGES ===================

* The libiberty demangler has been updated, which brings support for
  Rust v0 name demangling. [Update: alas, due to a bug, this support
  isn't working in 3.18.0.]

<<<<<<< HEAD
* __libc_freeres isn't called anymore after the program recieves a
=======
* __libc_freeres isn't called anymore after the program receives a
>>>>>>> 69bc6d7c
  fatal signal. Causing some internal glibc resources to hang around,
  but preventing any crashes after the program has ended.

* The DWARF reader is now very much faster at startup when just
  --read-inline-info=yes (the default in most cases) is given.

* glibc 2.34, which moved various functions from libpthread.so into
  libc.so, is now supported.

* ================== PLATFORM CHANGES =================

* arm64:

  - v8.2 scalar and vector FABD, FACGE, FACGT and FADD.
  - v8.2 FP compare & conditional compare instructions.
  - Zero variants of v8.2 FP compare instructions.

* s390:

  - Support the miscellaneous-instruction-extensions facility 3 and
    the vector-enhancements facility 2.  This enables programs
    compiled with "-march=arch13" or "-march=z15" to be executed
    under Valgrind.

* ppc64:

  - ISA 3.1 support is now complete
  - ISA 3.0 support for the darn instruction added.
  - ISA 3.0 support for the vector system call instruction scv added.
  - ISA 3.0 support for the copy, paste and cpabort instructions added.
 
* Support for X86/FreeBSD and AMD64/FreeBSD has been added.

* ==================== OTHER CHANGES ====================

* Memcheck on amd64: minor fixes to remove some false positive
  undef-value errors

* ==================== FIXED BUGS ====================

The following bugs have been fixed or resolved.  Note that "n-i-bz"
stands for "not in bugzilla" -- that is, a bug that was reported to us
but never got a bugzilla entry.  We encourage you to file bugs in
bugzilla (https://bugs.kde.org/enter_bug.cgi?product=valgrind) rather
than mailing the developers (or mailing lists) directly -- bugs that
are not entered into bugzilla tend to get forgotten about or ignored.

208531  [PATCH]: FreeBSD support for valgrind
368960  WARNING: unhandled amd64-linux syscall: 163 (acct)
407589  [Linux] Add support for C11 aligned_alloc() and GNU reallocarray()
423963  Error in child thread when CLONE_PIDFD is used
426148  crash with "impossible happened" when running BPF CO-RE programs
429375  PPC ISA 3.1 support is missing, part 9
431157  PPC_FEATURE2_SCV needs to be masked in AT_HWCAP2
431306  Update demangler to support Rust v0 name mangling
432387  s390x: z15 instructions support
433437  FreeBSD support, part 1
433438  FreeBSD support, part 2
433439  FreeBSD support, part 3
433469  FreeBSD support, part 4
433473  FreeBSD support, part 5
433477  FreeBSD support, part 6
433479  FreeBSD support, part 7
433504  FreeBSD support, part 8
433506  FreeBSD support, part 9
433507  FreeBSD support, part 10
433508  FreeBSD support, part 11
433510  FreeBSD support, part 12
433801  PPC ISA 3.1 support is missing, part 10 (ISA 3.1 support complete)
433863  s390x: memcheck/tests/s390x/{cds,cs,csg} failures
434296  s390x: False-positive memcheck diagnostics from vector string
        instructions
434840  PPC64 darn instruction not supported
435665  PPC ISA 3.0 copy, paste, cpabort instructions are not supported 
435908  valgrind tries to fetch from deubginfod for files which already
        have debug information
438871  unhandled instruction bytes: 0xF3 0x49 0xF 0x6F 0x9C 0x24 0x60 0x2
439046  valgrind is unusably large when linked with lld
439090  Implement close_range(2)
439326  Valgrind 3.17.0 won't compile with Intel 2021 oneAPI compilers
439590  glibc-2.34 breaks suppressions against obj:*/lib*/libc-2.*so*
440670  unhandled ppc64le-linux syscall: 252 statfs64 and 253 fstatfs64
440906  Fix impossible constraint issue in P10 testcase.
441512  Remove a unneeded / unnecessary prefix check.
441534  Update the expected output for test_isa_3_1_VRT.
442061  very slow execution under Fedora 34 (readdwarf3)
443031  Gcc -many change requires explicit .machine directives
443033  Add support for the ISA 3.0 mcrxrx instruction
443034  Sraw, srawi, srad, sradi, mfs
443178  Powerpc, test jm-mfspr expected output needs to be updated.
443179  Need new test for the lxvx and stxvx instructions on ISA 2.07 and
        ISA 3.0 systems.
443180  The subnormal test and the ISA 3.0 test generate compiler warnings
443314  In the latest GIT version, Valgrind with "--trace-flags" crashes
        at "al" register
443605  Don't call final_tidyup (__libc_freeres) on FatalSignal

To see details of a given bug, visit
  https://bugs.kde.org/show_bug.cgi?id=XXXXXX
where XXXXXX is the bug number as listed below.

(3.18.0.RC1: 12 Oct 2021)
(3.18.0:     15 Oct 2021)



Release 3.17.0 (19 Mar 2021)
~~~~~~~~~~~~~~~~~~~~~~~~~~~~

3.17.0 fixes a number of bugs and adds some functional changes: support for
GCC 11, Clang 11, DWARF5 debuginfo, the 'debuginfod' debuginfo server, and
some new instructions for Arm64, S390 and POWER.  There are also some tool
updates.

This release supports X86/Linux, AMD64/Linux, ARM32/Linux, ARM64/Linux,
PPC32/Linux, PPC64BE/Linux, PPC64LE/Linux, S390X/Linux, MIPS32/Linux,
MIPS64/Linux, ARM/Android, ARM64/Android, MIPS32/Android, X86/Android,
X86/Solaris, AMD64/Solaris and AMD64/MacOSX 10.12.  There is also preliminary
support for X86/macOS 10.13, AMD64/macOS 10.13 and nanoMIPS/Linux.

* ==================== CORE CHANGES ===================

* DWARF version 5 support.  Valgrind can now read DWARF version 5 debuginfo as
  produced by GCC 11.

* Valgrind now supports debuginfod, an HTTP server for distributing ELF/DWARF
  debugging information. When a debuginfo file cannot be found locally,
  Valgrind is able to query debuginfod servers for the file using its
  build-id. See the user manual for more information about debuginfod support.

* ================== PLATFORM CHANGES =================

* arm64:

  - Inaccuracies resulting from double-rounding in the simulation of
    floating-point multiply-add/subtract instructions have been fixed.  These
    should now behave exactly as the hardware does.

  - Partial support for the ARM v8.2 instruction set.  v8.2 support work is
    ongoing.  Support for the half-word variants of at least the following
    instructions has been added:
       FABS <Hd>, <Hn>
       FABS <Vd>.<T>, <Vn>.<T>
       FNEG <Hd>, <Hn>
       FNEG <Vd>.<T>, <Vn>.<T>
       FSQRT <Hd>, <Hn>
       FSQRT <Vd>.<T>, <Vn>.<T>
       FADDP

* s390:

  - Implement the new instructions/features that were added to z/Architecture
    with the vector-enhancements facility 1.  Also cover the instructions from
    the vector-packed-decimal facility that are defined outside the chapter
    "Vector Decimal Instructions", but not the ones from that chapter itself.

    For a detailed list of newly supported instructions see the updates to
    `docs/internals/s390-opcodes.csv'.

    Since the miscellaneous instruction extensions facility 2 was already
    added in Valgrind 3.16.0, this completes the support necessary to run
    general programs built with `--march=z14' under Valgrind.  The
    vector-packed-decimal facility is currently not exploited by the standard
    toolchain and libraries.

* ppc64:

  - Various bug fixes.  Fix for the sync field to limit setting just two of
    the two bits in the L-field. Fix the write size for the stxsibx and
    stxsihx instructions.  Fix the modsw and modsd instructions.

  - Partial support for ISA 3.1 has been added.  Support for the VSX PCV mask
    instructions, bfloat16 GER instructions, and bfloat16 to/from float 32-bit
    conversion instructions are still missing.

* ==================== TOOL CHANGES ====================

* General tool changes

  - All the tools and their vgpreload libraries are now installed under
    libexec because they cannot be executed directly and should be run through
    the valgrind executable. This should be an internal, not user visible,
    change, but might impact valgrind packagers.

  - The --track-fds option now respects -q, --quiet and won't output anything
    if no file descriptors are leaked. It also won't report the standard stdin
    (0), stdout (1) or stderr (2) descriptors as being leaked with
    --trace-fds=yes anymore. To track whether the standard file descriptors
    are still open at the end of the program run use --trace-fds=all.

* DHAT:

  - DHAT has been extended, with two new modes of operation. The new
    --mode=copy flag triggers copy profiling, which records calls to memcpy,
    strcpy, and similar functions. The new --mode=ad-hoc flag triggers ad hoc
    profiling, which records calls to the DHAT_AD_HOC_EVENT client request in
    the new dhat/dhat.h file. This is useful for learning more about hot code
    paths. See the user manual for more information about the new modes.

  - Because of these changes, DHAT's file format has changed. DHAT output
    files produced with earlier versions of DHAT will not work with this
    version of DHAT's viewer, and DHAT output files produced with this version
    of DHAT will not work with earlier versions of DHAT's viewer.

* ==================== FIXED BUGS ====================

The following bugs have been fixed or resolved.  Note that "n-i-bz"
stands for "not in bugzilla" -- that is, a bug that was reported to us
but never got a bugzilla entry.  We encourage you to file bugs in
bugzilla (https://bugs.kde.org/enter_bug.cgi?product=valgrind) rather
than mailing the developers (or mailing lists) directly -- bugs that
are not entered into bugzilla tend to get forgotten about or ignored.

To see details of a given bug, visit
  https://bugs.kde.org/show_bug.cgi?id=XXXXXX
where XXXXXX is the bug number as listed below.

140178  open("/proc/self/exe", ...); doesn't quite work
140939 --track-fds reports leakage of stdout/in/err and doesn't respect -q
217695  malloc/calloc/realloc/memalign failure doesn't set errno to ENOMEM
338633  gdbserver_tests/nlcontrolc.vgtest hangs on arm64
345077  linux syscall execveat support (linux 3.19)
361770  Missing F_ADD_SEALS
369029  handle linux syscalls sched_getattr and sched_setattr
384729  __libc_freeres inhibits cross-platform valgrind
388787  Support for C++17 new/delete
391853  Makefile.all.am:L247 and @SOLARIS_UNDEF_LARGESOURCE@ being empty
396656  Warnings while reading debug info
397605  ioctl FICLONE mishandled
401416  Compile failure with openmpi 4.0
408663  Suppression file for musl libc
404076  s390x: z14 vector instructions not implemented
410743  shmat() calls for 32-bit programs fail when running in 64-bit valgrind
        (actually affected all x86 and nanomips regardless of host bitness)
413547  regression test does not check for Arm 64 features.
414268  Enable AArch64 feature detection and decoding for v8.x instructions
415293  Incorrect call-graph tracking due to new _dl_runtime_resolve_xsave*
422174  unhandled instruction bytes: 0x48 0xE9 (REX prefixed JMP instruction)
422261  platform selection fails for unqualified client name
422623  epoll_ctl warns for uninitialized padding on non-amd64 64bit arches
423021  PPC:  Add missing ISA 3.0 documentation link and HWCAPS test.
423195  PPC ISA 3.1 support is missing, part 1
423361  Adds io_uring support on arm64/aarch64 (and all other arches)
424012  crash with readv/writev having invalid but not NULL arg2 iovec
424298  amd64: Implement RDSEED
425232  PPC ISA 3.1 support is missing, part 2
425820  Failure to recognize vpcmpeqq as a dependency breaking idiom.
426014  arm64: implement fmadd and fmsub as Iop_MAdd/Sub
426123  PPC ISA 3.1 support is missing, part 3
426144  Fix "condition variable has not been initialized" on Fedora 33.
427400  PPC ISA 3.1 support is missing, part 4
427401  PPC ISA 3.1 support is missing, part 5
427404  PPC ISA 3.1 support is missing, part 6
427870  lmw, lswi and related PowerPC insns aren't allowed on ppc64le
427787  Support new faccessat2 linux syscall (439)
427969  debuginfo section duplicates a section in the main ELF file
428035  drd: Unbreak the musl build
428648  s390_emit_load_mem panics due to 20-bit offset for vector load
428716  cppcheck detects potential leak in VEX/useful/smchash.c
428909  helgrind: need to intercept duplicate libc definitions for Fedora 33
429352  PPC ISA 3.1 support is missing, part 7
429354  PPC ISA 3.1 support is missing, part 8
429692  unhandled ppc64le-linux syscall: 147 (getsid)
429864  s390x: C++ atomic test_and_set yields false-positive memcheck
        diagnostics
429952  Errors when building regtest with clang
430354  ppc stxsibx and stxsihx instructions write too much data
430429  valgrind.h doesn't compile on s390x with clang
430485  expr_is_guardable doesn't handle Iex_Qop
431556  Complete arm64 FADDP v8.2 instruction support
432102  Add support for DWARF5 as produced by GCC11
432161  Addition of arm64 v8.2 FADDP, FNEG and FSQRT
432381  drd: Process STACK_REGISTER client requests
432552  [AArch64] invalid error emitted for pre-decremented byte/hword addresses
432672  vg_regtest: test-specific environment variables not reset between tests
432809  VEX should support REX.W + POPF
432861  PPC modsw and modsd give incorrect results for 1 mod 12
432870  gdbserver_tests:nlcontrolc hangs with newest glibc2.33 x86-64
432215  Add debuginfod functionality
433323  Use pkglibexecdir as vglibdir
433500  DRD regtest faulures when libstdc++ and libgcc debuginfo are installed
433629  valgrind/README has type "abd" instead of "and"
433641  Rust std::sys::unix::fs::try_statx Syscall param fstatat(file_name)
433898  arm64: Handle sp, lr, fp as DwReg in CfiExpr
434193  GCC 9+ inlined strcmp causes "Conditional jump or move [..] value" report
n-i-bz  helgrind: If hg_cli__realloc fails, return NULL.
n-i-bz  arm64 front end: avoid Memcheck false positives relating to CPUID

(3.17.0.RC1: 13 Mar 2021)
(3.17.0.RC2: 17 Mar 2021)
(3.17.0:     19 Mar 2021)



Release 3.16.1 (22 June 2020)
~~~~~~~~~~~~~~~~~~~~~~~~~~~~~

3.16.1 fixes two critical bugs discovered after 3.16.0 was frozen.  It also
fixes character encoding problems in the documentation HTML.

422677  PPC sync instruction L field should only be 2 bits in ISA 3.0
422715  32-bit x86: vex: the `impossible' happened: expr_is_guardable: unhandled expr

(3.16.1, 22 June 2020, 36d6727e1d768333a536f274491e5879cab2c2f7)



Release 3.16.0 (27 May 2020)
~~~~~~~~~~~~~~~~~~~~~~~~~~~~

3.16.0 is a feature release with many improvements and the usual collection of
bug fixes.

This release supports X86/Linux, AMD64/Linux, ARM32/Linux, ARM64/Linux,
PPC32/Linux, PPC64BE/Linux, PPC64LE/Linux, S390X/Linux, MIPS32/Linux,
MIPS64/Linux, ARM/Android, ARM64/Android, MIPS32/Android, X86/Android,
X86/Solaris, AMD64/Solaris and AMD64/MacOSX 10.12.  There is also preliminary
support for X86/macOS 10.13, AMD64/macOS 10.13 and nanoMIPS/Linux.

* ==================== CORE CHANGES ===================

* It is now possible to dynamically change the value of many command line
  options while your program (or its children) are running under Valgrind.

  To see the list of dynamically changeable options, run
     "valgrind --help-dyn-options".

  You can change the options from the shell by using vgdb to launch
  the monitor command "v.clo <clo option>...".
  The same monitor command can be used from a gdb connected
  to the valgrind gdbserver.
  Your program can also change the dynamically changeable options using
  the client request VALGRIND_CLO_CHANGE(option).

* ================== PLATFORM CHANGES =================

* MIPS: preliminary support for nanoMIPS instruction set has been added.

* ==================== TOOL CHANGES ====================

* DHAT:

  - The implicit memcpy done by each call to realloc now counts towards the
    read and write counts of resized heap blocks, making those counts higher
    and more accurate.

* Cachegrind:

  - cg_annotate's --auto and --show-percs options now default to 'yes', because
    they are usually wanted.

* Callgrind:

  - callgrind_annotate's --auto and --show-percs options now default to 'yes',
    because they are usually wanted.

  - The command option --collect-systime has been enhanced to specify
    the unit used to record the elapsed time spent during system calls.
    The command option now accepts the values no|yes|msec|usec|nsec,
    where yes is a synonym of msec.  When giving the value nsec, the
    system cpu time of system calls is also recorded.

* Memcheck:

  - Several memcheck options are now dynamically changeable.
    Use  valgrind --help-dyn-options  to list them.

  - The release 3.15 introduced a backward incompatible change for
    some suppression entries related to preadv and pwritev syscalls.
    When reading a suppression entry using the unsupported 3.14 format,
    valgrind will now produce a warning to say the suppression entry will not
    work, and suggest the needed change.

  - Significantly fewer false positive errors on optimised code generated by
    Clang and GCC.  In particular, Memcheck now deals better with the
    situation where the compiler will transform C-level "A && B" into "B && A"
    under certain circumstances (in which the transformation is valid).
    Handling of integer equality/non-equality checks on partially defined
    values is also improved on some architectures.

* exp-sgcheck:

  - The exprimental Stack and Global Array Checking tool has been removed.
    It only ever worked on x86 and amd64, and even on those it had a
    high false positive rate and was slow.  An alternative for detecting
    stack and global array overruns is using the AddressSanitizer (ASAN)
    facility of the GCC and Clang compilers, which require you to rebuild
    your code with -fsanitize=address.

* ==================== OTHER CHANGES ====================

* New and modified GDB server monitor features:

  - Option -T tells vgdb to output a timestamp in the vgdb information messages.

  - The gdbserver monitor commands that require an address and an optional
    length argument now accepts the alternate 'C like' syntax "address[length]".
    For example, the memcheck command "monitor who_points_at 0x12345678 120"
    can now also be given as "monitor who_points_at 0x12345678[120]".

* ==================== FIXED BUGS ====================

The following bugs have been fixed or resolved.  Note that "n-i-bz"
stands for "not in bugzilla" -- that is, a bug that was reported to us
but never got a bugzilla entry.  We encourage you to file bugs in
bugzilla (https://bugs.kde.org/enter_bug.cgi?product=valgrind) rather
than mailing the developers (or mailing lists) directly -- bugs that
are not entered into bugzilla tend to get forgotten about or ignored.

To see details of a given bug, visit
  https://bugs.kde.org/show_bug.cgi?id=XXXXXX
where XXXXXX is the bug number as listed below.

343099  Linux setns syscall wrapper missing, unhandled syscall: 308
        == 368923 WARNING: unhandled arm64-linux syscall: 268 (setns)
        == 369031 WARNING: unhandled amd64-linux syscall: 308 (setns)
385386  Assertion failed "szB >= CACHE_ENTRY_SIZE" at m_debuginfo/image.c:517
400162  Patch: Guard against __GLIBC_PREREQ for musl libc
400593  In Coregrind, use statx for some internal syscalls if [f]stat[64] fail
400872  Add nanoMIPS support to Valgrind
403212  drd/tests/trylock hangs on FreeBSD
404406  s390x: z14 miscellaneous instructions not implemented
405201  Incorrect size of struct vki_siginfo on 64-bit Linux architectures
406561  mcinfcallWSRU gdbserver_test fails on ppc64
406824  Unsupported baseline
407218  Add support for the copy_file_range syscall
407307  Intercept stpcpy also in ld.so for arm64
407376  Update Xen support to 4.12 (4.13, actually) and add more coverage
        == 390553
407764  drd cond_post_wait gets wrong (?) condition on s390x z13 system
408009  Expose rdrand and f16c even on avx if host cpu supports them
408091  Missing pkey syscalls
408414  Add support for missing for preadv2 and pwritev2 syscalls
409141  Valgrind hangs when SIGKILLed
409206  Support for Linux PPS and PTP ioctls
409367  exit_group() after signal to thread waiting in futex() causes hangs
409429  amd64: recognize 'cmpeq' variants as a dependency breaking idiom
409780  References to non-existent configure.in
410556  Add support for BLKIO{MIN,OPT} and BLKALIGNOFF ioctls
410599  Non-deterministic behaviour of pth_self_kill_15_other test
410757  discrepancy for preadv2/pwritev2 syscalls across different versions
411134  Allow the user to change a set of command line options during execution
411451  amd64->IR of bt/btc/bts/btr with immediate clears zero flag
412344  Problem setting mips flags with specific paths
412408  unhandled arm-linux syscall: 124 - adjtime - on arm-linux
413119  Ioctl wrapper for DRM_IOCTL_I915_GEM_MMAP
413330  avx-1 test fails on AMD EPYC 7401P 24-Core Processor
413603  callgrind_annotate/cg_annotate truncate function names at '#'
414565  Specific use case bug found in SysRes VG_(do_sys_sigprocmask)
415136  ARMv8.1 Compare-and-Swap instructions are not supported
415757  vex x86->IR: 0x66 0xF 0xCE 0x4F (bswapw)
416239  valgrind crashes when handling clock_adjtime
416285  Use prlimit64 in VG_(getrlimit) and VG_(setrlimit)
416286  DRD reports "conflicting load" error on std::mutex::lock()
416301  s390x: "compare and signal" not supported
416387  finit_module and bpf syscalls are unhandled on arm64
416464  Fix false reports for uninitialized memory for PR_CAPBSET_READ/DROP
416667  gcc10 ppc64le impossible constraint in 'asm' in test_isa.
416753  new 32bit time syscalls for 2038+
417075  pwritev(vector[...]) suppression ignored
        417075 is not fixed, but incompatible supp entries are detected
        and a warning is produced for these.
417187  [MIPS] Conditional branch problem since 'grail' changes
417238  Test memcheck/tests/vbit-test fails on mips64 BE
417266  Make memcheck/tests/linux/sigqueue usable with musl
417281  s390x: /bin/true segfaults with "grail" enabled
417427  commit to fix vki_siginfo_t definition created numerous regression
        errors on ppc64
417452  s390_insn_store_emit: dst->tag for HRcVec128
417578  Add suppressions for glibc DTV leaks
417906  clone with CLONE_VFORK and no CLONE_VM fails
418004  Grail code additions break ppc64.
418435  s390x: spurious "Conditional jump or move depends on uninitialised [..]"
418997  s390x: Support Iex_ITE for float and vector types
419503  s390x: Avoid modifying registers returned from isel functions
421321  gcc10 arm64 build needs __getauxval for linking with libgcc
421570  std_mutex fails on Arm v8.1 h/w
434035  vgdb might crash if valgrind is killed
n-i-bz  Fix minor one time leaks in dhat.
n-i-bz  Add --run-cxx-freeres=no in outer args to avoid inner crashes.
n-i-bz  Add support for the Linux io_uring system calls
n-i-bz  sys_statx: don't complain if both |filename| and |buf| are NULL.
n-i-bz  Fix non-glibc build of test suite with s390x_features
n-i-bz  MinGW, include/valgrind.h: Fix detection of 64-bit mode
423195  PPC ISA 3.1 support is missing, part 1

(3.16.0.RC1:  18 May 2020, git 6052ee66a0cf5234e8e2a2b49a8760226bc13b92)
(3.16.0.RC2:  19 May 2020, git 940ec1ca69a09f7fdae3e800b7359f85c13c4b37)
(3.16.0:      27 May 2020, git bf5e647edb9e96cbd5c57cc944984402eeee296d)



Release 3.15.0 (12 April 2019)
~~~~~~~~~~~~~~~~~~~~~~~~~~~~~~

3.15.0 is a feature release with many improvements and the usual collection of
bug fixes.

This release supports X86/Linux, AMD64/Linux, ARM32/Linux, ARM64/Linux,
PPC32/Linux, PPC64BE/Linux, PPC64LE/Linux, S390X/Linux, MIPS32/Linux,
MIPS64/Linux, ARM/Android, ARM64/Android, MIPS32/Android, X86/Android,
X86/Solaris, AMD64/Solaris and AMD64/MacOSX 10.12.  There is also preliminary
support for X86/macOS 10.13 and AMD64/macOS 10.13.

* ==================== CORE CHANGES ===================

* The XTree Massif output format now makes use of the information obtained
  when specifying --read-inline-info=yes.

* amd64 (x86_64): the RDRAND and F16C insn set extensions are now supported.

* ==================== TOOL CHANGES ====================

* DHAT: 

  - DHAT been thoroughly overhauled, improved, and given a GUI.  As a result,
    it has been promoted from an experimental tool to a regular tool.  Run it
    with --tool=dhat instead of --tool=exp-dhat.

  - DHAT now prints only minimal data when the program ends, instead writing
    the bulk of the profiling data to a file.  As a result, the --show-top-n
    and --sort-by options have been removed.
    
  - Profile results can be viewed with the new viewer, dh_view.html.  When
    a run ends, a short message is printed, explaining how to view the result.
    
  - See the documentation for more details.

* Cachegrind:

  - cg_annotate has a new option, --show-percs, which prints percentages next
    to all event counts.

* Callgrind:

  - callgrind_annotate has a new option, --show-percs, which prints percentages
    next to all event counts.

  - callgrind_annotate now inserts commas in call counts, and
    sort the caller/callee lists in the call tree.

* Massif:

  - The default value for --read-inline-info is now "yes" on
    Linux/Android/Solaris. It is still "no" on other OS.

* Memcheck:

  - The option --xtree-leak=yes (to output leak result in xtree format)
    automatically activates the option --show-leak-kinds=all, as xtree
    visualisation tools such as kcachegrind can in any case select what kind
    of leak to visualise.

  - There has been further work to avoid false positives.  In particular,
    integer equality on partially defined inputs (C == and !=) is now handled
    better.

* ==================== OTHER CHANGES ====================

* The new option --show-error-list=no|yes displays, at the end of the run, the
  list of detected errors and the used suppressions.  Prior to this change,
  showing this information could only be done by specifying "-v -v", but that
  also produced a lot of other possibly-non-useful messages.  The option -s is
  equivalent to --show-error-list=yes.

* ==================== FIXED BUGS ====================

The following bugs have been fixed or resolved.  Note that "n-i-bz"
stands for "not in bugzilla" -- that is, a bug that was reported to us
but never got a bugzilla entry.  We encourage you to file bugs in
bugzilla (https://bugs.kde.org/enter_bug.cgi?product=valgrind) rather
than mailing the developers (or mailing lists) directly -- bugs that
are not entered into bugzilla tend to get forgotten about or ignored.

To see details of a given bug, visit
  https://bugs.kde.org/show_bug.cgi?id=XXXXXX
where XXXXXX is the bug number as listed below.

385411  s390x: z13 vector floating-point instructions not implemented
397187  z13 vector register support for vgdb gdbserver
398183  Vex errors with _mm256_shuffle_epi8/vpshufb
398870  Please add support for instruction vcvtps2ph
399287  amd64 front end: Illegal Instruction vcmptrueps
399301  Use inlined frames in Massif XTree output. 
399322  Improve callgrind_annotate output
399444  VEX/priv/guest_s390_toIR.c:17407: (style) Mismatching assignment [..]
400164  helgrind test encounters mips x-compiler warnings and assembler error
400490  s390x: VRs allocated as if separate from FPRs
400491  s390x: Operand of LOCH treated as unsigned integer
400975  Compile error: error: '-mips64r2' conflicts with the other architecture
        options, which specify a mips64 processor
401112  LLVM 5.0 generates comparison against partially initialized data
401277  More bugs in z13 support
401454  Add a --show-percs option to cg_annotate and callgrind_annotate.
401578  drd: crashes sometimes on fork()
401627  memcheck errors with glibc avx2 optimized wcsncmp
401822  none/tests/ppc64/jm-vmx fails and produces assembler warnings
401827  none/tests/ppc64/test_isa_2_06_part3 failure on ppc64le (xvrsqrtesp)
401828  none/tests/ppc64/test_isa_2_06_part1 failure on ppc64le (fcfids and
        fcfidus)
402006  mark helper regs defined in final_tidyup before freeres_wrapper call
402048  WARNING: unhandled ppc64[be|le]-linux syscall: 26 (ptrace)
402123  invalid assembler opcodes for mips32r2
402134  assertion fail in mc_translate.c (noteTmpUsesIn) Iex_VECRET on arm64
402327  Warning: DWARF2 CFI reader: unhandled DW_OP_ opcode 0x13 (DW_OP_drop)
402341  drd/tests/tsan_thread_wrappers_pthread.h:369: suspicious code ?
402351  mips64 libvexmultiarch_test fails on s390x
402369  Overhaul DHAT
402395  coregrind/vgdb-invoker-solaris.c: 2 * poor error checking
402480  Do not use %rsp in clobber list
402481  vbit-test fails on x86 for Iop_CmpEQ64 iselInt64Expr Sar64
402515  Implement new option --show-error-list=no|yes / -s
402519  POWER 3.0 addex instruction incorrectly implemented
402781  Redo the cache used to process indirect branch targets
403123  vex amd64->IR:0xF3 0x48 0xF 0xAE 0xD3 (wrfsbase)
403552  s390x: wrong facility bit checked for vector facility
404054  memcheck powerpc subfe x, x, x initializes x to 0 or -1 based on CA
404638  Add VG_(replaceIndexXA)
404843  s390x: backtrace sometimes ends prematurely
404888  autotools cleanup series
405079  unhandled ppc64le-linux syscall: 131 (quotactl)
405182  Valgrind fails to build with Clang
405205  filter_libc: remove the line holding the futex syscall error entirely
405356  PPC64, xvcvsxdsp, xvcvuxdsp are supposed to write the 32-bit result to
        the upper and lower 32-bits of the 64-bit result
405362  PPC64, vmsummbm instruction doesn't handle overflow case correctly
405363  PPC64, xvcvdpsxws, xvcvdpuxws, do not handle NaN arguments correctly.
405365  PPC64, function _get_maxmin_fp_NaN() doesn't handle QNaN, SNaN case
        correctly.
405403  s390x disassembler cannot be used on x86
405430  Use gcc -Wimplicit-fallthrough=2 by default if available
405458  MIPS mkFormVEC arguments swapped?
405716  drd: Fix an integer overflow in the stack margin calculation
405722  Support arm64 core dump
405733  PPC64, xvcvdpsp should write 32-bit result to upper and lower 32-bits
        of the 64-bit destination field.
405734  PPC64, vrlwnm, vrlwmi, vrldrm, vrldmi do not work properly when me < mb
405782  "VEX temporary storage exhausted" when attempting to debug slic3r-pe
406198  none/tests/ppc64/test_isa_3_0_other test sporadically including CA
        bit in output.
406256  PPC64, vector floating point instructions don't handle subnormal
        according to VSCR[NJ] bit setting.
406352  cachegrind/callgrind fails ann tests because of missing a.c
406354  dhat is broken on x86 (32bit)
406355  mcsignopass, mcsigpass, mcbreak fail due to difference in gdb output
406357  gdbserver_tests fails because of gdb output change
406360  memcheck/tests/libstdc++.supp needs more supression variants
406422  none/tests/amd64-linux/map_32bits.vgtest fails too easily
406465  arm64 insn selector fails on "t0 = <expr>" where <expr> has type Ity_F16
407340  PPC64, does not support the vlogefp, vexptefp instructions.
n-i-bz  add syswrap for PTRACE_GET|SET_THREAD_AREA on amd64.
n-i-bz  Fix callgrind_annotate non deterministic order for equal total
n-i-bz  callgrind_annotate --threshold=100 does not print all functions.
n-i-bz  callgrind_annotate Use of uninitialized value in numeric gt (>)
n-i-bz  amd64 (x86_64): RDRAND and F16C insn set extensions are supported

(3.15.0.RC1:  8 April 2019, git ce94d674de5b99df173aad4c3ee48fc2a92e5d9c)
(3.15.0.RC2: 11 April 2019, git 0c8be9bbede189ec580ec270521811766429595f)
(3.15.0:     14 April 2019, git 270037da8b508954f0f7d703a0bebf5364eec548)



Release 3.14.0 (9 October 2018)
~~~~~~~~~~~~~~~~~~~~~~~~~~~~~~~

3.14.0 is a feature release with many improvements and the usual collection of
bug fixes.

This release supports X86/Linux, AMD64/Linux, ARM32/Linux, ARM64/Linux,
PPC32/Linux, PPC64BE/Linux, PPC64LE/Linux, S390X/Linux, MIPS32/Linux,
MIPS64/Linux, ARM/Android, ARM64/Android, MIPS32/Android, X86/Android,
X86/Solaris, AMD64/Solaris and AMD64/MacOSX 10.12.  There is also preliminary
support for X86/macOS 10.13, AMD64/macOS 10.13.

* ==================== CORE CHANGES ===================

* The new option --keep-debuginfo=no|yes (default no) can be used to retain
  debug info for unloaded code.  This allows saved stack traces (e.g. for
  memory leaks) to include file/line info for code that has been dlclose'd (or
  similar).  See the user manual for more information and known limitations.

* Ability to specify suppressions based on source file name and line number.

* Majorly overhauled register allocator.  No end-user changes, but the JIT
  generates code a bit more quickly now.

* ================== PLATFORM CHANGES =================

* Preliminary support for macOS 10.13 has been added.

* mips: support for MIPS32/MIPS64 Revision 6 has been added.

* mips: support for MIPS SIMD architecture (MSA) has been added.

* mips: support for MIPS N32 ABI has been added.

* s390: partial support for vector instructions (integer and string) has been
  added.

* ==================== TOOL CHANGES ====================

* Helgrind: Addition of a flag
  --delta-stacktrace=no|yes [yes on linux amd64/x86]
  which specifies how full history stack traces should be computed.
  Setting this to =yes can speed up Helgrind by 25% when using
  --history-level=full.

* Memcheck: reduced false positive rate for optimised code created by Clang 6
  / LLVM 6 on x86, amd64 and arm64.  In particular, Memcheck analyses code
  blocks more carefully to determine where it can avoid expensive definedness
  checks without loss of precision.  This is controlled by the flag
  --expensive-definedness-checks=no|auto|yes [auto].

* ==================== OTHER CHANGES ====================

* Valgrind is now buildable with link-time optimisation (LTO).  A new
  configure option --enable-lto=yes allows building Valgrind with LTO.  If the
  toolchain supports it, this produces a smaller/faster Valgrind (up to 10%).
  Note that if you are doing Valgrind development, --enable-lto=yes massively
  slows down the build process.

* ==================== FIXED BUGS ====================

The following bugs have been fixed or resolved.  Note that "n-i-bz"
stands for "not in bugzilla" -- that is, a bug that was reported to us
but never got a bugzilla entry.  We encourage you to file bugs in
bugzilla (https://bugs.kde.org/enter_bug.cgi?product=valgrind) rather
than mailing the developers (or mailing lists) directly -- bugs that
are not entered into bugzilla tend to get forgotten about or ignored.

To see details of a given bug, visit
  https://bugs.kde.org/show_bug.cgi?id=XXXXXX
where XXXXXX is the bug number as listed below.

79362   Debug info is lost for .so files when they are dlclose'd
208052  strlcpy error when n = 0
255603  exp-sgcheck Assertion '!already_present' failed
338252  building valgrind with -flto (link time optimisation) fails
345763  MIPS N32 ABI support
368913  WARNING: unhandled arm64-linux syscall: 117 (ptrace)
        == 388664  unhandled arm64-linux syscall: 117  (ptrace)
372347  Replacement problem of the additional c++14/c++17 new/delete operators
373069  memcheck/tests/leak_cpp_interior fails with GCC 5.1+
376257  helgrind history full speed up using a cached stack
379373  Fix syscall param msg->desc.port.name points to uninitialised byte(s)
        on macOS 10.12
379748  Fix missing pselect syscall (OS X 10.11)
379754  Fix missing syscall ulock_wait (OS X 10.12)
380397  s390x: __GI_strcspn() replacemenet needed
381162  possible array overrun in VEX register allocator
381272  ppc64 doesn't compile test_isa_2_06_partx.c without VSX support
381274  powerpc too chatty even with --sigill-diagnostics=no
381289  epoll_pwait can have a NULL sigmask
381553  VEX register allocator v3
381556  arm64: Handle feature registers access on 4.11 Linux kernel or later
381769  Use ucontext_t instead of struct ucontext
381805  arm32 needs ld.so index hardwire for new glibc security fixes
382256  gz compiler flag test doesn't work for gold
382407  vg_perf needs "--terse" command line option
382515  "Assertion 'di->have_dinfo' failed." on wine's dlls/mscoree/tests/[..]
382563  MIPS MSA ASE support
382998  xml-socket doesn't work
383275  massif: m_xarray.c:162 (ensureSpaceXA): Assertion '!xa->arr' failed
383723  Fix missing kevent_qos syscall (macOS 10.11)
        == 385604  illegal hardware instruction (OpenCV cv::namedWindow)
384096  Mention AddrCheck at Memcheck's command line option [..]
384230  vex x86->IR: 0x67 0xE8 0xAB 0x68
        == 384156  vex x86->IR: 0x67 0xE8 0x6B 0x6A
        == 386115  vex x86->IR: 0x67 0xE8 0xD3 0x8B any program
        == 388407  vex x86->IR: 0x67 0xE8 0xAB 0x29
        == 394903  vex x86->IR: 0x67 0xE8 0x1B 0xDA
384337  performance improvements to VEX register allocator v2 and v3
384526  reduce number of spill insns generated by VEX register allocator v3
384584  Callee saved regs listed first for AMD64, X86, and PPC architectures
384631  Sanitise client args as printed with -v
384633  Add a simple progress-reporting facility
384987  VEX regalloc: allocate caller-save registers for short lived vregs
385055  PPC VEX temporary storage exhausted
385182  PPC64 is missing support for the DSCR
385183  PPC64, Add support for xscmpeqdp, xscmpgtdp, xscmpgedp, xsmincdp
385207  PPC64, generate_store_FPRF() generates too many Iops
385208  PPC64, xxperm instruction exhausts temporary memory
385210  PPC64, vpermr instruction could exhaust temporary memory
385279  unhandled syscall: mach:43 (mach_generate_activity_id)
        == 395136  valgrind: m_syswrap/syswrap-main.c:438 (Bool eq_Syscall[..]
        == 387045  Valgrind crashing on High Sierra when testing any newly [..]
385334  PPC64, fix vpermr, xxperm, xxpermr mask value.
385408  s390x: z13 vector "support" instructions not implemented
385409  s390x: z13 vector integer instructions not implemented
385410  s390x: z13 vector string instructions not implemented
385412  s390x: new non-vector z13 instructions not implemented
385868  glibc ld.so _dl_runtime_resolve_avx_slow conditional jump warning.
385912  none/tests/rlimit_nofile fails on newer glibc/kernel.
385939  Optionally exit on the first error
386318  valgrind.org/info/tools.html is missing SGCheck
386425  running valgrind + wine on armv7l gives illegal opcode
386397  PPC64, valgrind truncates powerpc timebase to 32-bits.
387410  MIPSr6 support
387664  Memcheck: make expensive-definedness-checks be the default
387712  s390x cgijnl reports Conditional jump depends on uninitialised value
387766  asm shifts cause false positive "Conditional jump or move depends
        on uninitialised value"
387773  .gnu_debugaltlink paths resolve relative to .debug file, not symlink
388174  valgrind with Wine quits with "Assertion 'cfsi_fits' failed"
388786  Support bpf syscall in amd64 Linux
388862  Add replacements for wmemchr and wcsnlen on Linux
389065  valgrind meets gcc flag -Wlogical-op
389373  exp-sgcheck the 'impossible' happened as Ist_LoadG is not instrumented
390471  suppression by specification of source-file line number
390723  make xtree dump files world wide readable, similar to log files
391164  constraint bug in tests/ppc64/test_isa_2_07_part1.c for mtfprwa
391861  Massif Assertion 'n_ips >= 1 && n_ips <= VG_(clo_backtrace_size)'
392118  unhandled amd64-linux syscall: 332 (statx)
392449  callgrind not clearing the number of calls properly
393017  Add missing support for xsmaxcdp instruction, bug fixes for xsmincdp,
        lxssp, stxssp and stxvl instructions.
393023  callgrind_control risks using the wrong vgdb
393062  build-id ELF phdrs read causes "debuginfo reader: ensure_valid failed"
393099  posix_memalign() invalid write if alignment == 0
393146  failing assert "is_DebugInfo_active(di)"
395709  PPC64 is missing support for the xvnegsp instruction
395682  Accept read-only PT_LOAD segments and .rodata by ld -z separate-code
        == 384727
396475  valgrind OS-X build: config.h not found (out-of-tree macOS builds)
395991  arm-linux: wine's unit tests enter a signal delivery loop [..]
396839  s390x: Trap instructions not implemented
396887  arch_prctl should return EINVAL on unknown option
        == 397286 crash before launching binary (Unsupported arch_prctl option)
        == 397393 valgrind: the 'impossible' happened: (Archlinux)
        == 397521 valgrind: the 'impossible' happened: Unsupported [..]
396906  compile tests failure on mips32-linux: broken inline asm in tests on
        mips32-linux
397012  glibc ld.so uses arch_prctl on i386
397089  amd64: Incorrect decoding of three-register vmovss/vmovsd opcode 11h
397354  utimensat should ignore timespec tv_sec if tv_nsec is UTIME_NOW/OMIT
397424  glibc 2.27 and gdb_server tests
398028  Assertion `cfsi_fits` failing in simple C program
398066  s390x: cgijl dep1, 0 reports false unitialised values warning

n-i-bz  Fix missing workq_ops operations (macOS)
n-i-bz  fix bug in strspn replacement
n-i-bz  Add support for the Linux BLKFLSBUF ioctl
n-i-bz  Add support for the Linux BLKREPORTZONE and BLKRESETZONE ioctls
n-i-bz  Fix possible stack trashing by semctl syscall wrapping
n-i-bz  Add support for the Linux membarrier() system call
n-i-bz  x86 front end: recognise and handle UD2 correctly
n-i-bz  Signal delivery for x86-linux: ensure that the stack pointer is
        correctly aligned before entering the handler.

(3.14.0.RC1: 30 September 2018, git c2aeea2d28acb0639bcc8cc1e4ab115067db1eae)
(3.14.0.RC2: 3 October 2018, git 3e214c4858a6fdd5697e767543a0c19e30505582)
(3.14.0:     9 October 2018, git 353a3587bb0e2757411f9138f5e936728ed6cc4f)



Release 3.13.0 (15 June 2017)
~~~~~~~~~~~~~~~~~~~~~~~~~~~~~

3.13.0 is a feature release with many improvements and the usual collection of
bug fixes.

This release supports X86/Linux, AMD64/Linux, ARM32/Linux, ARM64/Linux,
PPC32/Linux, PPC64BE/Linux, PPC64LE/Linux, S390X/Linux, MIPS32/Linux,
MIPS64/Linux, ARM/Android, ARM64/Android, MIPS32/Android, X86/Android,
X86/Solaris, AMD64/Solaris and AMD64/MacOSX 10.12.

* ==================== CORE CHANGES ===================

* The translation cache size has been increased to keep up with the demands of
  large applications.  The maximum number of sectors has increased from 24 to
  48.  The default number of sectors has increased from 16 to 32 on all
  targets except Android, where the increase is from 6 to 12.

* The amount of memory that Valgrind can use has been increased from 64GB to
  128GB.  In particular this means your application can allocate up to about
  60GB when running on Memcheck.

* Valgrind's default load address has been changed from 0x3800'0000 to
  0x5800'0000, so as to make it possible to load larger executables.  This
  should make it possible to load executables of size at least 1200MB.

* A massive spaceleak caused by reading compressed debuginfo files has been
  fixed.  Valgrind should now be entirely usable with gcc-7.0 "-gz" created
  debuginfo.

* The C++ demangler has been updated.

* Support for demangling Rust symbols has been added.

* A new representation of stack traces, the "XTree", has been added.  An XTree
  is a tree of stacktraces with data associated with the stacktraces.  This is
  used by various tools (Memcheck, Helgrind, Massif) to report on the heap
  consumption of your program.  Reporting is controlled by the new options
  --xtree-memory=none|allocs|full and --xtree-memory-file=<file>.

  A report can also be produced on demand using the gdbserver monitor command
  'xtmemory [<filename>]>'.  The XTree can be output in 2 formats: 'callgrind
  format' and 'massif format. The existing visualisers for these formats (e.g.
  callgrind_annotate, KCachegrind, ms_print) can be used to visualise and
  analyse these reports.

  Memcheck can also produce XTree leak reports using the Callgrind file
  format.  For more details, see the user manual.

* ================== PLATFORM CHANGES =================

* ppc64: support for ISA 3.0B and various fixes for existing 3.0 support

* amd64: fixes for JIT failure problems on long AVX2 code blocks

* amd64 and x86: support for CET prefixes has been added

* arm32: a few missing ARMv8 instructions have been implemented

* arm64, mips64, mips32: an alternative implementation of Load-Linked and
  Store-Conditional instructions has been added.  This is to deal with
  processor implementations that implement the LL/SC specifications strictly
  and as a result cause Valgrind to hang in certain situations.  The
  alternative implementation is automatically enabled at startup, as required.
  You can use the option --sim-hints=fallback-llsc to force-enable it if you
  want.

* Support for OSX 10.12 has been improved.

* On Linux, clone handling has been improved to honour CLONE_VFORK that
  involves a child stack.  Note however that CLONE_VFORK | CLONE_VM is handled
  like CLONE_VFORK (by removing CLONE_VM), so applications that depend on
  CLONE_VM exact semantics will (still) not work.

* The TileGX/Linux port has been removed because it appears to be both unused
  and unsupported.

* ==================== TOOL CHANGES ====================

* Memcheck:

  - Memcheck should give fewer false positives when running optimised
    Clang/LLVM generated code.

  - Support for --xtree-memory and 'xtmemory [<filename>]>'.

  - New command line options --xtree-leak=no|yes and --xtree-leak-file=<file>
    to produce the end of execution leak report in a xtree callgrind format
    file.

  - New option 'xtleak' in the memcheck leak_check monitor command, to produce
    the leak report in an xtree file.

* Massif:

  - Support for --xtree-memory and 'xtmemory [<filename>]>'.

  - For some workloads (typically, for big applications), Massif memory
    consumption and CPU consumption has decreased significantly.

* Helgrind:

  - Support for --xtree-memory and 'xtmemory [<filename>]>'.

  - addition of client request VALGRIND_HG_GNAT_DEPENDENT_MASTER_JOIN, useful
    for Ada gnat compiled applications.

* ==================== OTHER CHANGES ====================

* For Valgrind developers: in an outer/inner setup, the outer Valgrind will
  append the inner guest stacktrace to the inner host stacktrace.  This helps
  to investigate the errors reported by the outer, when they are caused by the
  inner guest program (such as an inner regtest).  See README_DEVELOPERS for
  more info.

* To allow fast detection of callgrind files by desktop environments and file
  managers, the format was extended to have an optional first line that
  uniquely identifies the format ("# callgrind format").  Callgrind creates
  this line now, as does the new xtree functionality.

* File name template arguments (such as --log-file, --xtree-memory-file, ...)
  have a new %n format letter that is replaced by a sequence number.

* "--version -v" now shows the SVN revision numbers from which Valgrind was
  built.

* ==================== FIXED BUGS ====================

The following bugs have been fixed or resolved.  Note that "n-i-bz"
stands for "not in bugzilla" -- that is, a bug that was reported to us
but never got a bugzilla entry.  We encourage you to file bugs in
bugzilla (https://bugs.kde.org/enter_bug.cgi?product=valgrind) rather
than mailing the developers (or mailing lists) directly -- bugs that
are not entered into bugzilla tend to get forgotten about or ignored.

To see details of a given bug, visit
  https://bugs.kde.org/show_bug.cgi?id=XXXXXX
where XXXXXX is the bug number as listed below.

162848  --log-file output isn't split when a program forks
340777  Illegal instruction on mips (ar71xx)
341481  MIPS64: Iop_CmpNE32 triggers false warning on MIPS64 platforms
342040  Valgrind mishandles clone with CLONE_VFORK | CLONE_VM that clones
        to a different stack.
344139  x86 stack-seg overrides, needed by the Wine people
344524  store conditional of guest applications always fail - observed on
        Octeon3(MIPS)
348616  Wine/valgrind: noted but unhandled ioctl 0x5390 [..] (DVD_READ_STRUCT)
352395  Please provide SVN revision info in --version -v
352767  Wine/valgrind: noted but unhandled ioctl 0x5307 [..] (CDROMSTOP)
356374  Assertion 'DRD_(g_threadinfo)[tid].pt_threadid !=
        INVALID_POSIX_THREADID' failed
358213  helgrind/drd bar_bad testcase hangs or crashes with new glibc pthread
        barrier implementation
358697  valgrind.h: Some code remains even when defining NVALGRIND
359202  Add musl libc configure/compile
360415  amd64 instructions ADCX and ADOX are not implemented in VEX
        == 372828 (vex amd64->IR: 0x66 0xF 0x3A 0x62 0x4A 0x10)
360429  unhandled ioctl 0x530d with no size/direction hints (CDROMREADMODE1)
362223  assertion failed when .valgrindrc is a directory instead of a file
367543  bt/btc/btr/bts x86/x86_64 instructions are poorly-handled wrt flags
367942  Segfault vgPlain_do_sys_sigaction (m_signals.c:1138)
368507  can't malloc chunks larger than about 34GB
368529  Android arm target link error, missing atexit and pthread_atfork
368863  WARNING: unhandled arm64-linux syscall: 100 (get_robust_list)
368865  WARNING: unhandled arm64-linux syscall: 272 (kcmp)
368868  disInstr(arm64): unhandled instruction 0xD53BE000 = cntfrq_el0 (ARMv8)
368917  WARNING: unhandled arm64-linux syscall: 218 (request_key)
368918  WARNING: unhandled arm64-linux syscall: 127 (sched_rr_get_interval)
368922  WARNING: unhandled arm64-linux syscall: 161 (sethostname)
368924  WARNING: unhandled arm64-linux syscall: 84 (sync_file_range)
368925  WARNING: unhandled arm64-linux syscall: 130 (tkill)
368926  WARNING: unhandled arm64-linux syscall: 97 (unshare)
369459  valgrind on arm64 violates the ARMv8 spec (ldxr/stxr)
370028  Reduce the number of compiler warnings on MIPS platforms
370635  arm64 missing syscall getcpu
371225  Fix order of timer_{gettime,getoverrun,settime} syscalls on arm64
371227  Clean AArch64 syscall table
371412  Rename wrap_sys_shmat to sys_shmat like other wrappers
371471  Valgrind complains about non legit memory leaks on placement new (C++)
371491  handleAddrOverrides() is [incorrect] when ASO prefix is used
371503  disInstr(arm64): unhandled instruction 0xF89F0000
371869  support '%' in symbol Z-encoding
371916  execution tree xtree concept
372120  c++ demangler demangles symbols which are not c++
372185  Support of valgrind on ARMv8 with 32 bit executable
372188  vex amd64->IR: 0x66 0xF 0x3A 0x62 0x4A 0x10 0x10 0x48 (PCMPxSTRx $0x10)
372195  Power PC, xxsel instruction is not always recognized.
372504  Hanging on exit_group
372600  process loops forever when fatal signals are arriving quickly
372794  LibVEX (arm32 front end): 'Assertion szBlg2 <= 3' failed
373046  Stacks registered by core are never deregistered
373069  memcheck/tests/leak_cpp_interior fails with GCC 5.1+
373086  Implement additional Xen hypercalls
373192  Calling posix_spawn in glibc 2.24 completely broken
373488  Support for fanotify API on ARM64 architecture
	== 368864  WARNING: unhandled arm64-linux syscall: 262 (fanotify_init)
373555  Rename BBPTR to GSPTR as it denotes guest state pointer only
373938  const IRExpr arguments for matchIRExpr()
374719  some spelling fixes
374963  increase valgrind's load address to prevent mmap failure
375514  valgrind_get_tls_addr() does not work in case of static TLS
375772  +1 error in get_elf_symbol_info() when computing value of 'hi' address
        for ML_(find_rx_mapping)()
375806  Test helgrind/tests/tc22_exit_w_lock fails with glibc 2.24
375839  Temporary storage exhausted, with long sequence of vfmadd231ps insns
        == 377159  "vex: the `impossible' happened" still present
        == 375150  Assertion 'tres.status == VexTransOK' failed
        == 378068  valgrind crashes on AVX2 function in FFmpeg
376142  Segfaults on MIPS Cavium Octeon boards
376279  disInstr(arm64): unhandled instruction 0xD50320FF
376455  Solaris: unhandled syscall lgrpsys(180)
376518  Solaris: unhandled fast trap getlgrp(6)
376611  ppc64 and arm64 don't know about prlimit64 syscall
376729  PPC64, remove R2 from the clobber list
        == 371668
376956  syswrap of SNDDRV and DRM_IOCTL_VERSION causing some addresses
        to be wrongly marked as addressable
377066  Some Valgrind unit tests fail to compile on Ubuntu 16.10 with
        PIE enabled by default
377376  memcheck/tests/linux/getregset fails with glibc2.24
377427  PPC64, lxv instruction failing on odd destination register 
377478  PPC64: ISA 3.0 setup fixes
377698  Missing memory check for futex() uaddr arg for FUTEX_WAKE
        and FUTEX_WAKE_BITSET, check only 4 args for FUTEX_WAKE_BITSET,
        and 2 args for FUTEX_TRYLOCK_PI
377717  Fix massive space leak when reading compressed debuginfo sections
377891  Update Xen 4.6 domctl wrappers
377930  fcntl syscall wrapper is missing flock structure check
378524  libvexmultiarch_test regression on s390x and ppc64
378535  Valgrind reports INTERNAL ERROR in execve syscall wrapper
378673  Update libiberty demangler
378931  Add ISA 3.0B additional isnstructions, add OV32, CA32 setting support
379039  syscall wrapper for prctl(PR_SET_NAME) must not check more than 16 bytes
379094  Valgrind reports INTERNAL ERROR in rt_sigsuspend syscall wrapper
379371  UNKNOWN task message [id 3444, to mach_task_self(), reply 0x603]
        (task_register_dyld_image_infos)
379372  UNKNOWN task message [id 3447, to mach_task_self(), reply 0x603]
        (task_register_dyld_shared_cache_image_info)
379390  unhandled syscall: mach:70 (host_create_mach_voucher_trap)
379473  MIPS: add support for rdhwr cycle counter register
379504  remove TileGX/Linux port
379525  Support more x86 nop opcodes
379838  disAMode(x86): not an addr!
379703  PC ISA 3.0 fixes: stxvx, stxv, xscmpexpdp instructions
379890  arm: unhandled instruction: 0xEBAD 0x1B05 (sub.w fp, sp, r5, lsl #4)
379895  clock_gettime does not execute POST syscall wrapper
379925  PPC64, mtffs does not set the FPCC and C bits in the FPSCR correctly
379966  WARNING: unhandled amd64-linux syscall: 313 (finit_module)
380200  xtree generated callgrind files refer to files without directory name
380202  Assertion failure for cache line size (cls == 64) on aarch64.
380397  s390x: __GI_strcspn() replacement needed
n-i-bz  Fix pub_tool_basics.h build issue with g++ 4.4.7.

(3.13.0.RC1:  2 June 2017, vex r3386, valgrind r16434)
(3.13.0.RC2:  9 June 2017, vex r3389, valgrind r16443)
(3.13.0:     14 June 2017, vex r3396, valgrind r16446)



Release 3.12.0 (20 October 2016)
~~~~~~~~~~~~~~~~~~~~~~~~~~~~~~~~

3.12.0 is a feature release with many improvements and the usual
collection of bug fixes.

This release supports X86/Linux, AMD64/Linux, ARM32/Linux,
ARM64/Linux, PPC32/Linux, PPC64BE/Linux, PPC64LE/Linux, S390X/Linux,
MIPS32/Linux, MIPS64/Linux, ARM/Android, ARM64/Android,
MIPS32/Android, X86/Android, X86/Solaris, AMD64/Solaris, X86/MacOSX
10.10 and AMD64/MacOSX 10.10.  There is also preliminary support for
X86/MacOSX 10.11/12, AMD64/MacOSX 10.11/12 and TILEGX/Linux.

* ================== PLATFORM CHANGES =================

* POWER: Support for ISA 3.0 has been added

* mips: support for O32 FPXX ABI has been added.
* mips: improved recognition of different processors
* mips: determination of page size now done at run time

* amd64: Partial support for AMD FMA4 instructions.

* arm, arm64: Support for v8 crypto and CRC instructions.

* Improvements and robustification of the Solaris port.

* Preliminary support for MacOS 10.12 (Sierra) has been added.

Whilst 3.12.0 continues to support the 32-bit x86 instruction set, we
would prefer users to migrate to 64-bit x86 (a.k.a amd64 or x86_64)
where possible.  Valgrind's support for 32-bit x86 has stagnated in
recent years and has fallen far behind that for 64-bit x86
instructions.  By contrast 64-bit x86 is well supported, up to and
including AVX2.

* ==================== TOOL CHANGES ====================

* Memcheck:

  - Added meta mempool support for describing a custom allocator which:
     - Auto-frees all chunks assuming that destroying a pool destroys all
       objects in the pool
     - Uses itself to allocate other memory blocks

  - New flag --ignore-range-below-sp to ignore memory accesses below
    the stack pointer, if you really have to.  The related flag
    --workaround-gcc296-bugs=yes is now deprecated.  Use
    --ignore-range-below-sp=1024-1 as a replacement.

* DRD:

  - Improved thread startup time significantly on non-Linux platforms.

* DHAT

  - Added collection of the metric "tot-blocks-allocd"

* ==================== OTHER CHANGES ====================

* Replacement/wrapping of malloc/new related functions is now done not just
  for system libraries by default, but for any globally defined malloc/new
  related function (both in shared libraries and statically linked alternative
  malloc implementations).  The dynamic (runtime) linker is excluded, though.
  To only intercept malloc/new related functions in
  system libraries use --soname-synonyms=somalloc=nouserintercepts (where
  "nouserintercepts" can be any non-existing library name).
  This new functionality is not implemented for MacOS X.

* The maximum number of callers in a suppression entry is now equal to
  the maximum size for --num-callers (500).
  Note that --gen-suppressions=yes|all similarly generates suppressions
  containing up to --num-callers frames.

* New and modified GDB server monitor features:

  - Valgrind's gdbserver now accepts the command 'catch syscall'.
    Note that you must have GDB >= 7.11 to use 'catch syscall' with
    gdbserver.

* New option --run-cxx-freeres=<yes|no> can be used to change whether
  __gnu_cxx::__freeres() cleanup function is called or not. Default is
  'yes'.

* Valgrind is able to read compressed debuginfo sections in two formats:
  - zlib ELF gABI format with SHF_COMPRESSED flag (gcc option -gz=zlib)
  - zlib GNU format with .zdebug sections (gcc option -gz=zlib-gnu)

* Modest JIT-cost improvements: the cost of instrumenting code blocks
  for the most common use case (x86_64-linux, Memcheck) has been
  reduced by 10%-15%.

* Improved performance for programs that do a lot of discarding of
  instruction address ranges of 8KB or less.

* The C++ symbol demangler has been updated.

* More robustness against invalid syscall parameters on Linux.

* ==================== FIXED BUGS ====================

The following bugs have been fixed or resolved.  Note that "n-i-bz"
stands for "not in bugzilla" -- that is, a bug that was reported to us
but never got a bugzilla entry.  We encourage you to file bugs in
bugzilla (https://bugs.kde.org/enter_bug.cgi?product=valgrind) rather
than mailing the developers (or mailing lists) directly -- bugs that
are not entered into bugzilla tend to get forgotten about or ignored.

To see details of a given bug, visit
  https://bugs.kde.org/show_bug.cgi?id=XXXXXX
where XXXXXX is the bug number as listed below.

191069  Exiting due to signal not reported in XML output
199468  Suppressions: stack size limited to 25
        while --num-callers allows more frames
212352  vex amd64 unhandled opc_aux = 0x 2, first_opcode == 0xDC (FCOM)
278744  cvtps2pd with redundant RexW
303877  valgrind doesn't support compressed debuginfo sections.
345307  Warning about "still reachable" memory when using libstdc++ from gcc 5
348345  Assertion fails for negative lineno
348924  MIPS: Load doubles through memory so the code compiles with the FPXX ABI
351282  V 3.10.1 MIPS softfloat build broken with GCC 4.9.3 / binutils 2.25.1
351692  Dumps created by valgrind are not readable by gdb (mips32 specific)
351804  Crash on generating suppressions for "printf" call on OS X 10.10
352197  mips: mmap2() not wrapped correctly for page size > 4096
353083  arm64 doesn't implement various xattr system calls
353084  arm64 doesn't support sigpending system call
353137  www: update info for Supported Platforms
353138  www: update "The Valgrind Developers" page
353370  don't advertise RDRAND in cpuid for Core-i7-4910-like avx2 machine
        == 365325
        == 357873
353384  amd64->IR: 0x66 0xF 0x3A 0x62 0xD1 0x62 (pcmpXstrX $0x62)
353398  WARNING: unhandled amd64-solaris syscall: 207
353660  XML in auxwhat tag not escaping reserved symbols properly
353680  s390x: Crash with certain glibc versions due to non-implemented TBEGIN
353727  amd64->IR: 0x66 0xF 0x3A 0x62 0xD1 0x72 (pcmpXstrX $0x72)
353802  ELF debug info reader confused with multiple .rodata sections
353891  Assert 'bad_scanned_addr < VG_ROUNDDN(start+len, sizeof(Addr))' failed
353917  unhandled amd64-solaris syscall fchdir(120)
353920  unhandled amd64-solaris syscall: 170
354274  arm: unhandled instruction: 0xEBAD 0x0AC1 (sub.w sl, sp, r1, lsl #3)
354392  unhandled amd64-solaris syscall: 171
354797  Vbit test does not include Iops for Power 8 instruction support
354883  tst->os_state.pthread - magic_delta assertion failure on OSX 10.11
        == 361351
        == 362920
        == 366222
354933  Fix documentation of --kernel-variant=android-no-hw-tls option
355188  valgrind should intercept all malloc related global functions
355454  do not intercept malloc related symbols from the runtime linker
355455  stderr.exp of test cases wrapmalloc and wrapmallocstatic overconstrained
356044  Dwarf line info reader misinterprets is_stmt register
356112  mips: replace addi with addiu
356393  valgrind (vex) crashes because isZeroU happened
        == 363497
        == 364497
356676  arm64-linux: unhandled syscalls 125, 126 (sched_get_priority_max/min)
356678  arm64-linux: unhandled syscall 232 (mincore)
356817  valgrind.h triggers compiler errors on MSVC when defining NVALGRIND
356823  Unsupported ARM instruction: stlex
357059  x86/amd64: SSE cvtpi2ps with memory source does transition to MMX state
357338  Unhandled instruction for SHA instructions libcrypto Boring SSL
357673  crash if I try to run valgrind with a binary link with libcurl
357833  Setting RLIMIT_DATA to zero breaks with linux 4.5+
357871  pthread_spin_destroy not properly wrapped
357887  Calls to VG_(fclose) do not close the file descriptor
357932  amd64->IR: accept redundant REX prefixes for {minsd,maxsd} m128, xmm.
358030  support direct socket calls on x86 32bit (new in linux 4.3)
358478  drd/tests/std_thread.cpp doesn't build with GCC6
359133  Assertion 'eltSzB <= ddpa->poolSzB' failed
359181  Buffer Overflow during Demangling
359201  futex syscall "skips" argument 5 if op is FUTEX_WAIT_BITSET
359289  s390x: popcnt (B9E1) not implemented
359472  The Power PC vsubuqm instruction doesn't always give the correct result
359503  Add missing syscalls for aarch64 (arm64)
359645  "You need libc6-dbg" help message could be more helpful
359703  s390: wire up separate socketcalls system calls
359724  getsockname might crash - deref_UInt should call safe_to_deref
359733  amd64 implement ld.so strchr/index override like x86
359767  Valgrind does not support the IBM POWER ISA 3.0 instructions, part 1/5
359829  Power PC test suite none/tests/ppc64/test_isa_2_07.c uses
        uninitialized data
359838  arm64: Unhandled instruction 0xD5033F5F (clrex)
359871  Incorrect mask handling in ppoll
359952  Unrecognised PCMPESTRM variants (0x70, 0x19)
360008  Contents of Power vr registers contents is not printed correctly when
        the --vgdb-shadow-registers=yes option is used
360035  POWER PC instruction bcdadd and bcdsubtract generate result with
        non-zero shadow bits
360378  arm64: Unhandled instruction 0x5E280844 (sha1h  s4, s2)
360425  arm64 unsupported instruction ldpsw
        == 364435
360519  none/tests/arm64/memory.vgtest might fail with newer gcc
360571  Error about the Android Runtime reading below the stack pointer on ARM
360574  Wrong parameter type for an ashmem ioctl() call on Android and ARM64
360749  kludge for multiple .rodata sections on Solaris no longer needed
360752  raise the number of reserved fds in m_main.c from 10 to 12
361207  Valgrind does not support the IBM POWER ISA 3.0 instructions, part 2/5
361226  s390x: risbgn (EC59) not implemented
361253  [s390x] ex_clone.c:42: undefined reference to `pthread_create'
361354  ppc64[le]: wire up separate socketcalls system calls
361615  Inconsistent termination for multithreaded process terminated by signal
361926  Unhandled Solaris syscall: sysfs(84)
362009  V dumps core on unimplemented functionality before threads are created
362329  Valgrind does not support the IBM POWER ISA 3.0 instructions, part 3/5
362894  missing (broken) support for wbit field on mtfsfi instruction (ppc64)
362935  [AsusWRT] Assertion 'sizeof(TTEntryC) <= 88' failed
362953  Request for an update to the Valgrind Developers page
363680  add renameat2() support
363705  arm64 missing syscall name_to_handle_at and open_by_handle_at
363714  ppc64 missing syscalls sync, waitid and name_to/open_by_handle_at
363858  Valgrind does not support the IBM POWER ISA 3.0 instructions, part 4/5
364058  clarify in manual limitations of array overruns detections
364413  pselect sycallwrapper mishandles NULL sigmask
364728  Power PC, missing support for several HW registers in
        get_otrack_shadow_offset_wrk()
364948  Valgrind does not support the IBM POWER ISA 3.0 instructions, part 5/5
365273  Invalid write to stack location reported after signal handler runs
365912  ppc64BE segfault during jm-insns test (RELRO)
366079  FPXX Support for MIPS32 Valgrind
366138  Fix configure errors out when using Xcode 8 (clang 8.0.0)
366344  Multiple unhandled instruction for Aarch64
        (0x0EE0E020, 0x1AC15800, 0x4E284801, 0x5E040023, 0x5E056060)
367995  Integration of memcheck with custom memory allocator
368120  x86_linux asm _start functions do not keep 16-byte aligned stack pointer
368412  False positive result for altivec capability check
368416  Add tc06_two_races_xml.exp output for ppc64
368419  Perf Events ioctls not implemented
368461  mmapunmap test fails on ppc64
368823  run_a_thread_NORETURN assembly code typo for VGP_arm64_linux target
369000  AMD64 fma4 instructions unsupported.
369169  ppc64 fails jm_int_isa_2_07 test
369175  jm_vec_isa_2_07 test crashes on ppc64
369209  valgrind loops and eats up all memory if cwd doesn't exist.
369356  pre_mem_read_sockaddr syscall wrapper can crash with bad sockaddr
369359  msghdr_foreachfield can crash when handling bad iovec
369360  Bad sigprocmask old or new sets can crash valgrind
369361  vmsplice syscall wrapper crashes on bad iovec
369362  Bad sigaction arguments crash valgrind
369383  x86 sys_modify_ldt wrapper crashes on bad ptr
369402  Bad set/get_thread_area pointer crashes valgrind
369441  bad lvec argument crashes process_vm_readv/writev syscall wrappers
369446  valgrind crashes on unknown fcntl command
369439  S390x: Unhandled insns RISBLG/RISBHG and LDE/LDER 
369468  Remove quadratic metapool algorithm using VG_(HT_remove_at_Iter)
370265  ISA 3.0 HW cap stuff needs updating
371128  BCD add and subtract instructions on Power BE in 32-bit mode do not work
372195  Power PC, xxsel instruction is not always recognized

n-i-bz  Fix incorrect (or infinite loop) unwind on RHEL7 x86 and amd64
n-i-bz  massif --pages-as-heap=yes does not report peak caused by mmap+munmap
n-i-bz  false positive leaks due to aspacemgr merging heap & non heap segments
n-i-bz  Fix ppoll_alarm exclusion on OS X
n-i-bz  Document brk segment limitation, reference manual in limit reached msg.
n-i-bz  Fix clobber list in none/tests/amd64/xacq_xrel.c [valgrind r15737]
n-i-bz  Bump allowed shift value for "add.w reg, sp, reg, lsl #N" [vex r3206]
n-i-bz  amd64: memcheck false positive with shr %edx
n-i-bz  arm3: Allow early writeback of SP base register in "strd rD, [sp, #-16]"
n-i-bz  ppc: Fix two cases of PPCAvFpOp vs PPCFpOp enum confusion
n-i-bz  arm: Fix incorrect register-number constraint check for LDAEX{,B,H,D}
n-i-bz  DHAT: added collection of the metric "tot-blocks-allocd" 

(3.12.0.RC1:  20 October 2016, vex r3282, valgrind r16094)
(3.12.0.RC2:  20 October 2016, vex r3282, valgrind r16096)
(3.12.0:      21 October 2016, vex r3282, valgrind r16098)



Release 3.11.0 (22 September 2015)
~~~~~~~~~~~~~~~~~~~~~~~~~~~~~~~~~~

3.11.0 is a feature release with many improvements and the usual
collection of bug fixes.

This release supports X86/Linux, AMD64/Linux, ARM32/Linux,
ARM64/Linux, PPC32/Linux, PPC64BE/Linux, PPC64LE/Linux, S390X/Linux,
MIPS32/Linux, MIPS64/Linux, ARM/Android, ARM64/Android,
MIPS32/Android, X86/Android, X86/Solaris, AMD64/Solaris, X86/MacOSX
10.10 and AMD64/MacOSX 10.10.  There is also preliminary support for
X86/MacOSX 10.11, AMD64/MacOSX 10.11 and TILEGX/Linux.

* ================== PLATFORM CHANGES =================

* Support for Solaris/x86 and Solaris/amd64 has been added.

* Preliminary support for Mac OS X 10.11 (El Capitan) has been added.

* Preliminary support for the Tilera TileGX architecture has been added.

* s390x: It is now required for the host to have the "long displacement"
  facility.  The oldest supported machine model is z990.

* x86: on an SSE2 only host, Valgrind in 32 bit mode now claims to be a
  Pentium 4.  3.10.1 wrongly claimed to be a Core 2, which is SSSE3.

* The JIT's register allocator is significantly faster, making the JIT
  as a whole somewhat faster, so JIT-intensive activities, for example
  program startup, are modestly faster, around 5%.

* There have been changes to the default settings of several command
  line flags, as detailed below.

* Intel AVX2 support is more complete (64 bit targets only).  On AVX2
  capable hosts, the simulated CPUID will now indicate AVX2 support.

* ==================== TOOL CHANGES ====================

* Memcheck:

  - The default value for --leak-check-heuristics has been changed from
    "none" to "all". This helps to reduce the number of possibly
    lost blocks, in particular for C++ applications.

  - The default value for --keep-stacktraces has been changed from
    "malloc-then-free" to "malloc-and-free".  This has a small cost in
    memory (one word per malloc-ed block) but allows Memcheck to show the
    3 stacktraces of a dangling reference: where the block was allocated,
    where it was freed, and where it is acccessed after being freed.

  - The default value for --partial-loads-ok has been changed from "no" to 
    "yes", so as to avoid false positive errors resulting from some kinds
    of vectorised loops.

  - A new monitor command 'xb <addr> <len>' shows the validity bits of
    <len> bytes at <addr>.  The monitor command 'xb' is easier to use
    than get_vbits when you need to associate byte data value with
    their corresponding validity bits.

  - The 'block_list' monitor command has been enhanced:
      o it can print a range of loss records
      o it now accepts an optional argument 'limited <max_blocks>'
        to control the number of blocks printed.
      o if a block has been found using a heuristic, then
        'block_list' now shows the heuristic after the block size.
      o the loss records/blocks to print can be limited to the blocks
        found via specified heuristics.

  - The C helper functions used to instrument loads on
    x86-{linux,solaris} and arm-linux (both 32-bit only) have been
    replaced by handwritten assembly sequences.  This gives speedups
    in the region of 0% to 7% for those targets only.

  - A new command line option, --expensive-definedness-checks=yes|no,
    has been added.  This is useful for avoiding occasional invalid
    uninitialised-value errors in optimised code.  Watch out for
    runtime degradation, as this can be up to 25%.  As always, though,
    the slowdown is highly application specific.  The default setting
    is "no".

* Massif:

  - A new monitor command 'all_snapshots <filename>' dumps all
    snapshots taken so far.

* Helgrind:

  - Significant memory reduction and moderate speedups for
    --history-level=full for applications accessing a lot of memory
    with many different stacktraces.

  - The default value for --conflict-cache-size=N has been doubled to
    2000000.  Users that were not using the default value should
    preferably also double the value they give.

    The default was changed due to the changes in the "full history"
    implementation.  Doubling the value gives on average a slightly more
    complete history and uses similar memory (or significantly less memory
    in the worst case) than the previous implementation.
    
  - The Helgrind monitor command 'info locks' now accepts an optional
    argument 'lock_addr', which shows information about the lock at the
    given address only.

  - When using --history-level=full, the new Helgrind monitor command
    'accesshistory <addr> [<len>]' will show the recorded accesses for
    <len> (or 1) bytes at <addr>.

* ==================== OTHER CHANGES ====================

* The default value for the --smc-check option has been changed from
  "stack" to "all-non-file" on targets that provide automatic D-I
  cache coherence (x86, amd64 and s390x).  The result is to provide,
  by default, transparent support for JIT generated and self-modifying
  code on all targets.

* Mac OS X only: the default value for the --dsymutil option has been
  changed from "no" to "yes", since any serious usage on Mac OS X
  always required it to be "yes".

* The command line options --db-attach and --db-command have been removed.
  They were deprecated in 3.10.0.

* When a process dies due to a signal, Valgrind now shows the signal
  and the stacktrace at default verbosity (i.e. verbosity 1).

* The address description logic used by Memcheck and Helgrind now
  describes addresses in anonymous segments, file mmap-ed segments,
  shared memory segments and the brk data segment.

* The new option --error-markers=<begin>,<end> can be used to mark the
  begin/end of errors in textual output mode, to facilitate
  searching/extracting errors in output files that mix valgrind errors
  with program output.

* The new option --max-threads=<number> can be used to change the number
  of threads valgrind can handle.  The default is 500 threads which
  should be more than enough for most applications.

* The new option --valgrind-stacksize=<number> can be used to change the
  size of the private thread stacks used by Valgrind.  This is useful
  for reducing memory use or increasing the stack size if Valgrind
  segfaults due to stack overflow.

* The new option --avg-transtab-entry-size=<number> can be used to specify
  the expected instrumented block size, either to reduce memory use or
  to avoid excessive retranslation.

* Valgrind can be built with Intel's ICC compiler, version 14.0 or later.

* New and modified GDB server monitor features:

  - When a signal is reported in GDB, you can now use the GDB convenience
    variable $_siginfo to examine detailed signal information.
 
  - Valgrind's gdbserver now allows the user to change the signal
    to deliver to the process.  So, use 'signal SIGNAL' to continue execution
    with SIGNAL instead of the signal reported to GDB. Use 'signal 0' to
    continue without passing the signal to the process.

  - With GDB >= 7.10, the command 'target remote'
    will automatically load the executable file of the process running
    under Valgrind. This means you do not need to specify the executable
    file yourself, GDB will discover it itself.  See GDB documentation about
    'qXfer:exec-file:read' packet for more info.

* ==================== FIXED BUGS ====================

The following bugs have been fixed or resolved.  Note that "n-i-bz"
stands for "not in bugzilla" -- that is, a bug that was reported to us
but never got a bugzilla entry.  We encourage you to file bugs in
bugzilla (https://bugs.kde.org/enter_bug.cgi?product=valgrind) rather
than mailing the developers (or mailing lists) directly -- bugs that
are not entered into bugzilla tend to get forgotten about or ignored.

To see details of a given bug, visit
  https://bugs.kde.org/show_bug.cgi?id=XXXXXX
where XXXXXX is the bug number as listed below.

116002  VG_(printf): Problems with justification of strings and integers
155125  avoid cutting away file:lineno after long function name
197259  Unsupported arch_prtctl PR_SET_GS option
201152  ppc64: Assertion in ppc32g_dirtyhelper_MFSPR_268_269
201216  Fix Valgrind does not support pthread_sigmask() on OS X
201435  Fix Darwin: -v does not show kernel version
208217  "Warning: noted but unhandled ioctl 0x2000747b" on Mac OS X
211256  Fixed an outdated comment regarding the default platform.
211529  Incomplete call stacks for code compiled by newer versions of MSVC
211926  Avoid compilation warnings in valgrind.h with -pedantic
212291  Fix unhandled syscall: unix:132 (mkfifo) on OS X
        == 263119
226609  Crediting upstream authors in man page
231257  Valgrind omits path when executing script from shebang line
254164  OS X task_info: UNKNOWN task message [id 3405, to mach_task_self() [..]
294065  Improve the pdb file reader by avoiding hardwired absolute pathnames
269360  s390x: Fix addressing mode selection for compare-and-swap
302630  Memcheck: Assertion failed: 'sizeof(UWord) == sizeof(UInt)'
        == 326797
312989  ioctl handling needs to do POST handling on generic ioctls and [..]
319274  Fix unhandled syscall: unix:410 (sigsuspend_nocancel) on OS X
324181  mmap does not handle MAP_32BIT (handle it now, rather than fail it)
327745  Fix valgrind 3.9.0 build fails on Mac OS X 10.6.8
330147  libmpiwrap PMPI_Get_count returns undefined value
333051  mmap of huge pages fails due to incorrect alignment
        == 339163
334802  valgrind does not always explain why a given option is bad
335618  mov.w rN, pc/sp (ARM32)
335785  amd64->IR 0xC4 0xE2 0x75 0x2F (vmaskmovpd)
        == 307399
        == 343175
        == 342740
        == 346912
335907  segfault when running wine's ddrawex/tests/surface.c under valgrind
338602  AVX2 bit in CPUID missing
338606  Strange message for scripts with invalid interpreter
338731  ppc: Fix testuite build for toolchains not supporting -maltivec
338995  shmat with hugepages (SHM_HUGETLB) fails with EINVAL
339045  Getting valgrind to compile and run on OS X Yosemite (10.10)
        == 340252
339156  gdbsrv not called for fatal signal
339215  Valgrind 3.10.0 contain 2013 in copyrights notice
339288  support Cavium Octeon MIPS specific BBIT*32 instructions
339636  Use fxsave64 and fxrstor64 mnemonics instead of old-school rex64 prefix
339442  Fix testsuite build failure on OS X 10.9
339542  Enable compilation with Intel's ICC compiler
339563  The DVB demux DMX_STOP ioctl doesn't have a wrapper
339688  Mac-specific ASM does not support .version directive (cpuid,
        tronical and pushfpopf tests)
339745  Valgrind crash when check Marmalade app (partial fix)
339755  Fix known deliberate memory leak in setenv() on Mac OS X 10.9
339778  Linux/TileGx platform support for Valgrind
339780  Fix known uninitialised read in pthread_rwlock_init() on Mac OS X 10.9 
339789  Fix none/tests/execve test on Mac OS X 10.9
339808  Fix none/tests/rlimit64_nofile test on Mac OS X 10.9
339820  vex amd64->IR: 0x66 0xF 0x3A 0x63 0xA 0x42 0x74 0x9 (pcmpistri $0x42)
340115  Fix none/tests/cmdline[1|2] tests on systems which define TMPDIR
340392  Allow user to select more accurate definedness checking in memcheck
        to avoid invalid complaints on optimised code
340430  Fix some grammatical weirdness in the manual.
341238  Recognize GCC5/DWARFv5 DW_LANG constants (Go, C11, C++11, C++14)
341419  Signal handler ucontext_t not filled out correctly on OS X
341539  VG_(describe_addr) should not describe address as belonging to client
        segment if it is past the heap end
341613  Enable building of manythreads and thread-exits tests on Mac OS X
341615  Fix none/tests/darwin/access_extended test on Mac OS X
341698  Valgrind's AESKEYGENASSIST gives wrong result in words 0 and 2 [..]
341789  aarch64: shmat fails with valgrind on ARMv8
341997  MIPS64: Cavium OCTEON insns - immediate operand handled incorrectly
342008  valgrind.h needs type cast [..] for clang/llvm in 64-bit mode
342038  Unhandled syscalls on aarch64 (mbind/get/set_mempolicy)
342063  wrong format specifier for test mcblocklistsearch in gdbserver_tests
342117  Hang when loading PDB file for MSVC compiled Firefox under Wine
342221  socket connect false positive uninit memory for unknown af family
342353  Allow dumping full massif output while valgrind is still running
342571  Valgrind chokes on AVX compare intrinsic with _CMP_GE_QS
        == 346476
        == 348387
        == 350593
342603  Add I2C_SMBUS ioctl support
342635  OS X 10.10 (Yosemite) - missing system calls and fcntl code
342683  Mark memory past the initial brk limit as unaddressable
342783  arm: unhandled instruction 0xEEFE1ACA = "vcvt.s32.f32 s3, s3, #12"
342795  Internal glibc __GI_mempcpy call should be intercepted
342841  s390x: Support instructions fiebr(a) and fidbr(a)
343012  Unhandled syscall 319 (memfd_create)
343069  Patch updating v4l2 API support
343173  helgrind crash during stack unwind
343219  fix GET_STARTREGS for arm
343303  Fix known deliberate memory leak in setenv() on Mac OS X 10.10
343306  OS X 10.10: UNKNOWN mach_msg unhandled MACH_SEND_TRAILER option
343332  Unhandled instruction 0x9E310021 (fcvtmu) on aarch64
343335  unhandled instruction 0x1E638400 (fccmp) aarch64
343523  OS X mach_ports_register: UNKNOWN task message [id 3403, to [..]
343525  OS X host_get_special_port: UNKNOWN host message [id 412, to [..]
343597  ppc64le: incorrect use of offseof macro
343649  OS X host_create_mach_voucher: UNKNOWN host message [id 222, to [..]
343663  OS X 10.10  Memchecj always reports a leak regardless of [..]
343732  Unhandled syscall 144 (setgid) on aarch64
343733  Unhandled syscall 187 (msgctl and related) on aarch64
343802  s390x: False positive "conditional jump or move depends on [..]
343902  --vgdb=yes doesn't break when --xml=yes is used
343967  Don't warn about setuid/setgid/setcap executable for directories
343978  Recognize DWARF5/GCC5 DW_LANG_Fortran 2003 and 2008 constants
344007  accept4 syscall unhandled on arm64 (242) and ppc64 (344)
344033  Helgrind on ARM32 loses track of mutex state in pthread_cond_wait
344054  www - update info for Solaris/illumos
344416  'make regtest' does not work cleanly on OS X
344235  Remove duplicate include of pub_core_aspacemgr.h
344279  syscall sendmmsg on arm64 (269) and ppc32/64 (349) unhandled
344295  syscall recvmmsg on arm64 (243) and ppc32/64 (343) unhandled
344307  2 unhandled syscalls on aarch64/arm64: umount2(39), mount (40)
344314  callgrind_annotate ... warnings about commands containing newlines
344318  socketcall should wrap recvmmsg and sendmmsg
344337  Fix unhandled syscall: mach:41 (_kernelrpc_mach_port_guard_trap)
344416  Fix 'make regtest' does not work cleanly on OS X
344499  Fix compilation for Linux kernel >= 4.0.0
344512  OS X: unhandled syscall: unix:348 (__pthread_chdir), 
        unix:349 (__pthread_fchdir)
344559  Garbage collection of unused segment names in address space manager
344560  Fix stack traces missing penultimate frame on OS X
344621  Fix memcheck/tests/err_disable4 test on OS X
344686  Fix suppression for pthread_rwlock_init on OS X 10.10
344702  Fix missing libobjc suppressions on OS X 10.10
        == 344543
344936  Fix unhandled syscall: unix:473 (readlinkat) on OS X 10.10
344939  Fix memcheck/tests/xml1 on OS X 10.10
345016  helgrind/tests/locked_vs_unlocked2 is failing sometimes
345079  Fix build problems in VEX/useful/test_main.c
345126  Incorrect handling of VIDIOC_G_AUDIO and G_AUDOUT
345177  arm64: prfm (reg) not implemented
345215  Performance improvements for the register allocator
345248  add support for Solaris OS in valgrind
345338  TIOCGSERIAL and TIOCSSERIAL ioctl support on Linux
345394  Fix memcheck/tests/strchr on OS X
345637  Fix memcheck/tests/sendmsg on OS X
345695  Add POWERPC support for AT_DCACHESIZE and HWCAP2
345824  Fix aspacem segment mismatch: seen with none/tests/bigcode
345887  Fix an assertion in the address space manager
345928  amd64: callstack only contains current function for small stacks
345984  disInstr(arm): unhandled instruction: 0xEE193F1E
345987  MIPS64: Implement cavium LHX instruction
346031  MIPS: Implement support for the CvmCount register (rhwr %0, 31)
346185  Fix typo saving altivec register v24
346267  Compiler warnings for PPC64 code on call to LibVEX_GuestPPC64_get_XER()
        and LibVEX_GuestPPC64_get_CR()
346270  Regression tests none/tests/jm_vec/isa_2_07 and
        none/tests/test_isa_2_07_part2 have failures on PPC64 little endian
346307  fuse filesystem syscall deadlocks
346324  PPC64 missing support for lbarx, lharx, stbcx and sthcx instructions
346411  MIPS: SysRes::_valEx handling is incorrect
346416  Add support for LL_IOC_PATH2FID and LL_IOC_GETPARENT Lustre ioctls
346474  PPC64 Power 8, spr TEXASRU register not supported
346487  Compiler generates "note" about a future ABI change for PPC64
346562  MIPS64: lwl/lwr instructions are performing 64bit loads
        and causing spurious "invalid read of size 8" warnings
346801  Fix link error on OS X: _vgModuleLocal_sf_maybe_extend_stack
347151  Fix suppression for pthread_rwlock_init on OS X 10.8
347233  Fix memcheck/tests/strchr on OS X 10.10 (Haswell) 
347322  Power PC regression test cleanup
347379  valgrind --leak-check=full leak errors from system libs on OS X 10.8
        == 217236
347389  unhandled syscall: 373 (Linux ARM syncfs)
347686  Patch set to cleanup PPC64 regtests
347978  Remove bash dependencies where not needed
347982  OS X: undefined symbols for architecture x86_64: "_global" [..]
347988  Memcheck: the 'impossible' happened: unexpected size for Addr (OSX/wine)
        == 345929
348102  Patch updating v4l2 API support
348247  amd64 front end: jno jumps wrongly when overflow is not set
348269  Improve mmap MAP_HUGETLB support.
348334  (ppc) valgrind does not simulate dcbfl - then my program terminates
348345  Assertion fails for negative lineno
348377  Unsupported ARM instruction: yield
348565  Fix detection of command line option availability for clang
348574  vex amd64->IR pcmpistri SSE4.2 unsupported (pcmpistri $0x18)
348728  Fix broken check for VIDIOC_G_ENC_INDEX
348748  Fix redundant condition
348890  Fix clang warning about unsupported --param inline-unit-growth=900
348949  Bogus "ERROR: --ignore-ranges: suspiciously large range"
349034  Add Lustre ioctls LL_IOC_GROUP_LOCK and LL_IOC_GROUP_UNLOCK
349086  Fix UNKNOWN task message [id 3406, to mach_task_self(), [..]
349087  Fix UNKNOWN task message [id 3410, to mach_task_self(), [..]
349626  Implemented additional Xen hypercalls
349769  Clang/osx: ld: warning: -read_only_relocs cannot be used with x86_64
349790  Clean up of the hardware capability checking utilities.
349828  memcpy intercepts memmove causing src/dst overlap error (ppc64 ld.so)
349874  Fix typos in source code
349879  memcheck: add handwritten assembly for helperc_LOADV*
349941  di_notify_mmap might create wrong start/size DebugInfoMapping
350062  vex x86->IR: 0x66 0xF 0x3A 0xB (ROUNDSD) on OS X
350202  Add limited param to 'monitor block_list'
350290  s390x: Support instructions fixbr(a)
350359  memcheck/tests/x86/fxsave hangs indefinetely on OS X
350809  Fix none/tests/async-sigs for Solaris
350811  Remove reference to --db-attach which has been removed.
350813  Memcheck/x86: enable handwritten assembly helpers for x86/Solaris too
350854  hard-to-understand code in VG_(load_ELF)()
351140  arm64 syscalls setuid (146) and setresgid (149) not implemented
351386  Solaris: Cannot run ld.so.1 under Valgrind
351474  Fix VG_(iseqsigset) as obvious
351531  Typo in /include/vki/vki-xen-physdev.h header guard
351756  Intercept platform_memchr$VARIANT$Haswell on OS X
351858  ldsoexec support on Solaris
351873  Newer gcc doesn't allow __builtin_tabortdc[i] in ppc32 mode
352130  helgrind reports false races for printfs using mempcpy on FILE* state
352284  s390: Conditional jump depends on uninitialised value(s) in vfprintf 
352320  arm64 crash on none/tests/nestedfs
352765  Vbit test fails on Power 6
352768  The mbar instruction is missing from the Power PC support
352769  Power PC program priority register (PPR) is not supported
n-i-bz  Provide implementations of certain compiler builtins to support
        compilers that may not provide those
n-i-bz  Old STABS code is still being compiled, but never used. Remove it.
n-i-bz  Fix compilation on distros with glibc < 2.5
n-i-bz  (vex 3098) Avoid generation of Neon insns on non-Neon hosts
n-i-bz  Enable rt_sigpending syscall on ppc64 linux.
n-i-bz  mremap did not work properly on shared memory
n-i-bz  Fix incorrect sizeof expression in syswrap-xen.c reported by Coverity
n-i-bz  In VALGRIND_PRINTF write out thread name, if any, to xml

(3.11.0.TEST1:  8 September 2015, vex r3187, valgrind r15646)
(3.11.0.TEST2: 21 September 2015, vex r3193, valgrind r15667)
(3.11.0:       22 September 2015, vex r3195, valgrind r15674)



Release 3.10.1 (25 November 2014)
~~~~~~~~~~~~~~~~~~~~~~~~~~~~~~~~~
3.10.1 is a bug fix release.  It fixes various bugs reported in 3.10.0
and backports fixes for all reported missing AArch64 ARMv8 instructions
and syscalls from the trunk.  If you package or deliver 3.10.0 for others
to use, you might want to consider upgrading to 3.10.1 instead.

The following bugs have been fixed or resolved.  Note that "n-i-bz"
stands for "not in bugzilla" -- that is, a bug that was reported to us
but never got a bugzilla entry.  We encourage you to file bugs in
bugzilla (https://bugs.kde.org/enter_bug.cgi?product=valgrind) rather
than mailing the developers (or mailing lists) directly -- bugs that
are not entered into bugzilla tend to get forgotten about or ignored.

To see details of a given bug, visit
  https://bugs.kde.org/show_bug.cgi?id=XXXXXX
where XXXXXX is the bug number as listed below.

335440  arm64: ld1 (single structure) is not implemented
335713  arm64: unhanded instruction: prfm (immediate)
339020  ppc64: memcheck/tests/ppc64/power_ISA2_05 failing in nightly build
339182  ppc64: AvSplat ought to load destination vector register with [..]
339336  PPC64 store quad instruction (stq) is not supposed to change [..]
339433  ppc64 lxvw4x instruction uses four 32-byte loads
339645  Use correct tag names in sys_getdents/64 wrappers
339706  Fix false positive for ioctl(TIOCSIG) on linux
339721  assertion 'check_sibling == sibling' failed in readdwarf3.c ...
339853  arm64 times syscall unknown
339855  arm64 unhandled getsid/setsid syscalls
339858  arm64 dmb sy not implemented
339926  Unhandled instruction 0x1E674001 (frintx) on aarm64
339927  Unhandled instruction 0x9E7100C6 (fcvtmu) on aarch64
339938  disInstr(arm64): unhandled instruction 0x4F8010A4 (fmla)
        == 339950
339940  arm64: unhandled syscall: 83 (sys_fdatasync) + patch
340033  arm64: unhandled insn dmb ishld and some other isb-dmb-dsb variants
340028  unhandled syscalls for arm64 (msync, pread64, setreuid and setregid)
340036  arm64: Unhandled instruction ld4 (multiple structures, no offset)
340236  arm64: unhandled syscalls: mknodat, fchdir, chroot, fchownat
340509  arm64: unhandled instruction fcvtas
340630  arm64: fchmod (52) and fchown (55) syscalls not recognized
340632  arm64: unhandled instruction fcvtas
340722  Resolve "UNKNOWN attrlist flags 0:0x10000000"
340725  AVX2: Incorrect decoding of vpbroadcast{b,w} reg,reg forms
340788  warning: unhandled syscall: 318 (getrandom)
340807  disInstr(arm): unhandled instruction: 0xEE989B20
340856  disInstr(arm64): unhandled instruction 0x1E634C45 (fcsel)
340922  arm64: unhandled getgroups/setgroups syscalls
350251  Fix typo in VEX utility program (test_main.c).
350407  arm64: unhandled instruction ucvtf (vector, integer)
350809  none/tests/async-sigs breaks when run under cron on Solaris
350811  update README.solaris after r15445
350813  Use handwritten memcheck assembly helpers on x86/Solaris [..]
350854  strange code in VG_(load_ELF)()
351140  arm64 syscalls setuid (146) and setresgid (149) not implemented
n-i-bz  DRD and Helgrind: Handle Imbe_CancelReservation (clrex on ARM)
n-i-bz  Add missing ]] to terminate CDATA.
n-i-bz  Glibc versions prior to 2.5 do not define PTRACE_GETSIGINFO
n-i-bz  Enable sys_fadvise64_64 on arm32.
n-i-bz  Add test cases for all remaining AArch64 SIMD, FP and memory insns.
n-i-bz  Add test cases for all known arm64 load/store instructions.
n-i-bz  PRE(sys_openat): when checking whether ARG1 == VKI_AT_FDCWD [..]
n-i-bz  Add detection of old ppc32 magic instructions from bug 278808.
n-i-bz  exp-dhat: Implement missing function "dh_malloc_usable_size".
n-i-bz  arm64: Implement "fcvtpu w, s".
n-i-bz  arm64: implement ADDP and various others
n-i-bz  arm64: Implement {S,U}CVTF (scalar, fixedpt).
n-i-bz  arm64: enable FCVT{A,N}S X,S.

(3.10.1: 25 November 2014, vex r3026, valgrind r14785)



Release 3.10.0 (10 September 2014)
~~~~~~~~~~~~~~~~~~~~~~~~~~~~~~~~~~

3.10.0 is a feature release with many improvements and the usual
collection of bug fixes.

This release supports X86/Linux, AMD64/Linux, ARM32/Linux, ARM64/Linux,
PPC32/Linux, PPC64BE/Linux, PPC64LE/Linux, S390X/Linux, MIPS32/Linux,
MIPS64/Linux, ARM/Android, MIPS32/Android, X86/Android, X86/MacOSX 10.9
and AMD64/MacOSX 10.9.  Support for MacOSX 10.8 and 10.9 is
significantly improved relative to the 3.9.0 release.

* ================== PLATFORM CHANGES =================

* Support for the 64-bit ARM Architecture (AArch64 ARMv8).  This port
  is mostly complete, and is usable, but some SIMD instructions are as
  yet unsupported.

* Support for little-endian variant of the 64-bit POWER architecture.

* Support for Android on MIPS32.

* Support for 64bit FPU on MIPS32 platforms.

* Both 32- and 64-bit executables are supported on MacOSX 10.8 and 10.9.

* Configuration for and running on Android targets has changed.
  See README.android in the source tree for details.

* ================== DEPRECATED FEATURES =================

* --db-attach is now deprecated and will be removed in the next
  valgrind feature release.  The built-in GDB server capabilities are
  superior and should be used instead. Learn more here:
  http://valgrind.org/docs/manual/manual-core-adv.html#manual-core-adv.gdbserver

* ==================== TOOL CHANGES ====================

* Memcheck:

  - Client code can now selectively disable and re-enable reporting of
    invalid address errors in specific ranges using the new client
    requests VALGRIND_DISABLE_ADDR_ERROR_REPORTING_IN_RANGE and
    VALGRIND_ENABLE_ADDR_ERROR_REPORTING_IN_RANGE.

  - Leak checker: there is a new leak check heuristic called
    "length64".  This is used to detect interior pointers pointing 8
    bytes inside a block, on the assumption that the first 8 bytes
    holds the value "block size - 8".  This is used by
    sqlite3MemMalloc, for example.

  - Checking of system call parameters: if a syscall parameter
    (e.g. bind struct sockaddr, sendmsg struct msghdr, ...) has
    several fields not initialised, an error is now reported for each
    field. Previously, an error was reported only for the first
    uninitialised field.

  - Mismatched alloc/free checking: a new flag
    --show-mismatched-frees=no|yes [yes] makes it possible to turn off
    such checks if necessary.

* Helgrind:

  - Improvements to error messages:

    o Race condition error message involving heap allocated blocks also
      show the thread number that allocated the raced-on block.

    o All locks referenced by an error message are now announced.
      Previously, some error messages only showed the lock addresses.

    o The message indicating where a lock was first observed now also
      describes the address/location of the lock.

  - Helgrind now understands the Ada task termination rules and
    creates a happens-before relationship between a terminated task
    and its master.  This avoids some false positives and avoids a big
    memory leak when a lot of Ada tasks are created and terminated.
    The interceptions are only activated with forthcoming releases of
    gnatpro >= 7.3.0w-20140611 and gcc >= 5.0.

  - A new GDB server monitor command "info locks" giving the list of
    locks, their location, and their status.

* Callgrind:

  - callgrind_control now supports the --vgdb-prefix argument,
    which is needed if valgrind was started with this same argument.

* ==================== OTHER CHANGES ====================

* Unwinding through inlined function calls.  Stack unwinding can now
  make use of Dwarf3 inlined-unwind information if it is available.
  The practical effect is that inlined calls become visible in stack
  traces.  The suppression matching machinery has been adjusted
  accordingly.  This is controlled by the new option
  --read-inline-info=yes|no.  Currently this is enabled by default
  only on Linux and Android targets and only for the tools Memcheck,
  Helgrind and DRD.

* Valgrind can now read EXIDX unwind information on 32-bit ARM
  targets.  If an object contains both CFI and EXIDX unwind
  information, Valgrind will prefer the CFI over the EXIDX.  This
  facilitates unwinding through system libraries on arm-android
  targets.

* Address description logic has been improved and is now common
  between Memcheck and Helgrind, resulting in better address
  descriptions for some kinds of error messages.

* Error messages about dubious arguments (eg, to malloc or calloc) are
  output like other errors.  This means that they can be suppressed
  and they have a stack trace.

* The C++ demangler has been updated for better C++11 support.

* New and modified GDB server monitor features:

  - Thread local variables/storage (__thread) can now be displayed.

  - The GDB server monitor command "v.info location <address>"
    displays information about an address.  The information produced
    depends on the tool and on the options given to valgrind.
    Possibly, the following are described: global variables, local
    (stack) variables, allocated or freed blocks, ...

  - The option "--vgdb-stop-at=event1,event2,..." allows the user to
    ask the GDB server to stop at the start of program execution, at
    the end of the program execution and on Valgrind internal errors.

  - A new monitor command "v.info stats" shows various Valgrind core
    and tool statistics.

  - A new monitor command "v.set hostvisibility" allows the GDB server
    to provide access to Valgrind internal host status/memory.

* A new option "--aspace-minaddr=<address>" can in some situations
  allow the use of more memory by decreasing the address above which
  Valgrind maps memory.  It can also be used to solve address
  conflicts with system libraries by increasing the default value.
  See user manual for details.

* The amount of memory used by Valgrind to store debug info (unwind
  info, line number information and symbol data) has been
  significantly reduced, even though Valgrind now reads more
  information in order to support unwinding of inlined function calls.

* Dwarf3 handling with --read-var-info=yes has been improved:

  - Ada and C struct containing VLAs no longer cause a "bad DIE" error

  - Code compiled with
    -ffunction-sections -fdata-sections -Wl,--gc-sections
    no longer causes assertion failures.

* Improved checking for the --sim-hints= and --kernel-variant=
  options.  Unknown strings are now detected and reported to the user
  as a usage error.

* The semantics of stack start/end boundaries in the valgrind.h
  VALGRIND_STACK_REGISTER client request has been clarified and
  documented.  The convention is that start and end are respectively
  the lowest and highest addressable bytes of the stack.

* ==================== FIXED BUGS ====================

The following bugs have been fixed or resolved.  Note that "n-i-bz"
stands for "not in bugzilla" -- that is, a bug that was reported to us
but never got a bugzilla entry.  We encourage you to file bugs in
bugzilla (https://bugs.kde.org/enter_bug.cgi?product=valgrind) rather
than mailing the developers (or mailing lists) directly -- bugs that
are not entered into bugzilla tend to get forgotten about or ignored.

To see details of a given bug, visit
  https://bugs.kde.org/show_bug.cgi?id=XXXXXX
where XXXXXX is the bug number as listed below.

175819  Support for ipv6 socket reporting with --track-fds
232510  make distcheck fails
249435  Analyzing wine programs with callgrind triggers a crash
278972  support for inlined function calls in stacktraces and suppression
        == 199144
291310  FXSAVE instruction marks memory as undefined on amd64
303536  ioctl for SIOCETHTOOL (ethtool(8)) isn't wrapped
308729  vex x86->IR: unhandled instruction bytes 0xf 0x5 (syscall) 
315199  vgcore file for threaded app does not show which thread crashed
315952  tun/tap ioctls are not supported
323178  Unhandled instruction: PLDW register (ARM) 
323179  Unhandled instruction: PLDW immediate (ARM)
324050  Helgrind: SEGV because of unaligned stack when using movdqa
325110  Add test-cases for Power ISA 2.06 insns: divdo/divdo. and divduo/divduo.
325124  [MIPSEL] Compilation error
325477  Phase 4 support for IBM Power ISA 2.07
325538  cavium octeon mips64, valgrind reported "dumping core" [...]
325628  Phase 5 support for IBM Power ISA 2.07
325714  Empty vgcore but RLIMIT_CORE is big enough (too big) 
325751  Missing the two privileged Power PC Transactional Memory Instructions
325816  Phase 6 support for IBM Power ISA 2.07
325856  Make SGCheck fail gracefully on unsupported platforms
326026  Iop names for count leading zeros/sign bits incorrectly imply [..]
326436  DRD: False positive in libstdc++ std::list::push_back
326444  Cavium MIPS Octeon Specific Load Indexed Instructions
326462  Refactor vgdb to isolate invoker stuff into separate module
326469  amd64->IR: 0x66 0xF 0x3A 0x63 0xC1 0xE (pcmpistri 0x0E)
326623  DRD: false positive conflict report in a field assignment
326724  Valgrind does not compile on OSX 1.9 Mavericks
326816  Intercept for __strncpy_sse2_unaligned missing?
326921  coregrind fails to compile m_trampoline.S with MIPS/Linux port of V
326983  Clear direction flag after tests on amd64.
327212  Do not prepend the current directory to absolute path names.
327223  Support for Cavium MIPS Octeon Atomic and Count Instructions
327238  Callgrind Assertion 'passed <= last_bb->cjmp_count' failed
327284  s390x: Fix translation of the risbg instruction
327639  vex amd64->IR pcmpestri SSE4.2 instruction is unsupported 0x34
327837  dwz compressed alternate .debug_info and .debug_str not read correctly
327916  DW_TAG_typedef may have no name
327943  s390x: add a redirection for the 'index' function
328100  XABORT not implemented
328205  Implement additional Xen hypercalls
328454  add support Backtraces with ARM unwind tables (EXIDX)
328455  s390x: SIGILL after emitting wrong register pair for ldxbr
328711  valgrind.1 manpage "memcheck options" section is badly generated
328878  vex amd64->IR pcmpestri SSE4.2 instruction is unsupported 0x14
329612  Incorrect handling of AT_BASE for image execution 
329694  clang warns about using uninitialized variable 
329956  valgrind crashes when lmw/stmw instructions are used on ppc64
330228  mmap must align to VKI_SHMLBA on mips32
330257  LLVM does not support `-mno-dynamic-no-pic` option
330319  amd64->IR: unhandled instruction bytes: 0xF 0x1 0xD5 (xend)
330459  --track-fds=yes doesn't track eventfds
330469  Add clock_adjtime syscall support
330594  Missing sysalls on PowerPC / uClibc
330622  Add test to regression suite for POWER instruction: dcbzl
330939  Support for AMD's syscall instruction on x86
        == 308729
330941  Typo in PRE(poll) syscall wrapper
331057  unhandled instruction: 0xEEE01B20 (vfma.f64) (has patch)
331254  Fix expected output for memcheck/tests/dw4
331255  Fix race condition in test none/tests/coolo_sigaction
331257  Fix type of jump buffer in test none/tests/faultstatus
331305  configure uses bash specific syntax
331337  s390x WARNING: unhandled syscall: 326 (dup3)
331380  Syscall param timer_create(evp) points to uninitialised byte(s)
331476  Patch to handle ioctl 0x5422 on Linux (x86 and amd64)
331829  Unexpected ioctl opcode sign extension
331830  ppc64: WARNING: unhandled syscall: 96/97
331839  drd/tests/sem_open specifies invalid semaphore name 
331847  outcome of drd/tests/thread_name is nondeterministic
332037  Valgrind cannot handle Thumb "add pc, reg"
332055  drd asserts on platforms with VG_STACK_REDZONE_SZB == 0 and
        consistency checks enabled
332263  intercepts for pthread_rwlock_timedrdlock and
        pthread_rwlock_timedwrlock are incorrect
332265  drd could do with post-rwlock_init and pre-rwlock_destroy
        client requests
332276  Implement additional Xen hypercalls
332658  ldrd.w r1, r2, [PC, #imm] does not adjust for 32bit alignment
332765  Fix ms_print to create temporary files in a proper directory
333072  drd: Add semaphore annotations
333145  Tests for missaligned PC+#imm access for arm
333228  AAarch64 Missing instruction encoding: mrs %[reg], ctr_el0
333230  AAarch64 missing instruction encodings: dc, ic, dsb.
333248  WARNING: unhandled syscall: unix:443
333428  ldr.w pc [rD, #imm] instruction leads to assertion
333501  cachegrind: assertion: Cache set count is not a power of two.
        == 336577
        == 292281
333666  Recognize MPX instructions and bnd prefix.
333788  Valgrind does not support the CDROM_DISC_STATUS ioctl (has patch)
333817  Valgrind reports the memory areas written to by the SG_IO
        ioctl as untouched
334049  lzcnt fails silently (x86_32)
334384  Valgrind does not have support Little Endian support for
        IBM POWER PPC 64
334585  recvmmsg unhandled (+patch) (arm)
334705  sendmsg and recvmsg should guard against bogus msghdr fields.
334727  Build fails with -Werror=format-security
334788  clarify doc about --log-file initial program directory
334834  PPC64 Little Endian support, patch 2
334836  PPC64 Little Endian support, patch 3 testcase fixes
334936  patch to fix false positives on alsa SNDRV_CTL_* ioctls
335034  Unhandled ioctl: HCIGETDEVLIST
335155  vgdb, fix error print statement.
335262  arm64: movi 8bit version is not supported
335263  arm64: dmb instruction is not implemented
335441  unhandled ioctl 0x8905 (SIOCATMARK) when running wine under valgrind
335496  arm64: sbc/abc instructions are not implemented
335554  arm64: unhandled instruction: abs
335564  arm64: unhandled instruction: fcvtpu  Xn, Sn
335735  arm64: unhandled instruction: cnt
335736  arm64: unhandled instruction: uaddlv
335848  arm64: unhandled instruction: {s,u}cvtf
335902  arm64: unhandled instruction: sli
335903  arm64: unhandled instruction: umull (vector)
336055  arm64: unhandled instruction: mov (element)
336062  arm64: unhandled instruction: shrn{,2}
336139  mip64: [...] valgrind hangs and spins on a single core [...]
336189  arm64: unhandled Instruction: mvn
336435  Valgrind hangs in pthread_spin_lock consuming 100% CPU
336619  valgrind --read-var-info=yes doesn't handle DW_TAG_restrict_type
336772  Make moans about unknown ioctls more informative
336957  Add a section about the Solaris/illumos port on the webpage
337094  ifunc wrapper is broken on ppc64
337285  fcntl commands F_OFD_SETLK, F_OFD_SETLKW, and F_OFD_GETLK not supported
337528  leak check heuristic for block prefixed by length as 64bit number
337740  Implement additional Xen hypercalls
337762  guest_arm64_toIR.c:4166 (dis_ARM64_load_store): Assertion `0' failed.
337766  arm64-linux: unhandled syscalls mlock (228) and mlockall (230)
337871  deprecate --db-attach
338023  Add support for all V4L2/media ioctls
338024  inlined functions are not shown if DW_AT_ranges is used
338106  Add support for 'kcmp' syscall
338115  DRD: computed conflict set differs from actual after fork
338160  implement display of thread local storage in gdbsrv
338205  configure.ac and check for -Wno-tautological-compare
338300  coredumps are missing one byte of every segment
338445  amd64 vbit-test fails with unknown opcodes used by arm64 VEX
338499  --sim-hints parsing broken due to wrong order in tokens
338615  suppress glibc 2.20 optimized strcmp implementation for ARMv7
338681  Unable to unwind through clone thread created on i386-linux
338698  race condition between gdbsrv and vgdb on startup
338703  helgrind on arm-linux gets false positives in dynamic loader
338791  alt dwz files can be relative of debug/main file
338878  on MacOS: assertion 'VG_IS_PAGE_ALIGNED(clstack_end+1)' failed
338932  build V-trunk with gcc-trunk
338974  glibc 2.20 changed size of struct sigaction sa_flags field on s390
345079  Fix build problems in VEX/useful/test_main.c
n-i-bz  Fix KVM_CREATE_IRQCHIP ioctl handling
n-i-bz  s390x: Fix memory corruption for multithreaded applications
n-i-bz  vex arm->IR: allow PC as basereg in some LDRD cases
n-i-bz  internal error in Valgrind if vgdb transmit signals when ptrace invoked
n-i-bz  Fix mingw64 support in valgrind.h (dev@, 9 May 2014)
n-i-bz  drd manual: Document how to C++11 programs that use class "std::thread"
n-i-bz  Add command-line option --default-suppressions
n-i-bz  Add support for BLKDISCARDZEROES ioctl
n-i-bz  ppc32/64: fix a regression with the mtfsb0/mtfsb1 instructions
n-i-bz  Add support for	sys_pivot_root and sys_unshare

(3.10.0.BETA1:  2 September 2014, vex r2940, valgrind r14428)
(3.10.0.BETA2:  8 September 2014, vex r2950, valgrind r14503)
(3.10.0:       10 September 2014, vex r2950, valgrind r14514)



Release 3.9.0 (31 October 2013)
~~~~~~~~~~~~~~~~~~~~~~~~~~~~~~~
3.9.0 is a feature release with many improvements and the usual
collection of bug fixes.

This release supports X86/Linux, AMD64/Linux, ARM/Linux, PPC32/Linux,
PPC64/Linux, S390X/Linux, MIPS32/Linux, MIPS64/Linux, ARM/Android,
X86/Android, X86/MacOSX 10.7 and AMD64/MacOSX 10.7.  Support for
MacOSX 10.8 is significantly improved relative to the 3.8.0 release.

* ================== PLATFORM CHANGES =================

* Support for MIPS64 LE and BE running Linux.  Valgrind has been
  tested on MIPS64 Debian Squeeze and Debian Wheezy distributions.

* Support for MIPS DSP ASE on MIPS32 platforms.

* Support for s390x Decimal Floating Point instructions on hosts that
  have the DFP facility installed.

* Support for POWER8 (Power ISA 2.07) instructions

* Support for Intel AVX2 instructions.  This is available only on 64
  bit code.

* Initial support for Intel Transactional Synchronization Extensions,
  both RTM and HLE.

* Initial support for Hardware Transactional Memory on POWER.

* Improved support for MacOSX 10.8 (64-bit only).  Memcheck can now
  run large GUI apps tolerably well.

* ==================== TOOL CHANGES ====================

* Memcheck:

  - Improvements in handling of vectorised code, leading to
    significantly fewer false error reports.  You need to use the flag
    --partial-loads-ok=yes to get the benefits of these changes.

  - Better control over the leak checker.  It is now possible to
    specify which leak kinds (definite/indirect/possible/reachable)
    should be displayed, which should be regarded as errors, and which
    should be suppressed by a given leak suppression.  This is done
    using the options --show-leak-kinds=kind1,kind2,..,
    --errors-for-leak-kinds=kind1,kind2,.. and an optional
    "match-leak-kinds:" line in suppression entries, respectively.

    Note that generated leak suppressions contain this new line and
    are therefore more specific than in previous releases.  To get the
    same behaviour as previous releases, remove the "match-leak-kinds:"
    line from generated suppressions before using them.

  - Reduced "possible leak" reports from the leak checker by the use
    of better heuristics.  The available heuristics provide detection
    of valid interior pointers to std::stdstring, to new[] allocated
    arrays with elements having destructors and to interior pointers
    pointing to an inner part of a C++ object using multiple
    inheritance.  They can be selected individually using the
    option --leak-check-heuristics=heur1,heur2,...

  - Better control of stacktrace acquisition for heap-allocated
    blocks.  Using the --keep-stacktraces option, it is possible to
    control independently whether a stack trace is acquired for each
    allocation and deallocation.  This can be used to create better
    "use after free" errors or to decrease Valgrind's resource
    consumption by recording less information.

  - Better reporting of leak suppression usage.  The list of used
    suppressions (shown when the -v option is given) now shows, for
    each leak suppressions, how many blocks and bytes it suppressed
    during the last leak search.

* Helgrind:

  - False errors resulting from the use of statically initialised
    mutexes and condition variables (PTHREAD_MUTEX_INITIALISER, etc)
    have been removed.

  - False errors resulting from the use of pthread_cond_waits that
    timeout, have been removed.

* ==================== OTHER CHANGES ====================

* Some attempt to tune Valgrind's space requirements to the expected
  capabilities of the target:

  - The default size of the translation cache has been reduced from 8
    sectors to 6 on Android platforms, since each sector occupies
    about 40MB when using Memcheck.

  - The default size of the translation cache has been increased to 16
    sectors on all other platforms, reflecting the fact that large
    applications require instrumentation and storage of huge amounts
    of code.  For similar reasons, the number of memory mapped
    segments that can be tracked has been increased by a factor of 6.

  - In all cases, the maximum number of sectors in the translation
    cache can be controlled by the new flag --num-transtab-sectors.

* Changes in how debug info (line numbers, etc) is read:

  - Valgrind no longer temporarily mmaps the entire object to read
    from it.  Instead, reading is done through a small fixed sized
    buffer.  This avoids virtual memory usage spikes when Valgrind
    reads debuginfo from large shared objects.

  - A new experimental remote debug info server.  Valgrind can read
    debug info from a different machine (typically, a build host)
    where debuginfo objects are stored.  This can save a lot of time
    and hassle when running Valgrind on resource-constrained targets
    (phones, tablets) when the full debuginfo objects are stored
    somewhere else.  This is enabled by the --debuginfo-server=
    option.

  - Consistency checking between main and debug objects can be
    disabled using the --allow-mismatched-debuginfo option.

* Stack unwinding by stack scanning, on ARM.  Unwinding by stack
  scanning can recover stack traces in some cases when the normal
  unwind mechanisms fail.  Stack scanning is best described as "a
  nasty, dangerous and misleading hack" and so is disabled by default.
  Use --unw-stack-scan-thresh and --unw-stack-scan-frames to enable
  and control it.

* Detection and merging of recursive stack frame cycles.  When your
  program has recursive algorithms, this limits the memory used by
  Valgrind for recorded stack traces and avoids recording
  uninteresting repeated calls.  This is controlled by the command
  line option --merge-recursive-frame and by the monitor command
  "v.set merge-recursive-frames".

* File name and line numbers for used suppressions.  The list of used
  suppressions (shown when the -v option is given) now shows, for each
  used suppression, the file name and line number where the suppression
  is defined.

* New and modified GDB server monitor features:

  - valgrind.h has a new client request, VALGRIND_MONITOR_COMMAND,
    that can be used to execute gdbserver monitor commands from the
    client program.

  - A new monitor command, "v.info open_fds", that gives the list of
    open file descriptors and additional details.

  - An optional message in the "v.info n_errs_found" monitor command,
    for example "v.info n_errs_found test 1234 finished", allowing a
    comment string to be added to the process output, perhaps for the
    purpose of separating errors of different tests or test phases.

  - A new monitor command "v.info execontext" that shows information
    about the stack traces recorded by Valgrind.

  - A new monitor command "v.do expensive_sanity_check_general" to run
    some internal consistency checks.

* New flag --sigill-diagnostics to control whether a diagnostic
  message is printed when the JIT encounters an instruction it can't
  translate.  The actual behavior -- delivery of SIGILL to the
  application -- is unchanged.

* The maximum amount of memory that Valgrind can use on 64 bit targets
  has been increased from 32GB to 64GB.  This should make it possible
  to run applications on Memcheck that natively require up to about 35GB.

* ==================== FIXED BUGS ====================

The following bugs have been fixed or resolved.  Note that "n-i-bz"
stands for "not in bugzilla" -- that is, a bug that was reported to us
but never got a bugzilla entry.  We encourage you to file bugs in
bugzilla (https://bugs.kde.org/enter_bug.cgi?product=valgrind) rather
than mailing the developers (or mailing lists) directly -- bugs that
are not entered into bugzilla tend to get forgotten about or ignored.

To see details of a given bug, visit
  https://bugs.kde.org/show_bug.cgi?id=XXXXXX
where XXXXXX is the bug number as listed below.

123837  system call: 4th argument is optional, depending on cmd
135425  memcheck should tell you where Freed blocks were Mallocd
164485  VG_N_SEGNAMES and VG_N_SEGMENTS are (still) too small
207815  Adds some of the drm ioctls to syswrap-linux.c 
251569  vex amd64->IR: 0xF 0x1 0xF9 0xBF 0x90 0xD0 0x3 0x0 (RDTSCP)
252955  Impossible to compile with ccache
253519  Memcheck reports auxv pointer accesses as invalid reads.
263034  Crash when loading some PPC64 binaries
269599  Increase deepest backtrace
274695  s390x: Support "compare to/from logical" instructions (z196)
275800  s390x: Autodetect cache info (part 2)
280271  Valgrind reports possible memory leaks on still-reachable std::string
284540  Memcheck shouldn't count suppressions matching still-reachable [..]
289578  Backtraces with ARM unwind tables (stack scan flags)
296311  Wrong stack traces due to -fomit-frame-pointer (x86) 
304832  ppc32: build failure
305431  Use find_buildid shdr fallback for separate .debug files
305728  Add support for AVX2 instructions
305948  ppc64: code generation for ShlD64 / ShrD64 asserts
306035  s390x: Fix IR generation for LAAG and friends
306054  s390x: Condition code computation for convert-to-int/logical
306098  s390x: alternate opcode form for convert to/from fixed
306587  Fix cache line detection from auxiliary vector for PPC.
306783  Mips unhandled syscall :  4025  /  4079  / 4182
307038  DWARF2 CFI reader: unhandled DW_OP_ opcode 0x8 (DW_OP_const1u et al)
307082  HG false positive: pthread_cond_destroy: destruction of unknown CV
307101  sys_capget second argument can be NULL
307103  sys_openat: If pathname is absolute, then dirfd is ignored.
307106  amd64->IR: f0 0f c0 02 (lock xadd byte)
307113  s390x: DFP support
307141  valgrind does't work in mips-linux system
307155  filter_gdb should filter out syscall-template.S T_PSEUDO
307285  x86_amd64 feature test for avx in test suite is wrong
307290  memcheck overlap testcase needs memcpy version filter
307463  Please add "&limit=0" to the "all open bugs" link
307465  --show-possibly-lost=no should reduce the error count / exit code
307557  Leaks on Mac OS X 10.7.5 libraries at ImageLoader::recursiveInit[..]
307729  pkgconfig support broken valgrind.pc
307828  Memcheck false errors SSE optimized wcscpy, wcscmp, wcsrchr, wcschr
307955  Building valgrind 3.7.0-r4 fails in Gentoo AMD64 when using clang
308089  Unhandled syscall on ppc64: prctl
308135  PPC32 MPC8xx has 16 bytes cache size
308321  testsuite memcheck filter interferes with gdb_filter 
308333 == 307106
308341  vgdb should report process exit (or fatal signal)
308427  s390 memcheck reports tsearch cjump/cmove depends on uninit
308495  Remove build dependency on installed Xen headers
308573  Internal error on 64-bit instruction executed in 32-bit mode
308626  == 308627
308627  pmovmskb validity bit propagation is imprecise
308644  vgdb command for having the info for the track-fds option
308711  give more info about aspacemgr and arenas in out_of_memory
308717  ARM: implement fixed-point VCVT.F64.[SU]32
308718  ARM implement SMLALBB family of instructions
308886  Missing support for PTRACE_SET/GETREGSET 
308930  syscall name_to_handle_at (303 on amd64) not handled
309229  V-bit tester does not report number of tests generated
309323  print unrecognized instuction on MIPS
309425  Provide a --sigill-diagnostics flag to suppress illegal [..]
309427  SSE optimized stpncpy trigger uninitialised value [..] errors
309430  Self hosting ppc64 encounters a vassert error on operand type
309600  valgrind is a bit confused about 0-sized sections
309823  Generate errors for still reachable blocks
309921  PCMPISTRI validity bit propagation is imprecise
309922  none/tests/ppc64/test_dfp5 sometimes fails
310169  The Iop_CmpORD class of Iops is not supported by the vbit checker.
310424  --read-var-info does not properly describe static variables 
310792  search additional path for debug symbols
310931  s390x: Message-security assist (MSA) instruction extension [..]
311100  PPC DFP implementation of the integer operands is inconsistent [..]
311318  ARM: "128-bit constant is not implemented" error message
311407  ssse3 bcopy (actually converted memcpy) causes invalid read [..]
311690  V crashes because it redirects branches inside of a redirected function
311880  x86_64: make regtest hangs at shell_valid1
311922  WARNING: unhandled syscall: 170
311933  == 251569
312171  ppc: insn selection for DFP
312571  Rounding mode call wrong for the DFP Iops [..]
312620  Change to Iop_D32toD64 [..] for s390 DFP support broke ppc [..]
312913  Dangling pointers error should also report the alloc stack trace
312980  Building on Mountain Lion generates some compiler warnings
313267  Adding MIPS64/Linux port to Valgrind
313348  == 251569
313354  == 251569
313811  Buffer overflow in assert_fail
314099  coverity pointed out error in VEX guest_ppc_toIR.c insn_suffix
314269  ppc: dead code in insn selection
314718  ARM: implement integer divide instruction (sdiv and udiv)
315345  cl-format.xml and callgrind/dump.c don't agree on using cfl= or cfi=
315441  sendmsg syscall should ignore unset msghdr msg_flags
315534  msgrcv inside a thread causes valgrind to hang (block)
315545  Assertion '(UChar*)sec->tt[tteNo].tcptr <= (UChar*)hcode' failed
315689  disInstr(thumb): unhandled instruction: 0xF852 0x0E10 (LDRT)
315738  disInstr(arm): unhandled instruction: 0xEEBE0BEE (vcvt.s32.f64)
315959  valgrind man page has bogus SGCHECK (and no BBV) OPTIONS section
316144  valgrind.1 manpage contains unknown ??? strings [..]
316145  callgrind command line options in manpage reference (unknown) [..]
316145  callgrind command line options in manpage reference [..]
316181  drd: Fixed a 4x slowdown for certain applications
316503  Valgrind does not support SSE4 "movntdqa" instruction
316535  Use of |signed int| instead of |size_t| in valgrind messages
316696   fluidanimate program of parsec 2.1 stuck 
316761  syscall open_by_handle_at (304 on amd64, 342 on x86) not handled
317091  Use -Wl,-Ttext-segment when static linking if possible [..]
317186  "Impossible happens" when occurs VCVT instruction on ARM
317318  Support for Threading Building Blocks "scalable_malloc"
317444  amd64->IR: 0xC4 0x41 0x2C 0xC2 0xD2 0x8 (vcmpeq_uqps)
317461  Fix BMI assembler configure check and avx2/bmi/fma vgtest prereqs
317463  bmi testcase IR SANITY CHECK FAILURE
317506  memcheck/tests/vbit-test fails with unknown opcode after [..]
318050  libmpiwrap fails to compile with out-of-source build
318203  setsockopt handling needs to handle SOL_SOCKET/SO_ATTACH_FILTER
318643  annotate_trace_memory tests infinite loop on arm and ppc [..]
318773  amd64->IR: 0xF3 0x48 0x0F 0xBC 0xC2 0xC3 0x66 0x0F
318929  Crash with: disInstr(thumb): 0xF321 0x0001 (ssat16)
318932  Add missing PPC64 and PPC32 system call support
319235  --db-attach=yes is broken with Yama (ptrace scoping) enabled
319395  Crash with unhandled instruction on STRT (Thumb) instructions
319494  VEX Makefile-gcc standalone build update after r2702
319505  [MIPSEL] Crash: unhandled UNRAY operator.
319858  disInstr(thumb): unhandled instruction on instruction STRBT
319932  disInstr(thumb): unhandled instruction on instruction STRHT
320057  Problems when we try to mmap more than 12 memory pages on MIPS32
320063  Memory from PTRACE_GET_THREAD_AREA is reported uninitialised
320083  disInstr(thumb): unhandled instruction on instruction LDRBT
320116  bind on AF_BLUETOOTH produces warnings because of sockaddr_rc padding
320131  WARNING: unhandled syscall: 369 on ARM (prlimit64)
320211  Stack buffer overflow in ./coregrind/m_main.c with huge TMPDIR
320661  vgModuleLocal_read_elf_debug_info(): "Assertion '!di->soname'
320895  add fanotify support (patch included)
320998  vex amd64->IR pcmpestri and pcmpestrm SSE4.2 instruction
321065  Valgrind updates for Xen 4.3
321148  Unhandled instruction: PLI (Thumb 1, 2, 3)
321363  Unhandled instruction: SSAX (ARM + Thumb)
321364  Unhandled instruction: SXTAB16 (ARM + Thumb)
321466  Unhandled instruction: SHASX (ARM + Thumb)
321467  Unhandled instruction: SHSAX (ARM + Thumb)
321468  Unhandled instruction: SHSUB16 (ARM + Thumb)
321619  Unhandled instruction: SHSUB8 (ARM + Thumb)
321620  Unhandled instruction: UASX (ARM + Thumb)
321621  Unhandled instruction: USAX (ARM + Thumb)
321692  Unhandled instruction: UQADD16 (ARM + Thumb)
321693  Unhandled instruction: LDRSBT (Thumb)
321694  Unhandled instruction: UQASX (ARM + Thumb)
321696  Unhandled instruction: UQSAX (Thumb + ARM)
321697  Unhandled instruction: UHASX (ARM + Thumb)
321703  Unhandled instruction: UHSAX (ARM + Thumb)
321704  Unhandled instruction: REVSH (ARM + Thumb)
321730  Add cg_diff and cg_merge man pages
321738  Add vgdb and valgrind-listener man pages
321814  == 315545
321891  Unhandled instruction: LDRHT (Thumb)
321960  pthread_create() then alloca() causing invalid stack write errors
321969  ppc32 and ppc64 don't support [lf]setxattr
322254  Show threadname together with tid if set by application
322294  Add initial support for IBM Power ISA 2.07
322368  Assertion failure in wqthread_hijack under OS X 10.8
322563  vex mips->IR: 0x70 0x83 0xF0 0x3A
322807  VALGRIND_PRINTF_BACKTRACE writes callstack to xml and text to stderr
322851  0bXXX binary literal syntax is not standard 
323035  Unhandled instruction: LDRSHT(Thumb)
323036  Unhandled instruction: SMMLS (ARM and Thumb)
323116  The memcheck/tests/ppc64/power_ISA2_05.c fails to build [..]
323175  Unhandled instruction: SMLALD (ARM + Thumb)
323177  Unhandled instruction: SMLSLD (ARM + Thumb)
323432  Calling pthread_cond_destroy() or pthread_mutex_destroy() [..]
323437  Phase 2 support for IBM Power ISA 2.07
323713  Support mmxext (integer sse) subset on i386 (athlon)
323803  Transactional memory instructions are not supported for Power
323893  SSE3 not available on amd cpus in valgrind
323905  Probable false positive from Valgrind/drd on close()
323912  valgrind.h header isn't compatible for mingw64
324047  Valgrind doesn't support [LDR,ST]{S}[B,H]T ARM instructions
324149  helgrind: When pthread_cond_timedwait returns ETIMEDOUT [..]
324181  mmap does not handle MAP_32BIT
324227  memcheck false positive leak when a thread calls exit+block [..]
324421  Support for fanotify API on ARM architecture
324514  gdbserver monitor cmd output behaviour consistency [..]
324518  ppc64: Emulation of dcbt instructions does not handle [..]
324546  none/tests/ppc32 test_isa_2_07_part2 requests -m64
324582  When access is made to freed memory, report both allocation [..]
324594  Fix overflow computation for Power ISA 2.06 insns: mulldo/mulldo.
324765  ppc64: illegal instruction when executing none/tests/ppc64/jm-misc
324816  Incorrect VEX implementation for xscvspdp/xvcvspdp for SNaN inputs
324834  Unhandled instructions in Microsoft C run-time for x86_64
324894  Phase 3 support for IBM Power ISA 2.07
326091  drd: Avoid false race reports from optimized strlen() impls
326113  valgrind libvex hwcaps error on AMD64 
n-i-bz  Some wrong command line options could be ignored
n-i-bz  patch to allow fair-sched on android
n-i-bz  report error for vgdb snapshot requested before execution
n-i-bz  same as 303624 (fixed in 3.8.0), but for x86 android

(3.9.0: 31 October 2013, vex r2796, valgrind r13708)



Release 3.8.1 (19 September 2012)
~~~~~~~~~~~~~~~~~~~~~~~~~~~~~~~~~
3.8.1 is a bug fix release.  It fixes some assertion failures in 3.8.0
that occur moderately frequently in real use cases, adds support for
some missing instructions on ARM, and fixes a deadlock condition on
MacOSX.  If you package or deliver 3.8.0 for others to use, you might
want to consider upgrading to 3.8.1 instead.

The following bugs have been fixed or resolved.  Note that "n-i-bz"
stands for "not in bugzilla" -- that is, a bug that was reported to us
but never got a bugzilla entry.  We encourage you to file bugs in
bugzilla (https://bugs.kde.org/enter_bug.cgi?product=valgrind) rather
than mailing the developers (or mailing lists) directly -- bugs that
are not entered into bugzilla tend to get forgotten about or ignored.

To see details of a given bug, visit
  https://bugs.kde.org/show_bug.cgi?id=XXXXXX
where XXXXXX is the bug number as listed below.

284004  == 301281
289584  Unhandled instruction: 0xF 0x29 0xE5 (MOVAPS)
295808  amd64->IR: 0xF3 0xF 0xBC 0xC0 (TZCNT)
298281  wcslen causes false(?) uninitialised value warnings
301281  valgrind hangs on OS X when the process calls system()
304035  disInstr(arm): unhandled instruction 0xE1023053
304867  implement MOVBE instruction in x86 mode
304980  Assertion 'lo <= hi' failed in vgModuleLocal_find_rx_mapping
305042  amd64: implement 0F 7F encoding of movq between two registers
305199  ARM: implement QDADD and QDSUB
305321  amd64->IR: 0xF 0xD 0xC (prefetchw)
305513  killed by fatal signal: SIGSEGV
305690  DRD reporting invalid semaphore when sem_trywait fails
305926  Invalid alignment checks for some AVX instructions
306297  disInstr(thumb): unhandled instruction 0xE883 0x000C
306310  3.8.0 release tarball missing some files
306612  RHEL 6 glibc-2.X default suppressions need /lib*/libc-*patterns
306664  vex amd64->IR: 0x66 0xF 0x3A 0x62 0xD1 0x46 0x66 0xF
n-i-bz  shmat of a segment > 4Gb does not work 
n-i-bz  simulate_control_c script wrong USR1 signal number on mips
n-i-bz  vgdb ptrace calls wrong on mips [...]
n-i-bz  Fixes for more MPI false positives
n-i-bz  exp-sgcheck's memcpy causes programs to segfault
n-i-bz  OSX build w/ clang: asserts at startup
n-i-bz  Incorrect undef'dness prop for Iop_DPBtoBCD and Iop_BCDtoDPB
n-i-bz  fix a couple of union tag-vs-field mixups
n-i-bz  OSX: use __NR_poll_nocancel rather than __NR_poll

The following bugs were fixed in 3.8.0 but not listed in this NEWS
file at the time:

254088  Valgrind should know about UD2 instruction
301280  == 254088
301902  == 254088
304754  NEWS blows TeX's little mind

(3.8.1: 19 September 2012, vex r2537, valgrind r12996)



Release 3.8.0 (10 August 2012)
~~~~~~~~~~~~~~~~~~~~~~~~~~~~~~
3.8.0 is a feature release with many improvements and the usual
collection of bug fixes.

This release supports X86/Linux, AMD64/Linux, ARM/Linux, PPC32/Linux,
PPC64/Linux, S390X/Linux, MIPS/Linux, ARM/Android, X86/Android,
X86/MacOSX 10.6/10.7 and AMD64/MacOSX 10.6/10.7.  Support for recent
distros and toolchain components (glibc 2.16, gcc 4.7) has been added.
There is initial support for MacOSX 10.8, but it is not usable for
serious work at present.

* ================== PLATFORM CHANGES =================

* Support for MIPS32 platforms running Linux.  Valgrind has been
  tested on MIPS32 and MIPS32r2 platforms running different Debian
  Squeeze and MeeGo distributions.  Both little-endian and big-endian
  cores are supported.  The tools Memcheck, Massif and Lackey have
  been tested and are known to work. See README.mips for more details.

* Preliminary support for Android running on x86.

* Preliminary (as-yet largely unusable) support for MacOSX 10.8.

* Support for Intel AVX instructions and for AES instructions.  This
  support is available only for 64 bit code.

* Support for POWER Decimal Floating Point instructions.

* ==================== TOOL CHANGES ====================

* Non-libc malloc implementations are now supported.  This is useful
  for tools that replace malloc (Memcheck, Massif, DRD, Helgrind).
  Using the new option --soname-synonyms, such tools can be informed
  that the malloc implementation is either linked statically into the
  executable, or is present in some other shared library different
  from libc.so.  This makes it possible to process statically linked
  programs, and programs using other malloc libraries, for example
  TCMalloc or JEMalloc.

* For tools that provide their own replacement for malloc et al, the
  option --redzone-size=<number> allows users to specify the size of
  the padding blocks (redzones) added before and after each client
  allocated block.  Smaller redzones decrease the memory needed by
  Valgrind.  Bigger redzones increase the chance to detect blocks
  overrun or underrun.  Prior to this change, the redzone size was
  hardwired to 16 bytes in Memcheck.

* Memcheck:

  - The leak_check GDB server monitor command now can
    control the maximum nr of loss records to output.

  - Reduction of memory use for applications allocating
    many blocks and/or having many partially defined bytes.

  - Addition of GDB server monitor command 'block_list' that lists
    the addresses/sizes of the blocks of a leak search loss record.

  - Addition of GDB server monitor command 'who_points_at' that lists
    the locations pointing at a block.

  - If a redzone size > 0 is given, VALGRIND_MALLOCLIKE_BLOCK now will
    detect an invalid access of these redzones, by marking them
    noaccess.  Similarly, if a redzone size is given for a memory
    pool, VALGRIND_MEMPOOL_ALLOC will mark the redzones no access.
    This still allows to find some bugs if the user has forgotten to
    mark the pool superblock noaccess.

  - Performance of memory leak check has been improved, especially in
    cases where there are many leaked blocks and/or many suppression
    rules used to suppress leak reports.

  - Reduced noise (false positive) level on MacOSX 10.6/10.7, due to
    more precise analysis, which is important for LLVM/Clang
    generated code.  This is at the cost of somewhat reduced
    performance.  Note there is no change to analysis precision or
    costs on Linux targets.

* DRD:

  - Added even more facilities that can help finding the cause of a data
    race, namely the command-line option --ptrace-addr and the macro
    DRD_STOP_TRACING_VAR(x). More information can be found in the manual.

  - Fixed a subtle bug that could cause false positive data race reports.

* ==================== OTHER CHANGES ====================

* The C++ demangler has been updated so as to work well with C++ 
  compiled by up to at least g++ 4.6.

* Tool developers can make replacement/wrapping more flexible thanks
  to the new option --soname-synonyms.  This was reported above, but
  in fact is very general and applies to all function
  replacement/wrapping, not just to malloc-family functions.

* Round-robin scheduling of threads can be selected, using the new
  option --fair-sched= yes.  Prior to this change, the pipe-based
  thread serialisation mechanism (which is still the default) could
  give very unfair scheduling.  --fair-sched=yes improves
  responsiveness of interactive multithreaded applications, and
  improves repeatability of results from the thread checkers Helgrind
  and DRD.

* For tool developers: support to run Valgrind on Valgrind has been
  improved.  We can now routinely Valgrind on Helgrind or Memcheck.

* gdbserver now shows the float shadow registers as integer
  rather than float values, as the shadow values are mostly
  used as bit patterns.

* Increased limit for the --num-callers command line flag to 500.

* Performance improvements for error matching when there are many
  suppression records in use.

* Improved support for DWARF4 debugging information (bug 284184).

* Initial support for DWZ compressed Dwarf debug info.

* Improved control over the IR optimiser's handling of the tradeoff
  between performance and precision of exceptions.  Specifically,
  --vex-iropt-precise-memory-exns has been removed and replaced by
  --vex-iropt-register-updates, with extended functionality.  This
  allows the Valgrind gdbserver to always show up to date register
  values to GDB.

* Modest performance gains through the use of translation chaining for
  JIT-generated code.

* ==================== FIXED BUGS ====================

The following bugs have been fixed or resolved.  Note that "n-i-bz"
stands for "not in bugzilla" -- that is, a bug that was reported to us
but never got a bugzilla entry.  We encourage you to file bugs in
bugzilla (https://bugs.kde.org/enter_bug.cgi?product=valgrind) rather
than mailing the developers (or mailing lists) directly -- bugs that
are not entered into bugzilla tend to get forgotten about or ignored.

To see details of a given bug, visit
  https://bugs.kde.org/show_bug.cgi?id=XXXXXX
where XXXXXX is the bug number as listed below.

197914  Building valgrind from svn now requires automake-1.10
203877  increase to 16Mb maximum allowed alignment for memalign et al
219156  Handle statically linked malloc or other malloc lib (e.g. tcmalloc) 
247386  make perf does not run all performance tests
270006  Valgrind scheduler unfair 
270777  Adding MIPS/Linux port to Valgrind
270796  s390x: Removed broken support for the TS insn
271438  Fix configure for proper SSE4.2 detection
273114  s390x: Support TR, TRE, TROO, TROT, TRTO, and TRTT instructions
273475  Add support for AVX instructions
274078  improved configure logic for mpicc
276993  fix mremap 'no thrash checks' 
278313  Fedora 15/x64: err read debug info with --read-var-info=yes flag
281482  memcheck incorrect byte allocation count in realloc() for silly argument
282230  group allocator for small fixed size, use it for MC_Chunk/SEc vbit
283413  Fix wrong sanity check
283671  Robustize alignment computation in LibVEX_Alloc
283961  Adding support for some HCI IOCTLs
284124  parse_type_DIE: confused by: DWARF 4
284864  == 273475 (Add support for AVX instructions)
285219  Too-restrictive constraints for Thumb2 "SP plus/minus register"
285662  (MacOSX): Memcheck needs to replace memcpy/memmove
285725  == 273475 (Add support for AVX instructions)
286261  add wrapper for linux I2C_RDWR ioctl
286270  vgpreload is not friendly to 64->32 bit execs, gives ld.so warnings
286374  Running cachegrind with --branch-sim=yes on 64-bit PowerPC program fails
286384  configure fails "checking for a supported version of gcc"
286497  == 273475 (Add support for AVX instructions)
286596  == 273475 (Add support for AVX instructions)
286917  disInstr(arm): unhandled instruction: QADD (also QSUB)
287175  ARM: scalar VFP fixed-point VCVT instructions not handled
287260  Incorrect conditional jump or move depends on uninitialised value(s)
287301  vex amd64->IR: 0x66 0xF 0x38 0x41 0xC0 0xB8 0x0 0x0 (PHMINPOSUW)
287307  == 273475 (Add support for AVX instructions)
287858  VG_(strerror): unknown error 
288298  (MacOSX) unhandled syscall shm_unlink
288995  == 273475 (Add support for AVX instructions)
289470  Loading of large Mach-O thin binaries fails.
289656  == 273475 (Add support for AVX instructions)
289699  vgdb connection in relay mode erroneously closed due to buffer overrun 
289823  ==  293754 (PCMPxSTRx not implemented for 16-bit characters)
289839  s390x: Provide support for unicode conversion instructions
289939  monitor cmd 'leak_check' with details about leaked or reachable blocks
290006  memcheck doesn't mark %xmm as initialized after "pcmpeqw %xmm %xmm"
290655  Add support for AESKEYGENASSIST instruction 
290719  valgrind-3.7.0 fails with automake-1.11.2 due to"pkglibdir" usage
290974  vgdb must align pages to VKI_SHMLBA (16KB) on ARM 
291253  ES register not initialised in valgrind simulation
291568  Fix 3DNOW-related crashes with baseline x86_64 CPU (w patch)
291865  s390x: Support the "Compare Double and Swap" family of instructions
292300  == 273475 (Add support for AVX instructions)
292430  unrecognized instruction in __intel_get_new_mem_ops_cpuid
292493  == 273475 (Add support for AVX instructions)
292626  Missing fcntl F_SETOWN_EX and F_GETOWN_EX support
292627  Missing support for some SCSI ioctls
292628  none/tests/x86/bug125959-x86.c triggers undefined behavior
292841  == 273475 (Add support for AVX instructions)
292993  implement the getcpu syscall on amd64-linux
292995  Implement the “cross memory attach” syscalls introduced in Linux 3.2
293088  Add some VEX sanity checks for ppc64 unhandled instructions
293751  == 290655 (Add support for AESKEYGENASSIST instruction)
293754  PCMPxSTRx not implemented for 16-bit characters
293755  == 293754 (No tests for PCMPxSTRx on 16-bit characters)
293808  CLFLUSH not supported by latest VEX for amd64
294047  valgrind does not correctly emulate prlimit64(..., RLIMIT_NOFILE, ...)
294048  MPSADBW instruction not implemented
294055  regtest none/tests/shell fails when locale is not set to C
294185  INT 0x44 (and others) not supported on x86 guest, but used by Jikes RVM
294190  --vgdb-error=xxx can be out of sync with errors shown to the user
294191  amd64: fnsave/frstor and 0x66 size prefixes on FP instructions
294260  disInstr_AMD64: disInstr miscalculated next %rip
294523  --partial-loads-ok=yes causes false negatives
294617  vex amd64->IR: 0x66 0xF 0x3A 0xDF 0xD1 0x1 0xE8 0x6A
294736  vex amd64->IR: 0x48 0xF 0xD7 0xD6 0x48 0x83
294812  patch allowing to run (on x86 at least) helgrind/drd on tool.
295089  can not annotate source for both helgrind and drd
295221  POWER Processor decimal floating point instruction support missing
295427  building for i386 with clang on darwin11 requires "-new_linker linker"
295428  coregrind/m_main.c has incorrect x86 assembly for darwin
295590  Helgrind: Assertion 'cvi->nWaiters > 0' failed
295617  ARM - Add some missing syscalls
295799  Missing \n with get_vbits in gdbserver when line is % 80 [...]
296229  Linux user input device ioctls missing wrappers
296318  ELF Debug info improvements (more than one rx/rw mapping)
296422  Add translation chaining support
296457  vex amd64->IR: 0x66 0xF 0x3A 0xDF 0xD1 0x1 0xE8 0x6A (dup of AES)
296792  valgrind 3.7.0: add SIOCSHWTSTAMP (0x89B0) ioctl wrapper
296983  Fix build issues on x86_64/ppc64 without 32-bit toolchains
297078  gdbserver signal handling problems [..]
297147  drd false positives on newly allocated memory
297329  disallow decoding of IBM Power DFP insns on some machines
297497  POWER Processor decimal floating point instruction support missing
297701  Another alias for strncasecmp_l in libc-2.13.so
297911  'invalid write' not reported when using APIs for custom mem allocators.
297976  s390x: revisit EX implementation
297991  Valgrind interferes with mmap()+ftell() 
297992  Support systems missing WIFCONTINUED (e.g. pre-2.6.10 Linux) 
297993  Fix compilation of valgrind with gcc -g3.
298080  POWER Processor DFP support missing, part 3
298227  == 273475 (Add support for AVX instructions)
298335  == 273475 (Add support for AVX instructions)
298354  Unhandled ARM Thumb instruction 0xEB0D 0x0585 (streq)
298394  s390x: Don't bail out on an unknown machine model.  [..]
298421  accept4() syscall (366) support is missing for ARM
298718  vex amd64->IR: 0xF 0xB1 0xCB 0x9C 0x8F 0x45
298732  valgrind installation problem in ubuntu with kernel version 3.x
298862  POWER Processor DFP instruction support missing, part 4
298864  DWARF reader mis-parses DW_FORM_ref_addr
298943  massif asserts with --pages-as-heap=yes when brk is changing [..]
299053  Support DWARF4 DW_AT_high_pc constant form
299104  == 273475 (Add support for AVX instructions)
299316  Helgrind: hg_main.c:628 (map_threads_lookup): Assertion 'thr' failed.
299629  dup3() syscall (358) support is missing for ARM
299694  POWER Processor DFP instruction support missing, part 5
299756  Ignore --free-fill for MEMPOOL_FREE and FREELIKE client requests
299803  == 273475 (Add support for AVX instructions)
299804  == 273475 (Add support for AVX instructions)
299805  == 273475 (Add support for AVX instructions)
300140  ARM - Missing (T1) SMMUL
300195  == 296318 (ELF Debug info improvements (more than one rx/rw mapping))
300389  Assertion `are_valid_hwcaps(VexArchAMD64, [..])' failed.
300414  FCOM and FCOMP unimplemented for amd64 guest
301204  infinite loop in canonicaliseSymtab with ifunc symbol
301229  == 203877 (increase to 16Mb maximum allowed alignment for memalign etc)
301265  add x86 support to Android build 
301984  configure script doesn't detect certain versions of clang
302205  Fix compiler warnings for POWER VEX code and POWER test cases
302287  Unhandled movbe instruction on Atom processors
302370  PPC: fnmadd, fnmsub, fnmadds, fnmsubs insns always negate the result
302536  Fix for the POWER Valgrind regression test: memcheck-ISA2.0.
302578  Unrecognized isntruction 0xc5 0x32 0xc2 0xca 0x09 vcmpngess
302656  == 273475 (Add support for AVX instructions)
302709  valgrind for ARM needs extra tls support for android emulator [..]
302827  add wrapper for CDROM_GET_CAPABILITY
302901  Valgrind crashes with dwz optimized debuginfo
302918  Enable testing of the vmaddfp and vnsubfp instructions in the testsuite
303116  Add support for the POWER instruction popcntb
303127  Power test suite fixes for frsqrte, vrefp, and vrsqrtefp instructions.
303250  Assertion `instrs_in->arr_used <= 10000' failed w/ OpenSSL code
303466  == 273475 (Add support for AVX instructions)
303624  segmentation fault on Android 4.1 (e.g. on Galaxy Nexus OMAP) 
303963  strstr() function produces wrong results under valgrind callgrind
304054  CALL_FN_xx macros need to enforce stack alignment
304561  tee system call not supported
715750  (MacOSX): Incorrect invalid-address errors near 0xFFFFxxxx (mozbug#)
n-i-bz  Add missing gdbserver xml files for shadow registers for ppc32
n-i-bz  Bypass gcc4.4/4.5 code gen bugs causing out of memory or asserts
n-i-bz  Fix assert in gdbserver for watchpoints watching the same address
n-i-bz  Fix false positive in sys_clone on amd64 when optional args [..]
n-i-bz  s390x: Shadow registers can now be examined using vgdb

(3.8.0-TEST3:  9 August 2012, vex r2465, valgrind r12865)
(3.8.0:       10 August 2012, vex r2465, valgrind r12866)



Release 3.7.0 (5 November 2011)
~~~~~~~~~~~~~~~~~~~~~~~~~~~~~~~
3.7.0 is a feature release with many significant improvements and the
usual collection of bug fixes.

This release supports X86/Linux, AMD64/Linux, ARM/Linux, PPC32/Linux,
PPC64/Linux, S390X/Linux, ARM/Android, X86/Darwin and AMD64/Darwin.
Support for recent distros and toolchain components (glibc 2.14, gcc
4.6, MacOSX 10.7) has been added.

* ================== PLATFORM CHANGES =================

* Support for IBM z/Architecture (s390x) running Linux.  Valgrind can
  analyse 64-bit programs running on z/Architecture.  Most user space
  instructions up to and including z10 are supported.  Valgrind has
  been tested extensively on z9, z10, and z196 machines running SLES
  10/11, RedHat 5/6m, and Fedora. The Memcheck and Massif tools are
  known to work well. Callgrind, Helgrind, and DRD work reasonably
  well on z9 and later models. See README.s390 for more details.

* Preliminary support for MacOSX 10.7 and XCode 4.  Both 32- and
  64-bit processes are supported.  Some complex threaded applications
  (Firefox) are observed to hang when run as 32 bit applications,
  whereas 64-bit versions run OK.  The cause is unknown.  Memcheck
  will likely report some false errors.  In general, expect some rough
  spots.  This release also supports MacOSX 10.6, but drops support
  for 10.5.

* Preliminary support for Android (on ARM).  Valgrind can now run
  large applications (eg, Firefox) on (eg) a Samsung Nexus S.  See
  README.android for more details, plus instructions on how to get
  started.

* Support for the IBM Power ISA 2.06 (Power7 instructions)

* General correctness and performance improvements for ARM/Linux, and,
  by extension, ARM/Android.

* Further solidification of support for SSE 4.2 in 64-bit mode.  AVX
  instruction set support is under development but is not available in
  this release.

* Support for AIX5 has been removed.

* ==================== TOOL CHANGES ====================

* Memcheck: some incremental changes:

  - reduction of memory use in some circumstances

  - improved handling of freed memory, which in some circumstances 
    can cause detection of use-after-free that would previously have
    been missed

  - fix of a longstanding bug that could cause false negatives (missed
    errors) in programs doing vector saturated narrowing instructions.

* Helgrind: performance improvements and major memory use reductions,
  particularly for large, long running applications which perform many
  synchronisation (lock, unlock, etc) events.  Plus many smaller
  changes:

  - display of locksets for both threads involved in a race

  - general improvements in formatting/clarity of error messages

  - addition of facilities and documentation regarding annotation
    of thread safe reference counted C++ classes

  - new flag --check-stack-refs=no|yes [yes], to disable race checking
    on thread stacks (a performance hack)

  - new flag --free-is-write=no|yes [no], to enable detection of races
    where one thread accesses heap memory but another one frees it,
    without any coordinating synchronisation event

* DRD: enabled XML output; added support for delayed thread deletion
  in order to detect races that occur close to the end of a thread
  (--join-list-vol); fixed a memory leak triggered by repeated client
  memory allocatation and deallocation; improved Darwin support.

* exp-ptrcheck: this tool has been renamed to exp-sgcheck

* exp-sgcheck: this tool has been reduced in scope so as to improve
  performance and remove checking that Memcheck does better.
  Specifically, the ability to check for overruns for stack and global
  arrays is unchanged, but the ability to check for overruns of heap
  blocks has been removed.  The tool has accordingly been renamed to
  exp-sgcheck ("Stack and Global Array Checking").

* ==================== OTHER CHANGES ====================

* GDB server: Valgrind now has an embedded GDB server.  That means it
  is possible to control a Valgrind run from GDB, doing all the usual
  things that GDB can do (single stepping, breakpoints, examining
  data, etc).  Tool-specific functionality is also available.  For
  example, it is possible to query the definedness state of variables
  or memory from within GDB when running Memcheck; arbitrarily large
  memory watchpoints are supported, etc.  To use the GDB server, start
  Valgrind with the flag --vgdb-error=0 and follow the on-screen
  instructions.

* Improved support for unfriendly self-modifying code: a new option
  --smc-check=all-non-file is available.  This adds the relevant
  consistency checks only to code that originates in non-file-backed
  mappings.  In effect this confines the consistency checking only to
  code that is or might be JIT generated, and avoids checks on code
  that must have been compiled ahead of time.  This significantly
  improves performance on applications that generate code at run time.

* It is now possible to build a working Valgrind using Clang-2.9 on
  Linux.

* new client requests VALGRIND_{DISABLE,ENABLE}_ERROR_REPORTING.
  These enable and disable error reporting on a per-thread, and
  nestable, basis.  This is useful for hiding errors in particularly
  troublesome pieces of code.  The MPI wrapper library (libmpiwrap.c)
  now uses this facility.

* Added the --mod-funcname option to cg_diff.

* ==================== FIXED BUGS ====================

The following bugs have been fixed or resolved.  Note that "n-i-bz"
stands for "not in bugzilla" -- that is, a bug that was reported to us
but never got a bugzilla entry.  We encourage you to file bugs in
bugzilla (http://bugs.kde.org/enter_valgrind_bug.cgi) rather than
mailing the developers (or mailing lists) directly -- bugs that are
not entered into bugzilla tend to get forgotten about or ignored.

To see details of a given bug, visit
https://bugs.kde.org/show_bug.cgi?id=XXXXXX
where XXXXXX is the bug number as listed below.

 79311  malloc silly arg warning does not give stack trace
210935  port valgrind.h (not valgrind) to win32 to support client requests
214223  valgrind SIGSEGV on startup gcc 4.4.1 ppc32 (G4) Ubuntu 9.10
243404  Port to zSeries
243935  Helgrind: incorrect handling of ANNOTATE_HAPPENS_BEFORE()/AFTER()
247223  non-x86: Suppress warning: 'regparm' attribute directive ignored
250101  huge "free" memory usage due to m_mallocfree.c fragmentation
253206  Some fixes for the faultstatus testcase
255223  capget testcase fails when running as root
256703  xlc_dbl_u32.c testcase broken
256726  Helgrind tests have broken inline asm 
259977  == 214223 (Valgrind segfaults doing __builtin_longjmp)
264800  testcase compile failure on zseries
265762  make public VEX headers compilable by G++ 3.x
265771  assertion in jumps.c (r11523) fails with glibc-2.3
266753  configure script does not give the user the option to not use QtCore
266931  gen_insn_test.pl is broken
266961  ld-linux.so.2 i?86-linux strlen issues
266990  setns instruction causes false positive
267020  Make directory for temporary files configurable at run-time.
267342  == 267997 (segmentation fault on Mac OS 10.6)
267383  Assertion 'vgPlain_strlen(dir) + vgPlain_strlen(file) + 1 < 256' failed
267413  Assertion 'DRD_(g_threadinfo)[tid].synchr_nesting >= 1' failed.
267488  regtest: darwin support for 64-bit build
267552  SIGSEGV (misaligned_stack_error) with DRD, but not with other tools
267630  Add support for IBM Power ISA 2.06 -- stage 1
267769  == 267997 (Darwin: memcheck triggers segmentation fault)
267819  Add client request for informing the core about reallocation
267925  laog data structure quadratic for a single sequence of lock
267968  drd: (vgDrd_thread_set_joinable): Assertion '0 <= (int)tid ..' failed
267997  MacOSX: 64-bit V segfaults on launch when built with Xcode 4.0.1
268513  missed optimizations in fold_Expr
268619  s390x: fpr - gpr transfer facility 
268620  s390x: reconsider "long displacement" requirement 
268621  s390x: improve IR generation for XC
268715  s390x: FLOGR is not universally available
268792  == 267997 (valgrind seg faults on startup when compiled with Xcode 4)
268930  s390x: MHY is not universally available
269078  arm->IR: unhandled instruction SUB (SP minus immediate/register) 
269079  Support ptrace system call on ARM
269144  missing "Bad option" error message
269209  conditional load and store facility (z196)
269354  Shift by zero on x86 can incorrectly clobber CC_NDEP
269641  == 267997 (valgrind segfaults immediately (segmentation fault))
269736  s390x: minor code generation tweaks
269778  == 272986 (valgrind.h: swap roles of VALGRIND_DO_CLIENT_REQUEST() ..)
269863  s390x: remove unused function parameters
269864  s390x: tweak s390_emit_load_cc 
269884  == 250101 (overhead for huge blocks exhausts space too soon)
270082  s390x: Make sure to point the PSW address to the next address on SIGILL
270115  s390x: rewrite some testcases
270309  == 267997 (valgrind crash on startup)
270320  add support for Linux FIOQSIZE ioctl() call
270326  segfault while trying to sanitize the environment passed to execle
270794  IBM POWER7 support patch causes regression in none/tests
270851  IBM POWER7 fcfidus instruction causes memcheck to fail
270856  IBM POWER7 xsnmaddadp instruction causes memcheck to fail on 32bit app 
270925  hyper-optimized strspn() in /lib64/libc-2.13.so needs fix
270959  s390x: invalid use of R0 as base register
271042  VSX configure check fails when it should not 
271043  Valgrind build fails with assembler error on ppc64 with binutils 2.21 
271259  s390x: fix code confusion 
271337  == 267997 (Valgrind segfaults on MacOS X)
271385  s390x: Implement Ist_MBE 
271501  s390x: misc cleanups 
271504  s390x: promote likely and unlikely 
271579  ppc: using wrong enum type 
271615  unhandled instruction "popcnt" (arch=amd10h) 
271730  Fix bug when checking ioctls: duplicate check 
271776  s390x: provide STFLE instruction support 
271779  s390x: provide clock instructions like STCK 
271799  Darwin: ioctls without an arg report a memory error 
271820  arm: fix type confusion 
271917  pthread_cond_timedwait failure leads to not-locked false positive 
272067  s390x: fix DISP20 macro 
272615  A typo in debug output in mc_leakcheck.c
272661  callgrind_annotate chokes when run from paths containing regex chars
272893  amd64->IR: 0x66 0xF 0x38 0x2B 0xC1 0x66 0xF 0x7F == (closed as dup)
272955  Unhandled syscall error for pwrite64 on ppc64 arch 
272967  make documentation build-system more robust 
272986  Fix gcc-4.6 warnings with valgrind.h
273318  amd64->IR: 0x66 0xF 0x3A 0x61 0xC1 0x38 (missing PCMPxSTRx case)
273318  unhandled PCMPxSTRx case: vex amd64->IR: 0x66 0xF 0x3A 0x61 0xC1 0x38 
273431  valgrind segfaults in evalCfiExpr (debuginfo.c:2039)
273465  Callgrind: jumps.c:164 (new_jcc): Assertion '(0 <= jmp) && ...'
273536  Build error: multiple definition of `vgDrd_pthread_cond_initializer'
273640  ppc64-linux: unhandled syscalls setresuid(164) and setresgid(169)
273729  == 283000 (Illegal opcode for SSE2 "roundsd" instruction)
273778  exp-ptrcheck: unhandled sysno == 259
274089  exp-ptrcheck: unhandled sysno == 208
274378  s390x: Various dispatcher tweaks
274447  WARNING: unhandled syscall: 340
274776  amd64->IR: 0x66 0xF 0x38 0x2B 0xC5 0x66
274784  == 267997 (valgrind ls -l results in Segmentation Fault)
274926  valgrind does not build against linux-3
275148  configure FAIL with glibc-2.14
275151  Fedora 15 / glibc-2.14 'make regtest' FAIL
275168  Make Valgrind work for MacOSX 10.7 Lion
275212  == 275284 (lots of false positives from __memcpy_ssse3_back et al)
275278  valgrind does not build on Linux kernel 3.0.* due to silly
275284  Valgrind memcpy/memmove redirection stopped working in glibc 2.14/x86_64
275308  Fix implementation for ppc64 fres instruc
275339  s390x: fix testcase compile warnings
275517  s390x: Provide support for CKSM instruction
275710  s390x: get rid of redundant address mode calculation
275815  == 247894 (Valgrind doesn't know about Linux readahead(2) syscall)
275852  == 250101 (valgrind uses all swap space and is killed)
276784  Add support for IBM Power ISA 2.06 -- stage 3
276987  gdbsrv: fix tests following recent commits
277045  Valgrind crashes with  unhandled DW_OP_ opcode 0x2a
277199  The test_isa_2_06_part1.c in none/tests/ppc64 should be a symlink
277471  Unhandled syscall: 340
277610  valgrind crashes in VG_(lseek)(core_fd, phdrs[idx].p_offset, ...)
277653  ARM: support Thumb2 PLD instruction
277663  ARM: NEON float VMUL by scalar incorrect
277689  ARM: tests for VSTn with register post-index are broken
277694  ARM: BLX LR instruction broken in ARM mode
277780  ARM: VMOV.F32 (immediate) instruction is broken
278057  fuse filesystem syscall deadlocks
278078  Unimplemented syscall 280 on ppc32
278349  F_GETPIPE_SZ and  F_SETPIPE_SZ Linux fcntl commands
278454  VALGRIND_STACK_DEREGISTER has wrong output type
278502  == 275284 (Valgrind confuses memcpy() and memmove())
278892  gdbsrv: factorize gdb version handling, fix doc and typos
279027  Support for MVCL and CLCL instruction
279027  s390x: Provide support for CLCL and MVCL instructions
279062  Remove a redundant check in the insn selector for ppc.
279071  JDK creates PTEST with redundant REX.W prefix
279212  gdbsrv: add monitor cmd v.info scheduler.
279378  exp-ptrcheck: the 'impossible' happened on mkfifo call
279698  memcheck discards valid-bits for packuswb
279795  memcheck reports uninitialised values for mincore on amd64
279994  Add support for IBM Power ISA 2.06 -- stage 3
280083  mempolicy syscall check errors
280290  vex amd64->IR: 0x66 0xF 0x38 0x28 0xC1 0x66 0xF 0x6F
280710  s390x: config files for nightly builds
280757  /tmp dir still used by valgrind even if TMPDIR is specified
280965  Valgrind breaks fcntl locks when program does mmap
281138  WARNING: unhandled syscall: 340
281241  == 275168 (valgrind useless on Macos 10.7.1 Lion)
281304  == 275168 (Darwin: dyld "cannot load inserted library")
281305  == 275168 (unhandled syscall: unix:357 on Darwin 11.1)
281468  s390x: handle do_clone and gcc clones in call traces
281488  ARM: VFP register corruption
281828  == 275284 (false memmove warning: "Source and destination overlap")
281883  s390x: Fix system call wrapper for "clone".
282105  generalise 'reclaimSuperBlock' to also reclaim splittable superblock
282112  Unhandled instruction bytes: 0xDE 0xD9 0x9B 0xDF (fcompp)
282238  SLES10: make check fails
282979  strcasestr needs replacement with recent(>=2.12) glibc
283000  vex amd64->IR: 0x66 0xF 0x3A 0xA 0xC0 0x9 0xF3 0xF
283243  Regression in ppc64 memcheck tests
283325  == 267997 (Darwin: V segfaults on startup when built with Xcode 4.0)
283427  re-connect epoll_pwait syscall on ARM linux
283600  gdbsrv: android: port vgdb.c
283709  none/tests/faultstatus needs to account for page size
284305  filter_gdb needs enhancement to work on ppc64
284384  clang 3.1 -Wunused-value warnings in valgrind.h, memcheck.h
284472  Thumb2 ROR.W encoding T2 not implemented
284621  XML-escape process command line in XML output
n-i-bz  cachegrind/callgrind: handle CPUID information for Core iX Intel CPUs
        that have non-power-of-2 sizes (also AMDs)
n-i-bz  don't be spooked by libraries mashed by elfhack
n-i-bz  don't be spooked by libxul.so linked with gold
n-i-bz  improved checking for VALGRIND_CHECK_MEM_IS_DEFINED

(3.7.0-TEST1: 27  October 2011, vex r2228, valgrind r12245)
(3.7.0.RC1:    1 November 2011, vex r2231, valgrind r12257)
(3.7.0:        5 November 2011, vex r2231, valgrind r12258)



Release 3.6.1 (16 February 2011)
~~~~~~~~~~~~~~~~~~~~~~~~~~~~~~~~
3.6.1 is a bug fix release.  It adds support for some SSE4
instructions that were omitted in 3.6.0 due to lack of time.  Initial
support for glibc-2.13 has been added.  A number of bugs causing
crashing or assertion failures have been fixed.

The following bugs have been fixed or resolved.  Note that "n-i-bz"
stands for "not in bugzilla" -- that is, a bug that was reported to us
but never got a bugzilla entry.  We encourage you to file bugs in
bugzilla (http://bugs.kde.org/enter_valgrind_bug.cgi) rather than
mailing the developers (or mailing lists) directly -- bugs that are
not entered into bugzilla tend to get forgotten about or ignored.

To see details of a given bug, visit
https://bugs.kde.org/show_bug.cgi?id=XXXXXX
where XXXXXX is the bug number as listed below.

188572  Valgrind on Mac should suppress setenv() mem leak
194402  vex amd64->IR: 0x48 0xF 0xAE 0x4 (proper FX{SAVE,RSTOR} support)
210481  vex amd64->IR: Assertion `sz == 2 || sz == 4' failed (REX.W POPQ)
246152  callgrind internal error after pthread_cancel on 32 Bit Linux
250038  ppc64: Altivec LVSR and LVSL instructions fail their regtest
254420  memory pool tracking broken 
254957  Test code failing to compile due to changes in memcheck.h
255009  helgrind/drd: crash on chmod with invalid parameter
255130  readdwarf3.c parse_type_DIE confused by GNAT Ada types
255355  helgrind/drd: crash on threaded programs doing fork
255358  == 255355
255418  (SSE4.x) rint call compiled with ICC
255822  --gen-suppressions can create invalid files: "too many callers [...]"
255888  closing valgrindoutput tag outputted to log-stream on error
255963  (SSE4.x) vex amd64->IR: 0x66 0xF 0x3A 0x9 0xDB 0x0 (ROUNDPD)
255966  Slowness when using mempool annotations
256387  vex x86->IR: 0xD4 0xA 0x2 0x7 (AAD and AAM)
256600  super-optimized strcasecmp() false positive
256669  vex amd64->IR: Unhandled LOOPNEL insn on amd64
256968  (SSE4.x) vex amd64->IR: 0x66 0xF 0x38 0x10 0xD3 0x66 (BLENDVPx)
257011  (SSE4.x) vex amd64->IR: 0x66 0xF 0x3A 0xE 0xFD 0xA0 (PBLENDW)
257063  (SSE4.x) vex amd64->IR: 0x66 0xF 0x3A 0x8 0xC0 0x0 (ROUNDPS)
257276  Missing case in memcheck --track-origins=yes
258870  (SSE4.x) Add support for EXTRACTPS SSE 4.1 instruction
261966  (SSE4.x) support for CRC32B and CRC32Q is lacking (also CRC32{W,L})
262985  VEX regression in valgrind 3.6.0 in handling PowerPC VMX
262995  (SSE4.x) crash when trying to valgrind gcc-snapshot (PCMPxSTRx $0)
263099  callgrind_annotate counts Ir improperly [...]
263877  undefined coprocessor instruction on ARMv7
265964  configure FAIL with glibc-2.13
n-i-bz  Fix compile error w/ icc-12.x in guest_arm_toIR.c
n-i-bz  Docs: fix bogus descriptions for VALGRIND_CREATE_BLOCK et al
n-i-bz  Massif: don't assert on shmat() with --pages-as-heap=yes
n-i-bz  Bug fixes and major speedups for the exp-DHAT space profiler
n-i-bz  DRD: disable --free-is-write due to implementation difficulties

(3.6.1: 16 February 2011, vex r2103, valgrind r11561).
<|MERGE_RESOLUTION|>--- conflicted
+++ resolved
@@ -14,11 +14,7 @@
   Rust v0 name demangling. [Update: alas, due to a bug, this support
   isn't working in 3.18.0.]
 
-<<<<<<< HEAD
-* __libc_freeres isn't called anymore after the program recieves a
-=======
 * __libc_freeres isn't called anymore after the program receives a
->>>>>>> 69bc6d7c
   fatal signal. Causing some internal glibc resources to hang around,
   but preventing any crashes after the program has ended.
 
@@ -49,7 +45,7 @@
   - ISA 3.0 support for the darn instruction added.
   - ISA 3.0 support for the vector system call instruction scv added.
   - ISA 3.0 support for the copy, paste and cpabort instructions added.
- 
+
 * Support for X86/FreeBSD and AMD64/FreeBSD has been added.
 
 * ==================== OTHER CHANGES ====================
@@ -92,7 +88,7 @@
 434296  s390x: False-positive memcheck diagnostics from vector string
         instructions
 434840  PPC64 darn instruction not supported
-435665  PPC ISA 3.0 copy, paste, cpabort instructions are not supported 
+435665  PPC ISA 3.0 copy, paste, cpabort instructions are not supported
 435908  valgrind tries to fetch from deubginfod for files which already
         have debug information
 438871  unhandled instruction bytes: 0xF3 0x49 0xF 0x6F 0x9C 0x24 0x60 0x2
@@ -532,7 +528,7 @@
 
 * ==================== TOOL CHANGES ====================
 
-* DHAT: 
+* DHAT:
 
   - DHAT been thoroughly overhauled, improved, and given a GUI.  As a result,
     it has been promoted from an experimental tool to a regular tool.  Run it
@@ -541,10 +537,10 @@
   - DHAT now prints only minimal data when the program ends, instead writing
     the bulk of the profiling data to a file.  As a result, the --show-top-n
     and --sort-by options have been removed.
-    
+
   - Profile results can be viewed with the new viewer, dh_view.html.  When
     a run ends, a short message is printed, explaining how to view the result.
-    
+
   - See the documentation for more details.
 
 * Cachegrind:
@@ -602,7 +598,7 @@
 398183  Vex errors with _mm256_shuffle_epi8/vpshufb
 398870  Please add support for instruction vcvtps2ph
 399287  amd64 front end: Illegal Instruction vcmptrueps
-399301  Use inlined frames in Massif XTree output. 
+399301  Use inlined frames in Massif XTree output.
 399322  Improve callgrind_annotate output
 399444  VEX/priv/guest_s390_toIR.c:17407: (style) Mismatching assignment [..]
 400164  helgrind test encounters mips x-compiler warnings and assembler error
@@ -1095,7 +1091,7 @@
 377066  Some Valgrind unit tests fail to compile on Ubuntu 16.10 with
         PIE enabled by default
 377376  memcheck/tests/linux/getregset fails with glibc2.24
-377427  PPC64, lxv instruction failing on odd destination register 
+377427  PPC64, lxv instruction failing on odd destination register
 377478  PPC64: ISA 3.0 setup fixes
 377698  Missing memory check for futex() uaddr arg for FUTEX_WAKE
         and FUTEX_WAKE_BITSET, check only 4 args for FUTEX_WAKE_BITSET,
@@ -1378,7 +1374,7 @@
 369402  Bad set/get_thread_area pointer crashes valgrind
 369441  bad lvec argument crashes process_vm_readv/writev syscall wrappers
 369446  valgrind crashes on unknown fcntl command
-369439  S390x: Unhandled insns RISBLG/RISBHG and LDE/LDER 
+369439  S390x: Unhandled insns RISBLG/RISBHG and LDE/LDER
 369468  Remove quadratic metapool algorithm using VG_(HT_remove_at_Iter)
 370265  ISA 3.0 HW cap stuff needs updating
 371128  BCD add and subtract instructions on Power BE in 32-bit mode do not work
@@ -1395,7 +1391,7 @@
 n-i-bz  arm3: Allow early writeback of SP base register in "strd rD, [sp, #-16]"
 n-i-bz  ppc: Fix two cases of PPCAvFpOp vs PPCFpOp enum confusion
 n-i-bz  arm: Fix incorrect register-number constraint check for LDAEX{,B,H,D}
-n-i-bz  DHAT: added collection of the metric "tot-blocks-allocd" 
+n-i-bz  DHAT: added collection of the metric "tot-blocks-allocd"
 
 (3.12.0.RC1:  20 October 2016, vex r3282, valgrind r16094)
 (3.12.0.RC2:  20 October 2016, vex r3282, valgrind r16096)
@@ -1454,7 +1450,7 @@
     3 stacktraces of a dangling reference: where the block was allocated,
     where it was freed, and where it is acccessed after being freed.
 
-  - The default value for --partial-loads-ok has been changed from "no" to 
+  - The default value for --partial-loads-ok has been changed from "no" to
     "yes", so as to avoid false positive errors resulting from some kinds
     of vectorised loops.
 
@@ -1503,7 +1499,7 @@
     implementation.  Doubling the value gives on average a slightly more
     complete history and uses similar memory (or significantly less memory
     in the worst case) than the previous implementation.
-    
+
   - The Helgrind monitor command 'info locks' now accepts an optional
     argument 'lock_addr', which shows information about the lock at the
     given address only.
@@ -1558,7 +1554,7 @@
 
   - When a signal is reported in GDB, you can now use the GDB convenience
     variable $_siginfo to examine detailed signal information.
- 
+
   - Valgrind's gdbserver now allows the user to change the signal
     to deliver to the process.  So, use 'signal SIGNAL' to continue execution
     with SIGNAL instead of the signal reported to GDB. Use 'signal 0' to
@@ -1635,7 +1631,7 @@
 339745  Valgrind crash when check Marmalade app (partial fix)
 339755  Fix known deliberate memory leak in setenv() on Mac OS X 10.9
 339778  Linux/TileGx platform support for Valgrind
-339780  Fix known uninitialised read in pthread_rwlock_init() on Mac OS X 10.9 
+339780  Fix known uninitialised read in pthread_rwlock_init() on Mac OS X 10.9
 339789  Fix none/tests/execve test on Mac OS X 10.9
 339808  Fix none/tests/rlimit64_nofile test on Mac OS X 10.9
 339820  vex amd64->IR: 0x66 0xF 0x3A 0x63 0xA 0x42 0x74 0x9 (pcmpistri $0x42)
@@ -1700,7 +1696,7 @@
 344337  Fix unhandled syscall: mach:41 (_kernelrpc_mach_port_guard_trap)
 344416  Fix 'make regtest' does not work cleanly on OS X
 344499  Fix compilation for Linux kernel >= 4.0.0
-344512  OS X: unhandled syscall: unix:348 (__pthread_chdir), 
+344512  OS X: unhandled syscall: unix:348 (__pthread_chdir),
         unix:349 (__pthread_fchdir)
 344559  Garbage collection of unused segment names in address space manager
 344560  Fix stack traces missing penultimate frame on OS X
@@ -1741,7 +1737,7 @@
         and causing spurious "invalid read of size 8" warnings
 346801  Fix link error on OS X: _vgModuleLocal_sf_maybe_extend_stack
 347151  Fix suppression for pthread_rwlock_init on OS X 10.8
-347233  Fix memcheck/tests/strchr on OS X 10.10 (Haswell) 
+347233  Fix memcheck/tests/strchr on OS X 10.10 (Haswell)
 347322  Power PC regression test cleanup
 347379  valgrind --leak-check=full leak errors from system libs on OS X 10.8
         == 217236
@@ -1789,7 +1785,7 @@
 351858  ldsoexec support on Solaris
 351873  Newer gcc doesn't allow __builtin_tabortdc[i] in ppc32 mode
 352130  helgrind reports false races for printfs using mempcpy on FILE* state
-352284  s390: Conditional jump depends on uninitialised value(s) in vfprintf 
+352284  s390: Conditional jump depends on uninitialised value(s) in vfprintf
 352320  arm64 crash on none/tests/nestedfs
 352765  Vbit test fails on Power 6
 352768  The mbar instruction is missing from the Power PC support
@@ -2067,10 +2063,10 @@
         == 199144
 291310  FXSAVE instruction marks memory as undefined on amd64
 303536  ioctl for SIOCETHTOOL (ethtool(8)) isn't wrapped
-308729  vex x86->IR: unhandled instruction bytes 0xf 0x5 (syscall) 
+308729  vex x86->IR: unhandled instruction bytes 0xf 0x5 (syscall)
 315199  vgcore file for threaded app does not show which thread crashed
 315952  tun/tap ioctls are not supported
-323178  Unhandled instruction: PLDW register (ARM) 
+323178  Unhandled instruction: PLDW register (ARM)
 323179  Unhandled instruction: PLDW immediate (ARM)
 324050  Helgrind: SEGV because of unaligned stack when using movdqa
 325110  Add test-cases for Power ISA 2.06 insns: divdo/divdo. and divduo/divduo.
@@ -2078,7 +2074,7 @@
 325477  Phase 4 support for IBM Power ISA 2.07
 325538  cavium octeon mips64, valgrind reported "dumping core" [...]
 325628  Phase 5 support for IBM Power ISA 2.07
-325714  Empty vgcore but RLIMIT_CORE is big enough (too big) 
+325714  Empty vgcore but RLIMIT_CORE is big enough (too big)
 325751  Missing the two privileged Power PC Transactional Memory Instructions
 325816  Phase 6 support for IBM Power ISA 2.07
 325856  Make SGCheck fail gracefully on unsupported platforms
@@ -2106,8 +2102,8 @@
 328455  s390x: SIGILL after emitting wrong register pair for ldxbr
 328711  valgrind.1 manpage "memcheck options" section is badly generated
 328878  vex amd64->IR pcmpestri SSE4.2 instruction is unsupported 0x14
-329612  Incorrect handling of AT_BASE for image execution 
-329694  clang warns about using uninitialized variable 
+329612  Incorrect handling of AT_BASE for image execution
+329694  clang warns about using uninitialized variable
 329956  valgrind crashes when lmw/stmw instructions are used on ppc64
 330228  mmap must align to VKI_SHMLBA on mips32
 330257  LLVM does not support `-mno-dynamic-no-pic` option
@@ -2129,7 +2125,7 @@
 331476  Patch to handle ioctl 0x5422 on Linux (x86 and amd64)
 331829  Unexpected ioctl opcode sign extension
 331830  ppc64: WARNING: unhandled syscall: 96/97
-331839  drd/tests/sem_open specifies invalid semaphore name 
+331839  drd/tests/sem_open specifies invalid semaphore name
 331847  outcome of drd/tests/thread_name is nondeterministic
 332037  Valgrind cannot handle Thumb "add pc, reg"
 332055  drd asserts on platforms with VG_STACK_REDZONE_SZB == 0 and
@@ -2410,7 +2406,7 @@
 123837  system call: 4th argument is optional, depending on cmd
 135425  memcheck should tell you where Freed blocks were Mallocd
 164485  VG_N_SEGNAMES and VG_N_SEGMENTS are (still) too small
-207815  Adds some of the drm ioctls to syswrap-linux.c 
+207815  Adds some of the drm ioctls to syswrap-linux.c
 251569  vex amd64->IR: 0xF 0x1 0xF9 0xBF 0x90 0xD0 0x3 0x0 (RDTSCP)
 252955  Impossible to compile with ccache
 253519  Memcheck reports auxv pointer accesses as invalid reads.
@@ -2421,7 +2417,7 @@
 280271  Valgrind reports possible memory leaks on still-reachable std::string
 284540  Memcheck shouldn't count suppressions matching still-reachable [..]
 289578  Backtraces with ARM unwind tables (stack scan flags)
-296311  Wrong stack traces due to -fomit-frame-pointer (x86) 
+296311  Wrong stack traces due to -fomit-frame-pointer (x86)
 304832  ppc32: build failure
 305431  Use find_buildid shdr fallback for separate .debug files
 305728  Add support for AVX2 instructions
@@ -2449,7 +2445,7 @@
 307955  Building valgrind 3.7.0-r4 fails in Gentoo AMD64 when using clang
 308089  Unhandled syscall on ppc64: prctl
 308135  PPC32 MPC8xx has 16 bytes cache size
-308321  testsuite memcheck filter interferes with gdb_filter 
+308321  testsuite memcheck filter interferes with gdb_filter
 308333 == 307106
 308341  vgdb should report process exit (or fatal signal)
 308427  s390 memcheck reports tsearch cjump/cmove depends on uninit
@@ -2461,7 +2457,7 @@
 308711  give more info about aspacemgr and arenas in out_of_memory
 308717  ARM: implement fixed-point VCVT.F64.[SU]32
 308718  ARM implement SMLALBB family of instructions
-308886  Missing support for PTRACE_SET/GETREGSET 
+308886  Missing support for PTRACE_SET/GETREGSET
 308930  syscall name_to_handle_at (303 on amd64) not handled
 309229  V-bit tester does not report number of tests generated
 309323  print unrecognized instuction on MIPS
@@ -2473,7 +2469,7 @@
 309921  PCMPISTRI validity bit propagation is imprecise
 309922  none/tests/ppc64/test_dfp5 sometimes fails
 310169  The Iop_CmpORD class of Iops is not supported by the vbit checker.
-310424  --read-var-info does not properly describe static variables 
+310424  --read-var-info does not properly describe static variables
 310792  search additional path for debug symbols
 310931  s390x: Message-security assist (MSA) instruction extension [..]
 311100  PPC DFP implementation of the integer operands is inconsistent [..]
@@ -2508,7 +2504,7 @@
 316181  drd: Fixed a 4x slowdown for certain applications
 316503  Valgrind does not support SSE4 "movntdqa" instruction
 316535  Use of |signed int| instead of |size_t| in valgrind messages
-316696   fluidanimate program of parsec 2.1 stuck 
+316696   fluidanimate program of parsec 2.1 stuck
 316761  syscall open_by_handle_at (304 on amd64, 342 on x86) not handled
 317091  Use -Wl,-Ttext-segment when static linking if possible [..]
 317186  "Impossible happens" when occurs VCVT instruction on ARM
@@ -2566,7 +2562,7 @@
 322368  Assertion failure in wqthread_hijack under OS X 10.8
 322563  vex mips->IR: 0x70 0x83 0xF0 0x3A
 322807  VALGRIND_PRINTF_BACKTRACE writes callstack to xml and text to stderr
-322851  0bXXX binary literal syntax is not standard 
+322851  0bXXX binary literal syntax is not standard
 323035  Unhandled instruction: LDRSHT(Thumb)
 323036  Unhandled instruction: SMMLS (ARM and Thumb)
 323116  The memcheck/tests/ppc64/power_ISA2_05.c fails to build [..]
@@ -2594,7 +2590,7 @@
 324834  Unhandled instructions in Microsoft C run-time for x86_64
 324894  Phase 3 support for IBM Power ISA 2.07
 326091  drd: Avoid false race reports from optimized strlen() impls
-326113  valgrind libvex hwcaps error on AMD64 
+326113  valgrind libvex hwcaps error on AMD64
 n-i-bz  Some wrong command line options could be ignored
 n-i-bz  patch to allow fair-sched on android
 n-i-bz  report error for vgdb snapshot requested before execution
@@ -2641,7 +2637,7 @@
 306310  3.8.0 release tarball missing some files
 306612  RHEL 6 glibc-2.X default suppressions need /lib*/libc-*patterns
 306664  vex amd64->IR: 0x66 0xF 0x3A 0x62 0xD1 0x46 0x66 0xF
-n-i-bz  shmat of a segment > 4Gb does not work 
+n-i-bz  shmat of a segment > 4Gb does not work
 n-i-bz  simulate_control_c script wrong USR1 signal number on mips
 n-i-bz  vgdb ptrace calls wrong on mips [...]
 n-i-bz  Fixes for more MPI false positives
@@ -2752,7 +2748,7 @@
 
 * ==================== OTHER CHANGES ====================
 
-* The C++ demangler has been updated so as to work well with C++ 
+* The C++ demangler has been updated so as to work well with C++
   compiled by up to at least g++ 4.6.
 
 * Tool developers can make replacement/wrapping more flexible thanks
@@ -2809,16 +2805,16 @@
 
 197914  Building valgrind from svn now requires automake-1.10
 203877  increase to 16Mb maximum allowed alignment for memalign et al
-219156  Handle statically linked malloc or other malloc lib (e.g. tcmalloc) 
+219156  Handle statically linked malloc or other malloc lib (e.g. tcmalloc)
 247386  make perf does not run all performance tests
-270006  Valgrind scheduler unfair 
+270006  Valgrind scheduler unfair
 270777  Adding MIPS/Linux port to Valgrind
 270796  s390x: Removed broken support for the TS insn
 271438  Fix configure for proper SSE4.2 detection
 273114  s390x: Support TR, TRE, TROO, TROT, TRTO, and TRTT instructions
 273475  Add support for AVX instructions
 274078  improved configure logic for mpicc
-276993  fix mremap 'no thrash checks' 
+276993  fix mremap 'no thrash checks'
 278313  Fedora 15/x64: err read debug info with --read-var-info=yes flag
 281482  memcheck incorrect byte allocation count in realloc() for silly argument
 282230  group allocator for small fixed size, use it for MC_Chunk/SEc vbit
@@ -2841,19 +2837,19 @@
 287260  Incorrect conditional jump or move depends on uninitialised value(s)
 287301  vex amd64->IR: 0x66 0xF 0x38 0x41 0xC0 0xB8 0x0 0x0 (PHMINPOSUW)
 287307  == 273475 (Add support for AVX instructions)
-287858  VG_(strerror): unknown error 
+287858  VG_(strerror): unknown error
 288298  (MacOSX) unhandled syscall shm_unlink
 288995  == 273475 (Add support for AVX instructions)
 289470  Loading of large Mach-O thin binaries fails.
 289656  == 273475 (Add support for AVX instructions)
-289699  vgdb connection in relay mode erroneously closed due to buffer overrun 
+289699  vgdb connection in relay mode erroneously closed due to buffer overrun
 289823  ==  293754 (PCMPxSTRx not implemented for 16-bit characters)
 289839  s390x: Provide support for unicode conversion instructions
 289939  monitor cmd 'leak_check' with details about leaked or reachable blocks
 290006  memcheck doesn't mark %xmm as initialized after "pcmpeqw %xmm %xmm"
-290655  Add support for AESKEYGENASSIST instruction 
+290655  Add support for AESKEYGENASSIST instruction
 290719  valgrind-3.7.0 fails with automake-1.11.2 due to"pkglibdir" usage
-290974  vgdb must align pages to VKI_SHMLBA (16KB) on ARM 
+290974  vgdb must align pages to VKI_SHMLBA (16KB) on ARM
 291253  ES register not initialised in valgrind simulation
 291568  Fix 3DNOW-related crashes with baseline x86_64 CPU (w patch)
 291865  s390x: Support the "Compare Double and Swap" family of instructions
@@ -2902,8 +2898,8 @@
 297701  Another alias for strncasecmp_l in libc-2.13.so
 297911  'invalid write' not reported when using APIs for custom mem allocators.
 297976  s390x: revisit EX implementation
-297991  Valgrind interferes with mmap()+ftell() 
-297992  Support systems missing WIFCONTINUED (e.g. pre-2.6.10 Linux) 
+297991  Valgrind interferes with mmap()+ftell()
+297992  Support systems missing WIFCONTINUED (e.g. pre-2.6.10 Linux)
 297993  Fix compilation of valgrind with gcc -g3.
 298080  POWER Processor DFP support missing, part 3
 298227  == 273475 (Add support for AVX instructions)
@@ -2931,7 +2927,7 @@
 300414  FCOM and FCOMP unimplemented for amd64 guest
 301204  infinite loop in canonicaliseSymtab with ifunc symbol
 301229  == 203877 (increase to 16Mb maximum allowed alignment for memalign etc)
-301265  add x86 support to Android build 
+301265  add x86 support to Android build
 301984  configure script doesn't detect certain versions of clang
 302205  Fix compiler warnings for POWER VEX code and POWER test cases
 302287  Unhandled movbe instruction on Atom processors
@@ -2947,7 +2943,7 @@
 303127  Power test suite fixes for frsqrte, vrefp, and vrsqrtefp instructions.
 303250  Assertion `instrs_in->arr_used <= 10000' failed w/ OpenSSL code
 303466  == 273475 (Add support for AVX instructions)
-303624  segmentation fault on Android 4.1 (e.g. on Galaxy Nexus OMAP) 
+303624  segmentation fault on Android 4.1 (e.g. on Galaxy Nexus OMAP)
 303963  strstr() function produces wrong results under valgrind callgrind
 304054  CALL_FN_xx macros need to enforce stack alignment
 304561  tee system call not supported
@@ -3013,7 +3009,7 @@
 
   - reduction of memory use in some circumstances
 
-  - improved handling of freed memory, which in some circumstances 
+  - improved handling of freed memory, which in some circumstances
     can cause detection of use-after-free that would previously have
     been missed
 
@@ -3107,7 +3103,7 @@
 253206  Some fixes for the faultstatus testcase
 255223  capget testcase fails when running as root
 256703  xlc_dbl_u32.c testcase broken
-256726  Helgrind tests have broken inline asm 
+256726  Helgrind tests have broken inline asm
 259977  == 214223 (Valgrind segfaults doing __builtin_longjmp)
 264800  testcase compile failure on zseries
 265762  make public VEX headers compilable by G++ 3.x
@@ -3129,13 +3125,13 @@
 267968  drd: (vgDrd_thread_set_joinable): Assertion '0 <= (int)tid ..' failed
 267997  MacOSX: 64-bit V segfaults on launch when built with Xcode 4.0.1
 268513  missed optimizations in fold_Expr
-268619  s390x: fpr - gpr transfer facility 
-268620  s390x: reconsider "long displacement" requirement 
+268619  s390x: fpr - gpr transfer facility
+268620  s390x: reconsider "long displacement" requirement
 268621  s390x: improve IR generation for XC
 268715  s390x: FLOGR is not universally available
 268792  == 267997 (valgrind seg faults on startup when compiled with Xcode 4)
 268930  s390x: MHY is not universally available
-269078  arm->IR: unhandled instruction SUB (SP minus immediate/register) 
+269078  arm->IR: unhandled instruction SUB (SP minus immediate/register)
 269079  Support ptrace system call on ARM
 269144  missing "Bad option" error message
 269209  conditional load and store facility (z196)
@@ -3144,7 +3140,7 @@
 269736  s390x: minor code generation tweaks
 269778  == 272986 (valgrind.h: swap roles of VALGRIND_DO_CLIENT_REQUEST() ..)
 269863  s390x: remove unused function parameters
-269864  s390x: tweak s390_emit_load_cc 
+269864  s390x: tweak s390_emit_load_cc
 269884  == 250101 (overhead for huge blocks exhausts space too soon)
 270082  s390x: Make sure to point the PSW address to the next address on SIGILL
 270115  s390x: rewrite some testcases
@@ -3153,33 +3149,33 @@
 270326  segfault while trying to sanitize the environment passed to execle
 270794  IBM POWER7 support patch causes regression in none/tests
 270851  IBM POWER7 fcfidus instruction causes memcheck to fail
-270856  IBM POWER7 xsnmaddadp instruction causes memcheck to fail on 32bit app 
+270856  IBM POWER7 xsnmaddadp instruction causes memcheck to fail on 32bit app
 270925  hyper-optimized strspn() in /lib64/libc-2.13.so needs fix
 270959  s390x: invalid use of R0 as base register
-271042  VSX configure check fails when it should not 
-271043  Valgrind build fails with assembler error on ppc64 with binutils 2.21 
-271259  s390x: fix code confusion 
+271042  VSX configure check fails when it should not
+271043  Valgrind build fails with assembler error on ppc64 with binutils 2.21
+271259  s390x: fix code confusion
 271337  == 267997 (Valgrind segfaults on MacOS X)
-271385  s390x: Implement Ist_MBE 
-271501  s390x: misc cleanups 
-271504  s390x: promote likely and unlikely 
-271579  ppc: using wrong enum type 
-271615  unhandled instruction "popcnt" (arch=amd10h) 
-271730  Fix bug when checking ioctls: duplicate check 
-271776  s390x: provide STFLE instruction support 
-271779  s390x: provide clock instructions like STCK 
-271799  Darwin: ioctls without an arg report a memory error 
-271820  arm: fix type confusion 
-271917  pthread_cond_timedwait failure leads to not-locked false positive 
-272067  s390x: fix DISP20 macro 
+271385  s390x: Implement Ist_MBE
+271501  s390x: misc cleanups
+271504  s390x: promote likely and unlikely
+271579  ppc: using wrong enum type
+271615  unhandled instruction "popcnt" (arch=amd10h)
+271730  Fix bug when checking ioctls: duplicate check
+271776  s390x: provide STFLE instruction support
+271779  s390x: provide clock instructions like STCK
+271799  Darwin: ioctls without an arg report a memory error
+271820  arm: fix type confusion
+271917  pthread_cond_timedwait failure leads to not-locked false positive
+272067  s390x: fix DISP20 macro
 272615  A typo in debug output in mc_leakcheck.c
 272661  callgrind_annotate chokes when run from paths containing regex chars
 272893  amd64->IR: 0x66 0xF 0x38 0x2B 0xC1 0x66 0xF 0x7F == (closed as dup)
-272955  Unhandled syscall error for pwrite64 on ppc64 arch 
-272967  make documentation build-system more robust 
+272955  Unhandled syscall error for pwrite64 on ppc64 arch
+272967  make documentation build-system more robust
 272986  Fix gcc-4.6 warnings with valgrind.h
 273318  amd64->IR: 0x66 0xF 0x3A 0x61 0xC1 0x38 (missing PCMPxSTRx case)
-273318  unhandled PCMPxSTRx case: vex amd64->IR: 0x66 0xF 0x3A 0x61 0xC1 0x38 
+273318  unhandled PCMPxSTRx case: vex amd64->IR: 0x66 0xF 0x3A 0x61 0xC1 0x38
 273431  valgrind segfaults in evalCfiExpr (debuginfo.c:2039)
 273465  Callgrind: jumps.c:164 (new_jcc): Assertion '(0 <= jmp) && ...'
 273536  Build error: multiple definition of `vgDrd_pthread_cond_initializer'
@@ -3292,7 +3288,7 @@
 210481  vex amd64->IR: Assertion `sz == 2 || sz == 4' failed (REX.W POPQ)
 246152  callgrind internal error after pthread_cancel on 32 Bit Linux
 250038  ppc64: Altivec LVSR and LVSL instructions fail their regtest
-254420  memory pool tracking broken 
+254420  memory pool tracking broken
 254957  Test code failing to compile due to changes in memcheck.h
 255009  helgrind/drd: crash on chmod with invalid parameter
 255130  readdwarf3.c parse_type_DIE confused by GNAT Ada types
@@ -3323,4 +3319,4 @@
 n-i-bz  Bug fixes and major speedups for the exp-DHAT space profiler
 n-i-bz  DRD: disable --free-is-write due to implementation difficulties
 
-(3.6.1: 16 February 2011, vex r2103, valgrind r11561).
+(3.6.1: 16 February 2011, vex r2103, valgrind r11561).