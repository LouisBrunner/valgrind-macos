/* -*- mode: C; c-basic-offset: 3; -*- */

/*--------------------------------------------------------------------*/
/*--- Implementation of POSIX signals.                 m_signals.c ---*/
/*--------------------------------------------------------------------*/

/*
   This file is part of Valgrind, a dynamic binary instrumentation
   framework.

   Copyright (C) 2000-2017 Julian Seward
      jseward@acm.org

   This program is free software; you can redistribute it and/or
   modify it under the terms of the GNU General Public License as
   published by the Free Software Foundation; either version 2 of the
   License, or (at your option) any later version.

   This program is distributed in the hope that it will be useful, but
   WITHOUT ANY WARRANTY; without even the implied warranty of
   MERCHANTABILITY or FITNESS FOR A PARTICULAR PURPOSE.  See the GNU
   General Public License for more details.

   You should have received a copy of the GNU General Public License
   along with this program; if not, see <http://www.gnu.org/licenses/>.

   The GNU General Public License is contained in the file COPYING.
*/

/*
   Signal handling.

   There are 4 distinct classes of signal:

   1. Synchronous, instruction-generated (SIGILL, FPE, BUS, SEGV and
   TRAP): these are signals as a result of an instruction fault.  If
   we get one while running client code, then we just do the
   appropriate thing.  If it happens while running Valgrind code, then
   it indicates a Valgrind bug.  Note that we "manually" implement
   automatic stack growth, such that if a fault happens near the
   client process stack, it is extended in the same way the kernel
   would, and the fault is never reported to the client program.

   2. Asynchronous variants of the above signals: If the kernel tries
   to deliver a sync signal while it is blocked, it just kills the
   process.  Therefore, we can't block those signals if we want to be
   able to report on bugs in Valgrind.  This means that we're also
   open to receiving those signals from other processes, sent with
   kill.  We could get away with just dropping them, since they aren't
   really signals that processes send to each other.

   3. Synchronous, general signals.  If a thread/process sends itself
   a signal with kill, its expected to be synchronous: ie, the signal
   will have been delivered by the time the syscall finishes.

   4. Asynchronous, general signals.  All other signals, sent by
   another process with kill.  These are generally blocked, except for
   two special cases: we poll for them each time we're about to run a
   thread for a time quanta, and while running blocking syscalls.


   In addition, we reserve one signal for internal use: SIGVGKILL.
   SIGVGKILL is used to terminate threads.  When one thread wants
   another to exit, it will set its exitreason and send it SIGVGKILL
   if it appears to be blocked in a syscall.


   We use a kernel thread for each application thread.  When the
   thread allows itself to be open to signals, it sets the thread
   signal mask to what the client application set it to.  This means
   that we get the kernel to do all signal routing: under Valgrind,
   signals get delivered in the same way as in the non-Valgrind case
   (the exception being for the sync signal set, since they're almost
   always unblocked).
 */

/*
   Some more details...

   First off, we take note of the client's requests (via sys_sigaction
   and sys_sigprocmask) to set the signal state (handlers for each
   signal, which are process-wide, + a mask for each signal, which is
   per-thread).  This info is duly recorded in the SCSS (static Client
   signal state) in m_signals.c, and if the client later queries what
   the state is, we merely fish the relevant info out of SCSS and give
   it back.

   However, we set the real signal state in the kernel to something
   entirely different.  This is recorded in SKSS, the static Kernel
   signal state.  What's nice (to the extent that anything is nice w.r.t
   signals) is that there's a pure function to calculate SKSS from SCSS,
   calculate_SKSS_from_SCSS.  So when the client changes SCSS then we
   recompute the associated SKSS and apply any changes from the previous
   SKSS through to the kernel.

   Now, that said, the general scheme we have now is, that regardless of
   what the client puts into the SCSS (viz, asks for), what we would
   like to do is as follows:

   (1) run code on the virtual CPU with all signals blocked

   (2) at convenient moments for us (that is, when the VCPU stops, and
      control is back with the scheduler), ask the kernel "do you have
      any signals for me?"  and if it does, collect up the info, and
      deliver them to the client (by building sigframes).

   And that's almost what we do.  The signal polling is done by
   VG_(poll_signals), which calls through to VG_(sigtimedwait_zero) to
   do the dirty work.  (of which more later).

   By polling signals, rather than catching them, we get to deal with
   them only at convenient moments, rather than having to recover from
   taking a signal while generated code is running.

   Now unfortunately .. the above scheme only works for so-called async
   signals.  An async signal is one which isn't associated with any
   particular instruction, eg Control-C (SIGINT).  For those, it doesn't
   matter if we don't deliver the signal to the client immediately; it
   only matters that we deliver it eventually.  Hence polling is OK.

   But the other group -- sync signals -- are all related by the fact
   that they are various ways for the host CPU to fail to execute an
   instruction: SIGILL, SIGSEGV, SIGFPU.  And they can't be deferred,
   because obviously if a host instruction can't execute, well then we
   have to immediately do Plan B, whatever that is.

   So the next approximation of what happens is:

   (1) run code on vcpu with all async signals blocked

   (2) at convenient moments (when NOT running the vcpu), poll for async
      signals.

   (1) and (2) together imply that if the host does deliver a signal to
      async_signalhandler while the VCPU is running, something's
      seriously wrong.

   (3) when running code on vcpu, don't block sync signals.  Instead
      register sync_signalhandler and catch any such via that.  Of
      course, that means an ugly recovery path if we do -- the
      sync_signalhandler has to longjump, exiting out of the generated
      code, and the assembly-dispatcher thingy that runs it, and gets
      caught in m_scheduler, which then tells m_signals to deliver the
      signal.

   Now naturally (ha ha) even that might be tolerable, but there's
   something worse: dealing with signals delivered to threads in
   syscalls.

   Obviously from the above, SKSS's signal mask (viz, what we really run
   with) is way different from SCSS's signal mask (viz, what the client
   thread thought it asked for).  (eg) It may well be that the client
   did not block control-C, so that it just expects to drop dead if it
   receives ^C whilst blocked in a syscall, but by default we are
   running with all async signals blocked, and so that signal could be
   arbitrarily delayed, or perhaps even lost (not sure).

   So what we have to do, when doing any syscall which SfMayBlock, is to
   quickly switch in the SCSS-specified signal mask just before the
   syscall, and switch it back just afterwards, and hope that we don't
   get caught up in some weird race condition.  This is the primary
   purpose of the ultra-magical pieces of assembly code in
   coregrind/m_syswrap/syscall-<plat>.S

   -----------

   The ways in which V can come to hear of signals that need to be
   forwarded to the client as are follows:

    sync signals: can arrive at any time whatsoever.  These are caught
                  by sync_signalhandler

    async signals:

       if    running generated code
       then  these are blocked, so we don't expect to catch them in
             async_signalhandler

       else
       if    thread is blocked in a syscall marked SfMayBlock
       then  signals may be delivered to async_signalhandler, since we
             temporarily unblocked them for the duration of the syscall,
             by using the real (SCSS) mask for this thread

       else  we're doing misc housekeeping activities (eg, making a translation,
             washing our hair, etc).  As in the normal case, these signals are
             blocked, but we can  and do poll for them using VG_(poll_signals).

   Now, re VG_(poll_signals), it polls the kernel by doing
   VG_(sigtimedwait_zero).  This is trivial on Linux, since it's just a
   syscall.  But on Darwin and AIX, we have to cobble together the
   functionality in a tedious, longwinded and probably error-prone way.

   Finally, if a gdb is debugging the process under valgrind,
   the signal can be ignored if gdb tells this. So, before resuming the
   scheduler/delivering the signal, a call to VG_(gdbserver_report_signal)
   is done. If this returns True, the signal is delivered.
 */

#include "pub_core_basics.h"
#include "pub_core_vki.h"
#include "pub_core_vkiscnums.h"
#include "pub_core_debuglog.h"
#include "pub_core_threadstate.h"
#include "pub_core_xarray.h"
#include "pub_core_clientstate.h"
#include "pub_core_aspacemgr.h"
#include "pub_core_errormgr.h"
#include "pub_core_gdbserver.h"
#include "pub_core_hashtable.h"
#include "pub_core_libcbase.h"
#include "pub_core_libcassert.h"
#include "pub_core_libcprint.h"
#include "pub_core_libcproc.h"
#include "pub_core_libcsignal.h"
#include "pub_core_machine.h"
#include "pub_core_mallocfree.h"
#include "pub_core_options.h"
#include "pub_core_scheduler.h"
#include "pub_core_signals.h"
#include "pub_core_sigframe.h"      // For VG_(sigframe_create)()
#include "pub_core_stacks.h"        // For VG_(change_stack)()
#include "pub_core_stacktrace.h"    // For VG_(get_and_pp_StackTrace)()
#include "pub_core_syscall.h"
#include "pub_core_syswrap.h"
#include "pub_core_tooliface.h"
#include "pub_core_coredump.h"


/* ---------------------------------------------------------------------
   Forwards decls.
   ------------------------------------------------------------------ */

static void sync_signalhandler  ( Int sigNo, vki_siginfo_t *info,
                                             struct vki_ucontext * );
static void async_signalhandler ( Int sigNo, vki_siginfo_t *info,
                                             struct vki_ucontext * );
static void sigvgkill_handler	( Int sigNo, vki_siginfo_t *info,
                                             struct vki_ucontext * );

/* Maximum usable signal. */
Int VG_(max_signal) = _VKI_NSIG;

#define N_QUEUED_SIGNALS	8

typedef struct SigQueue {
   Int	next;
   vki_siginfo_t sigs[N_QUEUED_SIGNALS];
} SigQueue;

/* Hash table of PIDs from which SIGCHLD is ignored.  */
VgHashTable *ht_sigchld_ignore = NULL;

/* ------ Macros for pulling stuff out of ucontexts ------ */

/* Q: what does VG_UCONTEXT_SYSCALL_SYSRES do?  A: let's suppose the
   machine context (uc) reflects the situation that a syscall had just
   completed, quite literally -- that is, that the program counter was
   now at the instruction following the syscall.  (or we're slightly
   downstream, but we're sure no relevant register has yet changed
   value.)  Then VG_UCONTEXT_SYSCALL_SYSRES returns a SysRes reflecting
   the result of the syscall; it does this by fishing relevant bits of
   the machine state out of the uc.  Of course if the program counter
   was somewhere else entirely then the result is likely to be
   meaningless, so the caller of VG_UCONTEXT_SYSCALL_SYSRES has to be
   very careful to pay attention to the results only when it is sure
   that the said constraint on the program counter is indeed valid. */

#if defined(VGP_x86_linux)
#  define VG_UCONTEXT_INSTR_PTR(uc)       ((uc)->uc_mcontext.eip)
#  define VG_UCONTEXT_STACK_PTR(uc)       ((uc)->uc_mcontext.esp)
#  define VG_UCONTEXT_SYSCALL_SYSRES(uc)                        \
      /* Convert the value in uc_mcontext.eax into a SysRes. */ \
      VG_(mk_SysRes_x86_linux)( (uc)->uc_mcontext.eax )
#  define VG_UCONTEXT_TO_UnwindStartRegs(srP, uc)        \
      { (srP)->r_pc = (ULong)((uc)->uc_mcontext.eip);    \
        (srP)->r_sp = (ULong)((uc)->uc_mcontext.esp);    \
        (srP)->misc.X86.r_ebp = (uc)->uc_mcontext.ebp;   \
      }

#elif defined(VGP_amd64_linux)
#  define VG_UCONTEXT_INSTR_PTR(uc)       ((uc)->uc_mcontext.rip)
#  define VG_UCONTEXT_STACK_PTR(uc)       ((uc)->uc_mcontext.rsp)
#  define VG_UCONTEXT_SYSCALL_SYSRES(uc)                        \
      /* Convert the value in uc_mcontext.rax into a SysRes. */ \
      VG_(mk_SysRes_amd64_linux)( (uc)->uc_mcontext.rax )
#  define VG_UCONTEXT_TO_UnwindStartRegs(srP, uc)        \
      { (srP)->r_pc = (uc)->uc_mcontext.rip;             \
        (srP)->r_sp = (uc)->uc_mcontext.rsp;             \
        (srP)->misc.AMD64.r_rbp = (uc)->uc_mcontext.rbp; \
      }

#elif defined(VGP_ppc32_linux)
/* Comments from Paul Mackerras 25 Nov 05:

   > I'm tracking down a problem where V's signal handling doesn't
   > work properly on a ppc440gx running 2.4.20.  The problem is that
   > the ucontext being presented to V's sighandler seems completely
   > bogus.

   > V's kernel headers and hence ucontext layout are derived from
   > 2.6.9.  I compared include/asm-ppc/ucontext.h from 2.4.20 and
   > 2.6.13.

   > Can I just check my interpretation: the 2.4.20 one contains the
   > uc_mcontext field in line, whereas the 2.6.13 one has a pointer
   > to said struct?  And so if V is using the 2.6.13 struct then a
   > 2.4.20 one will make no sense to it.

   Not quite... what is inline in the 2.4.20 version is a
   sigcontext_struct, not an mcontext.  The sigcontext looks like
   this:

     struct sigcontext_struct {
        unsigned long   _unused[4];
        int             signal;
        unsigned long   handler;
        unsigned long   oldmask;
        struct pt_regs  *regs;
     };

   The regs pointer of that struct ends up at the same offset as the
   uc_regs of the 2.6 struct ucontext, and a struct pt_regs is the
   same as the mc_gregs field of the mcontext.  In fact the integer
   regs are followed in memory by the floating point regs on 2.4.20.

   Thus if you are using the 2.6 definitions, it should work on 2.4.20
   provided that you go via uc->uc_regs rather than looking in
   uc->uc_mcontext directly.

   There is another subtlety: 2.4.20 doesn't save the vector regs when
   delivering a signal, and 2.6.x only saves the vector regs if the
   process has ever used an altivec instructions.  If 2.6.x does save
   the vector regs, it sets the MSR_VEC bit in
   uc->uc_regs->mc_gregs[PT_MSR], otherwise it clears it.  That bit
   will always be clear under 2.4.20.  So you can use that bit to tell
   whether uc->uc_regs->mc_vregs is valid. */
#  define VG_UCONTEXT_INSTR_PTR(uc)  ((uc)->uc_regs->mc_gregs[VKI_PT_NIP])
#  define VG_UCONTEXT_STACK_PTR(uc)  ((uc)->uc_regs->mc_gregs[VKI_PT_R1])
#  define VG_UCONTEXT_SYSCALL_SYSRES(uc)                            \
      /* Convert the values in uc_mcontext r3,cr into a SysRes. */  \
      VG_(mk_SysRes_ppc32_linux)(                                   \
         (uc)->uc_regs->mc_gregs[VKI_PT_R3],                        \
         (((uc)->uc_regs->mc_gregs[VKI_PT_CCR] >> 28) & 1)          \
      )
#  define VG_UCONTEXT_TO_UnwindStartRegs(srP, uc)                     \
      { (srP)->r_pc = (ULong)((uc)->uc_regs->mc_gregs[VKI_PT_NIP]);   \
        (srP)->r_sp = (ULong)((uc)->uc_regs->mc_gregs[VKI_PT_R1]);    \
        (srP)->misc.PPC32.r_lr = (uc)->uc_regs->mc_gregs[VKI_PT_LNK]; \
      }

#elif defined(VGP_ppc64be_linux) || defined(VGP_ppc64le_linux)
#  define VG_UCONTEXT_INSTR_PTR(uc)  ((uc)->uc_mcontext.gp_regs[VKI_PT_NIP])
#  define VG_UCONTEXT_STACK_PTR(uc)  ((uc)->uc_mcontext.gp_regs[VKI_PT_R1])
   /* Dubious hack: if there is an error, only consider the lowest 8
      bits of r3.  memcheck/tests/post-syscall shows a case where an
      interrupted syscall should have produced a ucontext with 0x4
      (VKI_EINTR) in r3 but is in fact producing 0x204. */
   /* Awaiting clarification from PaulM.  Evidently 0x204 is
      ERESTART_RESTARTBLOCK, which shouldn't have made it into user
      space. */
   static inline SysRes VG_UCONTEXT_SYSCALL_SYSRES( struct vki_ucontext* uc )
   {
      ULong err = (uc->uc_mcontext.gp_regs[VKI_PT_CCR] >> 28) & 1;
      ULong r3  = uc->uc_mcontext.gp_regs[VKI_PT_R3];
      ThreadId tid = VG_(lwpid_to_vgtid)(VG_(gettid)());
      ThreadState *tst = VG_(get_ThreadState)(tid);

      if (err) r3 &= 0xFF;
      return VG_(mk_SysRes_ppc64_linux)( r3, err,
                                         tst->arch.vex.guest_syscall_flag);
   }
#  define VG_UCONTEXT_TO_UnwindStartRegs(srP, uc)                       \
      { (srP)->r_pc = (uc)->uc_mcontext.gp_regs[VKI_PT_NIP];            \
        (srP)->r_sp = (uc)->uc_mcontext.gp_regs[VKI_PT_R1];             \
        (srP)->misc.PPC64.r_lr = (uc)->uc_mcontext.gp_regs[VKI_PT_LNK]; \
      }

#elif defined(VGP_arm_linux)
#  define VG_UCONTEXT_INSTR_PTR(uc)       ((uc)->uc_mcontext.arm_pc)
#  define VG_UCONTEXT_STACK_PTR(uc)       ((uc)->uc_mcontext.arm_sp)
#  define VG_UCONTEXT_SYSCALL_SYSRES(uc)                        \
      /* Convert the value in uc_mcontext.rax into a SysRes. */ \
      VG_(mk_SysRes_arm_linux)( (uc)->uc_mcontext.arm_r0 )
#  define VG_UCONTEXT_TO_UnwindStartRegs(srP, uc)       \
      { (srP)->r_pc = (uc)->uc_mcontext.arm_pc;         \
        (srP)->r_sp = (uc)->uc_mcontext.arm_sp;         \
        (srP)->misc.ARM.r14 = (uc)->uc_mcontext.arm_lr; \
        (srP)->misc.ARM.r12 = (uc)->uc_mcontext.arm_ip; \
        (srP)->misc.ARM.r11 = (uc)->uc_mcontext.arm_fp; \
        (srP)->misc.ARM.r7  = (uc)->uc_mcontext.arm_r7; \
      }

#elif defined(VGP_arm64_linux)
#  define VG_UCONTEXT_INSTR_PTR(uc)       ((UWord)((uc)->uc_mcontext.pc))
#  define VG_UCONTEXT_STACK_PTR(uc)       ((UWord)((uc)->uc_mcontext.sp))
#  define VG_UCONTEXT_SYSCALL_SYSRES(uc)                        \
      /* Convert the value in uc_mcontext.regs[0] into a SysRes. */ \
      VG_(mk_SysRes_arm64_linux)( (uc)->uc_mcontext.regs[0] )
#  define VG_UCONTEXT_TO_UnwindStartRegs(srP, uc)           \
      { (srP)->r_pc = (uc)->uc_mcontext.pc;                 \
        (srP)->r_sp = (uc)->uc_mcontext.sp;                 \
        (srP)->misc.ARM64.x29 = (uc)->uc_mcontext.regs[29]; \
        (srP)->misc.ARM64.x30 = (uc)->uc_mcontext.regs[30]; \
      }

#elif defined(VGP_x86_darwin)

   static inline Addr VG_UCONTEXT_INSTR_PTR( void* ucV ) {
      ucontext_t* uc = (ucontext_t*)ucV;
      struct __darwin_mcontext32* mc = uc->uc_mcontext;
      struct __darwin_i386_thread_state* ss = &mc->__ss;
      return ss->__eip;
   }
   static inline Addr VG_UCONTEXT_STACK_PTR( void* ucV ) {
      ucontext_t* uc = (ucontext_t*)ucV;
      struct __darwin_mcontext32* mc = uc->uc_mcontext;
      struct __darwin_i386_thread_state* ss = &mc->__ss;
      return ss->__esp;
   }
   static inline SysRes VG_UCONTEXT_SYSCALL_SYSRES( void* ucV,
                                                    UWord scclass ) {
      /* this is complicated by the problem that there are 3 different
         kinds of syscalls, each with its own return convention.
         NB: scclass is a host word, hence UWord is good for both
         amd64-darwin and x86-darwin */
      ucontext_t* uc = (ucontext_t*)ucV;
      struct __darwin_mcontext32* mc = uc->uc_mcontext;
      struct __darwin_i386_thread_state* ss = &mc->__ss;
      /* duplicates logic in m_syswrap.getSyscallStatusFromGuestState */
      UInt carry = 1 & ss->__eflags;
      UInt err = 0;
      UInt wLO = 0;
      UInt wHI = 0;
      switch (scclass) {
         case VG_DARWIN_SYSCALL_CLASS_UNIX:
            err = carry;
            wLO = ss->__eax;
            wHI = ss->__edx;
            break;
         case VG_DARWIN_SYSCALL_CLASS_MACH:
            wLO = ss->__eax;
            break;
         case VG_DARWIN_SYSCALL_CLASS_MDEP:
            wLO = ss->__eax;
            break;
         default:
            vg_assert(0);
            break;
      }
      return VG_(mk_SysRes_x86_darwin)( scclass, err ? True : False,
                                        wHI, wLO );
   }
   static inline
   void VG_UCONTEXT_TO_UnwindStartRegs( UnwindStartRegs* srP,
                                        void* ucV ) {
      ucontext_t* uc = (ucontext_t*)(ucV);
      struct __darwin_mcontext32* mc = uc->uc_mcontext;
      struct __darwin_i386_thread_state* ss = &mc->__ss;
      srP->r_pc = (ULong)(ss->__eip);
      srP->r_sp = (ULong)(ss->__esp);
      srP->misc.X86.r_ebp = (UInt)(ss->__ebp);
   }

#elif defined(VGP_amd64_darwin)

   static inline Addr VG_UCONTEXT_INSTR_PTR( void* ucV ) {
      ucontext_t* uc = (ucontext_t*)ucV;
      struct __darwin_mcontext64* mc = uc->uc_mcontext;
      struct __darwin_x86_thread_state64* ss = &mc->__ss;
      return ss->__rip;
   }
   static inline Addr VG_UCONTEXT_STACK_PTR( void* ucV ) {
      ucontext_t* uc = (ucontext_t*)ucV;
      struct __darwin_mcontext64* mc = uc->uc_mcontext;
      struct __darwin_x86_thread_state64* ss = &mc->__ss;
      return ss->__rsp;
   }
   static inline SysRes VG_UCONTEXT_SYSCALL_SYSRES( void* ucV,
                                                    UWord scclass ) {
      /* This is copied from the x86-darwin case.  I'm not sure if it
	 is correct. */
      ucontext_t* uc = (ucontext_t*)ucV;
      struct __darwin_mcontext64* mc = uc->uc_mcontext;
      struct __darwin_x86_thread_state64* ss = &mc->__ss;
      /* duplicates logic in m_syswrap.getSyscallStatusFromGuestState */
      ULong carry = 1 & ss->__rflags;
      ULong err = 0;
      ULong wLO = 0;
      ULong wHI = 0;
      switch (scclass) {
         case VG_DARWIN_SYSCALL_CLASS_UNIX:
            err = carry;
            wLO = ss->__rax;
            wHI = ss->__rdx;
            break;
         case VG_DARWIN_SYSCALL_CLASS_MACH:
            wLO = ss->__rax;
            break;
         case VG_DARWIN_SYSCALL_CLASS_MDEP:
            wLO = ss->__rax;
            break;
         default:
            vg_assert(0);
            break;
      }
      return VG_(mk_SysRes_amd64_darwin)( scclass, err ? True : False,
					  wHI, wLO );
   }
   static inline
   void VG_UCONTEXT_TO_UnwindStartRegs( UnwindStartRegs* srP,
                                        void* ucV ) {
      ucontext_t* uc = (ucontext_t*)ucV;
      struct __darwin_mcontext64* mc = uc->uc_mcontext;
      struct __darwin_x86_thread_state64* ss = &mc->__ss;
      srP->r_pc = (ULong)(ss->__rip);
      srP->r_sp = (ULong)(ss->__rsp);
      srP->misc.AMD64.r_rbp = (ULong)(ss->__rbp);
   }

#elif defined(VGP_arm64_darwin)

   static inline Addr VG_UCONTEXT_INSTR_PTR( void* ucV ) {
      ucontext_t* uc = (ucontext_t*)ucV;
      struct __darwin_mcontext64* mc = uc->uc_mcontext;
      struct __darwin_arm_thread_state64* ss = &mc->__ss;
      return arm_thread_state64_get_pc(*ss);
   }
   static inline Addr VG_UCONTEXT_STACK_PTR( void* ucV ) {
      ucontext_t* uc = (ucontext_t*)ucV;
      struct __darwin_mcontext64* mc = uc->uc_mcontext;
      struct __darwin_arm_thread_state64* ss = &mc->__ss;
      return arm_thread_state64_get_sp(*ss);
   }
   static inline SysRes VG_UCONTEXT_SYSCALL_SYSRES( void* ucV,
                                                    UWord scclass ) {
      /* This is copied from the x86-darwin case.  I'm not sure if it
	 is correct. */
      ucontext_t* uc = (ucontext_t*)ucV;
      struct __darwin_mcontext64* mc = uc->uc_mcontext;
      struct __darwin_arm_thread_state64* ss = &mc->__ss;
      /* duplicates logic in m_syswrap.getSyscallStatusFromGuestState */
      ULong carry = (1 << 29) & ss->__cpsr;
      ULong err = 0;
      ULong wLO = 0;
      ULong wHI = 0;
      switch (scclass) {
         case VG_DARWIN_SYSCALL_CLASS_UNIX:
            err = carry;
            wLO = ss->__x[0];
            wHI = ss->__x[1];
            break;
         case VG_DARWIN_SYSCALL_CLASS_MACH:
            wLO = ss->__x[0];
            break;
         case VG_DARWIN_SYSCALL_CLASS_MDEP:
            wLO = ss->__x[0];
            break;
         default:
            vg_assert(0);
            break;
      }
      return VG_(mk_SysRes_arm64_darwin)( scclass, err ? True : False,
					  wHI, wLO );
   }
   static inline
   void VG_UCONTEXT_TO_UnwindStartRegs( UnwindStartRegs* srP,
                                        void* ucV ) {
      ucontext_t* uc = (ucontext_t*)ucV;
      struct __darwin_mcontext64* mc = uc->uc_mcontext;
      struct __darwin_arm_thread_state64* ss = &mc->__ss;
      srP->r_pc = (ULong)(arm_thread_state64_get_pc(*ss));
      srP->r_sp = (ULong)(arm_thread_state64_get_sp(*ss));
      srP->misc.ARM64.x29 = arm_thread_state64_get_fp(*ss);
      srP->misc.ARM64.x30 = arm_thread_state64_get_lr(*ss);
   }

#elif defined(VGP_x86_freebsd)
#  define VG_UCONTEXT_INSTR_PTR(uc)       ((UWord)(uc)->uc_mcontext.eip)
#  define VG_UCONTEXT_STACK_PTR(uc)       ((UWord)(uc)->uc_mcontext.esp)
#  define VG_UCONTEXT_FRAME_PTR(uc)       ((UWord)(uc)->uc_mcontext.ebp)
#  define VG_UCONTEXT_SYSCALL_NUM(uc)     ((UWord)(uc)->uc_mcontext.eax)
#  define VG_UCONTEXT_SYSCALL_SYSRES(uc)                        \
      /* Convert the value in uc_mcontext.eax into a SysRes. */ \
      VG_(mk_SysRes_x86_freebsd)( (uc)->uc_mcontext.eax, \
	 (uc)->uc_mcontext.edx, ((uc)->uc_mcontext.eflags & 1) != 0 ? True : False)
#  define VG_UCONTEXT_LINK_REG(uc)        0 /* What is an LR for anyway? */
#  define VG_UCONTEXT_TO_UnwindStartRegs(srP, uc)        \
      { (srP)->r_pc = (ULong)((uc)->uc_mcontext.eip);    \
        (srP)->r_sp = (ULong)((uc)->uc_mcontext.esp);    \
        (srP)->misc.X86.r_ebp = (uc)->uc_mcontext.ebp;   \
      }

#elif defined(VGP_amd64_freebsd)
#  define VG_UCONTEXT_INSTR_PTR(uc)       ((uc)->uc_mcontext.rip)
#  define VG_UCONTEXT_STACK_PTR(uc)       ((uc)->uc_mcontext.rsp)
#  define VG_UCONTEXT_FRAME_PTR(uc)       ((uc)->uc_mcontext.rbp)
#  define VG_UCONTEXT_SYSCALL_NUM(uc)     ((uc)->uc_mcontext.rax)
#  define VG_UCONTEXT_SYSCALL_SYSRES(uc)                        \
      /* Convert the value in uc_mcontext.rax into a SysRes. */ \
      VG_(mk_SysRes_amd64_freebsd)( (uc)->uc_mcontext.rax, \
     (uc)->uc_mcontext.rdx, ((uc)->uc_mcontext.rflags & 1) != 0 ? True : False )
#  define VG_UCONTEXT_LINK_REG(uc)        0 /* No LR on amd64 either */
#  define VG_UCONTEXT_TO_UnwindStartRegs(srP, uc)        \
      { (srP)->r_pc = (uc)->uc_mcontext.rip;             \
        (srP)->r_sp = (uc)->uc_mcontext.rsp;             \
        (srP)->misc.AMD64.r_rbp = (uc)->uc_mcontext.rbp; \
      }
#elif defined(VGP_arm64_freebsd)

#  define VG_UCONTEXT_INSTR_PTR(uc)       ((UWord)((uc)->uc_mcontext.mc_gpregs.gp_elr))
#  define VG_UCONTEXT_STACK_PTR(uc)       ((UWord)((uc)->uc_mcontext.mc_gpregs.gp_sp))
#  define VG_UCONTEXT_SYSCALL_SYSRES(uc)                        \
      /* Convert the value in uc_mcontext.regs[0] into a SysRes. */ \
      VG_(mk_SysRes_arm64_freebsd)( (uc)->uc_mcontext.mc_gpregs.gp_x[0], \
         (uc)->uc_mcontext.mc_gpregs.gp_x[1], \
         ((uc)->uc_mcontext.mc_gpregs.gp_spsr & VKI_PSR_C) != 0 ? True : False )
#  define VG_UCONTEXT_TO_UnwindStartRegs(srP, uc)           \
      { (srP)->r_pc = (uc)->uc_mcontext.mc_gpregs.gp_elr;   \
        (srP)->r_sp = (uc)->uc_mcontext.mc_gpregs.gp_sp;    \
        (srP)->misc.ARM64.x29 = (uc)->uc_mcontext.mc_gpregs.gp_x[29]; \
        (srP)->misc.ARM64.x30 = (uc)->uc_mcontext.mc_gpregs.gp_lr; \
      }

#elif defined(VGP_s390x_linux)

#  define VG_UCONTEXT_INSTR_PTR(uc)       ((uc)->uc_mcontext.regs.psw.addr)
#  define VG_UCONTEXT_STACK_PTR(uc)       ((uc)->uc_mcontext.regs.gprs[15])
#  define VG_UCONTEXT_FRAME_PTR(uc)       ((uc)->uc_mcontext.regs.gprs[11])
#  define VG_UCONTEXT_SYSCALL_SYSRES(uc)                        \
      VG_(mk_SysRes_s390x_linux)((uc)->uc_mcontext.regs.gprs[2])
#  define VG_UCONTEXT_LINK_REG(uc) ((uc)->uc_mcontext.regs.gprs[14])

#  define VG_UCONTEXT_TO_UnwindStartRegs(srP, uc)        \
      { (srP)->r_pc = (ULong)((uc)->uc_mcontext.regs.psw.addr);    \
        (srP)->r_sp = (ULong)((uc)->uc_mcontext.regs.gprs[15]);    \
        (srP)->misc.S390X.r_fp = (uc)->uc_mcontext.regs.gprs[11];  \
        (srP)->misc.S390X.r_lr = (uc)->uc_mcontext.regs.gprs[14];  \
        (srP)->misc.S390X.r_f0 = (uc)->uc_mcontext.fpregs.fprs[0]; \
        (srP)->misc.S390X.r_f1 = (uc)->uc_mcontext.fpregs.fprs[1]; \
        (srP)->misc.S390X.r_f2 = (uc)->uc_mcontext.fpregs.fprs[2]; \
        (srP)->misc.S390X.r_f3 = (uc)->uc_mcontext.fpregs.fprs[3]; \
        (srP)->misc.S390X.r_f4 = (uc)->uc_mcontext.fpregs.fprs[4]; \
        (srP)->misc.S390X.r_f5 = (uc)->uc_mcontext.fpregs.fprs[5]; \
        (srP)->misc.S390X.r_f6 = (uc)->uc_mcontext.fpregs.fprs[6]; \
        (srP)->misc.S390X.r_f7 = (uc)->uc_mcontext.fpregs.fprs[7]; \
      }

#elif defined(VGP_mips32_linux)
#  define VG_UCONTEXT_INSTR_PTR(uc)   ((UWord)(((uc)->uc_mcontext.sc_pc)))
#  define VG_UCONTEXT_STACK_PTR(uc)   ((UWord)((uc)->uc_mcontext.sc_regs[29]))
#  define VG_UCONTEXT_FRAME_PTR(uc)       ((uc)->uc_mcontext.sc_regs[30])
#  define VG_UCONTEXT_SYSCALL_NUM(uc)     ((uc)->uc_mcontext.sc_regs[2])
#  define VG_UCONTEXT_SYSCALL_SYSRES(uc)                         \
      /* Convert the value in uc_mcontext.rax into a SysRes. */  \
      VG_(mk_SysRes_mips32_linux)( (uc)->uc_mcontext.sc_regs[2], \
                                   (uc)->uc_mcontext.sc_regs[3], \
                                   (uc)->uc_mcontext.sc_regs[7])

#  define VG_UCONTEXT_TO_UnwindStartRegs(srP, uc)              \
      { (srP)->r_pc = (uc)->uc_mcontext.sc_pc;                 \
        (srP)->r_sp = (uc)->uc_mcontext.sc_regs[29];           \
        (srP)->misc.MIPS32.r30 = (uc)->uc_mcontext.sc_regs[30]; \
        (srP)->misc.MIPS32.r31 = (uc)->uc_mcontext.sc_regs[31]; \
        (srP)->misc.MIPS32.r28 = (uc)->uc_mcontext.sc_regs[28]; \
      }

#elif defined(VGP_mips64_linux)
#  define VG_UCONTEXT_INSTR_PTR(uc)       (((uc)->uc_mcontext.sc_pc))
#  define VG_UCONTEXT_STACK_PTR(uc)       ((uc)->uc_mcontext.sc_regs[29])
#  define VG_UCONTEXT_FRAME_PTR(uc)       ((uc)->uc_mcontext.sc_regs[30])
#  define VG_UCONTEXT_SYSCALL_NUM(uc)     ((uc)->uc_mcontext.sc_regs[2])
#  define VG_UCONTEXT_SYSCALL_SYSRES(uc)                        \
      /* Convert the value in uc_mcontext.rax into a SysRes. */ \
      VG_(mk_SysRes_mips64_linux)((uc)->uc_mcontext.sc_regs[2], \
                                  (uc)->uc_mcontext.sc_regs[3], \
                                  (uc)->uc_mcontext.sc_regs[7])

#  define VG_UCONTEXT_TO_UnwindStartRegs(srP, uc)               \
      { (srP)->r_pc = (uc)->uc_mcontext.sc_pc;                  \
        (srP)->r_sp = (uc)->uc_mcontext.sc_regs[29];            \
        (srP)->misc.MIPS64.r30 = (uc)->uc_mcontext.sc_regs[30]; \
        (srP)->misc.MIPS64.r31 = (uc)->uc_mcontext.sc_regs[31]; \
        (srP)->misc.MIPS64.r28 = (uc)->uc_mcontext.sc_regs[28]; \
      }

#elif defined(VGP_nanomips_linux)
#  define VG_UCONTEXT_INSTR_PTR(uc)   ((UWord)(((uc)->uc_mcontext.sc_pc)))
#  define VG_UCONTEXT_STACK_PTR(uc)   ((UWord)((uc)->uc_mcontext.sc_regs[29]))
#  define VG_UCONTEXT_FRAME_PTR(uc)   ((uc)->uc_mcontext.sc_regs[30])
#  define VG_UCONTEXT_SYSCALL_NUM(uc) ((uc)->uc_mcontext.sc_regs[2])
#  define VG_UCONTEXT_SYSCALL_SYSRES(uc)                               \
      VG_(mk_SysRes_nanomips_linux)((uc)->uc_mcontext.sc_regs[4])

#  define VG_UCONTEXT_TO_UnwindStartRegs(srP, uc)               \
      { (srP)->r_pc = (uc)->uc_mcontext.sc_pc;                  \
        (srP)->r_sp = (uc)->uc_mcontext.sc_regs[29];            \
        (srP)->misc.MIPS32.r30 = (uc)->uc_mcontext.sc_regs[30]; \
        (srP)->misc.MIPS32.r31 = (uc)->uc_mcontext.sc_regs[31]; \
        (srP)->misc.MIPS32.r28 = (uc)->uc_mcontext.sc_regs[28]; \
      }

#elif defined(VGP_riscv64_linux)
#  define VG_UCONTEXT_INSTR_PTR(uc)       ((uc)->uc_mcontext.sc_regs.pc)
#  define VG_UCONTEXT_STACK_PTR(uc)       ((uc)->uc_mcontext.sc_regs.sp)
#  define VG_UCONTEXT_SYSCALL_SYSRES(uc)                               \
      /* Convert the value in uc_mcontext.sc_regs.a0 into a SysRes. */ \
      VG_(mk_SysRes_riscv64_linux)( (uc)->uc_mcontext.sc_regs.a0 )
#  define VG_UCONTEXT_TO_UnwindStartRegs(srP, uc)                \
      { (srP)->r_pc = (uc)->uc_mcontext.sc_regs.pc;              \
        (srP)->r_sp = (uc)->uc_mcontext.sc_regs.sp;              \
        (srP)->misc.RISCV64.r_fp = (uc)->uc_mcontext.sc_regs.s0; \
        (srP)->misc.RISCV64.r_ra = (uc)->uc_mcontext.sc_regs.ra; \
      }

#elif defined(VGP_x86_solaris)
#  define VG_UCONTEXT_INSTR_PTR(uc)       ((Addr)(uc)->uc_mcontext.gregs[VKI_EIP])
#  define VG_UCONTEXT_STACK_PTR(uc)       ((Addr)(uc)->uc_mcontext.gregs[VKI_UESP])
#  define VG_UCONTEXT_SYSCALL_SYSRES(uc)                               \
      VG_(mk_SysRes_x86_solaris)((uc)->uc_mcontext.gregs[VKI_EFL] & 1, \
                                 (uc)->uc_mcontext.gregs[VKI_EAX],     \
                                 (uc)->uc_mcontext.gregs[VKI_EFL] & 1  \
                                 ? 0 : (uc)->uc_mcontext.gregs[VKI_EDX])
#  define VG_UCONTEXT_TO_UnwindStartRegs(srP, uc)                      \
      { (srP)->r_pc = (ULong)(uc)->uc_mcontext.gregs[VKI_EIP];         \
        (srP)->r_sp = (ULong)(uc)->uc_mcontext.gregs[VKI_UESP];        \
        (srP)->misc.X86.r_ebp = (uc)->uc_mcontext.gregs[VKI_EBP];      \
      }

#elif defined(VGP_amd64_solaris)
#  define VG_UCONTEXT_INSTR_PTR(uc)       ((Addr)(uc)->uc_mcontext.gregs[VKI_REG_RIP])
#  define VG_UCONTEXT_STACK_PTR(uc)       ((Addr)(uc)->uc_mcontext.gregs[VKI_REG_RSP])
#  define VG_UCONTEXT_SYSCALL_SYSRES(uc)                                     \
      VG_(mk_SysRes_amd64_solaris)((uc)->uc_mcontext.gregs[VKI_REG_RFL] & 1, \
                                   (uc)->uc_mcontext.gregs[VKI_REG_RAX],     \
                                   (uc)->uc_mcontext.gregs[VKI_REG_RFL] & 1  \
                                   ? 0 : (uc)->uc_mcontext.gregs[VKI_REG_RDX])
#  define VG_UCONTEXT_TO_UnwindStartRegs(srP, uc)                            \
      { (srP)->r_pc = (uc)->uc_mcontext.gregs[VKI_REG_RIP];                  \
        (srP)->r_sp = (uc)->uc_mcontext.gregs[VKI_REG_RSP];                  \
        (srP)->misc.AMD64.r_rbp = (uc)->uc_mcontext.gregs[VKI_REG_RBP];      \
      }

#else
#  error Unknown platform
#endif


/* ------ Macros for pulling stuff out of siginfos ------ */

/* These macros allow use of uniform names when working with
   both the Linux and Darwin vki definitions. */
#if defined(VGO_linux)
#  define VKI_SIGINFO_si_addr  _sifields._sigfault._addr
#  define VKI_SIGINFO_si_pid   _sifields._kill._pid
#elif defined(VGO_darwin) || defined(VGO_solaris) || defined(VGO_freebsd)
#  define VKI_SIGINFO_si_addr  si_addr
#  define VKI_SIGINFO_si_pid   si_pid
#else
#  error Unknown OS
#endif


/* ---------------------------------------------------------------------
   HIGH LEVEL STUFF TO DO WITH SIGNALS: POLICY (MOSTLY)
   ------------------------------------------------------------------ */

/* ---------------------------------------------------------------------
   Signal state for this process.
   ------------------------------------------------------------------ */


/* Base-ment of these arrays[_VKI_NSIG].

   Valid signal numbers are 1 .. _VKI_NSIG inclusive.
   Rather than subtracting 1 for indexing these arrays, which
   is tedious and error-prone, they are simply dimensioned 1 larger,
   and entry [0] is not used.
 */


/* -----------------------------------------------------
   Static client signal state (SCSS).  This is the state
   that the client thinks it has the kernel in.
   SCSS records verbatim the client's settings.  These
   are mashed around only when SKSS is calculated from it.
   -------------------------------------------------- */

typedef
   struct {
      void* scss_handler;  /* VKI_SIG_DFL or VKI_SIG_IGN or ptr to
                              client's handler */
      UInt  scss_flags;
      vki_sigset_t scss_mask;
      void* scss_restorer; /* where sigreturn goes */
      void* scss_sa_tramp; /* sa_tramp setting, Darwin only */
      /* re _restorer and _sa_tramp, we merely record the values
         supplied when the client does 'sigaction' and give them back
         when requested.  Otherwise they are simply ignored. */
   }
   SCSS_Per_Signal;

typedef
   struct {
      /* per-signal info */
      SCSS_Per_Signal scss_per_sig[1+_VKI_NSIG];

      /* Additional elements to SCSS not stored here:
         - for each thread, the thread's blocking mask
         - for each thread in WaitSIG, the set of waited-on sigs
      */
      }
      SCSS;

static SCSS scss;


/* -----------------------------------------------------
   Static kernel signal state (SKSS).  This is the state
   that we have the kernel in.  It is computed from SCSS.
   -------------------------------------------------- */

/* Let's do:
     sigprocmask assigns to all thread masks
     so that at least everything is always consistent
   Flags:
     SA_SIGINFO -- we always set it, and honour it for the client
     SA_NOCLDSTOP -- passed to kernel
     SA_ONESHOT or SA_RESETHAND -- pass through
     SA_RESTART -- we observe this but set our handlers to always restart
                   (this doesn't apply to the Solaris port)
     SA_NOMASK or SA_NODEFER -- we observe this, but our handlers block everything
     SA_ONSTACK -- pass through
     SA_NOCLDWAIT -- pass through
*/


typedef
   struct {
      void* skss_handler;  /* VKI_SIG_DFL or VKI_SIG_IGN
                              or ptr to our handler */
      UInt skss_flags;
      /* There is no skss_mask, since we know that we will always ask
         for all signals to be blocked in our sighandlers. */
      /* Also there is no skss_restorer. */
   }
   SKSS_Per_Signal;

typedef
   struct {
      SKSS_Per_Signal skss_per_sig[1+_VKI_NSIG];
   }
   SKSS;

static SKSS skss;

/* returns True if signal is to be ignored.
   To check this, possibly call gdbserver with tid. */
static Bool is_sig_ign(vki_siginfo_t *info, ThreadId tid)
{
   vg_assert(info->si_signo >= 1 && info->si_signo <= _VKI_NSIG);

   /* If VG_(gdbserver_report_signal) tells to report the signal,
      then verify if this signal is not to be ignored. GDB might have
      modified si_signo, so we check after the call to gdbserver. */
   return !VG_(gdbserver_report_signal) (info, tid)
      || scss.scss_per_sig[info->si_signo].scss_handler == VKI_SIG_IGN;
}

/* ---------------------------------------------------------------------
   Compute the SKSS required by the current SCSS.
   ------------------------------------------------------------------ */

static
void pp_SKSS ( void )
{
   Int sig;
   VG_(printf)("\n\nSKSS:\n");
   for (sig = 1; sig <= _VKI_NSIG; sig++) {
      VG_(printf)("sig %d:  handler %p,  flags 0x%x\n", sig,
                  skss.skss_per_sig[sig].skss_handler,
                  skss.skss_per_sig[sig].skss_flags );

   }
}

/* This is the core, clever bit.  Computation is as follows:

   For each signal
      handler = if client has a handler, then our handler
                else if client is DFL, then our handler as well
                else (client must be IGN)
			then hander is IGN
*/
static
void calculate_SKSS_from_SCSS ( SKSS* dst )
{
   Int   sig;
   UInt  scss_flags;
   UInt  skss_flags;

   for (sig = 1; sig <= _VKI_NSIG; sig++) {
      void *skss_handler;
      void *scss_handler;

      scss_handler = scss.scss_per_sig[sig].scss_handler;
      scss_flags   = scss.scss_per_sig[sig].scss_flags;

      switch(sig) {
      case VKI_SIGSEGV:
      case VKI_SIGBUS:
      case VKI_SIGFPE:
      case VKI_SIGILL:
      case VKI_SIGTRAP:
#if defined(VKI_SIGSYS)
      case VKI_SIGSYS:
#endif
	 /* For these, we always want to catch them and report, even
	    if the client code doesn't. */
	 skss_handler = sync_signalhandler;
	 break;

      case VKI_SIGCONT:
	 /* Let the kernel handle SIGCONT unless the client is actually
	    catching it. */
      case VKI_SIGCHLD:
      case VKI_SIGWINCH:
      case VKI_SIGURG:
         /* For signals which are have a default action of Ignore,
            only set a handler if the client has set a signal handler.
            Otherwise the kernel will interrupt a syscall which
            wouldn't have otherwise been interrupted. */
	 if (scss.scss_per_sig[sig].scss_handler == VKI_SIG_DFL)
	    skss_handler = VKI_SIG_DFL;
	 else if (scss.scss_per_sig[sig].scss_handler == VKI_SIG_IGN)
	    skss_handler = VKI_SIG_IGN;
	 else
	    skss_handler = async_signalhandler;
	 break;

      default:
         // VKI_SIGVG* are runtime variables, so we can't make them
         // cases in the switch, so we handle them in the 'default' case.
	 if (sig == VG_SIGVGKILL)
	    skss_handler = sigvgkill_handler;
	 else {
	    if (scss_handler == VKI_SIG_IGN)
	       skss_handler = VKI_SIG_IGN;
	    else
	       skss_handler = async_signalhandler;
	 }
	 break;
      }

      /* Flags */

      skss_flags = 0;

      /* SA_NOCLDSTOP, SA_NOCLDWAIT: pass to kernel */
      skss_flags |= scss_flags & (VKI_SA_NOCLDSTOP | VKI_SA_NOCLDWAIT);

      /* SA_ONESHOT: ignore client setting */

#     if !defined(VGO_solaris)
      /* SA_RESTART: ignore client setting and always set it for us.
	 Though we never rely on the kernel to restart a
	 syscall, we observe whether it wanted to restart the syscall
	 or not, which is needed by
         VG_(fixup_guest_state_after_syscall_interrupted) */
      skss_flags |= VKI_SA_RESTART;
#else
      /* The above does not apply to the Solaris port, where the kernel does
         not directly restart syscalls, but instead it checks SA_RESTART flag
         and if it is set then it returns ERESTART to libc and the library
         actually restarts the syscall. */
      skss_flags |= scss_flags & VKI_SA_RESTART;
#     endif

      /* SA_NOMASK: ignore it */

      /* SA_ONSTACK: client setting is irrelevant here */
      /* We don't set a signal stack, so ignore */

      /* always ask for SA_SIGINFO */
      if (skss_handler != VKI_SIG_IGN && skss_handler != VKI_SIG_DFL)
         skss_flags |= VKI_SA_SIGINFO;

#     if !defined(VGP_riscv64_linux)
      /* use our own restorer */
      skss_flags |= VKI_SA_RESTORER;
#     endif

      /* Create SKSS entry for this signal. */
      if (sig != VKI_SIGKILL && sig != VKI_SIGSTOP)
         dst->skss_per_sig[sig].skss_handler = skss_handler;
      else
         dst->skss_per_sig[sig].skss_handler = VKI_SIG_DFL;

      dst->skss_per_sig[sig].skss_flags   = skss_flags;
   }

   /* Sanity checks. */
   vg_assert(dst->skss_per_sig[VKI_SIGKILL].skss_handler == VKI_SIG_DFL);
   vg_assert(dst->skss_per_sig[VKI_SIGSTOP].skss_handler == VKI_SIG_DFL);

   if (0)
      pp_SKSS();
}


/* ---------------------------------------------------------------------
   After a possible SCSS change, update SKSS and the kernel itself.
   ------------------------------------------------------------------ */

// We need two levels of macro-expansion here to convert __NR_rt_sigreturn
// to a number before converting it to a string... sigh.
extern void my_sigreturn(void);

#if defined(VGP_x86_linux)
#  define _MY_SIGRETURN(name) \
   ".text\n" \
   ".globl my_sigreturn\n" \
   "my_sigreturn:\n" \
   "	movl	$" #name ", %eax\n" \
   "	int	$0x80\n" \
   ".previous\n"

#elif defined(VGP_amd64_linux)
#  define _MY_SIGRETURN(name) \
   ".text\n" \
   ".globl my_sigreturn\n" \
   "my_sigreturn:\n" \
   "	movq	$" #name ", %rax\n" \
   "	syscall\n" \
   ".previous\n"

#elif defined(VGP_ppc32_linux)
#  define _MY_SIGRETURN(name) \
   ".text\n" \
   ".globl my_sigreturn\n" \
   "my_sigreturn:\n" \
   "	li	0, " #name "\n" \
   "	sc\n" \
   ".previous\n"

#elif defined(VGP_ppc64be_linux)
#  define _MY_SIGRETURN(name) \
   ".align   2\n" \
   ".globl   my_sigreturn\n" \
   ".section \".opd\",\"aw\"\n" \
   ".align   3\n" \
   "my_sigreturn:\n" \
   ".quad    .my_sigreturn,.TOC.@tocbase,0\n" \
   ".previous\n" \
   ".type    .my_sigreturn,@function\n" \
   ".globl   .my_sigreturn\n" \
   ".my_sigreturn:\n" \
   "	li	0, " #name "\n" \
   "	sc\n"

#elif defined(VGP_ppc64le_linux)
/* Little Endian supports ELF version 2.  In the future, it may
 * support other versions.
 */
#  define _MY_SIGRETURN(name) \
   ".align   2\n" \
   ".globl   my_sigreturn\n" \
   ".type    .my_sigreturn,@function\n" \
   "my_sigreturn:\n" \
   "#if _CALL_ELF == 2 \n" \
   "0: addis        2,12,.TOC.-0b@ha\n" \
   "   addi         2,2,.TOC.-0b@l\n" \
   "   .localentry my_sigreturn,.-my_sigreturn\n" \
   "#endif \n" \
   "   sc\n" \
   "   .size my_sigreturn,.-my_sigreturn\n"

#elif defined(VGP_arm_linux)
#  define _MY_SIGRETURN(name) \
   ".text\n" \
   ".globl my_sigreturn\n" \
   "my_sigreturn:\n\t" \
   "    mov  r7, #" #name "\n\t" \
   "    svc  0x00000000\n" \
   ".previous\n"

#elif defined(VGP_arm64_linux)
#  define _MY_SIGRETURN(name) \
   ".text\n" \
   ".globl my_sigreturn\n" \
   "my_sigreturn:\n\t" \
   "    mov  x8, #" #name "\n\t" \
   "    svc  0x0\n" \
   ".previous\n"

#elif defined(VGP_arm64_darwin)
#  define _MY_SIGRETURN(name) \
   ".text\n" \
   ".globl my_sigreturn\n" \
   "my_sigreturn:\n\t" \
   "    ldr  x16, =" VG_STRINGIFY(__NR_DARWIN_FAKE_SIGRETURN) "\n\t" \
   "    svc  0x80\n" \
   ".previous\n"

#elif defined(VGP_x86_darwin)
#  define _MY_SIGRETURN(name) \
   ".text\n" \
   ".globl my_sigreturn\n" \
   "my_sigreturn:\n" \
   "    movl $" VG_STRINGIFY(__NR_DARWIN_FAKE_SIGRETURN) ",%eax\n" \
   "    int $0x80\n"

#elif defined(VGP_amd64_darwin)
#  define _MY_SIGRETURN(name) \
   ".text\n" \
   ".globl my_sigreturn\n" \
   "my_sigreturn:\n" \
   "    movq $" VG_STRINGIFY(__NR_DARWIN_FAKE_SIGRETURN) ",%rax\n" \
   "    syscall\n"

#elif defined(VGP_s390x_linux)
#  define _MY_SIGRETURN(name) \
   ".text\n" \
   ".globl my_sigreturn\n" \
   "my_sigreturn:\n" \
   " svc " #name "\n" \
   ".previous\n"

#elif defined(VGP_mips32_linux)
#  define _MY_SIGRETURN(name) \
   ".text\n" \
   "my_sigreturn:\n" \
   "	li	$2, " #name "\n" /* apparently $2 is v0 */ \
   "	syscall\n" \
   ".previous\n"

#elif defined(VGP_mips64_linux)
#  define _MY_SIGRETURN(name) \
   ".text\n" \
   "my_sigreturn:\n" \
   "   li $2, " #name "\n" \
   "   syscall\n" \
   ".previous\n"

#elif defined(VGP_nanomips_linux)
#  define _MY_SIGRETURN(name) \
    ".text\n" \
   "my_sigreturn:\n" \
   "   li $t4, " #name "\n" \
   "   syscall[32]\n" \
   ".previous\n"

#elif defined(VGP_riscv64_linux)
/* Not used on riscv64. */
#  define _MY_SIGRETURN(name) \
   ".text\n" \
   ".globl my_sigreturn\n" \
   "my_sigreturn:\n" \
   "   unimp\n" \
   ".previous\n"

#elif defined(VGP_x86_solaris) || defined(VGP_amd64_solaris)
/* Not used on Solaris. */
#  define _MY_SIGRETURN(name) \
   ".text\n" \
   ".globl my_sigreturn\n" \
   "my_sigreturn:\n" \
   "ud2\n" \
   ".previous\n"
#elif defined(VGP_x86_freebsd) || defined(VGP_amd64_freebsd)
/* Not used on FreeBSD */
# define _MY_SIGRETURN(name) \
    ".text\n" \
    ".globl my_sigreturn\n" \
    "my_sigreturn:\n" \
    "ud2\n" \
    ".previous\n"
#elif defined(VGP_arm64_freebsd)
/* Not used on FreeBSD */
# define _MY_SIGRETURN(name) \
".text\n" \
   ".globl my_sigreturn\n" \
   "my_sigreturn:\n" \
   "udf #0\n" \
   ".previous\n"
#else
#  error Unknown platform
#endif

#define MY_SIGRETURN(name)  _MY_SIGRETURN(name)
asm(
   MY_SIGRETURN(__NR_rt_sigreturn)
);


static void handle_SCSS_change ( Bool force_update )
{
   Int  res, sig;
   SKSS skss_old;
   vki_sigaction_toK_t   ksa;
   vki_sigaction_fromK_t ksa_old;

   /* Remember old SKSS and calculate new one. */
   skss_old = skss;
   calculate_SKSS_from_SCSS ( &skss );

   /* Compare the new SKSS entries vs the old ones, and update kernel
      where they differ. */
   for (sig = 1; sig <= VG_(max_signal); sig++) {

      /* Trying to do anything with SIGKILL is pointless; just ignore
         it. */
      if (sig == VKI_SIGKILL || sig == VKI_SIGSTOP)
         continue;

      if (!force_update) {
         if ((skss_old.skss_per_sig[sig].skss_handler
              == skss.skss_per_sig[sig].skss_handler)
             && (skss_old.skss_per_sig[sig].skss_flags
                 == skss.skss_per_sig[sig].skss_flags))
            /* no difference */
            continue;
      }

      ksa.ksa_handler = skss.skss_per_sig[sig].skss_handler;
      ksa.sa_flags    = skss.skss_per_sig[sig].skss_flags;
#     if !defined(VGP_ppc32_linux) && !defined(VGP_mips32_linux) && \
         !defined(VGP_riscv64_linux) && \
         !defined(VGO_darwin) && !defined(VGO_solaris) && !defined(VGO_freebsd)
      ksa.sa_restorer = my_sigreturn;
#     endif
      /* Re above ifdef (also the assertion below), PaulM says:
         The sa_restorer field is not used at all on ppc.  Glibc
         converts the sigaction you give it into a kernel sigaction,
         but it doesn't put anything in the sa_restorer field.
      */

      /* block all signals in handler */
      VG_(sigfillset)( &ksa.sa_mask );
      VG_(sigdelset)( &ksa.sa_mask, VKI_SIGKILL );
      VG_(sigdelset)( &ksa.sa_mask, VKI_SIGSTOP );

      if (VG_(clo_trace_signals) && VG_(clo_verbosity) > 2)
         VG_(dmsg)("setting ksig %d to: hdlr %p, flags 0x%lx, "
                   "mask(msb..lsb) 0x%llx 0x%llx\n",
                   sig, ksa.ksa_handler,
                   (UWord)ksa.sa_flags,
                   _VKI_NSIG_WORDS > 1 ? (ULong)ksa.sa_mask.sig[1] : 0,
                   (ULong)ksa.sa_mask.sig[0]);

      res = VG_(sigaction)( sig, &ksa, &ksa_old );
      vg_assert(res == 0);

      /* Since we got the old sigaction more or less for free, might
         as well extract the maximum sanity-check value from it. */
      if (!force_update) {
         vg_assert(ksa_old.ksa_handler
                   == skss_old.skss_per_sig[sig].skss_handler);
#        if defined(VGO_solaris)
         if (ksa_old.ksa_handler == VKI_SIG_DFL
               || ksa_old.ksa_handler == VKI_SIG_IGN) {
            /* The Solaris kernel ignores signal flags (except SA_NOCLDWAIT
               and SA_NOCLDSTOP) and a signal mask if a handler is set to
               SIG_DFL or SIG_IGN. */
            skss_old.skss_per_sig[sig].skss_flags
               &= (VKI_SA_NOCLDWAIT | VKI_SA_NOCLDSTOP);
            vg_assert(VG_(isemptysigset)( &ksa_old.sa_mask ));
            VG_(sigfillset)( &ksa_old.sa_mask );
         }
#        endif
         vg_assert(ksa_old.sa_flags
                   == skss_old.skss_per_sig[sig].skss_flags);
#        if !defined(VGP_ppc32_linux) && !defined(VGP_mips32_linux) && \
            !defined(VGP_mips64_linux) && !defined(VGP_nanomips_linux) && \
            !defined(VGP_riscv64_linux) && \
            !defined(VGO_darwin) && !defined(VGO_solaris) && !defined(VGO_freebsd)
         vg_assert(ksa_old.sa_restorer == my_sigreturn);
#        endif
         VG_(sigaddset)( &ksa_old.sa_mask, VKI_SIGKILL );
         VG_(sigaddset)( &ksa_old.sa_mask, VKI_SIGSTOP );
         vg_assert(VG_(isfullsigset)( &ksa_old.sa_mask ));
      }
   }
}


/* ---------------------------------------------------------------------
   Update/query SCSS in accordance with client requests.
   ------------------------------------------------------------------ */

/* Logic for this alt-stack stuff copied directly from do_sigaltstack
   in kernel/signal.[ch] */

/* True if we are on the alternate signal stack.  */
static Bool on_sig_stack ( ThreadId tid, Addr m_SP )
{
   ThreadState *tst = VG_(get_ThreadState)(tid);

   return (m_SP - (Addr)tst->altstack.ss_sp < (Addr)tst->altstack.ss_size);
}

static Int sas_ss_flags ( ThreadId tid, Addr m_SP )
{
   ThreadState *tst = VG_(get_ThreadState)(tid);

   return (tst->altstack.ss_size == 0
              ? VKI_SS_DISABLE
              : on_sig_stack(tid, m_SP) ? VKI_SS_ONSTACK : 0);
}


SysRes VG_(do_sys_sigaltstack) ( ThreadId tid, vki_stack_t* ss, vki_stack_t* oss )
{
   Addr m_SP;

   vg_assert(VG_(is_valid_tid)(tid));
   m_SP  = VG_(get_SP)(tid);

   if (VG_(clo_trace_signals))
      VG_(dmsg)("sys_sigaltstack: tid %u, "
                "ss %p{%p,sz=%llu,flags=0x%llx}, oss %p (current SP %p)\n",
                tid, (void*)ss,
                ss ? ss->ss_sp : 0,
                (ULong)(ss ? ss->ss_size : 0),
                (ULong)(ss ? ss->ss_flags : 0),
                (void*)oss, (void*)m_SP);

   if (oss != NULL) {
      oss->ss_sp    = VG_(threads)[tid].altstack.ss_sp;
      oss->ss_size  = VG_(threads)[tid].altstack.ss_size;
      oss->ss_flags = VG_(threads)[tid].altstack.ss_flags
                      | sas_ss_flags(tid, m_SP);
   }

   if (ss != NULL) {
      if (on_sig_stack(tid, VG_(get_SP)(tid))) {
         return VG_(mk_SysRes_Error)( VKI_EPERM );
      }
      if (ss->ss_flags != VKI_SS_DISABLE
          && ss->ss_flags != VKI_SS_ONSTACK
          && ss->ss_flags != 0) {
         return VG_(mk_SysRes_Error)( VKI_EINVAL );
      }
      if (ss->ss_flags == VKI_SS_DISABLE) {
         VG_(threads)[tid].altstack.ss_flags = VKI_SS_DISABLE;
      } else {
         if (ss->ss_size < VKI_MINSIGSTKSZ) {
            return VG_(mk_SysRes_Error)( VKI_ENOMEM );
         }

	 VG_(threads)[tid].altstack.ss_sp    = ss->ss_sp;
	 VG_(threads)[tid].altstack.ss_size  = ss->ss_size;
	 VG_(threads)[tid].altstack.ss_flags = 0;
      }
   }
   return VG_(mk_SysRes_Success)( 0 );
}


SysRes VG_(do_sys_sigaction) ( Int signo,
                               const vki_sigaction_toK_t* new_act,
                               vki_sigaction_fromK_t* old_act )
{
   if (VG_(clo_trace_signals))
      VG_(dmsg)("sys_sigaction: sigNo %d, "
                "new %#lx, old %#lx, new flags 0x%llx\n",
                signo, (UWord)new_act, (UWord)old_act,
                (ULong)(new_act ? new_act->sa_flags : 0));

   /* Rule out various error conditions.  The aim is to ensure that if
      when the call is passed to the kernel it will definitely
      succeed. */

   /* Reject out-of-range signal numbers. */
   if (signo < 1 || signo > VG_(max_signal)) goto bad_signo;

   /* don't let them use our signals */
   if ( (signo > VG_SIGVGRTUSERMAX)
	&& new_act
	&& !(new_act->ksa_handler == VKI_SIG_DFL
             || new_act->ksa_handler == VKI_SIG_IGN) )
      goto bad_signo_reserved;

   /* Reject any attempt to set the handler for SIGKILL/STOP. */
   if ( (signo == VKI_SIGKILL || signo == VKI_SIGSTOP) && new_act )
      goto bad_sigkill_or_sigstop;

   /* If the client supplied non-NULL old_act, copy the relevant SCSS
      entry into it. */
   if (old_act) {
      old_act->ksa_handler = scss.scss_per_sig[signo].scss_handler;
      old_act->sa_flags    = scss.scss_per_sig[signo].scss_flags;
      old_act->sa_mask     = scss.scss_per_sig[signo].scss_mask;
#     if !defined(VGP_riscv64_linux) && !defined(VGO_darwin) && \
         !defined(VGO_freebsd) && !defined(VGO_solaris)
      old_act->sa_restorer = scss.scss_per_sig[signo].scss_restorer;
#     endif
   }

   /* And now copy new SCSS entry from new_act. */
   if (new_act) {
      scss.scss_per_sig[signo].scss_handler  = new_act->ksa_handler;
      scss.scss_per_sig[signo].scss_flags    = new_act->sa_flags;
      scss.scss_per_sig[signo].scss_mask     = new_act->sa_mask;

      scss.scss_per_sig[signo].scss_restorer = NULL;
#     if !defined(VGP_riscv64_linux) && !defined(VGO_darwin) && \
         !defined(VGO_freebsd) && !defined(VGO_solaris)
      scss.scss_per_sig[signo].scss_restorer = new_act->sa_restorer;
#     endif

      scss.scss_per_sig[signo].scss_sa_tramp = NULL;
#     if defined(VGP_x86_darwin) || defined(VGP_amd64_darwin)
      scss.scss_per_sig[signo].scss_sa_tramp = new_act->sa_tramp;
#     endif

      VG_(sigdelset)(&scss.scss_per_sig[signo].scss_mask, VKI_SIGKILL);
      VG_(sigdelset)(&scss.scss_per_sig[signo].scss_mask, VKI_SIGSTOP);
   }

   /* All happy bunnies ... */
   if (new_act) {
      handle_SCSS_change( False /* lazy update */ );
   }
   return VG_(mk_SysRes_Success)( 0 );

  bad_signo:
   if (VG_(showing_core_warnings)()) {
      VG_(umsg)("Warning: bad signal number %d in sigaction()\n", signo);
   }
   return VG_(mk_SysRes_Error)( VKI_EINVAL );

  bad_signo_reserved:
   if (VG_(showing_core_warnings)()) {
      VG_(umsg)("Warning: ignored attempt to set %s handler in sigaction();\n",
                VG_(signame)(signo));
      VG_(umsg)("         the %s signal is used internally by Valgrind\n",
                VG_(signame)(signo));
   }
   return VG_(mk_SysRes_Error)( VKI_EINVAL );

  bad_sigkill_or_sigstop:
   if (VG_(showing_core_warnings)()) {
      VG_(umsg)("Warning: ignored attempt to set %s handler in sigaction();\n",
                VG_(signame)(signo));
      VG_(umsg)("         the %s signal is uncatchable\n",
                VG_(signame)(signo));
   }
   return VG_(mk_SysRes_Error)( VKI_EINVAL );
}


static
void do_sigprocmask_bitops ( Int vki_how,
			     vki_sigset_t* orig_set,
			     vki_sigset_t* modifier )
{
   switch (vki_how) {
      case VKI_SIG_BLOCK:
         VG_(sigaddset_from_set)( orig_set, modifier );
         break;
      case VKI_SIG_UNBLOCK:
         VG_(sigdelset_from_set)( orig_set, modifier );
         break;
      case VKI_SIG_SETMASK:
         *orig_set = *modifier;
         break;
      default:
         VG_(core_panic)("do_sigprocmask_bitops");
	 break;
   }
}

static
HChar* format_sigset ( const vki_sigset_t* set )
{
   static HChar buf[_VKI_NSIG_WORDS * 16 + 1];
   int w;

   VG_(strcpy)(buf, "");

   for (w = _VKI_NSIG_WORDS - 1; w >= 0; w--)
   {
#     if _VKI_NSIG_BPW == 32
      VG_(sprintf)(buf + VG_(strlen)(buf), "%08llx",
                   set ? (ULong)set->sig[w] : 0);
#     elif _VKI_NSIG_BPW == 64
      VG_(sprintf)(buf + VG_(strlen)(buf), "%16llx",
                   set ? (ULong)set->sig[w] : 0);
#     else
#       error "Unsupported value for _VKI_NSIG_BPW"
#     endif
   }

   return buf;
}

/*
   This updates the thread's signal mask.  There's no such thing as a
   process-wide signal mask.

   Note that the thread signal masks are an implicit part of SCSS,
   which is why this routine is allowed to mess with them.
*/
static
void do_setmask ( ThreadId tid,
                  Int how,
                  vki_sigset_t* newset,
		  vki_sigset_t* oldset )
{
   if (VG_(clo_trace_signals))
      VG_(dmsg)("do_setmask: tid = %u how = %d (%s), newset = %p (%s)\n",
                tid, how,
                how==VKI_SIG_BLOCK ? "SIG_BLOCK" : (
                   how==VKI_SIG_UNBLOCK ? "SIG_UNBLOCK" : (
                      how==VKI_SIG_SETMASK ? "SIG_SETMASK" : "???")),
                newset, newset ? format_sigset(newset) : "NULL" );

   /* Just do this thread. */
   vg_assert(VG_(is_valid_tid)(tid));
   if (oldset) {
      *oldset = VG_(threads)[tid].sig_mask;
      if (VG_(clo_trace_signals))
         VG_(dmsg)("\toldset=%p %s\n", oldset, format_sigset(oldset));
   }
   if (newset) {
      do_sigprocmask_bitops (how, &VG_(threads)[tid].sig_mask, newset );
      VG_(sigdelset)(&VG_(threads)[tid].sig_mask, VKI_SIGKILL);
      VG_(sigdelset)(&VG_(threads)[tid].sig_mask, VKI_SIGSTOP);
      VG_(threads)[tid].tmp_sig_mask = VG_(threads)[tid].sig_mask;
   }
}


SysRes VG_(do_sys_sigprocmask) ( ThreadId tid,
                                 Int how,
                                 vki_sigset_t* set,
                                 vki_sigset_t* oldset )
{
   /* Fix for case when ,,set,, is NULL.
      In this case ,,how,, flag should be ignored
      because we are only requesting from kernel
      to put current mask into ,,oldset,,.
      Taken from linux man pages (sigprocmask).
      The same is specified for POSIX.
   */
   if (set != NULL) {
      switch(how) {
         case VKI_SIG_BLOCK:
         case VKI_SIG_UNBLOCK:
         case VKI_SIG_SETMASK:
            break;

         default:
            VG_(dmsg)("sigprocmask: unknown 'how' field %d\n", how);
            return VG_(mk_SysRes_Error)( VKI_EINVAL );
      }
   }

   vg_assert(VG_(is_valid_tid)(tid));
   do_setmask(tid, how, set, oldset);
   return VG_(mk_SysRes_Success)( 0 );
}


/* ---------------------------------------------------------------------
   LOW LEVEL STUFF TO DO WITH SIGNALS: IMPLEMENTATION
   ------------------------------------------------------------------ */

/* ---------------------------------------------------------------------
   Handy utilities to block/restore all host signals.
   ------------------------------------------------------------------ */

/* Block all host signals, dumping the old mask in *saved_mask. */
static void block_all_host_signals ( /* OUT */ vki_sigset_t* saved_mask )
{
   Int           ret;
   vki_sigset_t block_procmask;
   VG_(sigfillset)(&block_procmask);
   ret = VG_(sigprocmask)
            (VKI_SIG_SETMASK, &block_procmask, saved_mask);
   vg_assert(ret == 0);
}

/* Restore the blocking mask using the supplied saved one. */
static void restore_all_host_signals ( /* IN */ vki_sigset_t* saved_mask )
{
   Int ret;
   ret = VG_(sigprocmask)(VKI_SIG_SETMASK, saved_mask, NULL);
   vg_assert(ret == 0);
}

void VG_(clear_out_queued_signals)( ThreadId tid, vki_sigset_t* saved_mask )
{
   block_all_host_signals(saved_mask);
   if (VG_(threads)[tid].sig_queue != NULL) {
      VG_(free)(VG_(threads)[tid].sig_queue);
      VG_(threads)[tid].sig_queue = NULL;
   }
   restore_all_host_signals(saved_mask);
}

/* ---------------------------------------------------------------------
   The signal simulation proper.  A simplified version of what the
   Linux kernel does.
   ------------------------------------------------------------------ */

/* Set up a stack frame (VgSigContext) for the client's signal
   handler. */
static
void push_signal_frame ( ThreadId tid, const vki_siginfo_t *siginfo,
                                       const struct vki_ucontext *uc )
{
   Bool         on_altstack;
   Addr         esp_top_of_frame;
   ThreadState* tst;
   Int		sigNo = siginfo->si_signo;

   vg_assert(sigNo >= 1 && sigNo <= VG_(max_signal));
   vg_assert(VG_(is_valid_tid)(tid));
   tst = & VG_(threads)[tid];

   if (VG_(clo_trace_signals)) {
      VG_(dmsg)("push_signal_frame (thread %u): signal %d\n", tid, sigNo);
      VG_(get_and_pp_StackTrace)(tid, 10);
   }

   if (/* this signal asked to run on an alt stack */
       (scss.scss_per_sig[sigNo].scss_flags & VKI_SA_ONSTACK )
       && /* there is a defined and enabled alt stack, which we're not
             already using.  Logic from get_sigframe in
             arch/i386/kernel/signal.c. */
          sas_ss_flags(tid, VG_(get_SP)(tid)) == 0
      ) {
      on_altstack = True;
      esp_top_of_frame
         = (Addr)(tst->altstack.ss_sp) + tst->altstack.ss_size;
      if (VG_(clo_trace_signals))
         VG_(dmsg)("delivering signal %d (%s) to thread %u: "
                   "on ALT STACK (%p-%p; %ld bytes)\n",
                   sigNo, VG_(signame)(sigNo), tid, tst->altstack.ss_sp,
                   (UChar *)tst->altstack.ss_sp + tst->altstack.ss_size,
                   (Word)tst->altstack.ss_size );
   } else {
      on_altstack = False;
      esp_top_of_frame = VG_(get_SP)(tid) - VG_STACK_REDZONE_SZB;
   }

   /* Signal delivery to tools */
   VG_TRACK( pre_deliver_signal, tid, sigNo, on_altstack );

   vg_assert(scss.scss_per_sig[sigNo].scss_handler != VKI_SIG_IGN);
   vg_assert(scss.scss_per_sig[sigNo].scss_handler != VKI_SIG_DFL);

   /* This may fail if the client stack is busted; if that happens,
      the whole process will exit rather than simply calling the
      signal handler. */
   VG_(sigframe_create) (tid, on_altstack, esp_top_of_frame, siginfo, uc,
                         scss.scss_per_sig[sigNo].scss_handler,
                         scss.scss_per_sig[sigNo].scss_flags,
                         &tst->sig_mask,
                         scss.scss_per_sig[sigNo].scss_restorer);
}


const HChar *VG_(signame)(Int sigNo)
{
   static HChar buf[20];  // large enough

   switch(sigNo) {
      case VKI_SIGHUP:    return "SIGHUP";
      case VKI_SIGINT:    return "SIGINT";
      case VKI_SIGQUIT:   return "SIGQUIT";
      case VKI_SIGILL:    return "SIGILL";
      case VKI_SIGTRAP:   return "SIGTRAP";
      case VKI_SIGABRT:   return "SIGABRT";
      case VKI_SIGBUS:    return "SIGBUS";
      case VKI_SIGFPE:    return "SIGFPE";
      case VKI_SIGKILL:   return "SIGKILL";
      case VKI_SIGUSR1:   return "SIGUSR1";
      case VKI_SIGUSR2:   return "SIGUSR2";
      case VKI_SIGSEGV:   return "SIGSEGV";
      case VKI_SIGSYS:    return "SIGSYS";
      case VKI_SIGPIPE:   return "SIGPIPE";
      case VKI_SIGALRM:   return "SIGALRM";
      case VKI_SIGTERM:   return "SIGTERM";
#     if defined(VKI_SIGSTKFLT)
      case VKI_SIGSTKFLT: return "SIGSTKFLT";
#     endif
      case VKI_SIGCHLD:   return "SIGCHLD";
      case VKI_SIGCONT:   return "SIGCONT";
      case VKI_SIGSTOP:   return "SIGSTOP";
      case VKI_SIGTSTP:   return "SIGTSTP";
      case VKI_SIGTTIN:   return "SIGTTIN";
      case VKI_SIGTTOU:   return "SIGTTOU";
      case VKI_SIGURG:    return "SIGURG";
      case VKI_SIGXCPU:   return "SIGXCPU";
      case VKI_SIGXFSZ:   return "SIGXFSZ";
      case VKI_SIGVTALRM: return "SIGVTALRM";
      case VKI_SIGPROF:   return "SIGPROF";
      case VKI_SIGWINCH:  return "SIGWINCH";
      case VKI_SIGIO:     return "SIGIO";
#     if defined(VKI_SIGPWR)
      case VKI_SIGPWR:    return "SIGPWR";
#     endif
#     if defined(VKI_SIGUNUSED) && (VKI_SIGUNUSED != VKI_SIGSYS)
      case VKI_SIGUNUSED: return "SIGUNUSED";
#     endif
#     if defined(VKI_SIGINFO)
      case VKI_SIGINFO: return "SIGINFO";
#     endif

      /* Solaris-specific signals. */
#     if defined(VKI_SIGEMT)
      case VKI_SIGEMT:    return "SIGEMT";
#     endif
#     if defined(VKI_SIGWAITING)
      case VKI_SIGWAITING: return "SIGWAITING";
#     endif
#     if defined(VKI_SIGLWP)
      case VKI_SIGLWP:    return "SIGLWP";
#     endif
#     if defined(VKI_SIGFREEZE)
      case VKI_SIGFREEZE: return "SIGFREEZE";
#     endif
#     if defined(VKI_SIGTHAW)
      case VKI_SIGTHAW:   return "SIGTHAW";
#     endif
#     if defined(VKI_SIGCANCEL)
      case VKI_SIGCANCEL: return "SIGCANCEL";
#     endif
#     if defined(VKI_SIGLOST)
      case VKI_SIGLOST:   return "SIGLOST";
#     endif
#     if defined(VKI_SIGXRES)
      case VKI_SIGXRES:   return "SIGXRES";
#     endif
#     if defined(VKI_SIGJVM1)
      case VKI_SIGJVM1:   return "SIGJVM1";
#     endif
#     if defined(VKI_SIGJVM2)
      case VKI_SIGJVM2:   return "SIGJVM2";
#     endif

#  if defined(VKI_SIGRTMIN) && defined(VKI_SIGRTMAX)
   case VKI_SIGRTMIN ... VKI_SIGRTMAX:
      VG_(sprintf)(buf, "SIGRT%d", sigNo-VKI_SIGRTMIN);
      return buf;
#  endif

   default:
      VG_(sprintf)(buf, "SIG%d", sigNo);
      return buf;
   }
}

/* Hit ourselves with a signal using the default handler */
void VG_(kill_self)(Int sigNo)
{
   Int r;
   vki_sigset_t	         mask, origmask;
   vki_sigaction_toK_t   sa, origsa2;
   vki_sigaction_fromK_t origsa;

   sa.ksa_handler = VKI_SIG_DFL;
   sa.sa_flags = 0;
#  if !defined(VGP_riscv64_linux) && !defined(VGO_darwin) && \
      !defined(VGO_freebsd) && !defined(VGO_solaris)
   sa.sa_restorer = 0;
#  endif
   VG_(sigemptyset)(&sa.sa_mask);

   VG_(sigaction)(sigNo, &sa, &origsa);

   VG_(sigemptyset)(&mask);
   VG_(sigaddset)(&mask, sigNo);
   VG_(sigprocmask)(VKI_SIG_UNBLOCK, &mask, &origmask);

   r = VG_(kill)(VG_(getpid)(), sigNo);
#  if !defined(VGO_darwin)
   /* This sometimes fails with EPERM on Darwin.  I don't know why. */
   vg_assert(r == 0);
#  else
   (void) r;
#  endif

   VG_(convert_sigaction_fromK_to_toK)( &origsa, &origsa2 );
   VG_(sigaction)(sigNo, &origsa2, NULL);
   VG_(sigprocmask)(VKI_SIG_SETMASK, &origmask, NULL);
}

// The si_code describes where the signal came from.  Some come from the
// kernel, eg.: seg faults, illegal opcodes.  Some come from the user, eg.:
// from kill() (SI_USER), or timer_settime() (SI_TIMER), or an async I/O
// request (SI_ASYNCIO).  There's lots of implementation-defined leeway in
// POSIX, but the user vs. kernal distinction is what we want here.  We also
// pass in some other details that can help when si_code is unreliable.
static Bool is_signal_from_kernel(ThreadId tid, int signum, int si_code)
{
#  if defined(VGO_linux) || defined(VGO_solaris)
   // On Linux, SI_USER is zero, negative values are from the user, positive
   // values are from the kernel.  There are SI_FROMUSER and SI_FROMKERNEL
   // macros but we don't use them here because other platforms don't have
   // them.
   return ( si_code > VKI_SI_USER ? True : False );
#elif defined(VGO_freebsd)

    // The comment below seems a bit out of date. From the siginfo manpage

    // Full support for POSIX signal information first appeared in FreeBSD 7.0.
    // The codes SI_USER and SI_KERNEL can be generated as of FreeBSD 8.1.  The
    // code SI_LWP can be	generated as of	FreeBSD	9.0.
    if (si_code == VKI_SI_USER || si_code == VKI_SI_LWP)
        return False;

   // It looks like there's no reliable way to say where the signal came from
   if (VG_(threads)[tid].status == VgTs_WaitSys) {
      return False;
   } else
      return True;
#  elif defined(VGO_darwin)
   // On Darwin 9.6.0, the si_code is completely unreliable.  It should be the
   // case that 0 means "user", and >0 means "kernel".  But:
   // - For SIGSEGV, it seems quite reliable.
   // - For SIGBUS, it's always 2.
   // - For SIGFPE, it's often 0, even for kernel ones (eg.
   //   div-by-integer-zero always gives zero).
   // - For SIGILL, it's unclear.
   // - For SIGTRAP, it's always 1.
   // You can see the "NOTIMP" (not implemented) status of a number of the
   // sub-cases in sys/signal.h.  Hopefully future versions of Darwin will
   // get this right.

   // If we're blocked waiting on a syscall, it must be a user signal, because
   // the kernel won't generate sync signals within syscalls.
   if (VG_(threads)[tid].status == VgTs_WaitSys) {
      return False;

   // If it's a SIGSEGV, use the proper condition, since it's fairly reliable.
   } else if (SIGSEGV == signum) {
      return ( si_code > 0 ? True : False );

   // If it's anything else, assume it's kernel-generated.  Reason being that
   // kernel-generated sync signals are more common, and it's probable that
   // misdiagnosing a user signal as a kernel signal is better than the
   // opposite.
   } else {
      return True;
   }
#  else
#    error Unknown OS
#  endif
}

/*
   Perform the default action of a signal.  If the signal is fatal, it
   terminates all other threads, but it doesn't actually kill
   the process and calling thread.

   If we're not being quiet, then print out some more detail about
   fatal signals (esp. core dumping signals).
 */
static void default_action(const vki_siginfo_t *info, ThreadId tid)
{
   Int  sigNo     = info->si_signo;
   Bool terminate = False;	/* kills process         */
   Bool core      = False;	/* kills process w/ core */
   struct vki_rlimit corelim;
   Bool could_core;
   ThreadState* tst = VG_(get_ThreadState)(tid);

   vg_assert(VG_(is_running_thread)(tid));

   switch(sigNo) {
      case VKI_SIGQUIT:	/* core */
      case VKI_SIGILL:	/* core */
      case VKI_SIGABRT:	/* core */
      case VKI_SIGFPE:	/* core */
      case VKI_SIGSEGV:	/* core */
      case VKI_SIGBUS:	/* core */
      case VKI_SIGTRAP:	/* core */
      case VKI_SIGSYS:	/* core */
      case VKI_SIGXCPU:	/* core */
      case VKI_SIGXFSZ:	/* core */

      /* Solaris-specific signals. */
#     if defined(VKI_SIGEMT)
      case VKI_SIGEMT:	/* core */
#     endif

         terminate = True;
         core = True;
         break;

      case VKI_SIGHUP:	/* term */
      case VKI_SIGINT:	/* term */
      case VKI_SIGKILL:	/* term - we won't see this */
      case VKI_SIGPIPE:	/* term */
      case VKI_SIGALRM:	/* term */
      case VKI_SIGTERM:	/* term */
#     if defined(VKI_SIGSTKFLT)
      case VKI_SIGSTKFLT:	/* term */
#     endif
      case VKI_SIGUSR1:	/* term */
      case VKI_SIGUSR2:	/* term */
      case VKI_SIGIO:	/* term */
#     if defined(VKI_SIGPWR)
      case VKI_SIGPWR:	/* term */
#     endif
      case VKI_SIGPROF:	/* term */
      case VKI_SIGVTALRM:	/* term */
#     if defined(VKI_SIGRTMIN) && defined(VKI_SIGRTMAX)
      case VKI_SIGRTMIN ... VKI_SIGRTMAX: /* term */
#     endif

      /* Solaris-specific signals. */
#     if defined(VKI_SIGLOST)
      case VKI_SIGLOST:	/* term */
#     endif

         terminate = True;
         break;
   }

   vg_assert(!core || (core && terminate));

   if (VG_(clo_trace_signals))
      VG_(dmsg)("delivering %d (code %d) to default handler; action: %s%s\n",
                sigNo, info->si_code, terminate ? "terminate" : "ignore",
                core ? "+core" : "");

   if (!terminate)
      return;			/* nothing to do */

#if defined(VGO_linux)
   if (terminate && (tst->ptrace & VKI_PT_PTRACED)
       && (sigNo != VKI_SIGKILL)) {
      VG_(kill)(VG_(getpid)(), VKI_SIGSTOP);
      return;
   }
#endif

   could_core = core;

   if (core) {
      /* If they set the core-size limit to zero, don't generate a
	 core file */

      VG_(getrlimit)(VKI_RLIMIT_CORE, &corelim);

      if (corelim.rlim_cur == 0)
	 core = False;
   }

   if ( VG_(clo_verbosity) >= 1
        || (could_core && is_signal_from_kernel(tid, sigNo, info->si_code))
        || VG_(clo_xml) ) {
      if (VG_(clo_xml)) {
         VG_(printf_xml)("<fatal_signal>\n");
         VG_(printf_xml)("  <tid>%u</tid>\n", tid);
         if (tst->thread_name) {
            VG_(printf_xml)("  <threadname>%s</threadname>\n",
                            tst->thread_name);
         }
         VG_(printf_xml)("  <signo>%d</signo>\n", sigNo);
         VG_(printf_xml)("  <signame>%s</signame>\n", VG_(signame)(sigNo));
         VG_(printf_xml)("  <sicode>%d</sicode>\n", info->si_code);
      } else {
         VG_(umsg)(
            "\n"
            "Process terminating with default action of signal %d (%s)%s\n",
            sigNo, VG_(signame)(sigNo), core ? ": dumping core" : "");
      }

      /* Be helpful - decode some more details about this fault */
      if (is_signal_from_kernel(tid, sigNo, info->si_code)) {
	 const HChar *event = NULL;
	 Bool haveaddr = True;

	 switch(sigNo) {
	 case VKI_SIGSEGV:
	    switch(info->si_code) {
	    case VKI_SEGV_MAPERR: event = "Access not within mapped region";
                                  break;
	    case VKI_SEGV_ACCERR: event = "Bad permissions for mapped region";
                                  break;
	    case VKI_SEGV_MADE_UP_GPF:
	       /* General Protection Fault: The CPU/kernel
		  isn't telling us anything useful, but this
		  is commonly the result of exceeding a
		  segment limit. */
	       event = "General Protection Fault";
	       haveaddr = False;
	       break;
	    }
#if 0
            {
              HChar buf[50];  // large enough
              VG_(am_show_nsegments)(0,"post segfault");
              VG_(sprintf)(buf, "/bin/cat /proc/%d/maps", VG_(getpid)());
              VG_(system)(buf);
            }
#endif
	    break;

	 case VKI_SIGILL:
	    switch(info->si_code) {
	    case VKI_ILL_ILLOPC: event = "Illegal opcode"; break;
	    case VKI_ILL_ILLOPN: event = "Illegal operand"; break;
	    case VKI_ILL_ILLADR: event = "Illegal addressing mode"; break;
	    case VKI_ILL_ILLTRP: event = "Illegal trap"; break;
	    case VKI_ILL_PRVOPC: event = "Privileged opcode"; break;
	    case VKI_ILL_PRVREG: event = "Privileged register"; break;
	    case VKI_ILL_COPROC: event = "Coprocessor error"; break;
	    case VKI_ILL_BADSTK: event = "Internal stack error"; break;
	    }
	    break;

	 case VKI_SIGFPE:
	    switch (info->si_code) {
	    case VKI_FPE_INTDIV: event = "Integer divide by zero"; break;
	    case VKI_FPE_INTOVF: event = "Integer overflow"; break;
	    case VKI_FPE_FLTDIV: event = "FP divide by zero"; break;
	    case VKI_FPE_FLTOVF: event = "FP overflow"; break;
	    case VKI_FPE_FLTUND: event = "FP underflow"; break;
	    case VKI_FPE_FLTRES: event = "FP inexact"; break;
	    case VKI_FPE_FLTINV: event = "FP invalid operation"; break;
	    case VKI_FPE_FLTSUB: event = "FP subscript out of range"; break;

            /* Solaris-specific codes. */
#           if defined(VKI_FPE_FLTDEN)
	    case VKI_FPE_FLTDEN: event = "FP denormalize"; break;
#           endif
	    }
	    break;

	 case VKI_SIGBUS:
	    switch (info->si_code) {
	    case VKI_BUS_ADRALN: event = "Invalid address alignment"; break;
	    case VKI_BUS_ADRERR: event = "Non-existent physical address"; break;
	    case VKI_BUS_OBJERR: event = "Hardware error"; break;
#if defined(VGO_freebsd)
        // This si_code can be generated for both SIGBUS and SIGSEGV on FreeBSD
        // This is undocumented
        case VKI_SEGV_PAGE_FAULT:
        // It should get replaced with this non-standard value, which is documented.
        case VKI_BUS_OOMERR:
            event = "Access not within mapped region";
#endif
	    }
	    break;
	 } /* switch (sigNo) */

         if (VG_(clo_xml)) {
            if (event != NULL)
               VG_(printf_xml)("  <event>%s</event>\n", event);
            if (haveaddr)
               VG_(printf_xml)("  <siaddr>%p</siaddr>\n",
                               info->VKI_SIGINFO_si_addr);
         } else {
            if (event != NULL) {
               if (haveaddr)
                  VG_(umsg)(" %s at address %p\n",
                            event, info->VKI_SIGINFO_si_addr);
               else
                  VG_(umsg)(" %s\n", event);
            }
         }
      }
      /* Print a stack trace.  Be cautious if the thread's SP is in an
         obviously stupid place (not mapped readable) that would
         likely cause a segfault. */
      if (VG_(is_valid_tid)(tid)) {
         Word first_ip_delta = 0;
#if defined(VGO_linux) || defined(VGO_solaris)
         /* Make sure that the address stored in the stack pointer is
            located in a mapped page. That is not necessarily so. E.g.
            consider the scenario where the stack pointer was decreased
            and now has a value that is just below the end of a page that has
            not been mapped yet. In that case VG_(am_is_valid_for_client)
            will consider the address of the stack pointer invalid and that
            would cause a back-trace of depth 1 to be printed, instead of a
            full back-trace. */
         if (tid == 1) {           // main thread
            Addr esp  = VG_(get_SP)(tid);
            Addr base = VG_PGROUNDDN(esp - VG_STACK_REDZONE_SZB);
            if (VG_(am_addr_is_in_extensible_client_stack)(base)
                && VG_(extend_stack)(tid, base)) {
               if (VG_(clo_trace_signals))
                  VG_(dmsg)("       -> extended stack base to %#lx\n",
                            VG_PGROUNDDN(esp));
            }
         }
#endif
#if defined(VGA_s390x)
         if (sigNo == VKI_SIGILL) {
            /* The guest instruction address has been adjusted earlier to
               point to the insn following the one that could not be decoded.
               When printing the back-trace here we need to undo that
               adjustment so the first line in the back-trace reports the
               correct address. */
            Addr  addr = (Addr)info->VKI_SIGINFO_si_addr;
            UChar byte = ((UChar *)addr)[0];
            Int   insn_length = ((((byte >> 6) + 1) >> 1) + 1) << 1;

            first_ip_delta = -insn_length;
         }
#endif
         ExeContext* ec = VG_(am_is_valid_for_client)
                             (VG_(get_SP)(tid), sizeof(Addr), VKI_PROT_READ)
                        ? VG_(record_ExeContext)( tid, first_ip_delta )
                      : VG_(record_depth_1_ExeContext)( tid,
                                                        first_ip_delta );
         vg_assert(ec);
         VG_(pp_ExeContext)( ec );
      }
      if (sigNo == VKI_SIGSEGV
          && is_signal_from_kernel(tid, sigNo, info->si_code)
          && info->si_code == VKI_SEGV_MAPERR) {
         VG_(umsg)(" If you believe this happened as a result of a stack\n" );
         VG_(umsg)(" overflow in your program's main thread (unlikely but\n");
         VG_(umsg)(" possible), you can try to increase the size of the\n"  );
         VG_(umsg)(" main thread stack using the --main-stacksize= flag.\n" );
         // FIXME: assumes main ThreadId == 1
         if (VG_(is_valid_tid)(1)) {
            VG_(umsg)(
               " The main thread stack size used in this run was %lu.\n",
               VG_(threads)[1].client_stack_szB);
         }
      }
      if (VG_(clo_xml)) {
         /* postamble */
         VG_(printf_xml)("</fatal_signal>\n");
         VG_(printf_xml)("\n");
      }
   }

   if (VG_(clo_vgdb) != Vg_VgdbNo
       && VG_(clo_vgdb_error) <= VG_(get_n_errs_shown)() + 1) {
      /* Note: we add + 1 to n_errs_shown as the fatal signal was not
         reported through error msg, and so was not counted. */
      VG_(gdbserver_report_fatal_signal) (info, tid);
   }

   if (core) {
      static const struct vki_rlimit zero = { 0, 0 };

      VG_(make_coredump)(tid, info, corelim.rlim_cur);

      /* Make sure we don't get a confusing kernel-generated
	 coredump when we finally exit */
      VG_(setrlimit)(VKI_RLIMIT_CORE, &zero);
   }

   // what's this for?
   //VG_(threads)[VG_(master_tid)].os_state.fatalsig = sigNo;

   /* everyone but tid dies */
   VG_(nuke_all_threads_except)(tid, VgSrc_FatalSig);
   VG_(reap_threads)(tid);
   /* stash fatal signal in this thread */
   VG_(threads)[tid].exitreason = VgSrc_FatalSig;
   VG_(threads)[tid].os_state.fatalsig = sigNo;
}

/*
   This does the business of delivering a signal to a thread.  It may
   be called from either a real signal handler, or from normal code to
   cause the thread to enter the signal handler.

   This updates the thread state, but it does not set it to be
   Runnable.
*/
static void deliver_signal ( ThreadId tid, const vki_siginfo_t *info,
                                           const struct vki_ucontext *uc )
{
   Int			sigNo = info->si_signo;
   SCSS_Per_Signal	*handler = &scss.scss_per_sig[sigNo];
   void			*handler_fn;
   ThreadState		*tst = VG_(get_ThreadState)(tid);

#if defined(VGO_linux)
   /* If this signal is SIGCHLD and it came from a process which valgrind
      created for some internal use, then it should not be delivered to
      the client.  */
   if (sigNo == VKI_SIGCHLD && ht_sigchld_ignore != NULL) {
      Int pid = info->_sifields._sigchld._pid;
      ht_ignore_node *n = VG_(HT_lookup)(ht_sigchld_ignore, pid);

      if (n != NULL) {
         /* If the child has terminated, remove its PID from the
            ignore list.  */
         if (info->si_code == VKI_CLD_EXITED
             || info->si_code == VKI_CLD_KILLED
             || info->si_code == VKI_CLD_DUMPED) {
            VG_(HT_remove)(ht_sigchld_ignore, pid);
            VG_(free)(n);
         }
         return;
      }
   }
#endif

   if (VG_(clo_trace_signals))
      VG_(dmsg)("delivering signal %d (%s):%d to thread %u\n",
                sigNo, VG_(signame)(sigNo), info->si_code, tid );

   if (sigNo == VG_SIGVGKILL) {
      /* If this is a SIGVGKILL, we're expecting it to interrupt any
	 blocked syscall.  It doesn't matter whether the VCPU state is
	 set to restart or not, because we don't expect it will
	 execute any more client instructions. */
      vg_assert(VG_(is_exiting)(tid));
      return;
   }

   /* If the client specifies SIG_IGN, treat it as SIG_DFL.

      If deliver_signal() is being called on a thread, we want
      the signal to get through no matter what; if they're ignoring
      it, then we do this override (this is so we can send it SIGSEGV,
      etc). */
   handler_fn = handler->scss_handler;
   if (handler_fn == VKI_SIG_IGN)
      handler_fn = VKI_SIG_DFL;

   vg_assert(handler_fn != VKI_SIG_IGN);

   if (handler_fn == VKI_SIG_DFL) {
      default_action(info, tid);
   } else {
      /* Create a signal delivery frame, and set the client's %ESP and
	 %EIP so that when execution continues, we will enter the
	 signal handler with the frame on top of the client's stack,
	 as it expects.

	 Signal delivery can fail if the client stack is too small or
	 missing, and we can't push the frame.  If that happens,
	 push_signal_frame will cause the whole process to exit when
	 we next hit the scheduler.
      */
      vg_assert(VG_(is_valid_tid)(tid));

      push_signal_frame ( tid, info, uc );

      if (handler->scss_flags & VKI_SA_ONESHOT) {
	 /* Do the ONESHOT thing. */
	 handler->scss_handler = VKI_SIG_DFL;

	 handle_SCSS_change( False /* lazy update */ );
      }

      /* At this point:
	 tst->sig_mask is the current signal mask
	 tst->tmp_sig_mask is the same as sig_mask, unless we're in sigsuspend
	 handler->scss_mask is the mask set by the handler

	 Handler gets a mask of tmp_sig_mask|handler_mask|signo
       */
      tst->sig_mask = tst->tmp_sig_mask;
      if (!(handler->scss_flags & VKI_SA_NOMASK)) {
	 VG_(sigaddset_from_set)(&tst->sig_mask, &handler->scss_mask);
	 VG_(sigaddset)(&tst->sig_mask, sigNo);
	 tst->tmp_sig_mask = tst->sig_mask;
      }
   }

   /* Thread state is ready to go - just add Runnable */
}

static void resume_scheduler(ThreadId tid)
{
   ThreadState *tst = VG_(get_ThreadState)(tid);

   vg_assert(tst->os_state.lwpid == VG_(gettid)());

   if (tst->sched_jmpbuf_valid) {
      /* Can't continue; must longjmp back to the scheduler and thus
         enter the sighandler immediately. */
      VG_MINIMAL_LONGJMP(tst->sched_jmpbuf);
   }
}

static void synth_fault_common(ThreadId tid, Addr addr, Int si_code)
{
   vki_siginfo_t info;

   vg_assert(VG_(threads)[tid].status == VgTs_Runnable);

   VG_(memset)(&info, 0, sizeof(info));
   info.si_signo = VKI_SIGSEGV;
   info.si_code = si_code;
   info.VKI_SIGINFO_si_addr = (void*)addr;

   /* Even if gdbserver indicates to ignore the signal, we must deliver it.
      So ignore the return value of VG_(gdbserver_report_signal). */
   (void) VG_(gdbserver_report_signal) (&info, tid);

   /* If they're trying to block the signal, force it to be delivered */
   if (VG_(sigismember)(&VG_(threads)[tid].sig_mask, VKI_SIGSEGV))
      VG_(set_default_handler)(VKI_SIGSEGV);

   deliver_signal(tid, &info, NULL);
}

// Synthesize a fault where the address is OK, but the page
// permissions are bad.
void VG_(synth_fault_perms)(ThreadId tid, Addr addr)
{
   synth_fault_common(tid, addr, VKI_SEGV_ACCERR);
}

// Synthesize a fault where the address there's nothing mapped at the address.
void VG_(synth_fault_mapping)(ThreadId tid, Addr addr)
{
   synth_fault_common(tid, addr, VKI_SEGV_MAPERR);
}

// Synthesize a misc memory fault.
void VG_(synth_fault)(ThreadId tid)
{
   synth_fault_common(tid, 0, VKI_SEGV_MADE_UP_GPF);
}

// Synthesise a SIGILL.
void VG_(synth_sigill)(ThreadId tid, Addr addr)
{
   vki_siginfo_t info;

   vg_assert(VG_(threads)[tid].status == VgTs_Runnable);

   VG_(memset)(&info, 0, sizeof(info));
   info.si_signo = VKI_SIGILL;
   info.si_code  = VKI_ILL_ILLOPC; /* jrs: no idea what this should be */
   info.VKI_SIGINFO_si_addr = (void*)addr;

   if (VG_(gdbserver_report_signal) (&info, tid)) {
      resume_scheduler(tid);
      deliver_signal(tid, &info, NULL);
   }
   else
      resume_scheduler(tid);
}

// Synthesise a SIGBUS.
void VG_(synth_sigbus)(ThreadId tid)
{
   vki_siginfo_t info;

   vg_assert(VG_(threads)[tid].status == VgTs_Runnable);

   VG_(memset)(&info, 0, sizeof(info));
   info.si_signo = VKI_SIGBUS;
   /* There are several meanings to SIGBUS (as per POSIX, presumably),
      but the most widely understood is "invalid address alignment",
      so let's use that. */
   info.si_code  = VKI_BUS_ADRALN;
   /* If we knew the invalid address in question, we could put it
      in .si_addr.  Oh well. */
   /* info.VKI_SIGINFO_si_addr = (void*)addr; */

   if (VG_(gdbserver_report_signal) (&info, tid)) {
      resume_scheduler(tid);
      deliver_signal(tid, &info, NULL);
   }
   else
      resume_scheduler(tid);
}

// Synthesise a SIGTRAP.
void VG_(synth_sigtrap)(ThreadId tid)
{
   vki_siginfo_t info;
   struct vki_ucontext uc;
#  if defined(VGP_x86_darwin)
   struct __darwin_mcontext32 mc;
#  elif defined(VGP_amd64_darwin)
   struct __darwin_mcontext64 mc;
#  endif

   vg_assert(VG_(threads)[tid].status == VgTs_Runnable);

   VG_(memset)(&info, 0, sizeof(info));
   VG_(memset)(&uc,   0, sizeof(uc));
   info.si_signo = VKI_SIGTRAP;
   info.si_code = VKI_TRAP_BRKPT; /* tjh: only ever called for a brkpt ins */

#  if defined(VGP_x86_linux) || defined(VGP_amd64_linux)
   uc.uc_mcontext.trapno = 3;     /* tjh: this is the x86 trap number
                                          for a breakpoint trap... */
   uc.uc_mcontext.err = 0;        /* tjh: no error code for x86
                                          breakpoint trap... */
#  elif defined(VGP_x86_darwin) || defined(VGP_amd64_darwin)
   /* the same thing, but using Darwin field/struct names */
   VG_(memset)(&mc, 0, sizeof(mc));
   uc.uc_mcontext = &mc;
   uc.uc_mcontext->__es.__trapno = 3;
   uc.uc_mcontext->__es.__err = 0;
#  elif defined(VGP_x86_solaris)
   uc.uc_mcontext.gregs[VKI_ERR] = 0;
   uc.uc_mcontext.gregs[VKI_TRAPNO] = VKI_T_BPTFLT;
#  endif

   /* fixs390: do we need to do anything here for s390 ? */
   if (VG_(gdbserver_report_signal) (&info, tid)) {
      resume_scheduler(tid);
      deliver_signal(tid, &info, &uc);
   }
   else
      resume_scheduler(tid);
}

// Synthesise a SIGFPE.
void VG_(synth_sigfpe)(ThreadId tid, UInt code)
{
// Only tested on mips32, mips64, s390x and nanomips.
#if !defined(VGA_mips32) && !defined(VGA_mips64) && !defined(VGA_s390x) && !defined(VGA_nanomips)
   vg_assert(0);
#else
   vki_siginfo_t info;
   struct vki_ucontext uc;

   vg_assert(VG_(threads)[tid].status == VgTs_Runnable);

   VG_(memset)(&info, 0, sizeof(info));
   VG_(memset)(&uc,   0, sizeof(uc));
   info.si_signo = VKI_SIGFPE;
   info.si_code = code;

   if (VG_(gdbserver_report_signal) (&info, tid)) {
      resume_scheduler(tid);
      deliver_signal(tid, &info, &uc);
   }
   else
      resume_scheduler(tid);
#endif
}

/* Make a signal pending for a thread, for later delivery.
   VG_(poll_signals) will arrange for it to be delivered at the right
   time.

   tid==0 means add it to the process-wide queue, and not sent it to a
   specific thread.
*/
static
void queue_signal(ThreadId tid, const vki_siginfo_t *si)
{
   ThreadState *tst;
   SigQueue *sq;
   vki_sigset_t savedmask;

   tst = VG_(get_ThreadState)(tid);

   /* Protect the signal queue against async deliveries */
   block_all_host_signals(&savedmask);

   if (tst->sig_queue == NULL) {
      tst->sig_queue = VG_(malloc)("signals.qs.1", sizeof(*tst->sig_queue));
      VG_(memset)(tst->sig_queue, 0, sizeof(*tst->sig_queue));
   }
   sq = tst->sig_queue;

   if (VG_(clo_trace_signals))
      VG_(dmsg)("Queueing signal %d (idx %d) to thread %u\n",
                si->si_signo, sq->next, tid);

   /* Add signal to the queue.  If the queue gets overrun, then old
      queued signals may get lost.

      XXX We should also keep a sigset of pending signals, so that at
      least a non-siginfo signal gets deliviered.
   */
   if (sq->sigs[sq->next].si_signo != 0)
      VG_(umsg)("Signal %d being dropped from thread %u's queue\n",
                sq->sigs[sq->next].si_signo, tid);

   sq->sigs[sq->next] = *si;
   sq->next = (sq->next+1) % N_QUEUED_SIGNALS;

   restore_all_host_signals(&savedmask);
}

/*
   Returns the next queued signal for thread tid which is in "set".
   tid==0 means process-wide signal.  Set si_signo to 0 when the
   signal has been delivered.

   Must be called with all signals blocked, to protect against async
   deliveries.
*/
static vki_siginfo_t *next_queued(ThreadId tid, const vki_sigset_t *set)
{
   ThreadState *tst = VG_(get_ThreadState)(tid);
   SigQueue *sq;
   Int idx;
   vki_siginfo_t *ret = NULL;

   sq = tst->sig_queue;
   if (sq == NULL)
      goto out;

   idx = sq->next;
   do {
      if (0)
	 VG_(printf)("idx=%d si_signo=%d inset=%d\n", idx,
		     sq->sigs[idx].si_signo,
                     VG_(sigismember)(set, sq->sigs[idx].si_signo));

      if (sq->sigs[idx].si_signo != 0
          && VG_(sigismember)(set, sq->sigs[idx].si_signo)) {
	 if (VG_(clo_trace_signals))
            VG_(dmsg)("Returning queued signal %d (idx %d) for thread %u\n",
                      sq->sigs[idx].si_signo, idx, tid);
	 ret = &sq->sigs[idx];
	 goto out;
      }

      idx = (idx + 1) % N_QUEUED_SIGNALS;
   } while(idx != sq->next);
  out:
   return ret;
}

static int sanitize_si_code(int si_code)
{
#if defined(VGO_linux)
   /* The linux kernel uses the top 16 bits of si_code for it's own
      use and only exports the bottom 16 bits to user space - at least
      that is the theory, but it turns out that there are some kernels
      around that forget to mask out the top 16 bits so we do it here.

      The kernel treats the bottom 16 bits as signed and (when it does
      mask them off) sign extends them when exporting to user space so
      we do the same thing here. */
   return (Short)si_code;
#elif defined(VGO_darwin) || defined(VGO_solaris) || defined(VGO_freebsd)
   return si_code;
#else
#  error Unknown OS
#endif
}

#if defined(VGO_solaris)
/* Following function is used to switch Valgrind from a client stack back onto
   a Valgrind stack.  It is used only when the door_return call was invoked by
   the client because this is the only syscall which is executed directly on
   the client stack (see syscall-{x86,amd64}-solaris.S).  The switch onto the
   Valgrind stack has to be made as soon as possible because there is no
   guarantee that there is enough space on the client stack to run the
   complete signal machinery.  Also, Valgrind has to be switched back onto its
   stack before a simulated signal frame is created because that will
   overwrite the real sigframe built by the kernel. */
static void async_signalhandler_solaris_preprocess(ThreadId tid, Int *signo,
                                                   vki_siginfo_t *info,
                                                   struct vki_ucontext *uc)
{
#  define RECURSION_BIT 0x1000
   Addr sp;
   vki_sigframe_t *frame;
   ThreadState *tst = VG_(get_ThreadState)(tid);
   Int rec_signo;

   /* If not doing door_return then return instantly. */
   if (!tst->os_state.in_door_return)
      return;

   /* Check for the recursion:
      v ...
      | async_signalhandler - executed on the client stack
      v async_signalhandler_solaris_preprocess - first call switches the
      |   stacks and sets the RECURSION_BIT flag
      v async_signalhandler - executed on the Valgrind stack
      | async_signalhandler_solaris_preprocess - the RECURSION_BIT flag is
      v   set, clear it and return
    */
   if (*signo & RECURSION_BIT) {
      *signo &= ~RECURSION_BIT;
      return;
   }

   rec_signo = *signo | RECURSION_BIT;

#  if defined(VGP_x86_solaris)
   /* Register %ebx/%rbx points to the top of the original V stack. */
   sp = uc->uc_mcontext.gregs[VKI_EBX];
#  elif defined(VGP_amd64_solaris)
   sp = uc->uc_mcontext.gregs[VKI_REG_RBX];
#  else
#    error "Unknown platform"
#  endif

   /* Build a fake signal frame, similarly as in sigframe-solaris.c. */
   /* Calculate a new stack pointer. */
   sp -= sizeof(vki_sigframe_t);
   sp = VG_ROUNDDN(sp, 16) - sizeof(UWord);

   /* Fill in the frame. */
   frame = (vki_sigframe_t*)sp;
   /* Set a bogus return address. */
   frame->return_addr = (void*)~0UL;
   frame->a1_signo = rec_signo;
   /* The first parameter has to be 16-byte aligned, resembling a function
      call. */
   {
      /* Using
         vg_assert(VG_IS_16_ALIGNED(&frame->a1_signo));
         seems to get miscompiled on amd64 with GCC 4.7.2. */
      Addr signo_addr = (Addr)&frame->a1_signo;
      vg_assert(VG_IS_16_ALIGNED(signo_addr));
   }
   frame->a2_siginfo = &frame->siginfo;
   frame->siginfo = *info;
   frame->ucontext = *uc;

#  if defined(VGP_x86_solaris)
   frame->a3_ucontext = &frame->ucontext;

   /* Switch onto the V stack and restart the signal processing. */
   __asm__ __volatile__(
      "xorl %%ebp, %%ebp\n"
      "movl %[sp], %%esp\n"
      "jmp async_signalhandler\n"
      :
      : [sp] "a" (sp)
      : /*"ebp"*/);

#  elif defined(VGP_amd64_solaris)
   __asm__ __volatile__(
      "xorq %%rbp, %%rbp\n"
      "movq %[sp], %%rsp\n"
      "jmp async_signalhandler\n"
      :
      : [sp] "a" (sp), "D" (rec_signo), "S" (&frame->siginfo),
        "d" (&frame->ucontext)
      : /*"rbp"*/);
#  else
#    error "Unknown platform"
#  endif

   /* We should never get here. */
   vg_assert(0);

#  undef RECURSION_BIT
}
#endif

/*
   Receive an async signal from the kernel.

   This should only happen when the thread is blocked in a syscall,
   since that's the only time this set of signals is unblocked.
*/
static
void async_signalhandler ( Int sigNo,
                           vki_siginfo_t *info, struct vki_ucontext *uc )
{
   ThreadId     tid = VG_(lwpid_to_vgtid)(VG_(gettid)());
   ThreadState* tst = VG_(get_ThreadState)(tid);
   SysRes       sres;

   vg_assert(tst->status == VgTs_WaitSys);

#  if defined(VGO_solaris)
   async_signalhandler_solaris_preprocess(tid, &sigNo, info, uc);
#  endif

   /* The thread isn't currently running, make it so before going on */
   VG_(acquire_BigLock)(tid, "async_signalhandler");

   info->si_code = sanitize_si_code(info->si_code);

   if (VG_(clo_trace_signals))
      VG_(dmsg)("async signal handler: signal=%d, vgtid=%d, tid=%u, si_code=%d, "
                "exitreason %s\n",
                sigNo, VG_(gettid)(), tid, info->si_code,
                VG_(name_of_VgSchedReturnCode)(tst->exitreason));

   /* See similar logic in VG_(poll_signals). */
   if (tst->exitreason != VgSrc_None)
      resume_scheduler(tid);

   /* Update thread state properly.  The signal can only have been
      delivered whilst we were in
      coregrind/m_syswrap/syscall-<PLAT>.S, and only then in the
      window between the two sigprocmask calls, since at all other
      times, we run with async signals on the host blocked.  Hence
      make enquiries on the basis that we were in or very close to a
      syscall, and attempt to fix up the guest state accordingly.

      (normal async signals occurring during computation are blocked,
      but periodically polled for using VG_(sigtimedwait_zero), and
      delivered at a point convenient for us.  Hence this routine only
      deals with signals that are delivered to a thread during a
      syscall.) */

   /* First, extract a SysRes from the ucontext_t* given to this
      handler.  If it is subsequently established by
      VG_(fixup_guest_state_after_syscall_interrupted) that the
      syscall was complete but the results had not been committed yet
      to the guest state, then it'll have to commit the results itself
      "by hand", and so we need to extract the SysRes.  Of course if
      the thread was not in that particular window then the
      SysRes will be meaningless, but that's OK too because
      VG_(fixup_guest_state_after_syscall_interrupted) will detect
      that the thread was not in said window and ignore the SysRes. */

   /* To make matters more complex still, on Darwin we need to know
      the "class" of the syscall under consideration in order to be
      able to extract the a correct SysRes.  The class will have been
      saved just before the syscall, by VG_(client_syscall), into this
      thread's tst->arch.vex.guest_SC_CLASS.  Hence: */
#  if defined(VGO_darwin)
   sres = VG_UCONTEXT_SYSCALL_SYSRES(uc, tst->arch.vex.guest_SC_CLASS);
#  else
   sres = VG_UCONTEXT_SYSCALL_SYSRES(uc);
#  endif

   /* (1) */
   VG_(fixup_guest_state_after_syscall_interrupted)(
      tid,
      VG_UCONTEXT_INSTR_PTR(uc),
      sres,
      !!(scss.scss_per_sig[sigNo].scss_flags & VKI_SA_RESTART) || VG_(is_in_kernel_restart_syscall)(tid),
      uc
   );

   /* (2) */
   /* Set up the thread's state to deliver a signal.
      However, if exitreason is VgSrc_FatalSig, then thread tid was
      taken out of a syscall by VG_(nuke_all_threads_except).
      But after the emission of VKI_SIGKILL, another (fatal) async
      signal might be sent. In such a case, we must not handle this
      signal, as the thread is supposed to die first.
      => resume the scheduler for such a thread, so that the scheduler
      can let the thread die. */
   if (tst->exitreason != VgSrc_FatalSig
       && !is_sig_ign(info, tid))
      deliver_signal(tid, info, uc);

   /* It's crucial that (1) and (2) happen in the order (1) then (2)
      and not the other way around.  (1) fixes up the guest thread
      state to reflect the fact that the syscall was interrupted --
      either to restart the syscall or to return EINTR.  (2) then sets
      up the thread state to deliver the signal.  Then we resume
      execution.  First, the signal handler is run, since that's the
      second adjustment we made to the thread state.  If that returns,
      then we resume at the guest state created by (1), viz, either
      the syscall returns EINTR or is restarted.

      If (2) was done before (1) the outcome would be completely
      different, and wrong. */

   /* longjmp back to the thread's main loop to start executing the
      handler. */
   resume_scheduler(tid);

   VG_(core_panic)("async_signalhandler: got unexpected signal "
                   "while outside of scheduler");
}

/* Extend the stack of thread #tid to cover addr. It is expected that
   addr either points into an already mapped anonymous segment or into a
   reservation segment abutting the stack segment. Everything else is a bug.

   Returns True on success, False on failure.

   Succeeds without doing anything if addr is already within a segment.

   Failure could be caused by:
   - addr not below a growable segment
   - new stack size would exceed the stack limit for the given thread
   - mmap failed for some other reason
*/
Bool VG_(extend_stack)(ThreadId tid, Addr addr)
{
   SizeT udelta;
   Addr new_stack_base;

   /* Get the segment containing addr. */
   const NSegment* seg = VG_(am_find_nsegment)(addr);
   vg_assert(seg != NULL);

   /* TODO: the test "seg->kind == SkAnonC" is really inadequate,
      because although it tests whether the segment is mapped
      _somehow_, it doesn't check that it has the right permissions
      (r,w, maybe x) ?  */
   if (seg->kind == SkAnonC)
      /* addr is already mapped.  Nothing to do. */
      return True;

   const NSegment* seg_next = VG_(am_next_nsegment)( seg, True/*fwds*/ );
   vg_assert(seg_next != NULL);

   udelta = VG_PGROUNDUP(seg_next->start - addr);
   new_stack_base = seg_next->start - udelta;

   VG_(debugLog)(1, "signals",
                 "extending a stack base 0x%lx down by %lu"
                 " new base 0x%lx to cover 0x%lx\n",
                 seg_next->start, udelta, new_stack_base, addr);
   Bool overflow;
   if (! VG_(am_extend_into_adjacent_reservation_client)
       ( seg_next->start, -(SSizeT)udelta, &overflow )) {
      if (overflow)
         VG_(umsg)("Stack overflow in thread #%u: can't grow stack to %#lx\n",
                   tid, new_stack_base);
      else
         VG_(umsg)("Cannot map memory to grow the stack for thread #%u "
                   "to %#lx\n", tid, new_stack_base);
      VG_(message_flush)();
      return False;
   }

   /* When we change the main stack, we have to let the stack handling
      code know about it. */
   VG_(change_stack)(VG_(clstk_id), new_stack_base, VG_(clstk_end));

   if (VG_(clo_sanity_level) >= 3)
      VG_(sanity_check_general)(False);

   return True;
}

static fault_catcher_t fault_catcher = NULL;

fault_catcher_t VG_(set_fault_catcher)(fault_catcher_t catcher)
{
   fault_catcher_t prev_catcher = fault_catcher;
   fault_catcher = catcher;
   return prev_catcher;
}

static
void sync_signalhandler_from_user ( ThreadId tid,
         Int sigNo, vki_siginfo_t *info, struct vki_ucontext *uc )
{
   ThreadId qtid;

   /* If some user-process sent us a sync signal (ie. it's not the result
      of a faulting instruction), then how we treat it depends on when it
      arrives... */

   if (VG_(threads)[tid].status == VgTs_WaitSys
#     if defined(VGO_solaris)
      /* Check if the signal was really received while doing a blocking
         syscall.  Only then the async_signalhandler() path can be used. */
       && VG_(is_ip_in_blocking_syscall)(tid, VG_UCONTEXT_INSTR_PTR(uc))
#     endif
         ) {
      /* Signal arrived while we're blocked in a syscall.  This means that
         the client's signal mask was applied.  In other words, so we can't
         get here unless the client wants this signal right now.  This means
         we can simply use the async_signalhandler. */
      if (VG_(clo_trace_signals))
         VG_(dmsg)("Delivering user-sent sync signal %d as async signal\n",
                   sigNo);

      async_signalhandler(sigNo, info, uc);
      VG_(core_panic)("async_signalhandler returned!?\n");

   } else {
      /* Signal arrived while in generated client code, or while running
         Valgrind core code.  That means that every thread has these signals
         unblocked, so we can't rely on the kernel to route them properly, so
         we need to queue them manually. */
      if (VG_(clo_trace_signals))
         VG_(dmsg)("Routing user-sent sync signal %d via queue\n", sigNo);

#     if defined(VGO_linux)
      /* On Linux, first we have to do a sanity check of the siginfo. */
      if (info->VKI_SIGINFO_si_pid == 0) {
         /* There's a per-user limit of pending siginfo signals.  If
            you exceed this, by having more than that number of
            pending signals with siginfo, then new signals are
            delivered without siginfo.  This condition can be caused
            by any unrelated program you're running at the same time
            as Valgrind, if it has a large number of pending siginfo
            signals which it isn't taking delivery of.

            Since we depend on siginfo to work out why we were sent a
            signal and what we should do about it, we really can't
            continue unless we get it. */
         VG_(umsg)("Signal %d (%s) appears to have lost its siginfo; "
                   "I can't go on.\n", sigNo, VG_(signame)(sigNo));
         VG_(printf)(
"  This may be because one of your programs has consumed your ration of\n"
"  siginfo structures.  For more information, see:\n"
"    http://kerneltrap.org/mailarchive/1/message/25599/thread\n"
"  Basically, some program on your system is building up a large queue of\n"
"  pending signals, and this causes the siginfo data for other signals to\n"
"  be dropped because it's exceeding a system limit.  However, Valgrind\n"
"  absolutely needs siginfo for SIGSEGV.  A workaround is to track down the\n"
"  offending program and avoid running it while using Valgrind, but there\n"
"  is no easy way to do this.  Apparently the problem was fixed in kernel\n"
"  2.6.12.\n");

         /* It's a fatal signal, so we force the default handler. */
         VG_(set_default_handler)(sigNo);
         deliver_signal(tid, info, uc);
         resume_scheduler(tid);
         VG_(exit)(99);       /* If we can't resume, then just exit */
      }
#     endif

      qtid = 0;         /* shared pending by default */
#     if defined(VGO_linux)
      if (info->si_code == VKI_SI_TKILL)
         qtid = tid;    /* directed to us specifically */
#     endif
      queue_signal(qtid, info);
   }
}

/* Returns the reported fault address for an exact address */
static Addr fault_mask(Addr in)
{
   /*  We have to use VG_PGROUNDDN because faults on s390x only deliver
       the page address but not the address within a page.
    */
#  if defined(VGA_s390x)
   return VG_PGROUNDDN(in);
#  else
   return in;
#endif
}

/* Returns True if the sync signal was due to the stack requiring extension
   and the extension was successful.
*/
static Bool extend_stack_if_appropriate(ThreadId tid, vki_siginfo_t* info)
{
   Addr fault;
   Addr esp;
   NSegment const *seg, *seg_next;

   if (info->si_signo != VKI_SIGSEGV)
      return False;

   fault    = (Addr)info->VKI_SIGINFO_si_addr;
   esp      = VG_(get_SP)(tid);
   seg      = VG_(am_find_nsegment)(fault);
   seg_next = seg ? VG_(am_next_nsegment)( seg, True/*fwds*/ )
                  : NULL;

   if (VG_(clo_trace_signals)) {
      if (seg == NULL)
         VG_(dmsg)("SIGSEGV: si_code=%d faultaddr=%#lx tid=%u ESP=%#lx "
                   "seg=NULL\n",
                   info->si_code, fault, tid, esp);
      else
         VG_(dmsg)("SIGSEGV: si_code=%d faultaddr=%#lx tid=%u ESP=%#lx "
                   "seg=%#lx-%#lx\n",
                   info->si_code, fault, tid, esp, seg->start, seg->end);
   }

   if (info->si_code == VKI_SEGV_MAPERR
       && seg
       && seg->kind == SkResvn
       && seg->smode == SmUpper
       && seg_next
       && seg_next->kind == SkAnonC
       && fault >= fault_mask(esp - VG_STACK_REDZONE_SZB)) {
      /* If the fault address is above esp but below the current known
         stack segment base, and it was a fault because there was
         nothing mapped there (as opposed to a permissions fault),
         then extend the stack segment.
       */
      Addr base = VG_PGROUNDDN(esp - VG_STACK_REDZONE_SZB);
      if (VG_(am_addr_is_in_extensible_client_stack)(base)
          && VG_(extend_stack)(tid, base)) {
         if (VG_(clo_trace_signals))
            VG_(dmsg)("       -> extended stack base to %#lx\n",
                      VG_PGROUNDDN(fault));
         return True;
      } else {
         return False;
      }
   } else {
      return False;
   }
}

static
void sync_signalhandler_from_kernel ( ThreadId tid,
         Int sigNo, vki_siginfo_t *info, struct vki_ucontext *uc )
{
   /* Check to see if some part of Valgrind itself is interested in faults.
      The fault catcher should never be set whilst we're in generated code, so
      check for that.  AFAIK the only use of the catcher right now is
      memcheck's leak detector. */
   if (fault_catcher) {
      vg_assert(VG_(in_generated_code) == False);

      (*fault_catcher)(sigNo, (Addr)info->VKI_SIGINFO_si_addr);
      /* If the catcher returns, then it didn't handle the fault,
         so carry on panicking. */
   }

   if (extend_stack_if_appropriate(tid, info)) {
      /* Stack extension occurred, so we don't need to do anything else; upon
         returning from this function, we'll restart the host (hence guest)
         instruction. */
   } else {
      /* OK, this is a signal we really have to deal with.  If it came
         from the client's code, then we can jump back into the scheduler
         and have it delivered.  Otherwise it's a Valgrind bug. */
      ThreadState *tst = VG_(get_ThreadState)(tid);

      if (VG_(sigismember)(&tst->sig_mask, sigNo)) {
         /* signal is blocked, but they're not allowed to block faults */
         VG_(set_default_handler)(sigNo);
      }

      if (VG_(in_generated_code)) {
         if (VG_(gdbserver_report_signal) (info, tid)
             || VG_(sigismember)(&tst->sig_mask, sigNo)) {
            /* Can't continue; must longjmp back to the scheduler and thus
               enter the sighandler immediately. */
            deliver_signal(tid, info, uc);
            resume_scheduler(tid);
         }
         else
            resume_scheduler(tid);
      }

      /* If resume_scheduler returns or its our fault, it means we
         don't have longjmp set up, implying that we weren't running
         client code, and therefore it was actually generated by
         Valgrind internally.
       */
      VG_(dmsg)("VALGRIND INTERNAL ERROR: Valgrind received "
                "a signal %d (%s) - exiting\n",
                sigNo, VG_(signame)(sigNo));

      VG_(dmsg)("si_code=%d;  Faulting address: %p;  sp: %#lx\n",
                info->si_code, info->VKI_SIGINFO_si_addr,
                (Addr)VG_UCONTEXT_STACK_PTR(uc));

      if (0)
         VG_(kill_self)(sigNo);  /* generate a core dump */

      /* tid == 0 could happen after everyone has exited, which indicates
         a bug in the core (cleanup) code.  Don't assert tid must be valid,
         that will mess up the valgrind core backtrace if it fails, coming
         from the signal handler. */
      // vg_assert(tid != 0);

      UnwindStartRegs startRegs;
      VG_(memset)(&startRegs, 0, sizeof(startRegs));

      VG_UCONTEXT_TO_UnwindStartRegs(&startRegs, uc);
      VG_(core_panic_at)("Killed by fatal signal", &startRegs);
   }
}

/*
   Receive a sync signal from the host.
*/
static
void sync_signalhandler ( Int sigNo,
                          vki_siginfo_t *info, struct vki_ucontext *uc )
{
   ThreadId tid = VG_(lwpid_to_vgtid)(VG_(gettid)());
   Bool from_user;

<<<<<<< HEAD
   if (0)
      VG_(printf)("sync_sighandler(%d, %p, %p)\n", sigNo, info, uc);
=======
   if (0) 
      VG_(printf)("sync_signalhandler(%d, %p, %p)\n", sigNo, info, uc);
>>>>>>> 957d7350

   vg_assert(info != NULL);
   vg_assert(info->si_signo == sigNo);
   vg_assert(sigNo == VKI_SIGSEGV
	     || sigNo == VKI_SIGBUS
	     || sigNo == VKI_SIGFPE
	     || sigNo == VKI_SIGILL
#if defined(VKI_SIGSYS)
	     || sigNo == VKI_SIGSYS
#endif
	     || sigNo == VKI_SIGTRAP);

   info->si_code = sanitize_si_code(info->si_code);

   from_user = !is_signal_from_kernel(tid, sigNo, info->si_code);

   if (VG_(clo_trace_signals)) {
      VG_(dmsg)("sync signal handler: "
                "signal=%d, si_code=%d, EIP=%#lx, eip=%#lx, from %s\n",
                sigNo, info->si_code, VG_(get_IP)(tid),
                (Addr)VG_UCONTEXT_INSTR_PTR(uc),
                ( from_user ? "user" : "kernel" ));
   }
   vg_assert(sigNo >= 1 && sigNo <= VG_(max_signal));

   /* // debug code:
   if (0) {
      VG_(printf)("info->si_signo  %d\n", info->si_signo);
      VG_(printf)("info->si_errno  %d\n", info->si_errno);
      VG_(printf)("info->si_code   %d\n", info->si_code);
      VG_(printf)("info->si_pid    %d\n", info->si_pid);
      VG_(printf)("info->si_uid    %d\n", info->si_uid);
      VG_(printf)("info->si_status %d\n", info->si_status);
      VG_(printf)("info->si_addr   %p\n", info->si_addr);
   }
   */

   /* Figure out if the signal is being sent from outside the process.
      (Why do we care?)  If the signal is from the user rather than the
      kernel, then treat it more like an async signal than a sync signal --
      that is, merely queue it for later delivery. */
   if (from_user) {
      sync_signalhandler_from_user(  tid, sigNo, info, uc);
   } else {
      sync_signalhandler_from_kernel(tid, sigNo, info, uc);
   }

#  if defined(VGO_solaris)
   /* On Solaris we have to return from signal handler manually. */
   VG_(do_syscall2)(__NR_context, VKI_SETCONTEXT, (UWord)uc);
#  endif
}


/*
   Kill this thread.  Makes it leave any syscall it might be currently
   blocked in, and return to the scheduler.  This doesn't mark the thread
   as exiting; that's the caller's job.
 */
static void sigvgkill_handler(int signo, vki_siginfo_t *si,
                                         struct vki_ucontext *uc)
{
   ThreadId     tid = VG_(lwpid_to_vgtid)(VG_(gettid)());
   ThreadStatus at_signal = VG_(threads)[tid].status;

   if (VG_(clo_trace_signals))
      VG_(dmsg)("sigvgkill for lwp %d tid %u\n", VG_(gettid)(), tid);

   VG_(acquire_BigLock)(tid, "sigvgkill_handler");

   vg_assert(signo == VG_SIGVGKILL);
   vg_assert(si->si_signo == signo);

   /* jrs 2006 August 3: the following assertion seems incorrect to
      me, and fails on AIX.  sigvgkill could be sent to a thread which
      is runnable - see VG_(nuke_all_threads_except) in the scheduler.
      Hence comment these out ..

      vg_assert(VG_(threads)[tid].status == VgTs_WaitSys);
      VG_(post_syscall)(tid);

      and instead do:
   */
   if (at_signal == VgTs_WaitSys)
      VG_(post_syscall)(tid);
   /* jrs 2006 August 3 ends */

   resume_scheduler(tid);

   VG_(core_panic)("sigvgkill_handler couldn't return to the scheduler\n");
}

static __attribute((unused))
void pp_ksigaction ( vki_sigaction_toK_t* sa )
{
   Int i;
   VG_(printf)("pp_ksigaction: handler %p, flags 0x%x, restorer %p\n",
               sa->ksa_handler,
               (UInt)sa->sa_flags,
#              if !defined(VGP_riscv64_linux) && !defined(VGO_darwin) && \
                  !defined(VGO_freebsd) && !defined(VGO_solaris)
                  sa->sa_restorer
#              else
                  (void*)0
#              endif
              );
   VG_(printf)("pp_ksigaction: { ");
   for (i = 1; i <= VG_(max_signal); i++)
      if (VG_(sigismember)(&(sa->sa_mask),i))
         VG_(printf)("%d ", i);
   VG_(printf)("}\n");
}

/*
   Force signal handler to default
 */
void VG_(set_default_handler)(Int signo)
{
   vki_sigaction_toK_t sa;

   sa.ksa_handler = VKI_SIG_DFL;
   sa.sa_flags = 0;
#  if !defined(VGP_riscv64_linux) && !defined(VGO_darwin) && \
      !defined(VGO_freebsd) && !defined(VGO_solaris)
   sa.sa_restorer = 0;
#  endif
   VG_(sigemptyset)(&sa.sa_mask);

   VG_(do_sys_sigaction)(signo, &sa, NULL);
}

/*
   Poll for pending signals, and set the next one up for delivery.
 */
void VG_(poll_signals)(ThreadId tid)
{
   vki_siginfo_t si, *sip;
   vki_sigset_t pollset;
   ThreadState *tst = VG_(get_ThreadState)(tid);
   vki_sigset_t saved_mask;

   if (tst->exitreason != VgSrc_None ) {
      /* This task has been requested to die (e.g. due to a fatal signal
         received by the process, or because of a call to exit syscall).
         So, we cannot poll new signals, as we are supposed to die asap.
         If we would poll and deliver
         a new (maybe fatal) signal, this could cause a deadlock, as
         this thread would believe it has to terminate the other threads
         and wait for them to die, while we already have a thread doing
         that. */
      if (VG_(clo_trace_signals))
         VG_(dmsg)("poll_signals: not polling as thread %u is exitreason %s\n",
                   tid, VG_(name_of_VgSchedReturnCode)(tst->exitreason));
      return;
   }

   /* look for all the signals this thread isn't blocking */
   /* pollset = ~tst->sig_mask */
   VG_(sigcomplementset)( &pollset, &tst->sig_mask );

   block_all_host_signals(&saved_mask); // protect signal queue

   /* First look for any queued pending signals */
   sip = next_queued(tid, &pollset); /* this thread */

   if (sip == NULL)
      sip = next_queued(0, &pollset); /* process-wide */

   /* If there was nothing queued, ask the kernel for a pending signal */
   if (sip == NULL && VG_(sigtimedwait_zero)(&pollset, &si) > 0) {
      if (VG_(clo_trace_signals))
         VG_(dmsg)("poll_signals: got signal %d for thread %u exitreason %s\n",
                   si.si_signo, tid,
                   VG_(name_of_VgSchedReturnCode)(tst->exitreason));
      sip = &si;
   }

   if (sip != NULL) {
      /* OK, something to do; deliver it */
      if (VG_(clo_trace_signals))
         VG_(dmsg)("Polling found signal %d for tid %u exitreason %s\n",
                   sip->si_signo, tid,
                   VG_(name_of_VgSchedReturnCode)(tst->exitreason));
      if (!is_sig_ign(sip, tid))
	 deliver_signal(tid, sip, NULL);
      else if (VG_(clo_trace_signals))
         VG_(dmsg)("   signal %d ignored\n", sip->si_signo);

      sip->si_signo = 0;	/* remove from signal queue, if that's
				   where it came from */
   }

   restore_all_host_signals(&saved_mask);
}

/* At startup, copy the process' real signal state to the SCSS.
   Whilst doing this, block all real signals.  Then calculate SKSS and
   set the kernel to that.  Also initialise DCSS.
*/
void VG_(sigstartup_actions) ( void )
{
   Int i, ret, vKI_SIGRTMIN;
   vki_sigset_t saved_procmask;
   vki_sigaction_fromK_t sa;

   VG_(memset)(&scss, 0, sizeof(scss));
   VG_(memset)(&skss, 0, sizeof(skss));

#  if defined(VKI_SIGRTMIN)
   vKI_SIGRTMIN = VKI_SIGRTMIN;
#  else
   vKI_SIGRTMIN = 0; /* eg Darwin */
#  endif

   /* VG_(printf)("SIGSTARTUP\n"); */
   /* Block all signals.  saved_procmask remembers the previous mask,
      which the first thread inherits.
   */
   block_all_host_signals( &saved_procmask );

   /* Copy per-signal settings to SCSS. */
   for (i = 1; i <= _VKI_NSIG; i++) {
      /* Get the old host action */
      ret = VG_(sigaction)(i, NULL, &sa);

#     if defined(VGP_x86_darwin) || defined(VGP_amd64_darwin) \
      || defined(VGP_arm64_darwin) || defined(VGP_nanomips_linux)
      /* apparently we may not even ask about the disposition of these
         signals, let alone change them */
      if (ret != 0 && (i == VKI_SIGKILL || i == VKI_SIGSTOP))
         continue;
#     endif

      if (ret != 0)
	 break;

      /* Try setting it back to see if this signal is really
	 available */
      if (vKI_SIGRTMIN > 0 /* it actually exists on this platform */
          && i >= vKI_SIGRTMIN) {
         vki_sigaction_toK_t tsa, sa2;

	 tsa.ksa_handler = (void *)sync_signalhandler;
	 tsa.sa_flags = VKI_SA_SIGINFO;
#        if !defined(VGP_riscv64_linux) && !defined(VGO_darwin) && \
            !defined(VGO_freebsd) && !defined(VGO_solaris)
	 tsa.sa_restorer = 0;
#        endif
	 VG_(sigfillset)(&tsa.sa_mask);

	 /* try setting it to some arbitrary handler */
	 if (VG_(sigaction)(i, &tsa, NULL) != 0) {
	    /* failed - not really usable */
	    break;
	 }

         VG_(convert_sigaction_fromK_to_toK)( &sa, &sa2 );
	 ret = VG_(sigaction)(i, &sa2, NULL);
	 vg_assert(ret == 0);
      }

      VG_(max_signal) = i;

      if (VG_(clo_trace_signals) && VG_(clo_verbosity) > 2)
         VG_(printf)("snaffling handler 0x%lx for signal %d\n",
                     (Addr)(sa.ksa_handler), i );

      scss.scss_per_sig[i].scss_handler  = sa.ksa_handler;
      scss.scss_per_sig[i].scss_flags    = sa.sa_flags;
      scss.scss_per_sig[i].scss_mask     = sa.sa_mask;

      scss.scss_per_sig[i].scss_restorer = NULL;
#     if !defined(VGP_riscv64_linux) && !defined(VGO_darwin) && \
         !defined(VGO_freebsd) && !defined(VGO_solaris)
      scss.scss_per_sig[i].scss_restorer = sa.sa_restorer;
#     endif

      scss.scss_per_sig[i].scss_sa_tramp = NULL;
#     if defined(VGP_x86_darwin) || defined(VGP_amd64_darwin)
      scss.scss_per_sig[i].scss_sa_tramp = NULL;
      /*sa.sa_tramp;*/
      /* We can't know what it was, because Darwin's sys_sigaction
         doesn't tell us. */
#     endif
   }

   if (VG_(clo_trace_signals))
      VG_(dmsg)("Max kernel-supported signal is %d, VG_SIGVGKILL is %d\n",
                VG_(max_signal), VG_SIGVGKILL);

   /* Our private internal signals are treated as ignored */
   scss.scss_per_sig[VG_SIGVGKILL].scss_handler = VKI_SIG_IGN;
   scss.scss_per_sig[VG_SIGVGKILL].scss_flags   = VKI_SA_SIGINFO;
   VG_(sigfillset)(&scss.scss_per_sig[VG_SIGVGKILL].scss_mask);

   /* Copy the process' signal mask into the root thread. */
   vg_assert(VG_(threads)[1].status == VgTs_Init);
   for (i = 2; i < VG_N_THREADS; i++)
      vg_assert(VG_(threads)[i].status == VgTs_Empty);

   VG_(threads)[1].sig_mask = saved_procmask;
   VG_(threads)[1].tmp_sig_mask = saved_procmask;

   /* Calculate SKSS and apply it.  This also sets the initial kernel
      mask we need to run with. */
   handle_SCSS_change( True /* forced update */ );

   /* Leave with all signals still blocked; the thread scheduler loop
      will set the appropriate mask at the appropriate time. */
}

/*--------------------------------------------------------------------*/
/*--- end                                                          ---*/
/*--------------------------------------------------------------------*/<|MERGE_RESOLUTION|>--- conflicted
+++ resolved
@@ -3064,13 +3064,8 @@
    ThreadId tid = VG_(lwpid_to_vgtid)(VG_(gettid)());
    Bool from_user;
 
-<<<<<<< HEAD
-   if (0)
-      VG_(printf)("sync_sighandler(%d, %p, %p)\n", sigNo, info, uc);
-=======
    if (0) 
       VG_(printf)("sync_signalhandler(%d, %p, %p)\n", sigNo, info, uc);
->>>>>>> 957d7350
 
    vg_assert(info != NULL);
    vg_assert(info->si_signo == sigNo);
