--- conflicted
+++ resolved
@@ -24,13 +24,6 @@
 
 my $num_arg = $#ARGV + 1;
 
-<<<<<<< HEAD
-my $csv_file;
-my $opc_file;
-my $toir_file;
-
-=======
->>>>>>> 69bc6d7c
 if ($num_arg == 0) {
     my $cwd = `pwd`;
     my ($basedir) = $cwd =~ m|(.*)/valgrind/|;
@@ -42,11 +35,7 @@
     $opc_file  = $ARGV[1];
     $toir_file = $ARGV[2];
 } else {
-<<<<<<< HEAD
-    die "usage: s390-check-opcodes s390-opcodes.csv s390-opc.txt guest_s390_toIR.c\n";
-=======
     die $usage;
->>>>>>> 69bc6d7c
 }
 
 my %opc_desc = ();
@@ -65,26 +54,16 @@
 my @extended_mnemonics = (      # Base mnemonic(s)
     "bi",                       # bic
     'brul?',
-<<<<<<< HEAD
-    'jc',			# brc
-=======
     'jc',                       # brc
->>>>>>> 69bc6d7c
     'jasl?',
     'jct[gh]?',
     'jg?nop',
     'jxleg?',
     'jxhg?',
     'l[de]rv',
-<<<<<<< HEAD
-    'lfi',			# iilf
-    'llg[fh]i',			# llilf, llill
-    'notg?r',			# nork, nogrk
-=======
     'lfi',                      # iilf
     'llg[fh]i',                 # llilf, llill
     'notg?r',                   # nork, nogrk
->>>>>>> 69bc6d7c
     'risbgn?z',
     'risb[hl]gz',
     'r[onx]sbgt',
@@ -170,11 +149,7 @@
     "vsbcbiq",
     "vsbiq",
     "vscbi[bhfgq]",
-<<<<<<< HEAD
-    "vsch[sdx]p",		# vschp (short/long/extended)
-=======
     "vsch[sdx]p",               # vschp
->>>>>>> 69bc6d7c
     "vseg[bfh]",
     'vstbr[hfgq]',
     'vster[hfg]',
