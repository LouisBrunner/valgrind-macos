
/*--------------------------------------------------------------------*/
/*--- Thread scheduling.                               scheduler.c ---*/
/*--------------------------------------------------------------------*/

/*
   This file is part of Valgrind, a dynamic binary instrumentation
   framework.

   Copyright (C) 2000-2017 Julian Seward 
      jseward@acm.org

   This program is free software; you can redistribute it and/or
   modify it under the terms of the GNU General Public License as
   published by the Free Software Foundation; either version 2 of the
   License, or (at your option) any later version.

   This program is distributed in the hope that it will be useful, but
   WITHOUT ANY WARRANTY; without even the implied warranty of
   MERCHANTABILITY or FITNESS FOR A PARTICULAR PURPOSE.  See the GNU
   General Public License for more details.

   You should have received a copy of the GNU General Public License
   along with this program; if not, see <http://www.gnu.org/licenses/>.

   The GNU General Public License is contained in the file COPYING.
*/

/* 
   Overview

   Valgrind tries to emulate the kernel's threading as closely as
   possible.  The client does all threading via the normal syscalls
   (on Linux: clone, etc).  Valgrind emulates this by creating exactly
   the same process structure as would be created without Valgrind.
   There are no extra threads.

   The main difference is that Valgrind only allows one client thread
   to run at once.  This is controlled with the CPU Big Lock,
   "the_BigLock".  Any time a thread wants to run client code or
   manipulate any shared state (which is anything other than its own
   ThreadState entry), it must hold the_BigLock.

   When a thread is about to block in a blocking syscall, it releases
   the_BigLock, and re-takes it when it becomes runnable again (either
   because the syscall finished, or we took a signal).

   VG_(scheduler) therefore runs in each thread.  It returns only when
   the thread is exiting, either because it exited itself, or it was
   told to exit by another thread.

   This file is almost entirely OS-independent.  The details of how
   the OS handles threading and signalling are abstracted away and
   implemented elsewhere.  [Some of the functions have worked their
   way back for the moment, until we do an OS port in earnest...]
*/


#include "pub_core_basics.h"
#include "pub_core_debuglog.h"
#include "pub_core_vki.h"
#include "pub_core_vkiscnums.h"  // __NR_sched_yield
#include "pub_core_threadstate.h"
#include "pub_core_clientstate.h"
#include "pub_core_aspacemgr.h"
#include "pub_core_clreq.h"      // for VG_USERREQ__*
#include "pub_core_dispatch.h"
#include "pub_core_errormgr.h"   // For VG_(get_n_errs_found)()
#include "pub_core_extension.h"
#include "pub_core_gdbserver.h"  // for VG_(gdbserver)/VG_(gdbserver_activity)
#include "pub_core_libcbase.h"
#include "pub_core_libcassert.h"
#include "pub_core_libcprint.h"
#include "pub_core_libcproc.h"
#include "pub_core_libcsignal.h"
#if defined(VGO_darwin)
#include "pub_core_mach.h"
#endif
#include "pub_core_machine.h"
#include "pub_core_mallocfree.h"
#include "pub_core_options.h"
#include "pub_core_replacemalloc.h"
#include "pub_core_sbprofile.h"
#include "pub_core_signals.h"
#include "pub_core_stacks.h"
#include "pub_core_stacktrace.h"    // For VG_(get_and_pp_StackTrace)()
#include "pub_core_syscall.h"
#include "pub_core_syswrap.h"
#include "pub_core_tooliface.h"
#include "pub_core_translate.h"     // For VG_(translate)()
#include "pub_core_transtab.h"
#include "pub_core_debuginfo.h"     // VG_(di_notify_pdb_debuginfo)
#include "priv_sched-lock.h"
#include "pub_core_scheduler.h"     // self
#include "pub_core_redir.h"
#include "libvex_emnote.h"          // VexEmNote


/* ---------------------------------------------------------------------
   Types and globals for the scheduler.
   ------------------------------------------------------------------ */

/* ThreadId and ThreadState are defined elsewhere*/

/* If False, a fault is Valgrind-internal (ie, a bug) */
Bool VG_(in_generated_code) = False;

/* 64-bit counter for the number of basic blocks done. */
static ULong bbs_done = 0;

/* Counter to see if vgdb activity is to be verified.
   When nr of bbs done reaches vgdb_next_poll, scheduler will
   poll for gdbserver activity. VG_(force_vgdb_poll) and 
   VG_(disable_vgdb_poll) allows the valgrind core (e.g. m_gdbserver)
   to control when the next poll will be done. */
static ULong vgdb_next_poll;

/* Forwards */
static void do_client_request ( ThreadId tid );
static void scheduler_sanity ( ThreadId tid );
static void mostly_clear_thread_record ( ThreadId tid );

/* Stats. */
static ULong n_scheduling_events_MINOR = 0;
static ULong n_scheduling_events_MAJOR = 0;

/* Stats: number of XIndirs looked up in the fast cache, the number of hits in
   ways 1, 2 and 3, and the number of misses.  The number of hits in way 0 isn't
   recorded because it can be computed from these five numbers. */
static ULong stats__n_xIndirs = 0;
static ULong stats__n_xIndir_hits1 = 0;
static ULong stats__n_xIndir_hits2 = 0;
static ULong stats__n_xIndir_hits3 = 0;
static ULong stats__n_xIndir_misses = 0;

/* And 32-bit temp bins for the above, so that 32-bit platforms don't
   have to do 64 bit incs on the hot path through
   VG_(disp_cp_xindir). */
/*global*/ UInt VG_(stats__n_xIndirs_32) = 0;
/*global*/ UInt VG_(stats__n_xIndir_hits1_32) = 0;
/*global*/ UInt VG_(stats__n_xIndir_hits2_32) = 0;
/*global*/ UInt VG_(stats__n_xIndir_hits3_32) = 0;
/*global*/ UInt VG_(stats__n_xIndir_misses_32) = 0;

/* Sanity checking counts. */
static UInt sanity_fast_count = 0;
static UInt sanity_slow_count = 0;

void VG_(print_scheduler_stats)(void)
{
   VG_(message)(Vg_DebugMsg,
      "scheduler: %'llu event checks.\n", bbs_done );

   const ULong hits0
      = stats__n_xIndirs - stats__n_xIndir_hits1 - stats__n_xIndir_hits2
        - stats__n_xIndir_hits3 - stats__n_xIndir_misses;
   VG_(message)(Vg_DebugMsg,
                "scheduler: %'llu indir transfers, "
                "%'llu misses (1 in %llu) ..\n",
                stats__n_xIndirs, stats__n_xIndir_misses,
                stats__n_xIndirs / (stats__n_xIndir_misses
                                   ? stats__n_xIndir_misses : 1));
   VG_(message)(Vg_DebugMsg,
                "scheduler: .. of which: %'llu hit0, %'llu hit1, "
                "%'llu hit2, %'llu hit3, %'llu missed\n",
                hits0,
                stats__n_xIndir_hits1,
                stats__n_xIndir_hits2,
                stats__n_xIndir_hits3,
                stats__n_xIndir_misses);

   VG_(message)(Vg_DebugMsg,
      "scheduler: %'llu/%'llu major/minor sched events.\n",
      n_scheduling_events_MAJOR, n_scheduling_events_MINOR);
   VG_(message)(Vg_DebugMsg, 
                "   sanity: %u cheap, %u expensive checks.\n",
                sanity_fast_count, sanity_slow_count );
}

/*
 * Mutual exclusion object used to serialize threads.
 */
static struct sched_lock *the_BigLock;


/* ---------------------------------------------------------------------
   Helper functions for the scheduler.
   ------------------------------------------------------------------ */

static void maybe_progress_report ( UInt reporting_interval_seconds )
{
   /* This is when the next report is due, in user cpu milliseconds since
      process start.  This is a global variable so this won't be thread-safe
      if Valgrind is ever made multithreaded.  For now it's fine. */
   static UInt next_report_due_at = 0;

   /* First of all, figure out whether another report is due.  It
      probably isn't. */
   UInt user_ms = VG_(get_user_milliseconds)();
   if (LIKELY(user_ms < next_report_due_at))
      return;

   Bool first_ever_call = next_report_due_at == 0;

   /* A report is due.  First, though, set the time for the next report. */
   next_report_due_at += 1000 * reporting_interval_seconds;

   /* If it's been an excessively long time since the last check, we
      might have gone more than one reporting interval forward.  Guard
      against that. */
   while (next_report_due_at <= user_ms)
      next_report_due_at += 1000 * reporting_interval_seconds;

   /* Also we don't want to report anything on the first call, but we
      have to wait till this point to leave, so that we set up the
      next-call time correctly. */
   if (first_ever_call)
      return;

   /* Print the report. */
   UInt   user_cpu_seconds  = user_ms / 1000;
   UInt   wallclock_seconds = VG_(read_millisecond_timer)() / 1000;
   Double millionEvCs   = ((Double)bbs_done) / 1000000.0;
   Double thousandTIns  = ((Double)VG_(get_bbs_translated)()) / 1000.0;
   Double thousandTOuts = ((Double)VG_(get_bbs_discarded_or_dumped)()) / 1000.0;
   UInt   nThreads      = VG_(count_living_threads)();

   if (VG_(clo_verbosity) > 0) {
      VG_(dmsg)("PROGRESS: U %'us, W %'us, %.1f%% CPU, EvC %.2fM, "
                "TIn %.1fk, TOut %.1fk, #thr %u\n",
                user_cpu_seconds, wallclock_seconds,
                100.0
                   * (Double)(user_cpu_seconds)
                   / (Double)(wallclock_seconds == 0 ? 1 : wallclock_seconds),
                millionEvCs,
                thousandTIns, thousandTOuts, nThreads);
   }
}

static
void print_sched_event ( ThreadId tid, const HChar* what )
{
   VG_(message)(Vg_DebugMsg, "  SCHED[%u]: %s\n", tid, what );
}

/* For showing SB profiles, if the user asks to see them. */
static
void maybe_show_sb_profile ( void )
{
   /* DO NOT MAKE NON-STATIC */
   static ULong bbs_done_lastcheck = 0;
   /* */
   vg_assert(VG_(clo_profyle_interval) > 0);
   Long delta = (Long)(bbs_done - bbs_done_lastcheck);
   vg_assert(delta >= 0);
   if ((ULong)delta >= VG_(clo_profyle_interval)) {
      bbs_done_lastcheck = bbs_done;
      VG_(get_and_show_SB_profile)(bbs_done);
   }
}

static
const HChar* name_of_sched_event ( UInt event )
{
   switch (event) {
      case VEX_TRC_JMP_INVALICACHE:    return "INVALICACHE";
      case VEX_TRC_JMP_FLUSHDCACHE:    return "FLUSHDCACHE";
      case VEX_TRC_JMP_NOREDIR:        return "NOREDIR";
      case VEX_TRC_JMP_SIGILL:         return "SIGILL";
      case VEX_TRC_JMP_SIGTRAP:        return "SIGTRAP";
      case VEX_TRC_JMP_SIGSEGV:        return "SIGSEGV";
      case VEX_TRC_JMP_SIGBUS:         return "SIGBUS";
      case VEX_TRC_JMP_SIGFPE_INTOVF:
      case VEX_TRC_JMP_SIGFPE_INTDIV:  return "SIGFPE";
      case VEX_TRC_JMP_EMWARN:         return "EMWARN";
      case VEX_TRC_JMP_EMFAIL:         return "EMFAIL";
      case VEX_TRC_JMP_CLIENTREQ:      return "CLIENTREQ";
      case VEX_TRC_JMP_YIELD:          return "YIELD";
      case VEX_TRC_JMP_NODECODE:       return "NODECODE";
      case VEX_TRC_JMP_MAPFAIL:        return "MAPFAIL";
      case VEX_TRC_JMP_EXTENSION:      return "EXTENSION";
      case VEX_TRC_JMP_SYS_SYSCALL:    return "SYSCALL";
      case VEX_TRC_JMP_SYS_INT32:      return "INT32";
      case VEX_TRC_JMP_SYS_INT128:     return "INT128";
      case VEX_TRC_JMP_SYS_INT129:     return "INT129";
      case VEX_TRC_JMP_SYS_INT130:     return "INT130";
      case VEX_TRC_JMP_SYS_INT145:     return "INT145";
      case VEX_TRC_JMP_SYS_INT210:     return "INT210";
      case VEX_TRC_JMP_SYS_SYSENTER:   return "SYSENTER";
      case VEX_TRC_JMP_BORING:         return "VEX_BORING";

      case VG_TRC_BORING:              return "VG_BORING";
      case VG_TRC_INNER_FASTMISS:      return "FASTMISS";
      case VG_TRC_INNER_COUNTERZERO:   return "COUNTERZERO";
      case VG_TRC_FAULT_SIGNAL:        return "FAULTSIGNAL";
      case VG_TRC_INVARIANT_FAILED:    return "INVFAILED";
      case VG_TRC_CHAIN_ME_TO_SLOW_EP: return "CHAIN_ME_SLOW";
      case VG_TRC_CHAIN_ME_TO_FAST_EP: return "CHAIN_ME_FAST";
      default:                         return "??UNKNOWN??";
  }
}

/* Allocate a completely empty ThreadState record. */
ThreadId VG_(alloc_ThreadState) ( void )
{
   Int i;
   for (i = 1; i < VG_N_THREADS; i++) {
      if (VG_(threads)[i].status == VgTs_Empty) {
         VG_(threads)[i].status = VgTs_Init;
         VG_(threads)[i].exitreason = VgSrc_None;
         if (VG_(threads)[i].thread_name)
            VG_(free)(VG_(threads)[i].thread_name);
         VG_(threads)[i].thread_name = NULL;
         return i;
      }
   }
   VG_(printf)("Use --max-threads=INT to specify a larger number of threads\n"
               "and rerun valgrind\n");
   VG_(core_panic)("Max number of threads is too low");
   /*NOTREACHED*/
}

/* 
   Mark a thread as Runnable.  This will block until the_BigLock is
   available, so that we get exclusive access to all the shared
   structures and the CPU.  Up until we get the_BigLock, we must not
   touch any shared state.

   When this returns, we'll actually be running.
 */
void VG_(acquire_BigLock)(ThreadId tid, const HChar* who)
{
   ThreadState *tst;

#if 0
   if (VG_(clo_trace_sched)) {
      HChar buf[VG_(strlen)(who) + 30];
      VG_(sprintf)(buf, "waiting for lock (%s)", who);
      print_sched_event(tid, buf);
   }
#endif

   /* First, acquire the_BigLock.  We can't do anything else safely
      prior to this point.  Even doing debug printing prior to this
      point is, technically, wrong. */
   VG_(acquire_BigLock_LL)(NULL);

   tst = VG_(get_ThreadState)(tid);

   vg_assert(tst->status != VgTs_Runnable);
   
   tst->status = VgTs_Runnable;

   if (VG_(running_tid) != VG_INVALID_THREADID)
      VG_(printf)("tid %u found %u running\n", tid, VG_(running_tid));
   vg_assert(VG_(running_tid) == VG_INVALID_THREADID);
   VG_(running_tid) = tid;

   { Addr gsp = VG_(get_SP)(tid);
      if (NULL != VG_(tdict).track_new_mem_stack_w_ECU)
         VG_(unknown_SP_update_w_ECU)(gsp, gsp, 0/*unknown origin*/);
      else
         VG_(unknown_SP_update)(gsp, gsp);
   }

   if (VG_(clo_trace_sched)) {
      HChar buf[VG_(strlen)(who) + 30];
      VG_(sprintf)(buf, " acquired lock (%s)", who);
      print_sched_event(tid, buf);
   }
}

/* 
   Set a thread into a sleeping state, and give up exclusive access to
   the CPU.  On return, the thread must be prepared to block until it
   is ready to run again (generally this means blocking in a syscall,
   but it may mean that we remain in a Runnable state and we're just
   yielding the CPU to another thread).
 */
void VG_(release_BigLock)(ThreadId tid, ThreadStatus sleepstate,
                          const HChar* who)
{
   ThreadState *tst = VG_(get_ThreadState)(tid);

   vg_assert(tst->status == VgTs_Runnable);

   vg_assert(sleepstate == VgTs_WaitSys ||
	     sleepstate == VgTs_Yielding);

   tst->status = sleepstate;

   vg_assert(VG_(running_tid) == tid);
   VG_(running_tid) = VG_INVALID_THREADID;

   if (VG_(clo_trace_sched)) {
      const HChar *status = VG_(name_of_ThreadStatus)(sleepstate);
      HChar buf[VG_(strlen)(who) + VG_(strlen)(status) + 30];
      VG_(sprintf)(buf, "releasing lock (%s) -> %s", who, status);
      print_sched_event(tid, buf);
   }

   /* Release the_BigLock; this will reschedule any runnable
      thread. */
   VG_(release_BigLock_LL)(NULL);
}

static void init_BigLock(void)
{
   vg_assert(!the_BigLock);
   the_BigLock = ML_(create_sched_lock)();
}

static void deinit_BigLock(void)
{
   ML_(destroy_sched_lock)(the_BigLock);
   the_BigLock = NULL;
}

/* See pub_core_scheduler.h for description */
void VG_(acquire_BigLock_LL) ( const HChar* who )
{
   ML_(acquire_sched_lock)(the_BigLock);
}

/* See pub_core_scheduler.h for description */
void VG_(release_BigLock_LL) ( const HChar* who )
{
   ML_(release_sched_lock)(the_BigLock);
}

Bool VG_(owns_BigLock_LL) ( ThreadId tid )
{
   return (ML_(get_sched_lock_owner)(the_BigLock)
           == VG_(threads)[tid].os_state.lwpid);
}


/* Clear out the ThreadState and release the semaphore. Leaves the
   ThreadState in VgTs_Zombie state, so that it doesn't get
   reallocated until the caller is really ready. */
void VG_(exit_thread)(ThreadId tid)
{
   vg_assert(VG_(is_valid_tid)(tid));
   vg_assert(VG_(is_running_thread)(tid));
   vg_assert(VG_(is_exiting)(tid));

   mostly_clear_thread_record(tid);
   VG_(running_tid) = VG_INVALID_THREADID;

   /* There should still be a valid exitreason for this thread */
   vg_assert(VG_(threads)[tid].exitreason != VgSrc_None);

   if (VG_(clo_trace_sched))
      print_sched_event(tid, "release lock in VG_(exit_thread)");

   VG_(release_BigLock_LL)(NULL);
}

/* If 'tid' is blocked in a syscall, send it SIGVGKILL so as to get it
   out of the syscall and onto doing the next thing, whatever that is.
   If it isn't blocked in a syscall, has no effect on the thread. */
void VG_(get_thread_out_of_syscall)(ThreadId tid)
{
   vg_assert(VG_(is_valid_tid)(tid));
   vg_assert(!VG_(is_running_thread)(tid));

   if (VG_(threads)[tid].status == VgTs_WaitSys) {
      if (VG_(clo_trace_signals)) {
         VG_(message)(Vg_DebugMsg,
                      "get_thread_out_of_syscall zaps tid %u lwp %d\n",
                      tid, VG_(threads)[tid].os_state.lwpid);
      }
#     if defined(VGO_darwin)
      {
         // GrP fixme use mach primitives on darwin?
         // GrP fixme thread_abort_safely?
         // GrP fixme race for thread with WaitSys set but not in syscall yet?
         extern kern_return_t thread_abort(mach_port_t);
         thread_abort(VG_(threads)[tid].os_state.lwpid);
      }
#     else
      {
         __attribute__((unused))
         Int r = VG_(tkill)(VG_(threads)[tid].os_state.lwpid, VG_SIGVGKILL);
         /* JRS 2009-Mar-20: should we assert for r==0 (tkill succeeded)?
            I'm really not sure.  Here's a race scenario which argues
            that we shoudn't; but equally I'm not sure the scenario is
            even possible, because of constraints caused by the question
            of who holds the BigLock when.

            Target thread tid does sys_read on a socket and blocks.  This
            function gets called, and we observe correctly that tid's
            status is WaitSys but then for whatever reason this function
            goes very slowly for a while.  Then data arrives from
            wherever, tid's sys_read returns, tid exits.  Then we do
            tkill on tid, but tid no longer exists; tkill returns an
            error code and the assert fails. */
         /* vg_assert(r == 0); */
      }
#     endif
   }
}

/* 
   Yield the CPU for a short time to let some other thread run.
 */
void VG_(vg_yield)(void)
{
   ThreadId tid = VG_(running_tid);

   vg_assert(tid != VG_INVALID_THREADID);
   vg_assert(VG_(threads)[tid].os_state.lwpid == VG_(gettid)());

   VG_(release_BigLock)(tid, VgTs_Yielding, "VG_(vg_yield)");

   /* 
      Tell the kernel we're yielding.
    */
#  if defined(VGO_linux) || defined(VGO_darwin) || defined(VGO_freebsd)
   VG_(do_syscall0)(__NR_sched_yield);
#  elif defined(VGO_solaris)
   VG_(do_syscall0)(__NR_yield);
#  else
#    error Unknown OS
#  endif

   VG_(acquire_BigLock)(tid, "VG_(vg_yield)");
}


/* Set the standard set of blocked signals, used whenever we're not
   running a client syscall. */
static void block_signals(void)
{
   vki_sigset_t mask;

   VG_(sigfillset)(&mask);

   /* Don't block these because they're synchronous */
   VG_(sigdelset)(&mask, VKI_SIGSEGV);
   VG_(sigdelset)(&mask, VKI_SIGBUS);
   VG_(sigdelset)(&mask, VKI_SIGFPE);
   VG_(sigdelset)(&mask, VKI_SIGILL);
   VG_(sigdelset)(&mask, VKI_SIGTRAP);
   VG_(sigdelset)(&mask, VKI_SIGSYS);

   /* Can't block these anyway */
   VG_(sigdelset)(&mask, VKI_SIGSTOP);
   VG_(sigdelset)(&mask, VKI_SIGKILL);

   VG_(sigprocmask)(VKI_SIG_SETMASK, &mask, NULL);
}

static void os_state_clear(ThreadState *tst)
{
   tst->os_state.lwpid       = 0;
   tst->os_state.threadgroup = 0;
   tst->os_state.stk_id = NULL_STK_ID;
#  if defined(VGO_linux)
   /* no other fields to clear */
#  elif defined(VGO_freebsd)
   /* no other fields to clear */
#  elif defined(VGO_darwin)
   tst->os_state.post_mach_trap_fn = NULL;
   tst->os_state.pthread           = 0;
   tst->os_state.func_arg          = 0;
   VG_(memset)(&tst->os_state.child_go, 0, sizeof(tst->os_state.child_go));
   VG_(memset)(&tst->os_state.child_done, 0, sizeof(tst->os_state.child_done));
   tst->os_state.wq_jmpbuf_valid   = False;
   tst->os_state.remote_port       = 0;
   tst->os_state.msgh_id           = 0;
   VG_(memset)(&tst->os_state.mach_args, 0, sizeof(tst->os_state.mach_args));
#  elif defined(VGO_solaris)
#  if defined(VGP_x86_solaris)
   tst->os_state.thrptr = 0;
#  endif
   tst->os_state.ustack = NULL;
   tst->os_state.in_door_return = False;
   tst->os_state.door_return_procedure = 0;
   tst->os_state.oldcontext = NULL;
   tst->os_state.schedctl_data = 0;
   tst->os_state.daemon_thread = False;
#  else
#    error "Unknown OS"
#  endif
}

static void os_state_init(ThreadState *tst)
{
   tst->os_state.valgrind_stack_base    = 0;
   tst->os_state.valgrind_stack_init_SP = 0;
   os_state_clear(tst);
}

static 
void mostly_clear_thread_record ( ThreadId tid )
{
   vki_sigset_t savedmask;

   vg_assert(tid < VG_N_THREADS);
   VG_(cleanup_thread)(&VG_(threads)[tid].arch);
   VG_(threads)[tid].tid = tid;

   /* Leave the thread in Zombie, so that it doesn't get reallocated
      until the caller is finally done with the thread stack. */
   VG_(threads)[tid].status               = VgTs_Zombie;

   VG_(sigemptyset)(&VG_(threads)[tid].sig_mask);
   VG_(sigemptyset)(&VG_(threads)[tid].tmp_sig_mask);

   os_state_clear(&VG_(threads)[tid]);

   /* start with no altstack */
   VG_(threads)[tid].altstack.ss_sp = (void *)0xdeadbeef;
   VG_(threads)[tid].altstack.ss_size = 0;
   VG_(threads)[tid].altstack.ss_flags = VKI_SS_DISABLE;

   VG_(clear_out_queued_signals)(tid, &savedmask);

   VG_(threads)[tid].sched_jmpbuf_valid = False;
}

/*                                                                             
   Called in the child after fork.  If the parent has multiple
   threads, then we've inherited a VG_(threads) array describing them,
   but only the thread which called fork() is actually alive in the
   child.  This functions needs to clean up all those other thread
   structures.
                                                                               
   Whichever tid in the parent which called fork() becomes the                 
   master_tid in the child.  That's because the only living slot in            
   VG_(threads) in the child after fork is VG_(threads)[tid], and it           
   would be too hard to try to re-number the thread and relocate the           
   thread state down to VG_(threads)[1].                                       
                                                                               
   This function also needs to reinitialize the_BigLock, since
   otherwise we may end up sharing its state with the parent, which
   would be deeply confusing.
*/                                          
static void sched_fork_cleanup(ThreadId me)
{
   ThreadId tid;
   vg_assert(VG_(running_tid) == me);

#  if defined(VGO_darwin)
   // GrP fixme hack reset Mach ports
   VG_(mach_init)();
#  endif

   VG_(threads)[me].os_state.lwpid = VG_(gettid)();
   VG_(threads)[me].os_state.threadgroup = VG_(getpid)();

   /* clear out all the unused thread slots */
   for (tid = 1; tid < VG_N_THREADS; tid++) {
      if (tid != me) {
         mostly_clear_thread_record(tid);
         VG_(threads)[tid].status = VgTs_Empty;
         VG_(clear_syscallInfo)(tid);
      }
   }

   /* re-init and take the sema */
   deinit_BigLock();
   init_BigLock();
   VG_(acquire_BigLock_LL)(NULL);
}


/* First phase of initialisation of the scheduler.  Initialise the
   bigLock, zeroise the VG_(threads) structure and decide on the
   ThreadId of the root thread.
*/
ThreadId VG_(scheduler_init_phase1) ( void )
{
   Int i;
   ThreadId tid_main;

   VG_(debugLog)(1,"sched","sched_init_phase1\n");

   if (VG_(clo_fair_sched) != disable_fair_sched
       && !ML_(set_sched_lock_impl)(sched_lock_ticket)
       && VG_(clo_fair_sched) == enable_fair_sched)
   {
      VG_(printf)("Error: fair scheduling is not supported on this system.\n");
      VG_(exit)(1);
   }

   if (VG_(clo_verbosity) > 1) {
      VG_(message)(Vg_DebugMsg,
                   "Scheduler: using %s scheduler lock implementation.\n",
                   ML_(get_sched_lock_name)());
   }

   init_BigLock();

   for (i = 0 /* NB; not 1 */; i < VG_N_THREADS; i++) {
      /* Paranoia .. completely zero it out. */
      VG_(memset)( & VG_(threads)[i], 0, sizeof( VG_(threads)[i] ) );

      VG_(threads)[i].sig_queue = NULL;

      os_state_init(&VG_(threads)[i]);
      mostly_clear_thread_record(i);

      VG_(threads)[i].status                    = VgTs_Empty;
      VG_(threads)[i].client_stack_szB          = 0;
      VG_(threads)[i].client_stack_highest_byte = (Addr)NULL;
      VG_(threads)[i].err_disablement_level     = 0;
      VG_(threads)[i].thread_name               = NULL;
   }

   tid_main = VG_(alloc_ThreadState)();

   /* Bleh.  Unfortunately there are various places in the system that
      assume that the main thread has a ThreadId of 1.
      - Helgrind (possibly)
      - stack overflow message in default_action() in m_signals.c
      - definitely a lot more places
   */
   vg_assert(tid_main == 1);

   return tid_main;
}


/* Second phase of initialisation of the scheduler.  Given the root
   ThreadId computed by first phase of initialisation, fill in stack
   details and acquire bigLock.  Initialise the scheduler.  This is
   called at startup.  The caller subsequently initialises the guest
   state components of this main thread.
*/
void VG_(scheduler_init_phase2) ( ThreadId tid_main,
                                  Addr     clstack_end, 
                                  SizeT    clstack_size )
{
   VG_(debugLog)(1,"sched","sched_init_phase2: tid_main=%u, "
                   "cls_end=0x%lx, cls_sz=%lu\n",
                   tid_main, clstack_end, clstack_size);

   vg_assert(VG_IS_PAGE_ALIGNED(clstack_end+1));
   vg_assert(VG_IS_PAGE_ALIGNED(clstack_size));

   VG_(threads)[tid_main].client_stack_highest_byte 
      = clstack_end;
   VG_(threads)[tid_main].client_stack_szB 
      = clstack_size;

   VG_(atfork)(NULL, NULL, sched_fork_cleanup);
}


/* ---------------------------------------------------------------------
   Helpers for running translations.
   ------------------------------------------------------------------ */

/* Use gcc's built-in setjmp/longjmp.  longjmp must not restore signal
   mask state, but does need to pass "val" through.  jumped must be a
   volatile UWord. */
#define SCHEDSETJMP(tid, jumped, stmt)                            \
   do {                                                           \
      ThreadState * volatile _qq_tst = VG_(get_ThreadState)(tid); \
                                                                  \
      (jumped) = VG_MINIMAL_SETJMP(_qq_tst->sched_jmpbuf);        \
      if ((jumped) == ((UWord)0)) {                               \
         vg_assert(!_qq_tst->sched_jmpbuf_valid);                 \
         _qq_tst->sched_jmpbuf_valid = True;                      \
         stmt;                                                    \
      }	else if (VG_(clo_trace_sched))                           \
         VG_(printf)("SCHEDSETJMP(line %d) tid %u, jumped=%lu\n", \
                     __LINE__, tid, jumped);                      \
      vg_assert(_qq_tst->sched_jmpbuf_valid);                     \
      _qq_tst->sched_jmpbuf_valid = False;                        \
   } while(0)


/* Do various guest state alignment checks prior to running a thread.
   Specifically, check that what we have matches Vex's guest state
   layout requirements.  See libvex.h for details, but in short the
   requirements are: There must be no holes in between the primary
   guest state, its two copies, and the spill area.  In short, all 4
   areas must be aligned on the LibVEX_GUEST_STATE_ALIGN boundary and 
   be placed back-to-back without holes in between. */
static void do_pre_run_checks ( volatile ThreadState* tst )
{
   Addr a_vex     = (Addr) & tst->arch.vex;
   Addr a_vexsh1  = (Addr) & tst->arch.vex_shadow1;
   Addr a_vexsh2  = (Addr) & tst->arch.vex_shadow2;
   Addr a_spill   = (Addr) & tst->arch.vex_spill;
   UInt sz_vex    = (UInt) sizeof tst->arch.vex;
   UInt sz_vexsh1 = (UInt) sizeof tst->arch.vex_shadow1;
   UInt sz_vexsh2 = (UInt) sizeof tst->arch.vex_shadow2;
   UInt sz_spill  = (UInt) sizeof tst->arch.vex_spill;

   if (0)
   VG_(printf)("gst %p %u, sh1 %p %u, "
               "sh2 %p %u, spill %p %u\n",
               (void*)a_vex, sz_vex,
               (void*)a_vexsh1, sz_vexsh1,
               (void*)a_vexsh2, sz_vexsh2,
               (void*)a_spill, sz_spill );

   vg_assert(sz_vex    % LibVEX_GUEST_STATE_ALIGN == 0);
   vg_assert(sz_vexsh1 % LibVEX_GUEST_STATE_ALIGN == 0);
   vg_assert(sz_vexsh2 % LibVEX_GUEST_STATE_ALIGN == 0);
   vg_assert(sz_spill  % LibVEX_GUEST_STATE_ALIGN == 0);

   vg_assert(a_vex    % LibVEX_GUEST_STATE_ALIGN == 0);
   vg_assert(a_vexsh1 % LibVEX_GUEST_STATE_ALIGN == 0);
   vg_assert(a_vexsh2 % LibVEX_GUEST_STATE_ALIGN == 0);
   vg_assert(a_spill  % LibVEX_GUEST_STATE_ALIGN == 0);

   /* Check that the guest state and its two shadows have the same
      size, and that there are no holes in between.  The latter is
      important because Memcheck assumes that it can reliably access
      the shadows by indexing off a pointer to the start of the
      primary guest state area. */
   vg_assert(sz_vex == sz_vexsh1);
   vg_assert(sz_vex == sz_vexsh2);
   vg_assert(a_vex + 1 * sz_vex == a_vexsh1);
   vg_assert(a_vex + 2 * sz_vex == a_vexsh2);
   /* Also check there's no hole between the second shadow area and
      the spill area. */
   vg_assert(sz_spill == LibVEX_N_SPILL_BYTES);
   vg_assert(a_vex + 3 * sz_vex == a_spill);

#  if defined(VGA_x86)
   /* x86 XMM regs must form an array, ie, have no holes in
      between. */
   vg_assert(
      (offsetof(VexGuestX86State,guest_XMM7)
       - offsetof(VexGuestX86State,guest_XMM0))
      == (8/*#regs*/-1) * 16/*bytes per reg*/
   );
   vg_assert(VG_IS_16_ALIGNED(offsetof(VexGuestX86State,guest_XMM0)));
   vg_assert(VG_IS_8_ALIGNED(offsetof(VexGuestX86State,guest_FPREG)));
   vg_assert(8 == offsetof(VexGuestX86State,guest_EAX));
   vg_assert(VG_IS_4_ALIGNED(offsetof(VexGuestX86State,guest_EAX)));
   vg_assert(VG_IS_4_ALIGNED(offsetof(VexGuestX86State,guest_EIP)));
#  endif

#  if defined(VGA_amd64)
   /* amd64 YMM regs must form an array, ie, have no holes in
      between. */
   vg_assert(
      (offsetof(VexGuestAMD64State,guest_YMM16)
       - offsetof(VexGuestAMD64State,guest_YMM0))
      == (17/*#regs*/-1) * 32/*bytes per reg*/
   );
   vg_assert(VG_IS_16_ALIGNED(offsetof(VexGuestAMD64State,guest_YMM0)));
   vg_assert(VG_IS_8_ALIGNED(offsetof(VexGuestAMD64State,guest_FPREG)));
   vg_assert(16 == offsetof(VexGuestAMD64State,guest_RAX));
   vg_assert(VG_IS_8_ALIGNED(offsetof(VexGuestAMD64State,guest_RAX)));
   vg_assert(VG_IS_8_ALIGNED(offsetof(VexGuestAMD64State,guest_RIP)));
#  endif

#  if defined(VGA_ppc32) || defined(VGA_ppc64be) || defined(VGA_ppc64le)
   /* ppc guest_state vector regs must be 16 byte aligned for
      loads/stores.  This is important! */
   vg_assert(VG_IS_16_ALIGNED(& tst->arch.vex.guest_VSR0));
   vg_assert(VG_IS_16_ALIGNED(& tst->arch.vex_shadow1.guest_VSR0));
   vg_assert(VG_IS_16_ALIGNED(& tst->arch.vex_shadow2.guest_VSR0));
   /* be extra paranoid .. */
   vg_assert(VG_IS_16_ALIGNED(& tst->arch.vex.guest_VSR1));
   vg_assert(VG_IS_16_ALIGNED(& tst->arch.vex_shadow1.guest_VSR1));
   vg_assert(VG_IS_16_ALIGNED(& tst->arch.vex_shadow2.guest_VSR1));
#  endif

#  if defined(VGA_arm)
   /* arm guest_state VFP regs must be 8 byte aligned for
      loads/stores.  Let's use 16 just to be on the safe side. */
   vg_assert(VG_IS_16_ALIGNED(& tst->arch.vex.guest_D0));
   vg_assert(VG_IS_16_ALIGNED(& tst->arch.vex_shadow1.guest_D0));
   vg_assert(VG_IS_16_ALIGNED(& tst->arch.vex_shadow2.guest_D0));
   /* be extra paranoid .. */
   vg_assert(VG_IS_8_ALIGNED(& tst->arch.vex.guest_D1));
   vg_assert(VG_IS_8_ALIGNED(& tst->arch.vex_shadow1.guest_D1));
   vg_assert(VG_IS_8_ALIGNED(& tst->arch.vex_shadow2.guest_D1));
#  endif

#  if defined(VGA_arm64)
   vg_assert(VG_IS_8_ALIGNED(& tst->arch.vex.guest_X0));
   vg_assert(VG_IS_8_ALIGNED(& tst->arch.vex_shadow1.guest_X0));
   vg_assert(VG_IS_8_ALIGNED(& tst->arch.vex_shadow2.guest_X0));
   vg_assert(VG_IS_16_ALIGNED(& tst->arch.vex.guest_Q0));
   vg_assert(VG_IS_16_ALIGNED(& tst->arch.vex_shadow1.guest_Q0));
   vg_assert(VG_IS_16_ALIGNED(& tst->arch.vex_shadow2.guest_Q0));
#  endif

#  if defined(VGA_s390x)
   /* no special requirements */
#  endif

#  if defined(VGA_mips32) || defined(VGA_mips64)
   /* no special requirements */
#  endif

#  if defined(VGA_riscv64)
   /* no special requirements */
#  endif
}

// NO_VGDB_POLL value ensures vgdb is not polled, while
// VGDB_POLL_ASAP ensures that the next scheduler call
// will cause a poll.
#define NO_VGDB_POLL    0xffffffffffffffffULL
#define VGDB_POLL_ASAP  0x0ULL

void VG_(disable_vgdb_poll) (void )
{
   vgdb_next_poll = NO_VGDB_POLL;
}
void VG_(force_vgdb_poll) ( void )
{
   vgdb_next_poll = VGDB_POLL_ASAP;
}

/* Run the thread tid for a while, and return a VG_TRC_* value
   indicating why VG_(disp_run_translations) stopped, and possibly an
   auxiliary word.  Also, only allow the thread to run for at most
   *dispatchCtrP events.  If (as is the normal case) use_alt_host_addr
   is False, we are running ordinary redir'd translations, and we
   should therefore start by looking up the guest next IP in TT.  If
   it is True then we ignore the guest next IP and just run from
   alt_host_addr, which presumably points at host code for a no-redir
   translation.

   Return results are placed in two_words.  two_words[0] is set to the
   TRC.  In the case where that is VG_TRC_CHAIN_ME_TO_{SLOW,FAST}_EP,
   the address to patch is placed in two_words[1].
*/
static
void run_thread_for_a_while ( /*OUT*/HWord* two_words,
                              /*MOD*/Int*   dispatchCtrP,
                              ThreadId      tid,
                              HWord         alt_host_addr,
                              Bool          use_alt_host_addr )
{
   volatile HWord        jumped         = 0;
   volatile ThreadState* tst            = NULL; /* stop gcc complaining */
   volatile Int          done_this_time = 0;
   volatile HWord        host_code_addr = 0;

   /* Paranoia */
   vg_assert(VG_(is_valid_tid)(tid));
   vg_assert(VG_(is_running_thread)(tid));
   vg_assert(!VG_(is_exiting)(tid));
   vg_assert(*dispatchCtrP > 0);

   tst = VG_(get_ThreadState)(tid);
   do_pre_run_checks( tst );
   /* end Paranoia */

   /* Futz with the XIndir stats counters. */
   vg_assert(VG_(stats__n_xIndirs_32) == 0);
   vg_assert(VG_(stats__n_xIndir_hits1_32) == 0);
   vg_assert(VG_(stats__n_xIndir_hits2_32) == 0);
   vg_assert(VG_(stats__n_xIndir_hits3_32) == 0);
   vg_assert(VG_(stats__n_xIndir_misses_32) == 0);

   /* Clear return area. */
   two_words[0] = two_words[1] = 0;

   /* Figure out where we're starting from. */
   if (use_alt_host_addr) {
      /* unusual case -- no-redir translation */
      host_code_addr = alt_host_addr;
   } else {
      /* normal case -- redir translation */
      Addr host_from_fast_cache = 0;
      Bool found_in_fast_cache
         = VG_(lookupInFastCache)( &host_from_fast_cache,
                                   (Addr)tst->arch.vex.VG_INSTR_PTR );
      if (found_in_fast_cache) {
         host_code_addr = host_from_fast_cache;
      } else {
         Addr res = 0;
         /* not found in VG_(tt_fast). Searching here the transtab
            improves the performance compared to returning directly
            to the scheduler. */
         Bool  found = VG_(search_transtab)(&res, NULL, NULL,
                                            (Addr)tst->arch.vex.VG_INSTR_PTR,
                                            True/*upd cache*/
                                            );
         if (LIKELY(found)) {
            host_code_addr = res;
         } else {
            /* At this point, we know that we intended to start at a
               normal redir translation, but it was not found.  In
               which case we can return now claiming it's not
               findable. */
            two_words[0] = VG_TRC_INNER_FASTMISS; /* hmm, is that right? */
            return;
         }
      }
   }
   /* We have either a no-redir or a redir translation. */
   vg_assert(host_code_addr != 0); /* implausible */

   /* there should be no undealt-with signals */
   //vg_assert(VG_(threads)[tid].siginfo.si_signo == 0);

   /* Set up event counter stuff for the run. */
   tst->arch.vex.host_EvC_COUNTER = *dispatchCtrP;
   tst->arch.vex.host_EvC_FAILADDR
      = (HWord)VG_(fnptr_to_fnentry)( &VG_(disp_cp_evcheck_fail) );

   /* Invalidate any in-flight LL/SC transactions, in the case that we're
      using the fallback LL/SC implementation.  See bugs 344524 and 369459. */
#  if defined(VGP_mips32_linux) || defined(VGP_mips64_linux) \
      || defined(VGP_nanomips_linux)
   tst->arch.vex.guest_LLaddr = (RegWord)(-1);
#  elif defined(VGP_arm64_linux) || defined(VGP_arm64_freebsd)
<<<<<<< HEAD
=======
   tst->arch.vex.guest_LLSC_SIZE = 0;
#  elif defined(VGP_riscv64_linux)
>>>>>>> 69bc6d7c
   tst->arch.vex.guest_LLSC_SIZE = 0;
#  endif

   if (0) {
      vki_sigset_t m;
      Int i, err = VG_(sigprocmask)(VKI_SIG_SETMASK, NULL, &m);
      vg_assert(err == 0);
      VG_(printf)("tid %u: entering code with unblocked signals: ", tid);
      for (i = 1; i <= _VKI_NSIG; i++)
         if (!VG_(sigismember)(&m, i))
            VG_(printf)("%d ", i);
      VG_(printf)("\n");
   }

   /* Set up return-value area. */

   // Tell the tool this thread is about to run client code
   VG_TRACK( start_client_code, tid, bbs_done );

   vg_assert(VG_(in_generated_code) == False);
   VG_(in_generated_code) = True;

   SCHEDSETJMP(
      tid, 
      jumped, 
      VG_(disp_run_translations)( 
         two_words,
         (volatile void*)&tst->arch.vex,
         host_code_addr
      )
   );

   vg_assert(VG_(in_generated_code) == True);
   VG_(in_generated_code) = False;

   if (jumped != (HWord)0) {
      /* We get here if the client took a fault that caused our signal
         handler to longjmp. */
      vg_assert(two_words[0] == 0 && two_words[1] == 0); // correct?
      two_words[0] = VG_TRC_FAULT_SIGNAL;
      two_words[1] = 0;
      block_signals();
   } 

   /* Merge the 32-bit XIndir/miss counters into the 64 bit versions,
      and zero out the 32-bit ones in preparation for the next run of
      generated code. */
   stats__n_xIndirs += (ULong)VG_(stats__n_xIndirs_32);
   VG_(stats__n_xIndirs_32) = 0;
   stats__n_xIndir_hits1 += (ULong)VG_(stats__n_xIndir_hits1_32);
   VG_(stats__n_xIndir_hits1_32) = 0;
   stats__n_xIndir_hits2 += (ULong)VG_(stats__n_xIndir_hits2_32);
   VG_(stats__n_xIndir_hits2_32) = 0;
   stats__n_xIndir_hits3 += (ULong)VG_(stats__n_xIndir_hits3_32);
   VG_(stats__n_xIndir_hits3_32) = 0;
   stats__n_xIndir_misses += (ULong)VG_(stats__n_xIndir_misses_32);
   VG_(stats__n_xIndir_misses_32) = 0;

   /* Inspect the event counter. */
   vg_assert((Int)tst->arch.vex.host_EvC_COUNTER >= -1);
   vg_assert(tst->arch.vex.host_EvC_FAILADDR
             == (HWord)VG_(fnptr_to_fnentry)( &VG_(disp_cp_evcheck_fail)) );

   /* The number of events done this time is the difference between
      the event counter originally and what it is now.  Except -- if
      it has gone negative (to -1) then the transition 0 to -1 doesn't
      correspond to a real executed block, so back it out.  It's like
      this because the event checks decrement the counter first and
      check it for negativeness second, hence the 0 to -1 transition
      causes a bailout and the block it happens in isn't executed. */
   {
     Int dispatchCtrAfterwards = (Int)tst->arch.vex.host_EvC_COUNTER;
     done_this_time = *dispatchCtrP - dispatchCtrAfterwards;
     if (dispatchCtrAfterwards == -1) {
        done_this_time--;
     } else {
        /* If the generated code drives the counter below -1, something
           is seriously wrong. */
        vg_assert(dispatchCtrAfterwards >= 0);
     }
   }

   vg_assert(done_this_time >= 0);
   bbs_done += (ULong)done_this_time;

   *dispatchCtrP -= done_this_time;
   vg_assert(*dispatchCtrP >= 0);

   // Tell the tool this thread has stopped running client code
   VG_TRACK( stop_client_code, tid, bbs_done );

   if (bbs_done >= vgdb_next_poll) {
      if (VG_(clo_vgdb_poll))
         vgdb_next_poll = bbs_done + (ULong)VG_(clo_vgdb_poll);
      else
         /* value was changed due to gdbserver invocation via ptrace */
         vgdb_next_poll = NO_VGDB_POLL;
      if (VG_(gdbserver_activity) (tid))
         VG_(gdbserver) (tid);
   }

   /* TRC value and possible auxiliary patch-address word are already
      in two_words[0] and [1] respectively, as a result of the call to
      VG_(run_innerloop). */
   /* Stay sane .. */
   if (two_words[0] == VG_TRC_CHAIN_ME_TO_SLOW_EP
       || two_words[0] == VG_TRC_CHAIN_ME_TO_FAST_EP) {
      vg_assert(two_words[1] != 0); /* we have a legit patch addr */
   } else {
      vg_assert(two_words[1] == 0); /* nobody messed with it */
   }
}


/* ---------------------------------------------------------------------
   The scheduler proper.
   ------------------------------------------------------------------ */

static void handle_tt_miss ( ThreadId tid )
{
   Bool found;
   Addr ip = VG_(get_IP)(tid);

   /* Trivial event.  Miss in the fast-cache.  Do a full
      lookup for it. */
   found = VG_(search_transtab)( NULL, NULL, NULL,
                                 ip, True/*upd_fast_cache*/ );
   if (UNLIKELY(!found)) {
      /* Not found; we need to request a translation. */
      if (VG_(translate)( tid, ip, /*debug*/False, 0/*not verbose*/, 
                          bbs_done, True/*allow redirection*/ )) {
         found = VG_(search_transtab)( NULL, NULL, NULL,
                                       ip, True ); 
         vg_assert2(found, "handle_tt_miss: missing tt_fast entry");
      
      } else {
	 // If VG_(translate)() fails, it's because it had to throw a
	 // signal because the client jumped to a bad address.  That
	 // means that either a signal has been set up for delivery,
	 // or the thread has been marked for termination.  Either
	 // way, we just need to go back into the scheduler loop.
      }
   }
}

static
void handle_chain_me ( ThreadId tid, void* place_to_chain, Bool toFastEP )
{
   Bool found          = False;
   Addr ip             = VG_(get_IP)(tid);
   SECno to_sNo         = INV_SNO;
   TTEno to_tteNo       = INV_TTE;

   found = VG_(search_transtab)( NULL, &to_sNo, &to_tteNo,
                                 ip, False/*dont_upd_fast_cache*/ );
   if (!found) {
      /* Not found; we need to request a translation. */
      if (VG_(translate)( tid, ip, /*debug*/False, 0/*not verbose*/, 
                          bbs_done, True/*allow redirection*/ )) {
         found = VG_(search_transtab)( NULL, &to_sNo, &to_tteNo,
                                       ip, False ); 
         vg_assert2(found, "handle_chain_me: missing tt_fast entry");
      } else {
	 // If VG_(translate)() fails, it's because it had to throw a
	 // signal because the client jumped to a bad address.  That
	 // means that either a signal has been set up for delivery,
	 // or the thread has been marked for termination.  Either
	 // way, we just need to go back into the scheduler loop.
        return;
      }
   }
   vg_assert(found);
   vg_assert(to_sNo != INV_SNO);
   vg_assert(to_tteNo != INV_TTE);

   /* So, finally we know where to patch through to.  Do the patching
      and update the various admin tables that allow it to be undone
      in the case that the destination block gets deleted. */
   VG_(tt_tc_do_chaining)( place_to_chain,
                           to_sNo, to_tteNo, toFastEP );
}

static void handle_syscall(ThreadId tid, UInt trc)
{
   ThreadState * volatile tst = VG_(get_ThreadState)(tid);
   volatile UWord jumped; 

   /* Syscall may or may not block; either way, it will be
      complete by the time this call returns, and we'll be
      runnable again.  We could take a signal while the
      syscall runs. */

   if (VG_(clo_sanity_level) >= 3) {
      HChar buf[50];    // large enough
      VG_(sprintf)(buf, "(BEFORE SYSCALL, tid %u)", tid);
      Bool ok = VG_(am_do_sync_check)(buf, __FILE__, __LINE__);
      vg_assert(ok);
   }

   SCHEDSETJMP(tid, jumped, VG_(client_syscall)(tid, trc));

   if (VG_(clo_sanity_level) >= 3) {
      HChar buf[50];    // large enough
      VG_(sprintf)(buf, "(AFTER SYSCALL, tid %u)", tid);
      Bool ok = VG_(am_do_sync_check)(buf, __FILE__, __LINE__);
      vg_assert(ok);
   }

   if (!VG_(is_running_thread)(tid))
      VG_(printf)("tid %u not running; VG_(running_tid)=%u, tid %u status %u\n",
		  tid, VG_(running_tid), tid, tst->status);
   vg_assert(VG_(is_running_thread)(tid));
   
   if (jumped != (UWord)0) {
      block_signals();
      VG_(poll_signals)(tid);
   }
}

static void handle_extension(ThreadId tid)
{
   volatile UWord jumped;
   enum ExtensionError err;

   SCHEDSETJMP(tid, jumped, err = VG_(client_extension)(tid));
   vg_assert(VG_(is_running_thread)(tid));

   if (jumped != (UWord)0) {
      block_signals();
      VG_(poll_signals)(tid);
   } else if (err != ExtErr_OK) {
      Addr addr = VG_(get_IP)(tid);
      switch (err) {
      case ExtErr_Illop:
         VG_(synth_sigill)(tid, addr);
         break;
      default:
         VG_(core_panic)("scheduler: bad return code from extension");
      }
   }
}

/* tid just requested a jump to the noredir version of its current
   program counter.  So make up that translation if needed, run it,
   and return the resulting thread return code in two_words[]. */
static
void handle_noredir_jump ( /*OUT*/HWord* two_words,
                           /*MOD*/Int*   dispatchCtrP,
                           ThreadId tid )
{
   /* Clear return area. */
   two_words[0] = two_words[1] = 0;

   Addr  hcode = 0;
   Addr  ip    = VG_(get_IP)(tid);

   Bool  found = VG_(search_unredir_transtab)( &hcode, ip );
   if (!found) {
      /* Not found; we need to request a translation. */
      if (VG_(translate)( tid, ip, /*debug*/False, 0/*not verbose*/, bbs_done,
                          False/*NO REDIRECTION*/ )) {

         found = VG_(search_unredir_transtab)( &hcode, ip );
         vg_assert2(found, "unredir translation missing after creation?!");
      } else {
	 // If VG_(translate)() fails, it's because it had to throw a
	 // signal because the client jumped to a bad address.  That
	 // means that either a signal has been set up for delivery,
	 // or the thread has been marked for termination.  Either
	 // way, we just need to go back into the scheduler loop.
         two_words[0] = VG_TRC_BORING;
         return;
      }

   }

   vg_assert(found);
   vg_assert(hcode != 0);

   /* Otherwise run it and return the resulting VG_TRC_* value. */
   vg_assert(*dispatchCtrP > 0); /* so as to guarantee progress */
   run_thread_for_a_while( two_words, dispatchCtrP, tid,
                           hcode, True/*use hcode*/ );
}


/* 
   Run a thread until it wants to exit.
   
   We assume that the caller has already called VG_(acquire_BigLock) for
   us, so we own the VCPU.  Also, all signals are blocked.
 */
VgSchedReturnCode VG_(scheduler) ( ThreadId tid )
{
   /* Holds the remaining size of this thread's "timeslice". */
   Int dispatch_ctr = 0;

   ThreadState *tst = VG_(get_ThreadState)(tid);
   static Bool vgdb_startup_action_done = False;

   if (VG_(clo_trace_sched))
      print_sched_event(tid, "entering VG_(scheduler)");      

   /* Do vgdb initialization (but once). Only the first (main) task
      starting up will do the below.
      Initialize gdbserver earlier than at the first 
      thread VG_(scheduler) is causing problems:
      * at the end of VG_(scheduler_init_phase2) :
        The main thread is in VgTs_Init state, but in a not yet
        consistent state => the thread cannot be reported to gdb
        (e.g. causes an assert in LibVEX_GuestX86_get_eflags when giving
        back the guest registers to gdb).
      * at end of valgrind_main, just
        before VG_(main_thread_wrapper_NORETURN)(1) :
        The main thread is still in VgTs_Init state but in a
        more advanced state. However, the thread state is not yet
        completely initialized : a.o., the os_state is not yet fully
        set => the thread is then not properly reported to gdb,
        which is then confused (causing e.g. a duplicate thread be
        shown, without thread id).
      * it would be possible to initialize gdbserver "lower" in the
        call stack (e.g. in VG_(main_thread_wrapper_NORETURN)) but
        these are platform dependent and the place at which
        the thread state is completely initialized is not
        specific anymore to the main thread (so a similar "do it only
        once" would be needed).

        => a "once only" initialization here is the best compromise. */
   if (!vgdb_startup_action_done) {
      vg_assert(tid == 1); // it must be the main thread.
      vgdb_startup_action_done = True;
      if (VG_(clo_vgdb) != Vg_VgdbNo) {
         /* If we have to poll, ensures we do an initial poll at first
            scheduler call. Otherwise, ensure no poll (unless interrupted
            by ptrace). */
         if (VG_(clo_vgdb_poll))
            VG_(force_vgdb_poll) ();
         else
            VG_(disable_vgdb_poll) ();

         VG_(gdbserver_prerun_action) (1);
      } else {
         VG_(disable_vgdb_poll) ();
      }
   }

   if (SimHintiS(SimHint_no_nptl_pthread_stackcache, VG_(clo_sim_hints))
       && tid != 1) {
      /* We disable the stack cache the first time we see a thread other
         than the main thread appearing. At this moment, we are sure the pthread
         lib loading is done/variable was initialised by pthread lib/... */
      if (VG_(client__stack_cache_actsize__addr)) {
         if (*VG_(client__stack_cache_actsize__addr) == 0) {
            VG_(debugLog)(1,"sched",
                          "pthread stack cache size disable done"
                          " via kludge\n");
            *VG_(client__stack_cache_actsize__addr) = 1000 * 1000 * 1000;
            /* Set a value big enough to be above the hardcoded maximum stack
               cache size in glibc, small enough to allow a pthread stack size
               to be added without risk of overflow. */
         }
      } else {
          /*
           * glibc 2.34 no longer has stack_cache_actsize as a visible variable
           * so we switch to using the GLIBC_TUNABLES env var. Processing for that
           * is done in initimg-linux.c / setup_client_env  for all glibc
           *
           * If we don't detect stack_cache_actsize we want to be able to tell
           * whether it is an unexpected error or if it is no longer there.
           * In the latter case we don't print a warning.
           */
          Bool print_warning = True;
          if (VG_(client__gnu_get_libc_version_addr) != NULL) {
              const HChar* gnu_libc_version = VG_(client__gnu_get_libc_version_addr)();
              if (gnu_libc_version != NULL) {
                  HChar* glibc_version_tok = VG_(strdup)("scheduler.1", gnu_libc_version);
                  const HChar* str_major = VG_(strtok)(glibc_version_tok, ".");
                  Long major = VG_(strtoll10)(str_major, NULL);
                  const HChar* str_minor = VG_(strtok)(NULL, ".");
                  Long minor = VG_(strtoll10)(str_minor, NULL);
                  if (major >= 2 && minor >= 34) {
                      print_warning = False;
                  }
                  VG_(free)(glibc_version_tok);
              }
          } else {

          }
          if (print_warning) {
              VG_(debugLog)(0,"sched",
                            "WARNING: pthread stack cache cannot be disabled!\n");
          }
          VG_(clo_sim_hints) &= ~SimHint2S(SimHint_no_nptl_pthread_stackcache);
          /* Remove SimHint_no_nptl_pthread_stackcache from VG_(clo_sim_hints)
             to avoid having a msg for all following threads. */
      }
   }

   /* set the proper running signal mask */
   block_signals();
   
   vg_assert(VG_(is_running_thread)(tid));

   dispatch_ctr = VG_(clo_scheduling_quantum);

   while (!VG_(is_exiting)(tid)) {

      vg_assert(dispatch_ctr >= 0);
      if (dispatch_ctr == 0) {

	 /* Our slice is done, so yield the CPU to another thread.  On
            Linux, this doesn't sleep between sleeping and running,
            since that would take too much time. */

	 /* 4 July 06: it seems that a zero-length nsleep is needed to
            cause async thread cancellation (canceller.c) to terminate
            in finite time; else it is in some kind of race/starvation
            situation and completion is arbitrarily delayed (although
            this is not a deadlock).

            Unfortunately these sleeps cause MPI jobs not to terminate
            sometimes (some kind of livelock).  So sleeping once
            every N opportunities appears to work. */

	 /* 3 Aug 06: doing sys__nsleep works but crashes some apps.
            sys_yield also helps the problem, whilst not crashing apps. */

	 VG_(release_BigLock)(tid, VgTs_Yielding, 
                                   "VG_(scheduler):timeslice");
	 /* ------------ now we don't have The Lock ------------ */

	 VG_(acquire_BigLock)(tid, "VG_(scheduler):timeslice");
	 /* ------------ now we do have The Lock ------------ */

	 /* OK, do some relatively expensive housekeeping stuff */
	 scheduler_sanity(tid);
	 VG_(sanity_check_general)(False);

         /* Possibly make a progress report */
         if (UNLIKELY(VG_(clo_progress_interval) > 0)) {
            maybe_progress_report( VG_(clo_progress_interval) );
         }

	 /* Look for any pending signals for this thread, and set them up
	    for delivery */
	 VG_(poll_signals)(tid);

	 if (VG_(is_exiting)(tid))
	    break;		/* poll_signals picked up a fatal signal */

	 /* For stats purposes only. */
	 n_scheduling_events_MAJOR++;

	 /* Figure out how many bbs to ask vg_run_innerloop to do. */
         dispatch_ctr = VG_(clo_scheduling_quantum);

	 /* paranoia ... */
	 vg_assert(tst->tid == tid);
	 vg_assert(tst->os_state.lwpid == VG_(gettid)());
      }

      /* For stats purposes only. */
      n_scheduling_events_MINOR++;

      if (0)
         VG_(message)(Vg_DebugMsg, "thread %u: running for %d bbs\n", 
                                   tid, dispatch_ctr - 1 );

      HWord trc[2]; /* "two_words" */
      run_thread_for_a_while( &trc[0],
                              &dispatch_ctr,
                              tid, 0/*ignored*/, False );

      if (VG_(clo_trace_sched) && VG_(clo_verbosity) > 2) {
         const HChar *name = name_of_sched_event(trc[0]);
         HChar buf[VG_(strlen)(name) + 10];    // large enough
	 VG_(sprintf)(buf, "TRC: %s", name);
	 print_sched_event(tid, buf);
      }

      if (trc[0] == VEX_TRC_JMP_NOREDIR) {
         /* If we got a request to run a no-redir version of
            something, do so now -- handle_noredir_jump just (creates
            and) runs that one translation.  The flip side is that the
            noredir translation can't itself return another noredir
            request -- that would be nonsensical.  It can, however,
            return VG_TRC_BORING, which just means keep going as
            normal. */
         /* Note that the fact that we need to continue with a
            no-redir jump is not recorded anywhere else in this
            thread's state.  So we *must* execute the block right now
            -- we can't fail to execute it and later resume with it,
            because by then we'll have forgotten the fact that it
            should be run as no-redir, but will get run as a normal
            potentially-redir'd, hence screwing up.  This really ought
            to be cleaned up, by noting in the guest state that the
            next block to be executed should be no-redir.  Then we can
            suspend and resume at any point, which isn't the case at
            the moment. */
         /* We can't enter a no-redir translation with the dispatch
            ctr set to zero, for the reasons commented just above --
            we need to force it to execute right now.  So, if the
            dispatch ctr is zero, set it to one.  Note that this would
            have the bad side effect of holding the Big Lock arbitrary
            long should there be an arbitrarily long sequence of
            back-to-back no-redir translations to run.  But we assert
            just below that this translation cannot request another
            no-redir jump, so we should be safe against that. */
         if (dispatch_ctr == 0) {
            dispatch_ctr = 1;
         }
         handle_noredir_jump( &trc[0], 
                              &dispatch_ctr,
                              tid );
         vg_assert(trc[0] != VEX_TRC_JMP_NOREDIR);

         /* This can't be allowed to happen, since it means the block
            didn't execute, and we have no way to resume-as-noredir
            after we get more timeslice.  But I don't think it ever
            can, since handle_noredir_jump will assert if the counter
            is zero on entry. */
         vg_assert(trc[0] != VG_TRC_INNER_COUNTERZERO);
         /* This asserts the same thing. */
         vg_assert(dispatch_ctr >= 0);

         /* A no-redir translation can't return with a chain-me
            request, since chaining in the no-redir cache is too
            complex. */
         vg_assert(trc[0] != VG_TRC_CHAIN_ME_TO_SLOW_EP
                   && trc[0] != VG_TRC_CHAIN_ME_TO_FAST_EP);
      }

      switch (trc[0]) {
      case VEX_TRC_JMP_BORING:
         /* assisted dispatch, no event.  Used by no-redir
            translations to force return to the scheduler. */
      case VG_TRC_BORING:
         /* no special event, just keep going. */
         break;

      case VG_TRC_INNER_FASTMISS:
	 vg_assert(dispatch_ctr >= 0);
	 handle_tt_miss(tid);
	 break;

      case VG_TRC_CHAIN_ME_TO_SLOW_EP: {
         if (0) VG_(printf)("sched: CHAIN_TO_SLOW_EP: %p\n", (void*)trc[1] );
         handle_chain_me(tid, (void*)trc[1], False);
         break;
      }

      case VG_TRC_CHAIN_ME_TO_FAST_EP: {
         if (0) VG_(printf)("sched: CHAIN_TO_FAST_EP: %p\n", (void*)trc[1] );
         handle_chain_me(tid, (void*)trc[1], True);
         break;
      }

      case VEX_TRC_JMP_CLIENTREQ:
	 do_client_request(tid);
	 break;

      case VEX_TRC_JMP_EXTENSION: {
         handle_extension(tid);
         break;
      }

      case VEX_TRC_JMP_SYS_INT128:  /* x86-linux */
      case VEX_TRC_JMP_SYS_INT129:  /* x86-darwin */
      case VEX_TRC_JMP_SYS_INT130:  /* x86-darwin */
      case VEX_TRC_JMP_SYS_INT145:  /* x86-solaris */
      case VEX_TRC_JMP_SYS_INT210:  /* x86-solaris */
      /* amd64-linux, ppc32-linux, amd64-darwin, amd64-solaris */
      case VEX_TRC_JMP_SYS_SYSCALL:
	 handle_syscall(tid, trc[0]);
         if (VG_(clo_sanity_level) >= 3)
	    VG_(sanity_check_general)(True); /* sanity-check every syscall */
	 break;

      case VEX_TRC_JMP_YIELD:
	 /* Explicit yield, because this thread is in a spin-lock
	    or something.  Only let the thread run for a short while
            longer.  Because swapping to another thread is expensive,
            we're prepared to let this thread eat a little more CPU
            before swapping to another.  That means that short term
            spins waiting for hardware to poke memory won't cause a
            thread swap. */
         if (dispatch_ctr > 300)
            dispatch_ctr = 300;
	 break;

      case VG_TRC_INNER_COUNTERZERO:
	 /* Timeslice is out.  Let a new thread be scheduled. */
	 vg_assert(dispatch_ctr == 0);
	 break;

      case VG_TRC_FAULT_SIGNAL:
	 /* Everything should be set up (either we're exiting, or
	    about to start in a signal handler). */
	 break;

      case VEX_TRC_JMP_MAPFAIL:
         /* Failure of arch-specific address translation (x86/amd64
            segment override use) */
         /* jrs 2005 03 11: is this correct? */
         VG_(synth_fault)(tid);
         break;

      case VEX_TRC_JMP_EMWARN: {
         static Int  counts[EmNote_NUMBER];
         static Bool counts_initted = False;
         VexEmNote ew;
         const HChar* what;
         Bool      show;
         Int       q;
         if (!counts_initted) {
            counts_initted = True;
            for (q = 0; q < EmNote_NUMBER; q++)
               counts[q] = 0;
         }
         ew   = (VexEmNote)VG_(threads)[tid].arch.vex.guest_EMNOTE;
         what = (ew < 0 || ew >= EmNote_NUMBER)
                   ? "unknown (?!)"
                   : LibVEX_EmNote_string(ew);
         show = (ew < 0 || ew >= EmNote_NUMBER)
                   ? True
                   : counts[ew]++ < 3;
         if (show && VG_(clo_show_emwarns) && !VG_(clo_xml)) {
            VG_(message)( Vg_UserMsg,
                          "Emulation warning: unsupported action:\n");
            VG_(message)( Vg_UserMsg, "  %s\n", what);
            VG_(get_and_pp_StackTrace)( tid, VG_(clo_backtrace_size) );
         }
         break;
      }

      case VEX_TRC_JMP_EMFAIL: {
         VexEmNote ew;
         const HChar* what;
         ew   = (VexEmNote)VG_(threads)[tid].arch.vex.guest_EMNOTE;
         what = (ew < 0 || ew >= EmNote_NUMBER)
                   ? "unknown (?!)"
                   : LibVEX_EmNote_string(ew);
         VG_(message)( Vg_UserMsg,
                       "Emulation fatal error -- Valgrind cannot continue:\n");
         VG_(message)( Vg_UserMsg, "  %s\n", what);
         VG_(get_and_pp_StackTrace)( tid, VG_(clo_backtrace_size) );
         VG_(message)(Vg_UserMsg, "\n");
         VG_(message)(Vg_UserMsg, "Valgrind has to exit now.  Sorry.\n");
         VG_(message)(Vg_UserMsg, "\n");
         VG_(exit)(1);
         break;
      }

      case VEX_TRC_JMP_SIGILL:
         VG_(synth_sigill)(tid, VG_(get_IP)(tid));
         break;

      case VEX_TRC_JMP_SIGTRAP:
         VG_(synth_sigtrap)(tid);
         break;

      case VEX_TRC_JMP_SIGSEGV:
         VG_(synth_fault)(tid);
         break;

      case VEX_TRC_JMP_SIGBUS:
         VG_(synth_sigbus)(tid);
         break;

      case VEX_TRC_JMP_SIGFPE:
         VG_(synth_sigfpe)(tid, 0);
         break;

      case VEX_TRC_JMP_SIGFPE_INTDIV:
         VG_(synth_sigfpe)(tid, VKI_FPE_INTDIV);
         break;

      case VEX_TRC_JMP_SIGFPE_INTOVF:
         VG_(synth_sigfpe)(tid, VKI_FPE_INTOVF);
         break;

      case VEX_TRC_JMP_NODECODE: {
         Addr addr = VG_(get_IP)(tid);

         if (VG_(clo_sigill_diag)) {
            VG_(umsg)(
               "valgrind: Unrecognised instruction at address %#lx.\n", addr);
            VG_(get_and_pp_StackTrace)(tid, VG_(clo_backtrace_size));
#        define M(a) VG_(umsg)(a "\n");
         M("Your program just tried to execute an instruction that Valgrind" );
         M("did not recognise.  There are two possible reasons for this."    );
         M("1. Your program has a bug and erroneously jumped to a non-code"  );
         M("   location.  If you are running Memcheck and you just saw a"    );
         M("   warning about a bad jump, it's probably your program's fault.");
         M("2. The instruction is legitimate but Valgrind doesn't handle it,");
         M("   i.e. it's Valgrind's fault.  If you think this is the case or");
         M("   you are not sure, please let us know and we'll try to fix it.");
         M("Either way, Valgrind will now raise a SIGILL signal which will"  );
         M("probably kill your program."                                     );
#        undef M
         }
#        if defined(VGA_s390x)
         /* Now that the complaint is out we need to adjust the guest_IA. The
            reason is that -- after raising the exception -- execution will
            continue with the insn that follows the invalid insn. As the first
            2 bits of the invalid insn determine its length in the usual way,
            we can compute the address of the next insn here and adjust the
            guest_IA accordingly. This adjustment is essential and tested by
            none/tests/s390x/op_exception.c (which would loop forever
            otherwise) */
         UChar byte = ((UChar *)addr)[0];
         UInt  insn_length = ((((byte >> 6) + 1) >> 1) + 1) << 1;
         Addr  next_insn_addr = addr + insn_length;
         VG_(set_IP)(tid, next_insn_addr);
#        endif
         VG_(synth_sigill)(tid, addr);
         break;
      }

      case VEX_TRC_JMP_INVALICACHE:
         VG_(discard_translations)(
            (Addr)VG_(threads)[tid].arch.vex.guest_CMSTART,
            VG_(threads)[tid].arch.vex.guest_CMLEN,
            "scheduler(VEX_TRC_JMP_INVALICACHE)"
         );
         if (0)
            VG_(printf)("dump translations done.\n");
         break;

      case VEX_TRC_JMP_FLUSHDCACHE: {
         void* start = (void*)(Addr)VG_(threads)[tid].arch.vex.guest_CMSTART;
         SizeT len   = VG_(threads)[tid].arch.vex.guest_CMLEN;
         VG_(debugLog)(2, "sched", "flush_dcache(%p, %lu)\n", start, len);
         VG_(flush_dcache)(start, len);
         break;
      }

      case VG_TRC_INVARIANT_FAILED:
         /* This typically happens if, after running generated code,
            it is detected that host CPU settings (eg, FPU/Vector
            control words) are not as they should be.  Vex's code
            generation specifies the state such control words should
            be in on entry to Vex-generated code, and they should be
            unchanged on exit from it.  Failure of this assertion
            usually means a bug in Vex's code generation. */
         //{ UInt xx;
         //  __asm__ __volatile__ (
         //     "\t.word 0xEEF12A10\n"  // fmrx r2,fpscr
         //     "\tmov %0, r2" : "=r"(xx) : : "r2" );
         //  VG_(printf)("QQQQ new fpscr = %08x\n", xx);
         //}
         vg_assert2(0, "VG_(scheduler), phase 3: "
                       "run_innerloop detected host "
                       "state invariant failure", trc);

      case VEX_TRC_JMP_SYS_SYSENTER:
         /* Do whatever simulation is appropriate for an x86 sysenter
            instruction.  Note that it is critical to set this thread's
            guest_EIP to point at the code to execute after the
            sysenter, since Vex-generated code will not have set it --
            vex does not know what it should be.  Vex sets the next
            address to zero, so if you don't set guest_EIP, the thread
            will jump to zero afterwards and probably die as a result. */
#        if defined(VGP_x86_linux)
         vg_assert2(0, "VG_(scheduler), phase 3: "
                       "sysenter_x86 on x86-linux is not supported");
#        elif defined(VGP_x86_darwin) || defined(VGP_x86_solaris)
         /* return address in client edx */
         VG_(threads)[tid].arch.vex.guest_EIP
            = VG_(threads)[tid].arch.vex.guest_EDX;
         handle_syscall(tid, trc[0]);
#        else
         vg_assert2(0, "VG_(scheduler), phase 3: "
                       "sysenter_x86 on non-x86 platform?!?!");
#        endif
         break;

      default: 
	 vg_assert2(0, "VG_(scheduler), phase 3: "
                       "unexpected thread return code (%u)", trc[0]);
	 /* NOTREACHED */
	 break;

      } /* switch (trc) */

      if (UNLIKELY(VG_(clo_profyle_sbs)) && VG_(clo_profyle_interval) > 0)
         maybe_show_sb_profile();
   }

   if (VG_(clo_trace_sched))
      print_sched_event(tid, "exiting VG_(scheduler)");

   vg_assert(VG_(is_exiting)(tid));

   return tst->exitreason;
}


void VG_(nuke_all_threads_except) ( ThreadId me, VgSchedReturnCode src )
{
   ThreadId tid;

   vg_assert(VG_(is_running_thread)(me));

   for (tid = 1; tid < VG_N_THREADS; tid++) {
      if (tid == me
          || VG_(threads)[tid].status == VgTs_Empty)
         continue;
      if (0)
         VG_(printf)(
            "VG_(nuke_all_threads_except): nuking tid %u\n", tid);

      VG_(threads)[tid].exitreason = src;
      if (src == VgSrc_FatalSig)
         VG_(threads)[tid].os_state.fatalsig = VKI_SIGKILL;
      VG_(get_thread_out_of_syscall)(tid);
   }
}


/* ---------------------------------------------------------------------
   Specifying shadow register values
   ------------------------------------------------------------------ */

#if defined(VGA_x86)
#  define VG_CLREQ_ARGS       guest_EAX
#  define VG_CLREQ_RET        guest_EDX
#elif defined(VGA_amd64)
#  define VG_CLREQ_ARGS       guest_RAX
#  define VG_CLREQ_RET        guest_RDX
#elif defined(VGA_ppc32) || defined(VGA_ppc64be) || defined(VGA_ppc64le)
#  define VG_CLREQ_ARGS       guest_GPR4
#  define VG_CLREQ_RET        guest_GPR3
#elif defined(VGA_arm)
#  define VG_CLREQ_ARGS       guest_R4
#  define VG_CLREQ_RET        guest_R3
#elif defined(VGA_arm64)
#  define VG_CLREQ_ARGS       guest_X4
#  define VG_CLREQ_RET        guest_X3
#elif defined (VGA_s390x)
#  define VG_CLREQ_ARGS       guest_r2
#  define VG_CLREQ_RET        guest_r3
#elif defined(VGA_mips32) || defined(VGA_mips64) || defined(VGA_nanomips)
#  define VG_CLREQ_ARGS       guest_r12
#  define VG_CLREQ_RET        guest_r11
#elif defined(VGA_riscv64)
#  define VG_CLREQ_ARGS       guest_x14
#  define VG_CLREQ_RET        guest_x13
#else
#  error Unknown arch
#endif

#define CLREQ_ARGS(regs)   ((regs).vex.VG_CLREQ_ARGS)
#define CLREQ_RET(regs)    ((regs).vex.VG_CLREQ_RET)
#define O_CLREQ_RET        (offsetof(VexGuestArchState, VG_CLREQ_RET))

// These macros write a value to a client's thread register, and tell the
// tool that it's happened (if necessary).

#define SET_CLREQ_RETVAL(zztid, zzval) \
   do { CLREQ_RET(VG_(threads)[zztid].arch) = (zzval); \
        VG_TRACK( post_reg_write, \
                  Vg_CoreClientReq, zztid, O_CLREQ_RET, sizeof(UWord)); \
   } while (0)

#define SET_CLCALL_RETVAL(zztid, zzval, f) \
   do { CLREQ_RET(VG_(threads)[zztid].arch) = (zzval); \
        VG_TRACK( post_reg_write_clientcall_return, \
                  zztid, O_CLREQ_RET, sizeof(UWord), f); \
   } while (0)


/* ---------------------------------------------------------------------
   Handle client requests.
   ------------------------------------------------------------------ */

// OS-specific(?) client requests
static Bool os_client_request(ThreadId tid, UWord *args)
{
   Bool handled = True;

   vg_assert(VG_(is_running_thread)(tid));

   switch(args[0]) {
   case VG_USERREQ__FREERES_DONE:
      /* This is equivalent to an exit() syscall, but we don't set the
	 exitcode (since it might already be set) */
      if (0 || VG_(clo_trace_syscalls) || VG_(clo_trace_sched))
         VG_(message)(Vg_DebugMsg, 
                      "__gnu_cxx::__freeres() and __libc_freeres() wrapper "
                      "done; really quitting!\n");
      VG_(threads)[tid].exitreason = VgSrc_ExitThread;
      break;

   default:
      handled = False;
      break;
   }

   return handled;
}


/* Write out a client message, possibly including a back trace. Return
   the number of characters written. In case of XML output, the format
   string as well as any arguments it requires will be XML'ified. 
   I.e. special characters such as the angle brackets will be translated
   into proper escape sequences. */
static
Int print_client_message( ThreadId tid, const HChar *format,
                          va_list *vargsp, Bool include_backtrace)
{
   Int count;

   if (VG_(clo_xml)) {
      /* Translate the format string as follows:
         <  -->  &lt;
         >  -->  &gt;
         &  -->  &amp;
         %s -->  %pS
         Yes, yes, it's simplified but in synch with 
         myvprintf_str_XML_simplistic and VG_(debugLog_vprintf).
      */

      /* Allocate a buffer that is for sure large enough. */
      HChar xml_format[VG_(strlen)(format) * 5 + 1];

      const HChar *p;
      HChar *q = xml_format;

      for (p = format; *p; ++p) {
         switch (*p) {
         case '<': VG_(strcpy)(q, "&lt;");  q += 4; break;
         case '>': VG_(strcpy)(q, "&gt;");  q += 4; break;
         case '&': VG_(strcpy)(q, "&amp;"); q += 5; break;
         case '%':
            /* Careful: make sure %%s stays %%s */
            *q++ = *p++;
            if (*p == 's') {
              *q++ = 'p';
              *q++ = 'S';
            } else {
              *q++ = *p;
            }
            break;

         default:
            *q++ = *p;
            break;
         }
      }
      *q = '\0';

      VG_(printf_xml)( "<clientmsg>\n" );
      VG_(printf_xml)( "  <tid>%u</tid>\n", tid );
      const ThreadState *tst = VG_(get_ThreadState)(tid);
      if (tst->thread_name)
         VG_(printf_xml)("  <threadname>%s</threadname>\n", tst->thread_name);
      VG_(printf_xml)( "  <text>" );
      count = VG_(vprintf_xml)( xml_format, *vargsp );
      VG_(printf_xml)( "  </text>\n" );
   } else {
      count = VG_(vmessage)( Vg_ClientMsg, format, *vargsp );
      VG_(message_flush)();
   }

   if (include_backtrace)
      VG_(get_and_pp_StackTrace)( tid, VG_(clo_backtrace_size) );
   
   if (VG_(clo_xml))
      VG_(printf_xml)( "</clientmsg>\n" );

   return count;
}


/* Do a client request for the thread tid.  After the request, tid may
   or may not still be runnable; if not, the scheduler will have to
   choose a new thread to run.  
*/
static
void do_client_request ( ThreadId tid )
{
   UWord* arg = (UWord*)(Addr)(CLREQ_ARGS(VG_(threads)[tid].arch));
   UWord req_no = arg[0];

   if (0)
      VG_(printf)("req no = 0x%lx, arg = %p\n", req_no, arg);
   switch (req_no) {

      case VG_USERREQ__CLIENT_CALL0: {
         UWord (*f)(ThreadId) = (__typeof__(f))arg[1];
	 if (f == NULL)
	    VG_(message)(Vg_DebugMsg, "VG_USERREQ__CLIENT_CALL0: func=%p\n", f);
	 else
	    SET_CLCALL_RETVAL(tid, f ( tid ), (Addr)f);
         break;
      }
      case VG_USERREQ__CLIENT_CALL1: {
         UWord (*f)(ThreadId, UWord) = (__typeof__(f))arg[1];
	 if (f == NULL)
	    VG_(message)(Vg_DebugMsg, "VG_USERREQ__CLIENT_CALL1: func=%p\n", f);
	 else
	    SET_CLCALL_RETVAL(tid, f ( tid, arg[2] ), (Addr)f );
         break;
      }
      case VG_USERREQ__CLIENT_CALL2: {
         UWord (*f)(ThreadId, UWord, UWord) = (__typeof__(f))arg[1];
	 if (f == NULL)
	    VG_(message)(Vg_DebugMsg, "VG_USERREQ__CLIENT_CALL2: func=%p\n", f);
	 else
	    SET_CLCALL_RETVAL(tid, f ( tid, arg[2], arg[3] ), (Addr)f );
         break;
      }
      case VG_USERREQ__CLIENT_CALL3: {
         UWord (*f)(ThreadId, UWord, UWord, UWord) = (__typeof__(f))arg[1];
	 if (f == NULL)
	    VG_(message)(Vg_DebugMsg, "VG_USERREQ__CLIENT_CALL3: func=%p\n", f);
	 else
	    SET_CLCALL_RETVAL(tid, f ( tid, arg[2], arg[3], arg[4] ), (Addr)f );
         break;
      }

      // Nb: this looks like a circular definition, because it kind of is.
      // See comment in valgrind.h to understand what's going on.
      case VG_USERREQ__RUNNING_ON_VALGRIND:
         SET_CLREQ_RETVAL(tid, RUNNING_ON_VALGRIND+1);
         break;

      case VG_USERREQ__PRINTF: {
         const HChar* format = (HChar *)arg[1];
         /* JRS 2010-Jan-28: this is DEPRECATED; use the
            _VALIST_BY_REF version instead */
         if (sizeof(va_list) != sizeof(UWord))
            goto va_list_casting_error_NORETURN;
         union {
            va_list vargs;
            unsigned long uw;
         } u;
         u.uw = (unsigned long)arg[2];
         Int count = 
            print_client_message( tid, format, &u.vargs,
                                  /* include_backtrace */ False );
         SET_CLREQ_RETVAL( tid, count );
         break;
      }

      case VG_USERREQ__PRINTF_BACKTRACE: {
         const HChar* format = (HChar *)arg[1];
         /* JRS 2010-Jan-28: this is DEPRECATED; use the
            _VALIST_BY_REF version instead */
         if (sizeof(va_list) != sizeof(UWord))
            goto va_list_casting_error_NORETURN;
         union {
            va_list vargs;
            unsigned long uw;
         } u;
         u.uw = (unsigned long)arg[2];
         Int count =
            print_client_message( tid, format, &u.vargs,
                                  /* include_backtrace */ True );
         SET_CLREQ_RETVAL( tid, count );
         break;
      }

      case VG_USERREQ__PRINTF_VALIST_BY_REF: {
         const HChar* format = (HChar *)arg[1];
         va_list* vargsp = (va_list*)arg[2];
         Int count =
            print_client_message( tid, format, vargsp,
                                  /* include_backtrace */ False );

         SET_CLREQ_RETVAL( tid, count );
         break;
      }

      case VG_USERREQ__PRINTF_BACKTRACE_VALIST_BY_REF: {
         const HChar* format = (HChar *)arg[1];
         va_list* vargsp = (va_list*)arg[2];
         Int count =
            print_client_message( tid, format, vargsp,
                                  /* include_backtrace */ True );
         SET_CLREQ_RETVAL( tid, count );
         break;
      }

      case VG_USERREQ__INTERNAL_PRINTF_VALIST_BY_REF: {
         va_list* vargsp = (va_list*)arg[2];
         Int count = 
            VG_(vmessage)( Vg_DebugMsg, (HChar *)arg[1], *vargsp );
         VG_(message_flush)();
         SET_CLREQ_RETVAL( tid, count );
         break;
      }

      case VG_USERREQ__ADD_IFUNC_TARGET: {
         VG_(redir_add_ifunc_target)( arg[1], arg[2] );
         SET_CLREQ_RETVAL( tid, 0);
         break; }

      case VG_USERREQ__STACK_REGISTER: {
         UWord sid = VG_(register_stack)((Addr)arg[1], (Addr)arg[2]);
         SET_CLREQ_RETVAL( tid, sid );
         VG_TRACK(register_stack, (Addr)arg[1], (Addr)arg[2]);
         break; }

      case VG_USERREQ__STACK_DEREGISTER: {
         VG_(deregister_stack)(arg[1]);
         SET_CLREQ_RETVAL( tid, 0 );     /* return value is meaningless */
         break; }

      case VG_USERREQ__STACK_CHANGE: {
         VG_(change_stack)(arg[1], (Addr)arg[2], (Addr)arg[3]);
         SET_CLREQ_RETVAL( tid, 0 );     /* return value is meaningless */
         break; }

      case VG_USERREQ__GET_MALLOCFUNCS: {
	 struct vg_mallocfunc_info *info = (struct vg_mallocfunc_info *)arg[1];

	 info->tl_malloc               = VG_(tdict).tool_malloc;
	 info->tl_calloc               = VG_(tdict).tool_calloc;
	 info->tl_realloc              = VG_(tdict).tool_realloc;
	 info->tl_memalign             = VG_(tdict).tool_memalign;
	 info->tl___builtin_new        = VG_(tdict).tool___builtin_new;
	 info->tl___builtin_new_aligned = VG_(tdict).tool___builtin_new_aligned;
	 info->tl___builtin_vec_new    = VG_(tdict).tool___builtin_vec_new;
	 info->tl___builtin_vec_new_aligned    = VG_(tdict).tool___builtin_vec_new_aligned;
	 info->tl_free                 = VG_(tdict).tool_free;
	 info->tl___builtin_delete     = VG_(tdict).tool___builtin_delete;
	 info->tl___builtin_delete_aligned     = VG_(tdict).tool___builtin_delete_aligned;
	 info->tl___builtin_vec_delete = VG_(tdict).tool___builtin_vec_delete;
	 info->tl___builtin_vec_delete_aligned = VG_(tdict).tool___builtin_vec_delete_aligned;
	 info->tl_malloc_usable_size   = VG_(tdict).tool_malloc_usable_size;

	 info->mallinfo                = VG_(mallinfo);
	 info->clo_trace_malloc        = VG_(clo_trace_malloc);
         info->clo_realloc_zero_bytes_frees    = VG_(clo_realloc_zero_bytes_frees);

         SET_CLREQ_RETVAL( tid, 0 );     /* return value is meaningless */

	 break;
      }

      /* Requests from the client program */

      case VG_USERREQ__DISCARD_TRANSLATIONS:
         if (VG_(clo_verbosity) > 2)
            VG_(printf)( "client request: DISCARD_TRANSLATIONS,"
                         " addr %p,  len %lu\n",
                         (void*)arg[1], arg[2] );

         VG_(discard_translations)( 
            arg[1], arg[2], "scheduler(VG_USERREQ__DISCARD_TRANSLATIONS)" 
         );

         SET_CLREQ_RETVAL( tid, 0 );     /* return value is meaningless */
	 break;

      case VG_USERREQ__INNER_THREADS:
         if (VG_(clo_verbosity) > 2)
            VG_(printf)( "client request: INNER_THREADS,"
                         " addr %p\n",
                         (void*)arg[1] );
         VG_(inner_threads) = (ThreadState*)arg[1];
         SET_CLREQ_RETVAL( tid, 0 );     /* return value is meaningless */
	 break;

      case VG_USERREQ__COUNT_ERRORS:  
         SET_CLREQ_RETVAL( tid, VG_(get_n_errs_found)() );
         break;

      case VG_USERREQ__CLO_CHANGE:
         VG_(process_dynamic_option) (cloD, (HChar *)arg[1]);
         SET_CLREQ_RETVAL( tid, 0 );     /* return value is meaningless */
         break;

      case VG_USERREQ__LOAD_PDB_DEBUGINFO:
         VG_(di_notify_pdb_debuginfo)( arg[1], arg[2], arg[3], arg[4] );
         SET_CLREQ_RETVAL( tid, 0 );     /* return value is meaningless */
         break;

      case VG_USERREQ__MAP_IP_TO_SRCLOC: {
         Addr   ip    = arg[1];
         HChar* buf64 = (HChar*)arg[2];  // points to a HChar [64] array
         const HChar *buf;  // points to a string of unknown size

         VG_(memset)(buf64, 0, 64);
         UInt linenum = 0;

         // Unless the guest would become epoch aware (and would need to
         // describe IP addresses of dlclosed libs), using cur_ep is a
         // reasonable choice.
         const DiEpoch cur_ep = VG_(current_DiEpoch)();

         Bool ok = VG_(get_filename_linenum)(
                      cur_ep, ip, &buf, NULL, &linenum
                   );
         if (ok) {
            /* For backward compatibility truncate the filename to
               49 characters. */
            VG_(strncpy)(buf64, buf, 50);
            buf64[49] = '\0';
            UInt i;
            for (i = 0; i < 50; i++) {
               if (buf64[i] == 0)
                  break;
            }
            VG_(sprintf)(buf64+i, ":%u", linenum);  // safe
         } else {
            buf64[0] = 0;
         }

         SET_CLREQ_RETVAL( tid, 0 ); /* return value is meaningless */
         break;
      }

      case VG_USERREQ__CHANGE_ERR_DISABLEMENT: {
         Word delta = arg[1];
         vg_assert(delta == 1 || delta == -1);
         ThreadState* tst = VG_(get_ThreadState)(tid);
         vg_assert(tst);
         if (delta == 1 && tst->err_disablement_level < 0xFFFFFFFF) {
            tst->err_disablement_level++;
         }
         else
         if (delta == -1 && tst->err_disablement_level > 0) {
            tst->err_disablement_level--;
         }
         SET_CLREQ_RETVAL( tid, 0 ); /* return value is meaningless */
         break;
      }

      case VG_USERREQ__GDB_MONITOR_COMMAND: {
         UWord ret;
         ret = (UWord) VG_(client_monitor_command) ((HChar*)arg[1]);
         SET_CLREQ_RETVAL(tid, ret);
         break;
      }

      case VG_USERREQ__MALLOCLIKE_BLOCK:
      case VG_USERREQ__RESIZEINPLACE_BLOCK:
      case VG_USERREQ__FREELIKE_BLOCK:
         // Ignore them if the addr is NULL;  otherwise pass onto the tool.
         if (!arg[1]) {
            SET_CLREQ_RETVAL( tid, 0 );     /* return value is meaningless */
            break;
         } else {
            goto my_default;
         }

      case VG_USERREQ__VEX_INIT_FOR_IRI:
         LibVEX_InitIRI ( (IRICB *)arg[1] );
         break;

      default:
       my_default:
	 if (os_client_request(tid, arg)) {
	    // do nothing, os_client_request() handled it
         } else if (VG_(needs).client_requests) {
	    UWord ret;

            if (VG_(clo_verbosity) > 2)
               VG_(printf)("client request: code %lx,  addr %p,  len %lu\n",
                           arg[0], (void*)arg[1], arg[2] );

	    if ( VG_TDICT_CALL(tool_handle_client_request, tid, arg, &ret) )
	       SET_CLREQ_RETVAL(tid, ret);
         } else {
	    static Bool whined = False;

	    if (!whined && VG_(clo_verbosity) > 2) {
               // Allow for requests in core, but defined by tools, which
               // have 0 and 0 in their two high bytes.
               HChar c1 = (arg[0] >> 24) & 0xff;
               HChar c2 = (arg[0] >> 16) & 0xff;
               if (c1 == 0) c1 = '_';
               if (c2 == 0) c2 = '_';
	       VG_(message)(Vg_UserMsg, "Warning:\n"
                   "  unhandled client request: 0x%lx (%c%c+0x%lx).  Perhaps\n"
		   "  VG_(needs).client_requests should be set?\n",
			    arg[0], c1, c2, arg[0] & 0xffff);
	       whined = True;
	    }
         }
         break;
   }
   return;

   /*NOTREACHED*/
  va_list_casting_error_NORETURN:
   VG_(umsg)(
      "Valgrind: fatal error - cannot continue: use of the deprecated\n"
      "client requests VG_USERREQ__PRINTF or VG_USERREQ__PRINTF_BACKTRACE\n"
      "on a platform where they cannot be supported.  Please use the\n"
      "equivalent _VALIST_BY_REF versions instead.\n"
      "\n"
      "This is a binary-incompatible change in Valgrind's client request\n"
      "mechanism.  It is unfortunate, but difficult to avoid.  End-users\n"
      "are expected to almost never see this message.  The only case in\n"
      "which you might see this message is if your code uses the macros\n"
      "VALGRIND_PRINTF or VALGRIND_PRINTF_BACKTRACE.  If so, you will need\n"
      "to recompile such code, using the header files from this version of\n"
      "Valgrind, and not any previous version.\n"
      "\n"
      "If you see this message in any other circumstances, it is probably\n"
      "a bug in Valgrind.  In this case, please file a bug report at\n"
      "\n"
      "   http://www.valgrind.org/support/bug_reports.html\n"
      "\n"
      "Will now abort.\n"
   );
   vg_assert(0);
}


/* ---------------------------------------------------------------------
   Sanity checking (permanently engaged)
   ------------------------------------------------------------------ */

/* Internal consistency checks on the sched structures. */
static
void scheduler_sanity ( ThreadId tid )
{
   Bool bad = False;
   Int lwpid = VG_(gettid)();

   if (!VG_(is_running_thread)(tid)) {
      VG_(message)(Vg_DebugMsg,
		   "Thread %u is supposed to be running, "
                   "but doesn't own the_BigLock (owned by %u)\n", 
		   tid, VG_(running_tid));
      bad = True;
   }

   if (lwpid != VG_(threads)[tid].os_state.lwpid) {
      VG_(message)(Vg_DebugMsg,
                   "Thread %u supposed to be in LWP %d, but we're actually %d\n",
                   tid, VG_(threads)[tid].os_state.lwpid, VG_(gettid)());
      bad = True;
   }

   if (lwpid != ML_(get_sched_lock_owner)(the_BigLock)) {
      VG_(message)(Vg_DebugMsg,
                   "Thread (LWPID) %u doesn't own the_BigLock\n",
                   tid);
      bad = True;
   }

   if (0) {
      /* Periodically show the state of all threads, for debugging
         purposes. */
      static UInt lasttime = 0;
      UInt now;
      now = VG_(read_millisecond_timer)();
      if ((!bad) && (lasttime + 4000/*ms*/ <= now)) {
         lasttime = now;
         VG_(printf)("\n------------ Sched State at %d ms ------------\n",
                     (Int)now);
         VG_(show_sched_status)(True,  // host_stacktrace
                                True,  // stack_usage
                                True); // exited_threads);
      }
   }

   /* core_panic also shows the sched status, which is why we don't
      show it above if bad==True. */
   if (bad)
      VG_(core_panic)("scheduler_sanity: failed");
}

void VG_(sanity_check_general) ( Bool force_expensive )
{
   ThreadId tid;

   static UInt next_slow_check_at = 1;
   static UInt slow_check_interval = 25;

   if (VG_(clo_sanity_level) < 1) return;

   /* --- First do all the tests that we can do quickly. ---*/

   sanity_fast_count++;

   /* Check stuff pertaining to the memory check system. */

   /* Check that nobody has spuriously claimed that the first or
      last 16 pages of memory have become accessible [...] */
   if (VG_(needs).sanity_checks) {
      vg_assert(VG_TDICT_CALL(tool_cheap_sanity_check));
   }

   /* --- Now some more expensive checks. ---*/

   /* Once every now and again, check some more expensive stuff.
      Gradually increase the interval between such checks so as not to
      burden long-running programs too much. */
   if ( force_expensive
        || VG_(clo_sanity_level) >= 2
        || (VG_(clo_sanity_level) == 1 
            && sanity_fast_count == next_slow_check_at)) {

      if (0) VG_(printf)("SLOW at %u\n", sanity_fast_count-1);

      next_slow_check_at = sanity_fast_count - 1 + slow_check_interval;
      slow_check_interval++;
      sanity_slow_count++;

      if (VG_(needs).sanity_checks) {
          vg_assert(VG_TDICT_CALL(tool_expensive_sanity_check));
      }

      /* Look for stack overruns.  Visit all threads. */
      for (tid = 1; tid < VG_N_THREADS; tid++) {
	 SizeT    remains;
         VgStack* stack;

	 if (VG_(threads)[tid].status == VgTs_Empty ||
	     VG_(threads)[tid].status == VgTs_Zombie)
	    continue;

         stack 
            = (VgStack*)
              VG_(get_ThreadState)(tid)->os_state.valgrind_stack_base;
         SizeT limit
            = 4096; // Let's say.  Checking more causes lots of L2 misses.
	 remains 
            = VG_(am_get_VgStack_unused_szB)(stack, limit);
	 if (remains < limit)
	    VG_(message)(Vg_DebugMsg, 
                         "WARNING: Thread %u is within %lu bytes "
                         "of running out of valgrind stack!\n"
                         "Valgrind stack size can be increased "
                         "using --valgrind-stacksize=....\n",
		         tid, remains);
      }
   }

   if (VG_(clo_sanity_level) >= 2) {
      /* Check sanity of the low-level memory manager.  Note that bugs
         in the client's code can cause this to fail, so we don't do
         this check unless specially asked for.  And because it's
         potentially very expensive. */
      VG_(sanity_check_malloc_all)();
   }
}

/*--------------------------------------------------------------------*/
/*--- end                                                          ---*/
/*--------------------------------------------------------------------*/<|MERGE_RESOLUTION|>--- conflicted
+++ resolved
@@ -7,7 +7,7 @@
    This file is part of Valgrind, a dynamic binary instrumentation
    framework.
 
-   Copyright (C) 2000-2017 Julian Seward 
+   Copyright (C) 2000-2017 Julian Seward
       jseward@acm.org
 
    This program is free software; you can redistribute it and/or
@@ -26,7 +26,7 @@
    The GNU General Public License is contained in the file COPYING.
 */
 
-/* 
+/*
    Overview
 
    Valgrind tries to emulate the kernel's threading as closely as
@@ -110,7 +110,7 @@
 
 /* Counter to see if vgdb activity is to be verified.
    When nr of bbs done reaches vgdb_next_poll, scheduler will
-   poll for gdbserver activity. VG_(force_vgdb_poll) and 
+   poll for gdbserver activity. VG_(force_vgdb_poll) and
    VG_(disable_vgdb_poll) allows the valgrind core (e.g. m_gdbserver)
    to control when the next poll will be done. */
 static ULong vgdb_next_poll;
@@ -172,7 +172,7 @@
    VG_(message)(Vg_DebugMsg,
       "scheduler: %'llu/%'llu major/minor sched events.\n",
       n_scheduling_events_MAJOR, n_scheduling_events_MINOR);
-   VG_(message)(Vg_DebugMsg, 
+   VG_(message)(Vg_DebugMsg,
                 "   sanity: %u cheap, %u expensive checks.\n",
                 sanity_fast_count, sanity_slow_count );
 }
@@ -320,7 +320,7 @@
    /*NOTREACHED*/
 }
 
-/* 
+/*
    Mark a thread as Runnable.  This will block until the_BigLock is
    available, so that we get exclusive access to all the shared
    structures and the CPU.  Up until we get the_BigLock, we must not
@@ -348,7 +348,7 @@
    tst = VG_(get_ThreadState)(tid);
 
    vg_assert(tst->status != VgTs_Runnable);
-   
+
    tst->status = VgTs_Runnable;
 
    if (VG_(running_tid) != VG_INVALID_THREADID)
@@ -370,7 +370,7 @@
    }
 }
 
-/* 
+/*
    Set a thread into a sleeping state, and give up exclusive access to
    the CPU.  On return, the thread must be prepared to block until it
    is ready to run again (generally this means blocking in a syscall,
@@ -501,7 +501,7 @@
    }
 }
 
-/* 
+/*
    Yield the CPU for a short time to let some other thread run.
  */
 void VG_(vg_yield)(void)
@@ -513,7 +513,7 @@
 
    VG_(release_BigLock)(tid, VgTs_Yielding, "VG_(vg_yield)");
 
-   /* 
+   /*
       Tell the kernel we're yielding.
     */
 #  if defined(VGO_linux) || defined(VGO_darwin) || defined(VGO_freebsd)
@@ -592,7 +592,7 @@
    os_state_clear(tst);
 }
 
-static 
+static
 void mostly_clear_thread_record ( ThreadId tid )
 {
    vki_sigset_t savedmask;
@@ -620,23 +620,23 @@
    VG_(threads)[tid].sched_jmpbuf_valid = False;
 }
 
-/*                                                                             
+/*
    Called in the child after fork.  If the parent has multiple
    threads, then we've inherited a VG_(threads) array describing them,
    but only the thread which called fork() is actually alive in the
    child.  This functions needs to clean up all those other thread
    structures.
-                                                                               
-   Whichever tid in the parent which called fork() becomes the                 
-   master_tid in the child.  That's because the only living slot in            
-   VG_(threads) in the child after fork is VG_(threads)[tid], and it           
-   would be too hard to try to re-number the thread and relocate the           
-   thread state down to VG_(threads)[1].                                       
-                                                                               
+
+   Whichever tid in the parent which called fork() becomes the
+   master_tid in the child.  That's because the only living slot in
+   VG_(threads) in the child after fork is VG_(threads)[tid], and it
+   would be too hard to try to re-number the thread and relocate the
+   thread state down to VG_(threads)[1].
+
    This function also needs to reinitialize the_BigLock, since
    otherwise we may end up sharing its state with the parent, which
    would be deeply confusing.
-*/                                          
+*/
 static void sched_fork_cleanup(ThreadId me)
 {
    ThreadId tid;
@@ -730,7 +730,7 @@
    state components of this main thread.
 */
 void VG_(scheduler_init_phase2) ( ThreadId tid_main,
-                                  Addr     clstack_end, 
+                                  Addr     clstack_end,
                                   SizeT    clstack_size )
 {
    VG_(debugLog)(1,"sched","sched_init_phase2: tid_main=%u, "
@@ -740,9 +740,9 @@
    vg_assert(VG_IS_PAGE_ALIGNED(clstack_end+1));
    vg_assert(VG_IS_PAGE_ALIGNED(clstack_size));
 
-   VG_(threads)[tid_main].client_stack_highest_byte 
+   VG_(threads)[tid_main].client_stack_highest_byte
       = clstack_end;
-   VG_(threads)[tid_main].client_stack_szB 
+   VG_(threads)[tid_main].client_stack_szB
       = clstack_size;
 
    VG_(atfork)(NULL, NULL, sched_fork_cleanup);
@@ -778,7 +778,7 @@
    layout requirements.  See libvex.h for details, but in short the
    requirements are: There must be no holes in between the primary
    guest state, its two copies, and the spill area.  In short, all 4
-   areas must be aligned on the LibVEX_GUEST_STATE_ALIGN boundary and 
+   areas must be aligned on the LibVEX_GUEST_STATE_ALIGN boundary and
    be placed back-to-back without holes in between. */
 static void do_pre_run_checks ( volatile ThreadState* tst )
 {
@@ -1010,11 +1010,8 @@
       || defined(VGP_nanomips_linux)
    tst->arch.vex.guest_LLaddr = (RegWord)(-1);
 #  elif defined(VGP_arm64_linux) || defined(VGP_arm64_freebsd)
-<<<<<<< HEAD
-=======
    tst->arch.vex.guest_LLSC_SIZE = 0;
 #  elif defined(VGP_riscv64_linux)
->>>>>>> 69bc6d7c
    tst->arch.vex.guest_LLSC_SIZE = 0;
 #  endif
 
@@ -1038,9 +1035,9 @@
    VG_(in_generated_code) = True;
 
    SCHEDSETJMP(
-      tid, 
-      jumped, 
-      VG_(disp_run_translations)( 
+      tid,
+      jumped,
+      VG_(disp_run_translations)(
          two_words,
          (volatile void*)&tst->arch.vex,
          host_code_addr
@@ -1057,7 +1054,7 @@
       two_words[0] = VG_TRC_FAULT_SIGNAL;
       two_words[1] = 0;
       block_signals();
-   } 
+   }
 
    /* Merge the 32-bit XIndir/miss counters into the 64 bit versions,
       and zero out the 32-bit ones in preparation for the next run of
@@ -1144,12 +1141,12 @@
                                  ip, True/*upd_fast_cache*/ );
    if (UNLIKELY(!found)) {
       /* Not found; we need to request a translation. */
-      if (VG_(translate)( tid, ip, /*debug*/False, 0/*not verbose*/, 
+      if (VG_(translate)( tid, ip, /*debug*/False, 0/*not verbose*/,
                           bbs_done, True/*allow redirection*/ )) {
          found = VG_(search_transtab)( NULL, NULL, NULL,
-                                       ip, True ); 
+                                       ip, True );
          vg_assert2(found, "handle_tt_miss: missing tt_fast entry");
-      
+
       } else {
 	 // If VG_(translate)() fails, it's because it had to throw a
 	 // signal because the client jumped to a bad address.  That
@@ -1172,10 +1169,10 @@
                                  ip, False/*dont_upd_fast_cache*/ );
    if (!found) {
       /* Not found; we need to request a translation. */
-      if (VG_(translate)( tid, ip, /*debug*/False, 0/*not verbose*/, 
+      if (VG_(translate)( tid, ip, /*debug*/False, 0/*not verbose*/,
                           bbs_done, True/*allow redirection*/ )) {
          found = VG_(search_transtab)( NULL, &to_sNo, &to_tteNo,
-                                       ip, False ); 
+                                       ip, False );
          vg_assert2(found, "handle_chain_me: missing tt_fast entry");
       } else {
 	 // If VG_(translate)() fails, it's because it had to throw a
@@ -1200,7 +1197,7 @@
 static void handle_syscall(ThreadId tid, UInt trc)
 {
    ThreadState * volatile tst = VG_(get_ThreadState)(tid);
-   volatile UWord jumped; 
+   volatile UWord jumped;
 
    /* Syscall may or may not block; either way, it will be
       complete by the time this call returns, and we'll be
@@ -1227,7 +1224,7 @@
       VG_(printf)("tid %u not running; VG_(running_tid)=%u, tid %u status %u\n",
 		  tid, VG_(running_tid), tid, tst->status);
    vg_assert(VG_(is_running_thread)(tid));
-   
+
    if (jumped != (UWord)0) {
       block_signals();
       VG_(poll_signals)(tid);
@@ -1301,9 +1298,9 @@
 }
 
 
-/* 
+/*
    Run a thread until it wants to exit.
-   
+
    We assume that the caller has already called VG_(acquire_BigLock) for
    us, so we own the VCPU.  Also, all signals are blocked.
  */
@@ -1316,11 +1313,11 @@
    static Bool vgdb_startup_action_done = False;
 
    if (VG_(clo_trace_sched))
-      print_sched_event(tid, "entering VG_(scheduler)");      
+      print_sched_event(tid, "entering VG_(scheduler)");
 
    /* Do vgdb initialization (but once). Only the first (main) task
       starting up will do the below.
-      Initialize gdbserver earlier than at the first 
+      Initialize gdbserver earlier than at the first
       thread VG_(scheduler) is causing problems:
       * at the end of VG_(scheduler_init_phase2) :
         The main thread is in VgTs_Init state, but in a not yet
@@ -1415,7 +1412,7 @@
 
    /* set the proper running signal mask */
    block_signals();
-   
+
    vg_assert(VG_(is_running_thread)(tid));
 
    dispatch_ctr = VG_(clo_scheduling_quantum);
@@ -1442,7 +1439,7 @@
 	 /* 3 Aug 06: doing sys__nsleep works but crashes some apps.
             sys_yield also helps the problem, whilst not crashing apps. */
 
-	 VG_(release_BigLock)(tid, VgTs_Yielding, 
+	 VG_(release_BigLock)(tid, VgTs_Yielding,
                                    "VG_(scheduler):timeslice");
 	 /* ------------ now we don't have The Lock ------------ */
 
@@ -1480,7 +1477,7 @@
       n_scheduling_events_MINOR++;
 
       if (0)
-         VG_(message)(Vg_DebugMsg, "thread %u: running for %d bbs\n", 
+         VG_(message)(Vg_DebugMsg, "thread %u: running for %d bbs\n",
                                    tid, dispatch_ctr - 1 );
 
       HWord trc[2]; /* "two_words" */
@@ -1526,7 +1523,7 @@
          if (dispatch_ctr == 0) {
             dispatch_ctr = 1;
          }
-         handle_noredir_jump( &trc[0], 
+         handle_noredir_jump( &trc[0],
                               &dispatch_ctr,
                               tid );
          vg_assert(trc[0] != VEX_TRC_JMP_NOREDIR);
@@ -1792,7 +1789,7 @@
 #        endif
          break;
 
-      default: 
+      default:
 	 vg_assert2(0, "VG_(scheduler), phase 3: "
                        "unexpected thread return code (%u)", trc[0]);
 	 /* NOTREACHED */
@@ -1903,7 +1900,7 @@
       /* This is equivalent to an exit() syscall, but we don't set the
 	 exitcode (since it might already be set) */
       if (0 || VG_(clo_trace_syscalls) || VG_(clo_trace_sched))
-         VG_(message)(Vg_DebugMsg, 
+         VG_(message)(Vg_DebugMsg,
                       "__gnu_cxx::__freeres() and __libc_freeres() wrapper "
                       "done; really quitting!\n");
       VG_(threads)[tid].exitreason = VgSrc_ExitThread;
@@ -1920,7 +1917,7 @@
 
 /* Write out a client message, possibly including a back trace. Return
    the number of characters written. In case of XML output, the format
-   string as well as any arguments it requires will be XML'ified. 
+   string as well as any arguments it requires will be XML'ified.
    I.e. special characters such as the angle brackets will be translated
    into proper escape sequences. */
 static
@@ -1935,7 +1932,7 @@
          >  -->  &gt;
          &  -->  &amp;
          %s -->  %pS
-         Yes, yes, it's simplified but in synch with 
+         Yes, yes, it's simplified but in synch with
          myvprintf_str_XML_simplistic and VG_(debugLog_vprintf).
       */
 
@@ -1983,7 +1980,7 @@
 
    if (include_backtrace)
       VG_(get_and_pp_StackTrace)( tid, VG_(clo_backtrace_size) );
-   
+
    if (VG_(clo_xml))
       VG_(printf_xml)( "</clientmsg>\n" );
 
@@ -1993,7 +1990,7 @@
 
 /* Do a client request for the thread tid.  After the request, tid may
    or may not still be runnable; if not, the scheduler will have to
-   choose a new thread to run.  
+   choose a new thread to run.
 */
 static
 void do_client_request ( ThreadId tid )
@@ -2055,7 +2052,7 @@
             unsigned long uw;
          } u;
          u.uw = (unsigned long)arg[2];
-         Int count = 
+         Int count =
             print_client_message( tid, format, &u.vargs,
                                   /* include_backtrace */ False );
          SET_CLREQ_RETVAL( tid, count );
@@ -2103,7 +2100,7 @@
 
       case VG_USERREQ__INTERNAL_PRINTF_VALIST_BY_REF: {
          va_list* vargsp = (va_list*)arg[2];
-         Int count = 
+         Int count =
             VG_(vmessage)( Vg_DebugMsg, (HChar *)arg[1], *vargsp );
          VG_(message_flush)();
          SET_CLREQ_RETVAL( tid, count );
@@ -2166,8 +2163,8 @@
                          " addr %p,  len %lu\n",
                          (void*)arg[1], arg[2] );
 
-         VG_(discard_translations)( 
-            arg[1], arg[2], "scheduler(VG_USERREQ__DISCARD_TRANSLATIONS)" 
+         VG_(discard_translations)(
+            arg[1], arg[2], "scheduler(VG_USERREQ__DISCARD_TRANSLATIONS)"
          );
 
          SET_CLREQ_RETVAL( tid, 0 );     /* return value is meaningless */
@@ -2182,7 +2179,7 @@
          SET_CLREQ_RETVAL( tid, 0 );     /* return value is meaningless */
 	 break;
 
-      case VG_USERREQ__COUNT_ERRORS:  
+      case VG_USERREQ__COUNT_ERRORS:
          SET_CLREQ_RETVAL( tid, VG_(get_n_errs_found)() );
          break;
 
@@ -2344,7 +2341,7 @@
    if (!VG_(is_running_thread)(tid)) {
       VG_(message)(Vg_DebugMsg,
 		   "Thread %u is supposed to be running, "
-                   "but doesn't own the_BigLock (owned by %u)\n", 
+                   "but doesn't own the_BigLock (owned by %u)\n",
 		   tid, VG_(running_tid));
       bad = True;
    }
@@ -2413,7 +2410,7 @@
       burden long-running programs too much. */
    if ( force_expensive
         || VG_(clo_sanity_level) >= 2
-        || (VG_(clo_sanity_level) == 1 
+        || (VG_(clo_sanity_level) == 1
             && sanity_fast_count == next_slow_check_at)) {
 
       if (0) VG_(printf)("SLOW at %u\n", sanity_fast_count-1);
@@ -2435,15 +2432,15 @@
 	     VG_(threads)[tid].status == VgTs_Zombie)
 	    continue;
 
-         stack 
+         stack
             = (VgStack*)
               VG_(get_ThreadState)(tid)->os_state.valgrind_stack_base;
          SizeT limit
             = 4096; // Let's say.  Checking more causes lots of L2 misses.
-	 remains 
+	 remains
             = VG_(am_get_VgStack_unused_szB)(stack, limit);
 	 if (remains < limit)
-	    VG_(message)(Vg_DebugMsg, 
+	    VG_(message)(Vg_DebugMsg,
                          "WARNING: Thread %u is within %lu bytes "
                          "of running out of valgrind stack!\n"
                          "Valgrind stack size can be increased "
