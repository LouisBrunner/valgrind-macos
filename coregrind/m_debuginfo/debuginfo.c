--- conflicted
+++ resolved
@@ -3463,13 +3463,8 @@
          cfa = cfsi_m->cfa_off + uregs->fp;
          break;
 #     elif defined(VGA_ppc32) || defined(VGA_ppc64be) || defined(VGA_ppc64le)
-<<<<<<< HEAD
 #     elif defined(VGP_arm64_linux) || defined(VGP_arm64_darwin)
-      case CFIC_ARM64_SPREL: 
-=======
-#     elif defined(VGP_arm64_linux)
       case CFIC_ARM64_SPREL:
->>>>>>> aafdc11f
          cfa = cfsi_m->cfa_off + uregs->sp;
          break;
       case CFIC_ARM64_X29REL:
