--- conflicted
+++ resolved
@@ -3151,13 +3151,7 @@
             case Creg_IA_SP: return eec->uregs->sp;
             case Creg_IA_BP: return eec->uregs->fp;
             case Creg_MIPS_RA: return eec->uregs->ra;
-<<<<<<< HEAD
-#           elif defined(VGA_ppc32) || defined(VGA_ppc64be) \
-               || defined(VGA_ppc64le)
-#           elif defined(VGP_arm64_linux) || defined(VGP_arm64_darwin) || defined(VGP_arm64_freebsd)
-=======
-#           elif defined(VGP_arm64_linux) || defined(VGP_arm64_freebsd)
->>>>>>> af81aade
+#           elif defined(VGP_arm64_linux) || defined(VGP_arm64_freebsd) || defined(VGP_arm64_freebsd)
             case Creg_ARM64_SP: return eec->uregs->sp;
             case Creg_ARM64_X30: return eec->uregs->x30;
             case Creg_ARM64_X29: return eec->uregs->x29;
