
/*--------------------------------------------------------------------*/
/*--- Reading of syms & debug info from Mach-O files.              ---*/
/*---                                                  readmacho.c ---*/
/*--------------------------------------------------------------------*/

/*
   This file is part of Valgrind, a dynamic binary instrumentation
   framework.

   Copyright (C) 2005-2017 Apple Inc.
      Greg Parker gparker@apple.com

   This program is free software; you can redistribute it and/or
   modify it under the terms of the GNU General Public License as
   published by the Free Software Foundation; either version 2 of the
   License, or (at your option) any later version.

   This program is distributed in the hope that it will be useful, but
   WITHOUT ANY WARRANTY; without even the implied warranty of
   MERCHANTABILITY or FITNESS FOR A PARTICULAR PURPOSE.  See the GNU
   General Public License for more details.

   You should have received a copy of the GNU General Public License
   along with this program; if not, see <http://www.gnu.org/licenses/>.

   The GNU General Public License is contained in the file COPYING.
*/

#if defined(VGO_darwin)

#include "pub_core_basics.h"
#include "pub_core_vki.h"
#include "pub_core_libcbase.h"
#include "pub_core_libcprint.h"
#include "pub_core_libcassert.h"
#include "pub_core_libcfile.h"
#include "pub_core_libcproc.h"
#include "pub_core_aspacemgr.h"    /* for mmaping debuginfo files */
#include "pub_core_mach.h"         /* VG_(dyld_cache_get_slide) */
#include "pub_core_machine.h"      /* VG_ELF_CLASS */
#include "pub_core_options.h"
#include "pub_core_oset.h"
#include "pub_core_tooliface.h"    /* VG_(needs) */
#include "pub_core_xarray.h"
#include "pub_core_clientstate.h"
#include "pub_core_debuginfo.h"

#include "priv_misc.h"
#include "priv_image.h"
#include "priv_d3basics.h"
#include "priv_tytypes.h"
#include "priv_storage.h"
#include "priv_readmacho.h"
#include "priv_readdwarf.h"
#include "priv_readdwarf3.h"

/* --- !!! --- EXTERNAL HEADERS start --- !!! --- */
#include <mach-o/loader.h>
#include <mach-o/nlist.h>
#include <mach-o/fat.h>
/* --- !!! --- EXTERNAL HEADERS end --- !!! --- */

#if VG_WORDSIZE == 4
# define MAGIC MH_MAGIC
# define MACH_HEADER mach_header
# define LC_SEGMENT_CMD LC_SEGMENT
# define SEGMENT_COMMAND segment_command
# define SECTION section
# define NLIST nlist
#else
# define MAGIC MH_MAGIC_64
# define MACH_HEADER mach_header_64
# define LC_SEGMENT_CMD LC_SEGMENT_64
# define SEGMENT_COMMAND segment_command_64
# define SECTION section_64
# define NLIST nlist_64
#endif


/*------------------------------------------------------------*/
/*---                                                      ---*/
/*--- Mach-O file mapping/unmapping helpers                ---*/
/*---                                                      ---*/
/*------------------------------------------------------------*/

/* A DiSlice is used to handle the thin/fat distinction for MachO images.
   (1) the entire mapped-in ("primary") image, fat headers, kitchen sink,
       whatnot: the entire file.  This is the DiImage* that is the backing
       for the DiSlice.
   (2) the Mach-O object of interest, which is presumably somewhere inside
       the primary image.  map_image_aboard() below, which generates this
       info, will carefully check that the macho_ fields denote a section of
       memory that falls entirely inside the primary image.
*/

Bool ML_(check_macho_and_get_rw_loads)( const void* buf, SizeT szB, Int* rw_loads )
{
   /* (JRS: the Mach-O headers might not be in this mapped data,
      because we only mapped a page for this initial check,
      or at least not very much, and what's at the start of the file
      is in general a so-called fat header.  The Mach-O object we're
      interested in could be arbitrarily far along the image, and so
      we can't assume its header will fall within this page.) */

   /* But we can say that either it's a fat object, in which case it
      begins with a fat header, or it's unadorned Mach-O, in which
      case it starts with a normal header.  At least do what checks we
      can to establish whether or not we're looking at something
      sane. */

   /* @todo PJF change function signature to pass in file handle
        Read MACH_HEADER to determine sizeofcommands
       Allocate a dynamic buffer for the commands. */

   const struct fat_header*  fh_be = buf;
   const struct MACH_HEADER* mh    = buf;

   vg_assert(buf);
   vg_assert(rw_loads);
   if (szB < sizeof(struct fat_header))
      return False;
   if (VG_(ntohl)(fh_be->magic) == FAT_MAGIC) {
      // @todo PJF not yet handled, previous behaviour was to assume that the count is 1
      *rw_loads = 1;
      return True;
   }

   if (szB < sizeof(struct MACH_HEADER))
      return False;
   if (mh->magic == MAGIC) {
      const struct load_command* lc = (const struct load_command*)((const char*)buf + sizeof(struct MACH_HEADER));
      for (unsigned int i = 0U; i < mh->ncmds; ++i) {
         if (lc->cmd == LC_SEGMENT_CMD) {
            const struct SEGMENT_COMMAND* sc = (const struct SEGMENT_COMMAND*)lc;
            if (sc->initprot == 3) {
              ++*rw_loads;
            }
         }
         const char* tmp = (const char*)lc + lc->cmdsize;
         lc = (const struct load_command*)tmp;
      }
      return True;
   }

   return False;
}


/* Unmap an image mapped in by map_image_aboard. */
static void unmap_image ( /*MOD*/DiSlice* sli )
{
   vg_assert(sli);
   if (ML_(sli_is_valid)(*sli)) {
      ML_(img_done)(sli->img);
      *sli = DiSlice_INVALID;
   }
}

/* Open the given file, find the thin part if necessary, do some
   checks, and return a DiSlice containing details of both the thin
   part and (implicitly, via the contained DiImage*) the fat part.
   returns DiSlice_INVALID if it fails.  If it succeeds, the returned
   slice is guaranteed to refer to a valid(ish) Mach-O image. */
static DiSlice map_image_aboard ( DebugInfo* di, /* only for err msgs */
                                  const HChar* filename,
                                  const DebugInfoMapping* rx_map )
{
   DiSlice sli = DiSlice_INVALID;

   /* First off, try to map the thing in. */
   DiImage* mimg;

   if (rx_map != NULL) {
     // FIXME: basically, we make a slice from the place where the mach_header is until the end of the memory space
     // unfortunately, all the data needed for parsing from the DSC is spread across many places in memory
     // and there is no way to know for sure the size of the DSC perfectly, so this is the best method at the moment
     // and it's _very_ unsafe
     mimg = ML_(img_from_memory)(rx_map->avma, MACH_MEMORY_END - rx_map->avma, filename);
   } else {
     mimg = ML_(img_from_local_file)(filename);
   }
   if (mimg == NULL) {
      VG_(message)(Vg_UserMsg, "warning: connection to image %s failed\n",
                               filename );
      VG_(message)(Vg_UserMsg, "         no symbols or debug info loaded\n" );
      return DiSlice_INVALID;
   }

   /* Now we have a viable DiImage* for it.  Look for the embedded
      Mach-O object.  If not findable, close the image and fail. */
   DiOffT            fh_be_ioff = 0;
   struct fat_header fh_be;
   struct fat_header fh;

   // Assume initially that we have a thin image, and narrow
   // the bounds if it turns out to be fat.  This stores |mimg| as
   // |sli.img|, so NULL out |mimg| after this point, for the sake of
   // clarity.
   sli  = ML_(sli_from_img)(mimg);
   mimg = NULL;

   // Check for fat header.
   if (ML_(img_size)(sli.img) < sizeof(struct fat_header)) {
      ML_(symerr)(di, True, "Invalid Mach-O file (0 too small).");
      goto close_and_fail;
   }

   // Fat header is always BIG-ENDIAN
   ML_(img_get)(&fh_be, sli.img, fh_be_ioff, sizeof(fh_be));
   VG_(memset)(&fh, 0, sizeof(fh));
   fh.magic     = VG_(ntohl)(fh_be.magic);
   fh.nfat_arch = VG_(ntohl)(fh_be.nfat_arch);
   if (fh.magic == FAT_MAGIC) {
      // Look for a good architecture.
      if (ML_(img_size)(sli.img) < sizeof(struct fat_header)
                                   + fh.nfat_arch * sizeof(struct fat_arch)) {
         ML_(symerr)(di, True, "Invalid Mach-O file (1 too small).");
         goto close_and_fail;
      }
      DiOffT arch_be_ioff;
      Int    f;
      for (f = 0, arch_be_ioff = sizeof(struct fat_header);
           f < fh.nfat_arch;
           f++, arch_be_ioff += sizeof(struct fat_arch)) {
#        if defined(VGA_ppc)
         Int cputype = CPU_TYPE_POWERPC;
#        elif defined(VGA_ppc64be)
         Int cputype = CPU_TYPE_POWERPC64BE;
#        elif defined(VGA_ppc64le)
         Int cputype = CPU_TYPE_POWERPC64LE;
#        elif defined(VGA_x86)
         Int cputype = CPU_TYPE_X86;
#        elif defined(VGA_amd64)
         Int cputype = CPU_TYPE_X86_64;
#        else
#          error "unknown architecture"
#        endif
         struct fat_arch arch_be;
         struct fat_arch arch;
         ML_(img_get)(&arch_be, sli.img, arch_be_ioff, sizeof(arch_be));
         VG_(memset)(&arch, 0, sizeof(arch));
         arch.cputype    = VG_(ntohl)(arch_be.cputype);
         arch.cpusubtype = VG_(ntohl)(arch_be.cpusubtype);
         arch.offset     = VG_(ntohl)(arch_be.offset);
         arch.size       = VG_(ntohl)(arch_be.size);
         if (arch.cputype == cputype) {
            if (ML_(img_size)(sli.img) < arch.offset + arch.size) {
               ML_(symerr)(di, True, "Invalid Mach-O file (2 too small).");
               goto close_and_fail;
            }
            /* Found a suitable arch.  Narrow down the slice accordingly. */
            sli.ioff = arch.offset;
            sli.szB  = arch.size;
            break;
         }
      }
      if (f == fh.nfat_arch) {
         ML_(symerr)(di, True,
                     "No acceptable architecture found in fat file.");
         goto close_and_fail;
      }
   }

   /* Sanity check what we found. */

   /* assured by logic above */
   vg_assert(ML_(img_size)(sli.img) >= sizeof(struct fat_header));

   if (sli.szB < sizeof(struct MACH_HEADER)) {
      ML_(symerr)(di, True, "Invalid Mach-O file (3 too small).");
      goto close_and_fail;
   }

   if (sli.szB > ML_(img_size)(sli.img)) {
      ML_(symerr)(di, True, "Invalid Mach-O file (thin bigger than fat).");
      goto close_and_fail;
   }

   if (sli.ioff >= 0 && sli.ioff + sli.szB <= ML_(img_size)(sli.img)) {
      /* thin entirely within fat, as expected */
   } else {
      ML_(symerr)(di, True, "Invalid Mach-O file (thin not inside fat).");
      goto close_and_fail;
   }

   /* Peer at the Mach header for the thin object, starting at the
      beginning of the slice, to check it's at least marginally
      sane. */
   struct MACH_HEADER mh;
   ML_(cur_read_get)(&mh, ML_(cur_from_sli)(sli), sizeof(mh));
   if (mh.magic != MAGIC) {
      ML_(symerr)(di, True, "Invalid Mach-O file (bad magic).");
      goto close_and_fail;
   }

   if (sli.szB < sizeof(struct MACH_HEADER) + mh.sizeofcmds) {
      ML_(symerr)(di, True, "Invalid Mach-O file (4 too small).");
      goto close_and_fail;
   }

   /* "main image is plausible" */
   vg_assert(sli.img);
   vg_assert(ML_(img_size)(sli.img) > 0);
   /* "thin image exists and is a sub-part (or all) of main image" */
   vg_assert(sli.ioff >= 0);
   vg_assert(sli.szB > 0);
   vg_assert(sli.ioff + sli.szB <= ML_(img_size)(sli.img));
   return sli;  /* success */
   /*NOTREACHED*/

  close_and_fail:
   unmap_image(&sli);
   return DiSlice_INVALID; /* bah! */
}


/*------------------------------------------------------------*/
/*---                                                      ---*/
/*--- Mach-O symbol table reading                          ---*/
/*---                                                      ---*/
/*------------------------------------------------------------*/

/* Read a symbol table (nlist).  Add the resulting candidate symbols
   to 'syms'; the caller will post-process them and hand them off to
   ML_(addSym) itself. */
static
void read_symtab( /*OUT*/XArray* /* DiSym */ syms,
                  struct _DebugInfo* di,
                  DiCursor symtab_cur, UInt symtab_count,
                  DiCursor strtab_cur, UInt strtab_sz )
{
   Int    i;
   DiSym  disym;

   // "start_according_to_valgrind"
   static const HChar* s_a_t_v = NULL; /* do not make non-static */

   for (i = 0; i < symtab_count; i++) {
      struct NLIST nl;
      ML_(cur_read_get)(&nl,
                        ML_(cur_plus)(symtab_cur, i * sizeof(struct NLIST)),
                        sizeof(nl));

      Addr sym_addr = 0;
      if ((nl.n_type & N_TYPE) == N_SECT) {
         sym_addr = di->text_bias + nl.n_value;
      /*} else if ((nl.n_type & N_TYPE) == N_ABS) {
         GrP fixme don't ignore absolute symbols?
         sym_addr = nl.n_value; */
      } else {
         continue;
      }

      if (di->trace_symtab) {
         HChar* str = ML_(cur_read_strdup)(
                         ML_(cur_plus)(strtab_cur, nl.n_un.n_strx),
                         "di.read_symtab.1");
         VG_(printf)("nlist raw: avma %010lx  %s\n", sym_addr, str );
         ML_(dinfo_free)(str);
      }

      /* If no part of the symbol falls within the mapped range,
         ignore it. */
      if (sym_addr <= di->text_avma
          || sym_addr >= di->text_avma+di->text_size) {
         continue;
      }

      /* skip names which point outside the string table;
         following these risks segfaulting Valgrind */
      if (nl.n_un.n_strx < 0 || nl.n_un.n_strx >= strtab_sz) {
         continue;
      }

      HChar* name
         = ML_(cur_read_strdup)( ML_(cur_plus)(strtab_cur, nl.n_un.n_strx),
                                 "di.read_symtab.2");

      /* skip nameless symbols; these appear to be common, but
         useless */
      if (*name == 0) {
         ML_(dinfo_free)(name);
         continue;
      }

      VG_(bzero_inline)(&disym, sizeof(disym));
      disym.avmas.main = sym_addr;
      SET_TOCPTR_AVMA(disym, 0);
      SET_LOCAL_EP_AVMA(disym, 0);
      disym.pri_name   = ML_(addStr)(di, name, -1);
      disym.sec_names  = NULL;
      disym.size       = // let canonicalize fix it
                         di->text_avma+di->text_size - sym_addr;
      disym.isText     = True;
      disym.isIFunc    = False;
      disym.isGlobal   = False;
      // Lots of user function names get prepended with an underscore.  Eg. the
      // function 'f' becomes the symbol '_f'.  And the "below main"
      // function is called "start".  So we skip the leading underscore, and
      // if we see 'start' and --show-below-main=no, we rename it as
      // "start_according_to_valgrind", which makes it easy to spot later
      // and display as "(below main)".
      if (disym.pri_name[0] == '_') {
         disym.pri_name++;
      }
      else if (!VG_(clo_show_below_main) && VG_STREQ(disym.pri_name, "start")) {
         if (s_a_t_v == NULL)
            s_a_t_v = ML_(addStr)(di, "start_according_to_valgrind", -1);
         vg_assert(s_a_t_v);
         disym.pri_name = s_a_t_v;
      }

      vg_assert(disym.pri_name);
      VG_(addToXA)( syms, &disym );
      ML_(dinfo_free)(name);
   }
}


/* Compare DiSyms by their start address, and for equal addresses, use
   the primary name as a secondary sort key. */
static Int cmp_DiSym_by_start_then_name ( const void* v1, const void* v2 )
{
   const DiSym* s1 = (const DiSym*)v1;
   const DiSym* s2 = (const DiSym*)v2;
   if (s1->avmas.main < s2->avmas.main) return -1;
   if (s1->avmas.main > s2->avmas.main) return 1;
   return VG_(strcmp)(s1->pri_name, s2->pri_name);
}

/* 'cand' is a bunch of candidate symbols obtained by reading
   nlist-style symbol table entries.  Their ends may overlap, so sort
   them and truncate them accordingly.  The code in this routine is
   copied almost verbatim from read_symbol_table() in readxcoff.c. */
static void tidy_up_cand_syms ( /*MOD*/XArray* /* of DiSym */ syms,
                                Bool trace_symtab )
{
   Word nsyms, i, j, k, m;

   nsyms = VG_(sizeXA)(syms);

   VG_(setCmpFnXA)(syms, cmp_DiSym_by_start_then_name);
   VG_(sortXA)(syms);

   /* We only know for sure the start addresses (actual VMAs) of
      symbols, and an overestimation of their end addresses.  So sort
      by start address, then clip each symbol so that its end address
      does not overlap with the next one along.

      There is a small refinement: if a group of symbols have the same
      address, treat them as a group: find the next symbol along that
      has a higher start address, and clip all of the group
      accordingly.  This clips the group as a whole so as not to
      overlap following symbols.  This leaves prefersym() in
      storage.c, which is not nlist-specific, to later decide which of
      the symbols in the group to keep.

      Another refinement is that we need to get rid of symbols which,
      after clipping, have identical starts, ends, and names.  So the
      sorting uses the name as a secondary key.
   */

   for (i = 0; i < nsyms; i++) {
      for (k = i+1;
           k < nsyms
             && ((DiSym*)VG_(indexXA)(syms,i))->avmas.main
                 == ((DiSym*)VG_(indexXA)(syms,k))->avmas.main;
           k++)
         ;
      /* So now [i .. k-1] is a group all with the same start address.
         Clip their ending addresses so they don't overlap [k].  In
         the normal case (no overlaps), k == i+1. */
      if (k < nsyms) {
         DiSym* next = (DiSym*)VG_(indexXA)(syms,k);
         for (m = i; m < k; m++) {
            DiSym* here = (DiSym*)VG_(indexXA)(syms,m);
            vg_assert(here->avmas.main < next->avmas.main);
            if (here->avmas.main + here->size > next->avmas.main)
               here->size = next->avmas.main - here->avmas.main;
         }
      }
      i = k-1;
      vg_assert(i <= nsyms);
   }

   j = 0;
   if (nsyms > 0) {
      j = 1;
      for (i = 1; i < nsyms; i++) {
         DiSym *s_j1, *s_j, *s_i;
         vg_assert(j <= i);
         s_j1 = (DiSym*)VG_(indexXA)(syms, j-1);
         s_j  = (DiSym*)VG_(indexXA)(syms, j);
         s_i  = (DiSym*)VG_(indexXA)(syms, i);
         if (s_i->avmas.main != s_j1->avmas.main
             || s_i->size != s_j1->size
             || 0 != VG_(strcmp)(s_i->pri_name, s_j1->pri_name)) {
            *s_j = *s_i;
            j++;
         } else {
            if (trace_symtab)
               VG_(printf)("nlist cleanup: dump duplicate avma %010lx  %s\n",
                           s_i->avmas.main, s_i->pri_name );
         }
      }
   }
   vg_assert(j >= 0 && j <= nsyms);
   VG_(dropTailXA)(syms, nsyms - j);
}


/*------------------------------------------------------------*/
/*---                                                      ---*/
/*--- Mach-O top-level processing                          ---*/
/*---                                                      ---*/
/*------------------------------------------------------------*/

#if !defined(APPLE_DSYM_EXT_AND_SUBDIRECTORY)
#define APPLE_DSYM_EXT_AND_SUBDIRECTORY ".dSYM/Contents/Resources/DWARF/"
#endif


static Bool file_exists_p(const HChar *path)
{
   struct vg_stat sbuf;
   SysRes res = VG_(stat)(path, &sbuf);
   return sr_isError(res) ? False : True;
}


/* Search for an existing dSYM file as a possible separate debug file.
   Adapted from gdb. */
static HChar *
find_separate_debug_file (const HChar *executable_name)
{
   const HChar *basename_str;
   HChar *dot_ptr;
   HChar *slash_ptr;
   HChar *dsymfile;

   /* Make sure the object file name itself doesn't contain ".dSYM" in it or we
      will end up with an infinite loop where after we add a dSYM symbol file,
      it will then enter this function asking if there is a debug file for the
      dSYM file itself.  */
   if (VG_(strcasestr) (executable_name, ".dSYM") == NULL)
   {
      /* Check for the existence of a .dSYM file for a given executable.  */
      basename_str = VG_(basename) (executable_name);
      dsymfile = ML_(dinfo_zalloc)("di.readmacho.dsymfile",
                    VG_(strlen) (executable_name)
                    + VG_(strlen) (APPLE_DSYM_EXT_AND_SUBDIRECTORY)
                    + VG_(strlen) (basename_str)
                    + 1
                 );

      /* First try for the dSYM in the same directory as the original file.  */
      VG_(strcpy) (dsymfile, executable_name);
      VG_(strcat) (dsymfile, APPLE_DSYM_EXT_AND_SUBDIRECTORY);
      VG_(strcat) (dsymfile, basename_str);

      if (file_exists_p (dsymfile))
         return dsymfile;

      /* Now search for any parent directory that has a '.' in it so we can find
         Mac OS X applications, bundles, plugins, and any other kinds of files.
         Mac OS X application bundles wil have their program in
         "/some/path/MyApp.app/Contents/MacOS/MyApp" (or replace ".app" with
         ".bundle" or ".plugin" for other types of bundles).  So we look for any
         prior '.' character and try appending the apple dSYM extension and
         subdirectory and see if we find an existing dSYM file (in the above
         MyApp example the dSYM would be at either:
         "/some/path/MyApp.app.dSYM/Contents/Resources/DWARF/MyApp" or
         "/some/path/MyApp.dSYM/Contents/Resources/DWARF/MyApp".  */
      VG_(strcpy) (dsymfile, VG_(dirname) (executable_name));
      while ((dot_ptr = VG_(strrchr) (dsymfile, '.')))
      {
         /* Find the directory delimiter that follows the '.' character since
            we now look for a .dSYM that follows any bundle extension.  */
         slash_ptr = VG_(strchr) (dot_ptr, '/');
         if (slash_ptr)
         {
             /* NULL terminate the string at the '/' character and append
                the path down to the dSYM file.  */
            *slash_ptr = '\0';
            VG_(strcat) (slash_ptr, APPLE_DSYM_EXT_AND_SUBDIRECTORY);
            VG_(strcat) (slash_ptr, basename_str);
            if (file_exists_p (dsymfile))
               return dsymfile;
         }

         /* NULL terminate the string at the '.' character and append
            the path down to the dSYM file.  */
         *dot_ptr = '\0';
         VG_(strcat) (dot_ptr, APPLE_DSYM_EXT_AND_SUBDIRECTORY);
         VG_(strcat) (dot_ptr, basename_str);
         if (file_exists_p (dsymfile))
            return dsymfile;

         /* NULL terminate the string at the '.' locatated by the strrchr()
            function again.  */
         *dot_ptr = '\0';

         /* We found a previous extension '.' character and did not find a
            dSYM file so now find previous directory delimiter so we don't
            try multiple times on a file name that may have a version number
            in it such as "/some/path/MyApp.6.0.4.app".  */
         slash_ptr = VG_(strrchr) (dsymfile, '/');
         if (!slash_ptr)
            break;
         /* NULL terminate the string at the previous directory character
            and search again.  */
         *slash_ptr = '\0';
      }
   }

   return NULL;
}


/* Given a DiSlice covering the entire Mach-O thin image, find the
   DiSlice for the specified (segname, sectname) pairing, if
   possible.  Also return the section's .addr field in *svma if
   svma is non-NULL. */
static DiSlice getsectdata ( DiSlice img,
                             const HChar *segname, const HChar *sectname,
                             /*OUT*/Addr* svma )
{
   DiCursor cur = ML_(cur_from_sli)(img);

   struct MACH_HEADER mh;
   ML_(cur_step_get)(&mh, &cur, sizeof(mh));

   Int c;
   for (c = 0; c < mh.ncmds; c++) {
      struct load_command cmd;
      ML_(cur_read_get)(&cmd, cur, sizeof(cmd));
      if (cmd.cmd == LC_SEGMENT_CMD) {
         struct SEGMENT_COMMAND seg;
         ML_(cur_read_get)(&seg, cur, sizeof(seg));
         if (0 == VG_(strncmp)(&seg.segname[0],
                               segname, sizeof(seg.segname))) {
            DiCursor sects_cur = ML_(cur_plus)(cur, sizeof(seg));
            Int s;
            for (s = 0; s < seg.nsects; s++) {
               struct SECTION sect;
               ML_(cur_step_get)(&sect, &sects_cur, sizeof(sect));
               if (0 == VG_(strncmp)(sect.sectname, sectname,
                                     sizeof(sect.sectname))) {
                  DiSlice res = img;
                  res.ioff = sect.offset;
                  res.szB = sect.size;
                  if (svma) *svma = (Addr)sect.addr;
                  return res;
               }
            }

         }
      }
      cur = ML_(cur_plus)(cur, cmd.cmdsize);
   }

   return DiSlice_INVALID;
}


/* Brute force just simply search for uuid[0..15] in |sli| */
static Bool check_uuid_matches ( DiSlice sli, UChar* uuid )
{
   if (sli.szB < 16)
      return False;

   /* Work through the slice in 1 KB chunks. */
   UChar  first    = uuid[0];
   DiOffT min_off  = sli.ioff;
   DiOffT max1_off = sli.ioff + sli.szB;
   DiOffT curr_off = min_off;
   vg_assert(min_off < max1_off);
   while (1) {
      vg_assert(curr_off >= min_off && curr_off <= max1_off);
      if (curr_off == max1_off) break;
      DiOffT avail = max1_off - curr_off;
      vg_assert(avail > 0 && avail <= max1_off);
      if (avail > 1024) avail = 1024;
      UChar buf[1024];
      SizeT nGot = ML_(img_get_some)(buf, sli.img, curr_off, avail);
      vg_assert(nGot >= 1 && nGot <= avail);
      UInt i;
      /* Scan through the 1K chunk we got, looking for the start char. */
      for (i = 0; i < (UInt)nGot; i++) {
         if (LIKELY(buf[i] != first))
            continue;
         /* first char matches.  See if we can get 16 bytes at this
            offset, and compare. */
         if (curr_off + i < max1_off && max1_off - (curr_off + i) >= 16) {
            UChar buff16[16];
            ML_(img_get)(&buff16[0], sli.img, curr_off + i, 16);
            if (0 == VG_(memcmp)(&buff16[0], &uuid[0], 16))
               return True;
         }
      }
      curr_off += nGot;
   }
   return False;
}


/* Heuristic kludge: return True if this looks like an installed
   standard library; hence we shouldn't consider automagically running
   dsymutil on it. */
static Bool is_systemish_library_name ( const HChar* name )
{
   vg_assert(name);
   if (0 == VG_(strncasecmp)(name, "/usr/", 5)
       || 0 == VG_(strncasecmp)(name, "/bin/", 5)
       || 0 == VG_(strncasecmp)(name, "/sbin/", 6)
       || 0 == VG_(strncasecmp)(name, "/opt/", 5)
       || 0 == VG_(strncasecmp)(name, "/sw/", 4)
       || 0 == VG_(strncasecmp)(name, "/System/", 8)
       || 0 == VG_(strncasecmp)(name, "/Library/", 9)
       || 0 == VG_(strncasecmp)(name, "/Applications/", 14)) {
      return True;
   } else {
      return False;
   }
}


Bool ML_(read_macho_debug_info)( struct _DebugInfo* di )
{
   DiSlice  msli         = DiSlice_INVALID; // the main image
   DiSlice  dsli         = DiSlice_INVALID; // the debuginfo image
   DiCursor sym_cur      = DiCursor_INVALID;
   DiCursor dysym_cur    = DiCursor_INVALID;
   HChar*   dsymfilename = NULL;
   Bool     have_uuid    = False;
   Bool     from_memory  = False; // True if we're reading from DSC
   Addr     kernel_slide = 0; // Used when from_memory is True
   UChar    uuid[16];
   Word     i;
   struct SEGMENT_COMMAND     link_edit = {.cmd = 0};
   const DebugInfoMapping* rx_map = NULL;
   const DebugInfoMapping* rw_map = NULL;

   /* mmap the object file to look for di->soname and di->text_bias
      and uuid and nlist */

   /* This should be ensured by our caller (that we're in the accept
      state). */
   vg_assert(di->fsm.have_rx_map);
<<<<<<< HEAD
#if DARWIN_VERS >= DARWIN_11_00
   // FIXME: this is a hack to identify when a DebugInfo is associated with the DSC
   // (without adding tons of new functions and fields)
   if (di->fsm.rw_map_count == 0) {
     from_memory = True;
     kernel_slide = VG_(dyld_cache_get_slide)();
   }
#else
   vg_assert(di->fsm.rw_map_count);
#endif
=======
>>>>>>> f4cf47e4

   for (i = 0; i < VG_(sizeXA)(di->fsm.maps); i++) {
      const DebugInfoMapping* map = VG_(indexXA)(di->fsm.maps, i);
      if (map->rx && !rx_map)
         rx_map = map;
      if (map->rw && !rw_map)
         rw_map = map;
      if (rx_map && (rw_map || from_memory))
         break;
   }
   vg_assert(rx_map);
<<<<<<< HEAD
   vg_assert(rw_map || from_memory);
=======
>>>>>>> f4cf47e4

   if (VG_(clo_verbosity) > 1) {
      if (from_memory) {
        VG_(message)(Vg_DebugMsg,
                    "%s (rx at %#lx)\n", di->fsm.filename,
                    rx_map->avma);
      } else {
      VG_(message)(Vg_DebugMsg,
                   "%s (rx at %#lx, rw at %#lx)\n", di->fsm.filename,
                   rx_map->avma, rw_map->avma );
      }
   }

   VG_(memset)(&uuid, 0, sizeof(uuid));

   msli = map_image_aboard( di, di->fsm.filename, from_memory ? rx_map : NULL );
   if (!ML_(sli_is_valid)(msli)) {
      ML_(symerr)(di, False, "Connect to main image failed.");
      goto fail;
   }

   vg_assert(msli.img != NULL && msli.szB > 0);

   /* Poke around in the Mach-O header, to find some important
      stuff. */
   // Find LC_SYMTAB and LC_DYSYMTAB, if present.
   // Read di->soname from LC_ID_DYLIB if present,
   //    or from LC_ID_DYLINKER if present,
   //    or use "NONE".
   // Get di->text_bias (aka slide) based on the corresponding LC_SEGMENT
   // Get uuid for later dsym search

   di->text_bias = 0;

   {
      DiCursor cmd_cur = ML_(cur_from_sli)(msli);

      struct MACH_HEADER mh;
      ML_(cur_step_get)(&mh, &cmd_cur, sizeof(mh));

      /* Now cur_cmd points just after the Mach header, right at the
         start of the load commands, which is where we need it to start
         the following loop. */

      Int c;
      for (c = 0; c < mh.ncmds; c++) {
         struct load_command cmd;
         ML_(cur_read_get)(&cmd, cmd_cur, sizeof(cmd));

         if (cmd.cmd == LC_SYMTAB) {
            sym_cur = cmd_cur;
         }
         else if (cmd.cmd == LC_DYSYMTAB) {
            dysym_cur = cmd_cur;
         }
         else if (cmd.cmd == LC_ID_DYLIB && mh.filetype == MH_DYLIB) {
            // GrP fixme bundle?
            struct dylib_command dcmd;
            ML_(cur_read_get)(&dcmd, cmd_cur, sizeof(dcmd));
            DiCursor dylibname_cur
               = ML_(cur_plus)(cmd_cur, dcmd.dylib.name.offset);
            HChar* dylibname
               = ML_(cur_read_strdup)(dylibname_cur, "di.rmdi.1");
            HChar* soname = VG_(strrchr)(dylibname, '/');
            if (!soname) soname = dylibname;
            else soname++;
            di->soname = ML_(dinfo_strdup)("di.readmacho.dylibname",
                                           soname);
            ML_(dinfo_free)(dylibname);
         }
         else if (cmd.cmd==LC_ID_DYLINKER  &&  mh.filetype==MH_DYLINKER) {
            struct dylinker_command dcmd;
            ML_(cur_read_get)(&dcmd, cmd_cur, sizeof(dcmd));
            DiCursor dylinkername_cur
               = ML_(cur_plus)(cmd_cur, dcmd.name.offset);
            HChar* dylinkername
               = ML_(cur_read_strdup)(dylinkername_cur, "di.rmdi.2");
            HChar* soname = VG_(strrchr)(dylinkername, '/');
            if (!soname) soname = dylinkername;
            else soname++;
            di->soname = ML_(dinfo_strdup)("di.readmacho.dylinkername",
                                           soname);
            ML_(dinfo_free)(dylinkername);
         }

         // A comment from Julian about why varinfo[35] fail:
         //
         // My impression is, from comparing the output of otool -l for these
         // executables with the logic in ML_(read_macho_debug_info),
         // specifically the part that begins "else if (cmd->cmd ==
         // LC_SEGMENT_CMD) {", that it's a complete hack which just happens
         // to work ok for text symbols.  In particular, it appears to assume
         // that in a "struct load_command" of type LC_SEGMENT_CMD, the first
         // "struct SEGMENT_COMMAND" inside it is going to contain the info we
         // need.  However, otool -l shows, and also the Apple docs state,
         // that a struct load_command may contain an arbitrary number of
         // struct SEGMENT_COMMANDs, so I'm not sure why it's OK to merely
         // snarf the first.  But I'm not sure about this.
         //
         // The "Try for __DATA" block below simply adds acquisition of data
         // svma/bias values using the same assumption.  It also needs
         // (probably) to deal with bss sections, but I don't understand how
         // this all ties together really, so it requires further study.
         //
         // If you can get your head around the relationship between MachO
         // segments, sections and load commands, this might be relatively
         // easy to fix properly.
         //
         // Basically we need to come up with plausible numbers for di->
         // {text,data,bss}_{avma,svma}, from which the _bias numbers are
         // then trivially derived.  Then I think the debuginfo reader should
         // work pretty well.
         else if (cmd.cmd == LC_SEGMENT_CMD) {
            struct SEGMENT_COMMAND seg;
            ML_(cur_read_get)(&seg, cmd_cur, sizeof(seg));
            /* Try for __TEXT */
            if (!di->text_present
                && 0 == VG_(strcmp)(&seg.segname[0], "__TEXT")
                /* DDD: is the  next line a kludge? -- JRS */
                && (from_memory || seg.fileoff == 0) && seg.filesize != 0) {
               di->text_present = True;
               di->text_svma = (Addr)seg.vmaddr;
               di->text_avma = rx_map->avma;
               di->text_size = seg.vmsize;
               di->text_bias = di->text_avma - di->text_svma;
               /* Make the _debug_ values be the same as the
                  svma/bias for the primary object, since there is
                  no secondary (debuginfo) object, but nevertheless
                  downstream biasing of Dwarf3 relies on the
                  _debug_ values. */
               di->text_debug_svma = di->text_svma;
               di->text_debug_bias = di->text_bias;
            }
            /* Try for __DATA */
            if (!from_memory && !di->data_present
                && 0 == VG_(strcmp)(&seg.segname[0], "__DATA")
                /* && DDD:seg->fileoff == 0 */ && seg.filesize != 0) {
               di->data_present = True;
               di->data_svma = (Addr)seg.vmaddr;
               di->data_avma = rw_map->avma;
               di->data_size = seg.vmsize;
               di->data_bias = di->data_avma - di->data_svma;
               di->data_debug_svma = di->data_svma;
               di->data_debug_bias = di->data_bias;
            }
            /* Try for __LINKEDIT */
            if (0 == VG_(strcmp)(&seg.segname[0], "__LINKEDIT")) {
              link_edit = seg;
            }
         }
         else if (cmd.cmd == LC_UUID) {
             ML_(cur_read_get)(&uuid, cmd_cur, sizeof(uuid));
             have_uuid = True;
         }
         // Move the cursor along
         cmd_cur = ML_(cur_plus)(cmd_cur, cmd.cmdsize);
      }
   }

  if (from_memory && link_edit.cmd == 0) {
    ML_(symerr)(di, False, "Invalid Mach-O file (missing __LINKEDIT).");
    goto fail;
  }

   if (!di->soname) {
      di->soname = ML_(dinfo_strdup)("di.readmacho.noname", "NONE");
   }

   if (di->trace_symtab) {
      VG_(printf)("\n");
      VG_(printf)("SONAME = %s\n", di->soname);
      VG_(printf)("\n");
   }

   /* Now we have the base object to hand.  Read symbols from it. */

   // We already asserted that ..
   vg_assert(msli.img != NULL && msli.szB > 0);

   if (ML_(cur_is_valid)(sym_cur)) {
      // Some binaries (e.g. Valgrind's tools themselves, like memcheck)
      // don't have dynamic symbols because they are static binaries.
      // Let's try to load symbols using a single table.
      Bool has_dynamic = ML_(cur_is_valid)(dysym_cur);

      struct symtab_command   symcmd;
      struct dysymtab_command dysymcmd;

      ML_(cur_read_get)(&symcmd,   sym_cur,   sizeof(symcmd));
      if (has_dynamic) {
        ML_(cur_read_get)(&dysymcmd, dysym_cur, sizeof(dysymcmd));
      }

      /* Read nlist symbol table */
      DiCursor syms = DiCursor_INVALID;
      DiCursor strs = DiCursor_INVALID;
      XArray* /* DiSym */ candSyms = NULL;
      Word nCandSyms;

      // FIXME: there is no real nice way to check this when using DSC
      // the chunk that msli points to is only the mach_header + load_commands
      // but not the actual sections (__TEXT, __DATA, __LINKEDIT, etc)
      // so those checks will always fail because they point to data much further in memory
      // (as DSC groups all this kind of data together for X amount of images)
      if (!from_memory
          && (msli.szB < symcmd.stroff + symcmd.strsize
          || msli.szB < symcmd.symoff + symcmd.nsyms * sizeof(struct NLIST))) {
         ML_(symerr)(di, False, "Invalid Mach-O file (5 too small).");
         goto fail;
      }
      if (has_dynamic
          && (dysymcmd.ilocalsym + dysymcmd.nlocalsym > symcmd.nsyms
          || dysymcmd.iextdefsym + dysymcmd.nextdefsym > symcmd.nsyms)) {
         ML_(symerr)(di, False, "Invalid Mach-O file (bad symbol table).");
         goto fail;
      }

      if (from_memory) {
        // First, we calculate the real position of __LINKEDIT in the DSC by adding the slide
        // Then we get the offset of syms/strings within __LINKEDIT by removing the fileoffset
        // Then we add the __LINKEDIT address
        // Finally we calculate the proper offset of those addresses compared to the mach_header slice
        Addr link_edit_addr = link_edit.vmaddr + kernel_slide;
        syms = ML_(cur_from_sli)(msli);
        syms.ioff = (link_edit_addr + (symcmd.symoff - link_edit.fileoff)) - rx_map->avma;
        strs = ML_(cur_from_sli)(msli);
        strs.ioff = (link_edit_addr + (symcmd.stroff - link_edit.fileoff)) - rx_map->avma;
      } else {
        syms = ML_(cur_plus)(ML_(cur_from_sli)(msli), symcmd.symoff);
        strs = ML_(cur_plus)(ML_(cur_from_sli)(msli), symcmd.stroff);
      }

      if (VG_(clo_verbosity) > 1) {
        if (has_dynamic) {
         VG_(message)(Vg_DebugMsg,
            "   reading syms   from primary file (%d %d)\n",
            dysymcmd.nextdefsym, dysymcmd.nlocalsym );
        } else {
          VG_(message)(Vg_DebugMsg,
              "   reading syms   from primary file (%d)\n",
              symcmd.nsyms );
        }
      }

      /* Read candidate symbols into 'candSyms', so we can truncate
         overlapping ends and generally tidy up, before presenting
         them to ML_(addSym). */
      candSyms = VG_(newXA)(
                    ML_(dinfo_zalloc), "di.readmacho.candsyms.1",
                    ML_(dinfo_free), sizeof(DiSym)
                 );

      if (has_dynamic) {
        // extern symbols
        read_symtab(candSyms,
                    di,
                    ML_(cur_plus)(syms,
                                  dysymcmd.iextdefsym * sizeof(struct NLIST)),
                    dysymcmd.nextdefsym, strs, symcmd.strsize);
        // static and private_extern symbols
        read_symtab(candSyms,
                    di,
                    ML_(cur_plus)(syms,
                                  dysymcmd.ilocalsym * sizeof(struct NLIST)),
                    dysymcmd.nlocalsym, strs, symcmd.strsize);
      } else {
        read_symtab(candSyms,
                    di,
                    syms,
                    symcmd.nsyms, strs, symcmd.strsize);
      }

      /* tidy up the cand syms -- trim overlapping ends.  May resize
         candSyms. */
      tidy_up_cand_syms( candSyms, di->trace_symtab );

      /* and finally present them to ML_(addSym) */
      nCandSyms = VG_(sizeXA)( candSyms );
      for (i = 0; i < nCandSyms; i++) {
         DiSym* cand = (DiSym*) VG_(indexXA)( candSyms, i );
         vg_assert(cand->pri_name != NULL);
         vg_assert(cand->sec_names == NULL);
         if (di->trace_symtab)
            VG_(printf)("nlist final: acquire  avma %010lx-%010lx  %s\n",
                        cand->avmas.main, cand->avmas.main + cand->size - 1,
                        cand->pri_name );
         ML_(addSym)( di, cand );
      }
      VG_(deleteXA)( candSyms );
   }

   /* If there's no UUID in the primary, don't even bother to try and
      read any DWARF, since we won't be able to verify it matches.
      Our policy is not to load debug info unless we can verify that
      it matches the primary.  Just declare success at this point.
      And don't complain to the user, since that would cause us to
      complain on objects compiled without -g.  (Some versions of
      XCode are observed to omit a UUID entry for object linked(?)
      without -g.  Others don't appear to omit it.) */
   if (!have_uuid)
      goto success;

   /* mmap the dSYM file to look for DWARF debug info.  If successful,
      use the .macho_img and .macho_img_szB in dsli. */

   dsymfilename = find_separate_debug_file( di->fsm.filename );

   /* Try to load it. */
   if (dsymfilename) {
      Bool valid;

      if (VG_(clo_verbosity) > 1)
         VG_(message)(Vg_DebugMsg, "   dSYM= %s\n", dsymfilename);

      dsli = map_image_aboard( di, dsymfilename, NULL );
      if (!ML_(sli_is_valid)(dsli)) {
         ML_(symerr)(di, False, "Connect to debuginfo image failed "
                                "(first attempt).");
         goto fail;
      }

      /* check it has the right uuid. */
      vg_assert(have_uuid);
      valid = dsli.img && dsli.szB > 0 && check_uuid_matches( dsli, uuid );
      if (valid)
         goto read_the_dwarf;

      if (VG_(clo_verbosity) > 1)
         VG_(message)(Vg_DebugMsg, "   dSYM does not have "
                                   "correct UUID (out of date?)\n");
   }

   /* There was no dsym file, or it doesn't match.  We'll have to try
      regenerating it, unless --dsymutil=no, in which case just complain
      instead. */

   /* If this looks like a lib that we shouldn't run dsymutil on, just
      give up.  (possible reasons: is system lib, or in /usr etc, or
      the dsym dir would not be writable by the user, or we're running
      as root) */
   vg_assert(di->fsm.filename);
   if (is_systemish_library_name(di->fsm.filename))
      goto success;

   if (!VG_(clo_dsymutil)) {
      if (VG_(clo_verbosity) == 1) {
         VG_(message)(Vg_DebugMsg, "%s:\n", di->fsm.filename);
      }
      if (VG_(clo_verbosity) > 0)
         VG_(message)(Vg_DebugMsg, "%sdSYM directory %s; consider using "
                      "--dsymutil=yes\n",
                      VG_(clo_verbosity) > 1 ? "   " : "",
                      dsymfilename ? "has wrong UUID" : "is missing");
      goto success;
   }

   /* Run dsymutil */

   { Int r;
     const HChar* dsymutil = "/usr/bin/dsymutil ";
     HChar* cmd = ML_(dinfo_zalloc)( "di.readmacho.tmp1",
                                     VG_(strlen)(dsymutil)
                                     + VG_(strlen)(di->fsm.filename)
                                     + 32 /* misc */ );
     VG_(strcpy)(cmd, dsymutil);
     if (0) VG_(strcat)(cmd, "--verbose ");
     VG_(strcat)(cmd, "\"");
     VG_(strcat)(cmd, di->fsm.filename);
     VG_(strcat)(cmd, "\"");
     VG_(message)(Vg_DebugMsg, "run: %s\n", cmd);
     r = VG_(system)( cmd );
     if (r)
        VG_(message)(Vg_DebugMsg, "run: %s FAILED\n", dsymutil);
     ML_(dinfo_free)(cmd);
     dsymfilename = find_separate_debug_file(di->fsm.filename);
   }

   /* Try again to load it. */
   if (dsymfilename) {
      Bool valid;

      if (VG_(clo_verbosity) > 1)
         VG_(message)(Vg_DebugMsg, "   dsyms= %s\n", dsymfilename);

      dsli = map_image_aboard( di, dsymfilename, NULL );
      if (!ML_(sli_is_valid)(dsli)) {
         ML_(symerr)(di, False, "Connect to debuginfo image failed "
                                "(second attempt).");
         goto fail;
      }

      /* check it has the right uuid. */
      vg_assert(have_uuid);
      vg_assert(have_uuid);
      valid = dsli.img && dsli.szB > 0 && check_uuid_matches( dsli, uuid );
      if (!valid) {
         if (VG_(clo_verbosity) > 0) {
            VG_(message)(Vg_DebugMsg,
               "WARNING: did not find expected UUID %02X%02X%02X%02X"
               "-%02X%02X-%02X%02X-%02X%02X-%02X%02X%02X%02X%02X%02X"
               " in dSYM dir\n",
               (UInt)uuid[0], (UInt)uuid[1], (UInt)uuid[2], (UInt)uuid[3],
               (UInt)uuid[4], (UInt)uuid[5], (UInt)uuid[6], (UInt)uuid[7],
               (UInt)uuid[8], (UInt)uuid[9], (UInt)uuid[10],
               (UInt)uuid[11], (UInt)uuid[12], (UInt)uuid[13],
               (UInt)uuid[14], (UInt)uuid[15] );
            VG_(message)(Vg_DebugMsg,
                         "WARNING: for %s\n", di->fsm.filename);
         }
         unmap_image( &dsli );
         /* unmap_image zeroes out dsli, so it's safe for "fail:" to
            re-try unmap_image. */
         goto fail;
      }
   }

   /* Right.  Finally we have our best try at the dwarf image, so go
      on to reading stuff out of it. */

  read_the_dwarf:
   if (ML_(sli_is_valid)(dsli) && dsli.szB > 0) {
      // "_mscn" is "mach-o section"
      DiSlice debug_info_mscn
         = getsectdata(dsli, "__DWARF", "__debug_info", NULL);
      DiSlice debug_abbv_mscn
         = getsectdata(dsli, "__DWARF", "__debug_abbrev", NULL);
      DiSlice debug_line_mscn
         = getsectdata(dsli, "__DWARF", "__debug_line", NULL);
      DiSlice debug_str_mscn
         = getsectdata(dsli, "__DWARF", "__debug_str", NULL);
      DiSlice debug_line_str_mscn
         = getsectdata(dsli, "__DWARF", "__debug_line_str", NULL);
      DiSlice debug_ranges_mscn
         = getsectdata(dsli, "__DWARF", "__debug_ranges", NULL);
      DiSlice debug_rnglists_mscn
         = getsectdata(dsli, "__DWARF", "__debug_rnglists", NULL);
      DiSlice debug_loclists_mscn
         = getsectdata(dsli, "__DWARF", "__debug_loclists", NULL);
      DiSlice debug_loc_mscn
         = getsectdata(dsli, "__DWARF", "__debug_loc", NULL);
      DiSlice debug_addr_mscn
         = getsectdata(dsli, "__DWARF", "__debug_addr", NULL);
      DiSlice debug_str_offsets_mscn
         = getsectdata(dsli, "__DWARF", "__debug_str_offsets", NULL);

      /* It appears (jrs, 2014-oct-19) that section "__eh_frame" in
         segment "__TEXT" appears in both the main and dsym files, but
         only the main one gives the right results.  Since it's in the
         __TEXT segment, we calculate the __eh_frame avma using its
         svma and the text bias, and that sounds reasonable. */
      Addr eh_frame_svma = 0;
      DiSlice eh_frame_mscn
         = getsectdata(msli, "__TEXT", "__eh_frame", &eh_frame_svma);

      if (ML_(sli_is_valid)(eh_frame_mscn)) {
         vg_assert(di->text_bias == di->text_debug_bias);
         ML_(read_callframe_info_dwarf3)(di, eh_frame_mscn,
                                         eh_frame_svma + di->text_bias,
                                         True/*is_ehframe*/);
      }

      if (ML_(sli_is_valid)(debug_info_mscn)) {
         if (VG_(clo_verbosity) > 1) {
            if (0)
            VG_(message)(Vg_DebugMsg,
                         "Reading dwarf3 for %s (%#lx) from %s"
                         " (%lld %lld %lld %lld %lld %lld)\n",
                         di->fsm.filename, di->text_avma, dsymfilename,
                         debug_info_mscn.szB, debug_abbv_mscn.szB,
                         debug_line_mscn.szB, debug_str_mscn.szB,
                         debug_ranges_mscn.szB, debug_loc_mscn.szB
                         );
            VG_(message)(Vg_DebugMsg,
               "   reading dwarf3 from dsyms file\n");
         }
         /* The old reader: line numbers and unwind info only */
         ML_(read_debuginfo_dwarf3) ( di,
                                      debug_info_mscn,
				      DiSlice_INVALID, /* .debug_types */
                                      debug_abbv_mscn,
                                      debug_line_mscn,
                                      debug_str_mscn,
                                      DiSlice_INVALID, /* ALT .debug_str */
                                      debug_line_str_mscn );

         /* The new reader: read the DIEs in .debug_info to acquire
            information on variable types and locations or inline info.
            But only if the tool asks for it, or the user requests it on
            the command line. */
         if (VG_(clo_read_var_info) /* the user or tool asked for it */
             || VG_(clo_read_inline_info)) {
            ML_(new_dwarf3_reader)(
               di, debug_info_mscn,
                   DiSlice_INVALID, /* .debug_types */
                   debug_abbv_mscn,
                   debug_line_mscn,
                   debug_str_mscn,
                   debug_ranges_mscn,
                   debug_rnglists_mscn,
                   debug_loclists_mscn,
                   debug_loc_mscn,
                   DiSlice_INVALID, /* ALT .debug_info */
                   DiSlice_INVALID, /* ALT .debug_abbv */
                   DiSlice_INVALID, /* ALT .debug_line */
                   DiSlice_INVALID, /* ALT .debug_str */
                   debug_line_str_mscn,  /* .debug_line_str */
                   debug_addr_mscn,
                   debug_str_offsets_mscn
            );
         }
      }
   }

   if (dsymfilename) ML_(dinfo_free)(dsymfilename);

  success:
   unmap_image(&msli);
   unmap_image(&dsli);
   return True;

   /* NOTREACHED */

  fail:
   ML_(symerr)(di, True, "Error reading Mach-O object.");
   unmap_image(&msli);
   unmap_image(&dsli);
   return False;
}

#endif // defined(VGO_darwin)

/*--------------------------------------------------------------------*/
/*--- end                                                          ---*/
/*--------------------------------------------------------------------*/<|MERGE_RESOLUTION|>--- conflicted
+++ resolved
@@ -748,7 +748,6 @@
    /* This should be ensured by our caller (that we're in the accept
       state). */
    vg_assert(di->fsm.have_rx_map);
-<<<<<<< HEAD
 #if DARWIN_VERS >= DARWIN_11_00
    // FIXME: this is a hack to identify when a DebugInfo is associated with the DSC
    // (without adding tons of new functions and fields)
@@ -759,8 +758,6 @@
 #else
    vg_assert(di->fsm.rw_map_count);
 #endif
-=======
->>>>>>> f4cf47e4
 
    for (i = 0; i < VG_(sizeXA)(di->fsm.maps); i++) {
       const DebugInfoMapping* map = VG_(indexXA)(di->fsm.maps, i);
@@ -772,10 +769,7 @@
          break;
    }
    vg_assert(rx_map);
-<<<<<<< HEAD
    vg_assert(rw_map || from_memory);
-=======
->>>>>>> f4cf47e4
 
    if (VG_(clo_verbosity) > 1) {
       if (from_memory) {
