
All heap blocks were freed -- no leaks are possible

expecting no leaks
LEAK SUMMARY:
   definitely lost: 0 bytes in 0 blocks
   indirectly lost: 0 bytes in 0 blocks
     possibly lost: 0 bytes in 0 blocks
   still reachable: 201,000 bytes in 2 blocks
        suppressed: 0 bytes in 0 blocks
Reachable blocks (those to which a pointer was found) are not shown.
To see them, rerun with: --leak-check=full --show-leak-kinds=all

expecting a leak
1,000 bytes in 1 blocks are definitely lost in loss record ... of ...
   at 0x........: malloc (vg_replace_malloc.c:...)
<<<<<<< HEAD
   by 0x........: f (leak-segv-jmp.c:420)
   by 0x........: main (leak-segv-jmp.c:495)
=======
   by 0x........: f (leak-segv-jmp.c:437)
   by 0x........: main (leak-segv-jmp.c:512)
>>>>>>> 69bc6d7c

LEAK SUMMARY:
   definitely lost: 1,000 bytes in 1 blocks
   indirectly lost: 0 bytes in 0 blocks
     possibly lost: 0 bytes in 0 blocks
   still reachable: 200,000 bytes in 1 blocks
        suppressed: 0 bytes in 0 blocks
Reachable blocks (those to which a pointer was found) are not shown.
To see them, rerun with: --leak-check=full --show-leak-kinds=all

mprotect result 0
expecting a leak again
1,000 bytes in 1 blocks are definitely lost in loss record ... of ...
   at 0x........: malloc (vg_replace_malloc.c:...)
<<<<<<< HEAD
   by 0x........: f (leak-segv-jmp.c:420)
   by 0x........: main (leak-segv-jmp.c:495)
=======
   by 0x........: f (leak-segv-jmp.c:437)
   by 0x........: main (leak-segv-jmp.c:512)
>>>>>>> 69bc6d7c

LEAK SUMMARY:
   definitely lost: 1,000 bytes in 1 blocks
   indirectly lost: 0 bytes in 0 blocks
     possibly lost: 0 bytes in 0 blocks
   still reachable: 200,000 bytes in 1 blocks
        suppressed: 0 bytes in 0 blocks
Reachable blocks (those to which a pointer was found) are not shown.
To see them, rerun with: --leak-check=full --show-leak-kinds=all

full mprotect result 0
expecting a leak again after full mprotect
1,000 bytes in 1 blocks are definitely lost in loss record ... of ...
   at 0x........: malloc (vg_replace_malloc.c:...)
<<<<<<< HEAD
   by 0x........: f (leak-segv-jmp.c:420)
   by 0x........: main (leak-segv-jmp.c:495)
=======
   by 0x........: f (leak-segv-jmp.c:437)
   by 0x........: main (leak-segv-jmp.c:512)
>>>>>>> 69bc6d7c

LEAK SUMMARY:
   definitely lost: 1,000 bytes in 1 blocks
   indirectly lost: 0 bytes in 0 blocks
     possibly lost: 0 bytes in 0 blocks
   still reachable: 200,000 bytes in 1 blocks
        suppressed: 0 bytes in 0 blocks
Reachable blocks (those to which a pointer was found) are not shown.
To see them, rerun with: --leak-check=full --show-leak-kinds=all

mprotect result 0
expecting heuristic not to crash after full mprotect
1,000 bytes in 1 blocks are definitely lost in loss record ... of ...
   at 0x........: malloc (vg_replace_malloc.c:...)
<<<<<<< HEAD
   by 0x........: f (leak-segv-jmp.c:420)
   by 0x........: main (leak-segv-jmp.c:495)

200,000 bytes in 1 blocks are possibly lost in loss record ... of ...
   at 0x........: calloc (vg_replace_malloc.c:...)
   by 0x........: f (leak-segv-jmp.c:467)
   by 0x........: main (leak-segv-jmp.c:495)
=======
   by 0x........: f (leak-segv-jmp.c:437)
   by 0x........: main (leak-segv-jmp.c:512)

200,000 bytes in 1 blocks are possibly lost in loss record ... of ...
   at 0x........: calloc (vg_replace_malloc.c:...)
   by 0x........: f (leak-segv-jmp.c:484)
   by 0x........: main (leak-segv-jmp.c:512)
>>>>>>> 69bc6d7c

LEAK SUMMARY:
   definitely lost: 1,000 bytes in 1 blocks
   indirectly lost: 0 bytes in 0 blocks
     possibly lost: 200,000 bytes in 1 blocks
   still reachable: 200,000 bytes in 1 blocks
        suppressed: 0 bytes in 0 blocks
Reachable blocks (those to which a pointer was found) are not shown.
To see them, rerun with: --leak-check=full --show-leak-kinds=all

finished
LEAK SUMMARY:
   definitely lost: 1,000 bytes in 1 blocks
   indirectly lost: 0 bytes in 0 blocks
     possibly lost: 200,000 bytes in 1 blocks
   still reachable: 200,000 bytes in 1 blocks
        suppressed: 0 bytes in 0 blocks
Rerun with --leak-check=full to see details of leaked memory

leaked:     1000 bytes in  1 blocks
dubious:    200000 bytes in  1 blocks
reachable:  200000 bytes in  1 blocks
suppressed:   0 bytes in  0 blocks

HEAP SUMMARY:
    in use at exit: 401,000 bytes in 3 blocks
  total heap usage: 3 allocs, 0 frees, 401,000 bytes allocated

For a detailed leak analysis, rerun with: --leak-check=full

For lists of detected and suppressed errors, rerun with: -s
ERROR SUMMARY: 5 errors from 5 contexts (suppressed: 0 from 0)<|MERGE_RESOLUTION|>--- conflicted
+++ resolved
@@ -14,13 +14,8 @@
 expecting a leak
 1,000 bytes in 1 blocks are definitely lost in loss record ... of ...
    at 0x........: malloc (vg_replace_malloc.c:...)
-<<<<<<< HEAD
-   by 0x........: f (leak-segv-jmp.c:420)
-   by 0x........: main (leak-segv-jmp.c:495)
-=======
    by 0x........: f (leak-segv-jmp.c:437)
    by 0x........: main (leak-segv-jmp.c:512)
->>>>>>> 69bc6d7c
 
 LEAK SUMMARY:
    definitely lost: 1,000 bytes in 1 blocks
@@ -35,13 +30,8 @@
 expecting a leak again
 1,000 bytes in 1 blocks are definitely lost in loss record ... of ...
    at 0x........: malloc (vg_replace_malloc.c:...)
-<<<<<<< HEAD
-   by 0x........: f (leak-segv-jmp.c:420)
-   by 0x........: main (leak-segv-jmp.c:495)
-=======
    by 0x........: f (leak-segv-jmp.c:437)
    by 0x........: main (leak-segv-jmp.c:512)
->>>>>>> 69bc6d7c
 
 LEAK SUMMARY:
    definitely lost: 1,000 bytes in 1 blocks
@@ -56,13 +46,8 @@
 expecting a leak again after full mprotect
 1,000 bytes in 1 blocks are definitely lost in loss record ... of ...
    at 0x........: malloc (vg_replace_malloc.c:...)
-<<<<<<< HEAD
-   by 0x........: f (leak-segv-jmp.c:420)
-   by 0x........: main (leak-segv-jmp.c:495)
-=======
    by 0x........: f (leak-segv-jmp.c:437)
    by 0x........: main (leak-segv-jmp.c:512)
->>>>>>> 69bc6d7c
 
 LEAK SUMMARY:
    definitely lost: 1,000 bytes in 1 blocks
@@ -77,15 +62,6 @@
 expecting heuristic not to crash after full mprotect
 1,000 bytes in 1 blocks are definitely lost in loss record ... of ...
    at 0x........: malloc (vg_replace_malloc.c:...)
-<<<<<<< HEAD
-   by 0x........: f (leak-segv-jmp.c:420)
-   by 0x........: main (leak-segv-jmp.c:495)
-
-200,000 bytes in 1 blocks are possibly lost in loss record ... of ...
-   at 0x........: calloc (vg_replace_malloc.c:...)
-   by 0x........: f (leak-segv-jmp.c:467)
-   by 0x........: main (leak-segv-jmp.c:495)
-=======
    by 0x........: f (leak-segv-jmp.c:437)
    by 0x........: main (leak-segv-jmp.c:512)
 
@@ -93,7 +69,6 @@
    at 0x........: calloc (vg_replace_malloc.c:...)
    by 0x........: f (leak-segv-jmp.c:484)
    by 0x........: main (leak-segv-jmp.c:512)
->>>>>>> 69bc6d7c
 
 LEAK SUMMARY:
    definitely lost: 1,000 bytes in 1 blocks
