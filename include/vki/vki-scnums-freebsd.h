
/*
   This file is part of Valgrind, a dynamic binary instrumentation
   framework.

   Copyright (C) 2000-2005 Julian Seward
      jseward@acm.org
   Copyright (C) 2018-2021 Paul Floyd
      pjfloyd@wanadoo.fr

   This program is free software; you can redistribute it and/or
   modify it under the terms of the GNU General Public License as
   published by the Free Software Foundation; either version 2 of the
   License, or (at your option) any later version.

   This program is distributed in the hope that it will be useful, but
   WITHOUT ANY WARRANTY; without even the implied warranty of
   MERCHANTABILITY or FITNESS FOR A PARTICULAR PURPOSE.  See the GNU
   General Public License for more details.

   You should have received a copy of the GNU General Public License
   along with this program; if not, see <http://www.gnu.org/licenses/>.

   The GNU General Public License is contained in the file COPYING.
*/

#ifndef VKI_UNISTD_FREEBSD_H
#define VKI_UNISTD_FREEBSD_H

#include "config.h"

// this is the syscall format used by e.g., libc functions like 'write'
// this is the one used 99.999% of the time
// the two others are only for experimental or testing use
// (but we use them in the scalar tests).
#define VG_FREEBSD_SYSCALL_STD 0
// this is the syscall format used by 'syscall'
#define VG_FREEBSD_SYSCALL0    1
// this is the syscall format used by '__syscall'
// it is the same as VG_FREEBSD_SYSCALL0 except that
// it ensures that 64bit argument alignment is correct
// that makes no difference for amd64, x86 not sure
#define VG_FREEBSD_SYSCALL198  2

// From sys/syscall.h

// @todo PJF ugly leading double underscores
// and why use the Linux style when FreeBSD uses SYS_[name]?
// I suppose that makes the generic code easier

#define __NR_syscall             0
#define __NR_exit                1
#define __NR_fork                2
#define __NR_read                3
#define __NR_write               4
#define __NR_open                5
#define __NR_close               6
#define __NR_wait4               7
/* old creat                     8 */
#define __NR_link                9
#define __NR_unlink              10
/* obs execv                     11 */
#define __NR_chdir               12
#define __NR_fchdir              13
#define __NR_freebsd11_mknod     14
#define __NR_chmod               15
#define __NR_chown               16
#define __NR_break               17
/* freebsd4 getfsstat            18 */
/* old lseek                     19 */
#define __NR_getpid              20
#define __NR_mount               21
#define __NR_unmount             22
#define __NR_setuid              23
#define __NR_getuid              24
#define __NR_geteuid             25
#define __NR_ptrace              26
#define __NR_recvmsg             27
#define __NR_sendmsg             28
#define __NR_recvfrom            29
#define __NR_accept              30
#define __NR_getpeername         31
#define __NR_getsockname         32
#define __NR_access              33
#define __NR_chflags             34
#define __NR_fchflags            35
#define __NR_sync                36
#define __NR_kill                37
/* old stat                      38 */
#define __NR_getppid             39
/* old lstat                     40 */
#define __NR_dup                 41
#define __NR_freebsd10_pipe      42
#define __NR_getegid             43
#define __NR_profil              44
#define __NR_ktrace              45
/* old sigaction                 46 */
#define __NR_getgid              47
/* old sigprocmask               48 */
#define __NR_getlogin            49
#define __NR_setlogin            50
#define __NR_acct                51
/* old sigpending                52 */
#define __NR_sigaltstack         53
#define __NR_ioctl               54
#define __NR_reboot              55
#define __NR_revoke              56
#define __NR_symlink             57
#define __NR_readlink            58
#define __NR_execve              59
#define __NR_umask               60
#define __NR_chroot              61
/* old fstat                     62 */
/* old getkerninfo               63 */
/* old getpagesize               64 */
#define __NR_msync               65
#define __NR_vfork               66
/* obs vread                     67 */
/* obs vwrite                    68 */
/* both of the following are obsolete
 * and removed in FreeBSD  15 */
#define __NR_sbrk                69
#define __NR_sstk                70
/* old mmap                      71 */
#define __NR_vadvise             72
#define __NR_munmap              73
#define __NR_mprotect            74
#define __NR_madvise             75
/* obs vhangup                   76 */
/* obs vlimit                    77 */
#define __NR_mincore             78
#define __NR_getgroups           79
#define __NR_setgroups           80
#define __NR_getpgrp             81
#define __NR_setpgid             82
#define __NR_setitimer           83
#define __NR_swapon              85
#define __NR_getitimer           86
/* old gethostname               87 */
/* old sethostname               88 */
#define __NR_getdtablesize       89
#define __NR_dup2                90
#define __NR_fcntl               92
#define __NR_select              93
#define __NR_fsync               95
#define __NR_setpriority         96
#define __NR_socket              97
#define __NR_connect             98
/* old accept                    99 */
#define __NR_getpriority         100
/* old send                      101 */
/* old recv                      102 */
/* old sigreturn                 103 */
#define __NR_bind                104
#define __NR_setsockopt          105
#define __NR_listen              106
/* obs vtimes                    107 */
/* old sigvec                    108 */
/* old sigblock                  109 */
/* old sigsetmask                110 */
/* old sigsuspend                111 */
/* old sigstack                  112 */
/* old recvmsg                   113 */
/* old sendmsg                   114 */
/* obs vtrace                    115 */
#define __NR_gettimeofday        116
#define __NR_getrusage           117
#define __NR_getsockopt          118
#define __NR_readv               120
#define __NR_writev              121
#define __NR_settimeofday        122
#define __NR_fchown              123
#define __NR_fchmod              124
#define __NR_setreuid            126
#define __NR_setregid            127
#define __NR_rename              128
#define __NR_flock               131
#define __NR_mkfifo              132
#define __NR_sendto              133
#define __NR_shutdown            134
#define __NR_socketpair          135
#define __NR_mkdir               136
#define __NR_rmdir               137
#define __NR_utimes              138
/* obs freebsd sigreturn         139 */
#define __NR_adjtime             140
/* old getpeername               141 */
/* old gethostid                 142 */
/* old sethostid                 143 */
/* old getrlimit                 144 */
/* old setrlimit                 145 */
/* old killpg                    146 */
#define __NR_setsid              147
#define __NR_quotactl            148
/* old quota                     149 */
/* old getsockname               150  */
#define __NR_nlm_syscall         154
#define __NR_nfssvc              155
/* old getdirentries             156 */

// these were removed in FreeBSD 11
//#define __NR_freebsd4_statfs     157
//#define __NR_freebsd4_fstatfs    158
#define __NR_lgetfh              160
#define __NR_getfh               161

//#define __NR_freebsd4_getdomainname 162
//#define __NR_freebsd4_setdomainname 163
//#define __NR_freebsd4_uname      164

#define __NR_sysarch             165
#define __NR_rtprio              166
#define __NR_semsys              169
#define __NR_msgsys              170
#define __NR_shmsys              171
//#define __NR_freebsd6_pread      173
//#define __NR_freebsd6_pwrite     174
#define __NR_setfib              175
#define __NR_ntp_adjtime         176
#define __NR_setgid              181
#define __NR_setegid             182
#define __NR_seteuid             183

// __FreeBSD_version 1200031
#define __NR_freebsd11_stat      188
#define __NR_freebsd11_fstat     189
#define __NR_freebsd11_lstat     190

#define __NR_pathconf            191
#define __NR_fpathconf           192
#define __NR_getrlimit           194
#define __NR_setrlimit           195

// __FreeBSD_version 1200031
#define __NR_freebsd11_getdirentries 196
<<<<<<< HEAD
#else
#define __NR_getdirentries       196
#endif
=======
>>>>>>> 69bc6d7c
//#define __NR_freebsd6_mmap       197
#define __NR___syscall           198
/* #define __NR_freebsd6_lseek      199 */
/* #define __NR_freebsd6_truncate   200 */
/* #define __NR_freebsd6_ftruncate  201 */
#define __NR___sysctl            202
#define __NR_mlock               203
#define __NR_munlock             204
#define __NR_undelete            205
#define __NR_futimes             206
#define __NR_getpgid             207
#define __NR_poll                209
#if !defined(VGP_arm64_freebsd)
#define __NR_freebsd7___semctl   220
#endif  // VGP_arm64_freebsd
#define __NR_semget              221
#define __NR_semop               222
/* obs semconfig                 223 */
#if !defined(VGP_arm64_freebsd)
#define __NR_freebsd7_msgctl     224
#endif // VGP_arm64_freebsd
#define __NR_msgget              225
#define __NR_msgsnd              226
#define __NR_msgrcv              227
#define __NR_shmat               228
#if !defined(VGP_arm64_freebsd)
#define __NR_freebsd7_shmctl     229
#endif // VGP_arm64_freebsd
#define __NR_shmdt               230
#define __NR_shmget              231
#define __NR_clock_gettime       232
#define __NR_clock_settime       233
#define __NR_clock_getres        234
#define __NR_ktimer_create       235
#define __NR_ktimer_delete       236
#define __NR_ktimer_settime      237
#define __NR_ktimer_gettime      238
#define __NR_ktimer_getoverrun   239
#define __NR_nanosleep           240
#define __NR_ffclock_getcounter  241
#define __NR_ffclock_setestimate 242
#define __NR_ffclock_getestimate 243
#define __NR_clock_nanosleep     244
#define __NR_clock_getcpuclockid2 247
#define __NR_ntp_gettime         248

#define __NR_minherit            250
#define __NR_rfork               251
/* ons openbsd_poll              252 */
#define __NR_issetugid           253
#define __NR_lchown              254
#define __NR_aio_read            255
#define __NR_aio_write           256
#define __NR_lio_listio          257
#define __NR_freebsd11_getdents  272
#define __NR_lchmod              274
/* obs netbsd_lchown             275 */
#define __NR_lutimes             276
/* obs netbsd_msync              277 */

// __FreeBSD_version 1200031
#define __NR_freebsd11_nstat     278
#define __NR_freebsd11_nfstat    279
#define __NR_freebsd11_nlstat    280

#define __NR_preadv              289
#define __NR_pwritev             290

/* #define __NR_freebsd4_fhstatfs   297 */

#define __NR_fhopen              298

// __FreeBSD_version 1200031
#define __NR_freebsd11_fhstat    299

#define __NR_modnext             300
#define __NR_modstat             301
#define __NR_modfnext            302
#define __NR_modfind             303
#define __NR_kldload             304
#define __NR_kldunload           305
#define __NR_kldfind             306
#define __NR_kldnext             307
#define __NR_kldstat             308
#define __NR_kldfirstmod         309
#define __NR_getsid              310
#define __NR_setresuid           311
#define __NR_setresgid           312
/* obs signanosleep              313 */
#define __NR_aio_return          314
#define __NR_aio_suspend         315
#define __NR_aio_cancel          316
#define __NR_aio_error           317
/* #define __NR_oaio_read           318 */
/* #define __NR_oaio_write          319 */
/* #define __NR_olio_listio         320 */
#define __NR_yield               321
/* obs thr_sleep                 323 */
/* obs thr_wakeup                324 */
#define __NR_mlockall            324
#define __NR_munlockall          325
#define __NR___getcwd            326
#define __NR_sched_setparam      327
#define __NR_sched_getparam      328
#define __NR_sched_setscheduler  329
#define __NR_sched_getscheduler  330
#define __NR_sched_yield         331
#define __NR_sched_get_priority_max 332
#define __NR_sched_get_priority_min 333
#define __NR_sched_rr_get_interval 334
#define __NR_utrace              335
/* #define __NR_freebsd4_sendfile   342 */
#define __NR_kldsym              337
#define __NR_jail                338
#define __NR_sigprocmask         340
#define __NR_sigsuspend          341
/* #define __NR_freebsd4_sigaction  342 */
#define __NR_sigpending          343
/* #define __NR_freebsd4_sigreturn  344 */
#define __NR_sigtimedwait        345
#define __NR_sigwaitinfo         346
#define __NR___acl_get_file      347
#define __NR___acl_set_file      348
#define __NR___acl_get_fd        349
#define __NR___acl_set_fd        350
#define __NR___acl_delete_file   351
#define __NR___acl_delete_fd     352
#define __NR___acl_aclcheck_file 353
#define __NR___acl_aclcheck_fd   354
#define __NR_extattrctl          355
#define __NR_extattr_set_file    356
#define __NR_extattr_get_file    357
#define __NR_extattr_delete_file 358
#define __NR_aio_waitcomplete    359
#define __NR_getresuid           360
#define __NR_getresgid           361
#define __NR_kqueue              362

// __FreeBSD_version 1200033
#define __NR_freebsd11_kevent    363

/* obs __cap_get_proc            364 */
/* obs __cap_set_proc            365 */
/* obs __cap_get_fd              366 */
/* obs __cap_get_file            367 */
/* obs __cap_set_fd              368 */
/* obs __cap_set_file            369 */

#define __NR_extattr_set_fd      371
#define __NR_extattr_get_fd      372
#define __NR_extattr_delete_fd   373
#define __NR___setugid           374
/* obs nfsclnt                   375 */
#define __NR_eaccess             376
#define __NR_nmount              378
/* obs kse_exit                  379 */
/* obs kse_wakeup                380 */
/* obs kse_create                381 */
/* obs kse_thr_interrupt         382 */
/* obs kse_release               383 */
#define __NR___mac_get_proc      384
#define __NR___mac_set_proc      385
#define __NR___mac_get_fd        386
#define __NR___mac_get_file      387
#define __NR___mac_set_fd        388
#define __NR___mac_set_file      389
#define __NR_kenv                390
#define __NR_lchflags            391
#define __NR_uuidgen             392
#define __NR_sendfile            393
#define __NR_mac_syscall         394

// __FreeBSD_version 1200031
#define __NR_freebsd11_getfsstat 395
#define __NR_freebsd11_statfs    396
#define __NR_freebsd11_fstatfs   397
#define __NR_freebsd11_fhstatfs  398

#define __NR_ksem_close          400
#define __NR_ksem_post           401
#define __NR_ksem_wait           402
#define __NR_ksem_trywait        403
#define __NR_ksem_init           404
#define __NR_ksem_open           405
#define __NR_ksem_unlink         406
#define __NR_ksem_getvalue       407
#define __NR_ksem_destroy        408
#define __NR___mac_get_pid       409
#define __NR___mac_get_link      410
#define __NR___mac_set_link      411
#define __NR_extattr_set_link    412
#define __NR_extattr_get_link    413
#define __NR_extattr_delete_link 414
#define __NR___mac_execve        415
#define __NR_sigaction           416
#define __NR_sigreturn           417
#define __NR_getcontext          421
#define __NR_setcontext          422
#define __NR_swapcontext         423
#define __NR_freebsd13_swapoff   424
#define __NR___acl_get_link      425
#define __NR___acl_set_link      426
#define __NR___acl_delete_link   427
#define __NR___acl_aclcheck_link 428
#define __NR_sigwait             429
#define __NR_thr_create          430
#define __NR_thr_exit            431
#define __NR_thr_self            432
#define __NR_thr_kill            433
#define __NR__umtx_lock          434
#define __NR__umtx_unlock        435
#define __NR_jail_attach         436
#define __NR_extattr_list_fd     437
#define __NR_extattr_list_file   438
#define __NR_extattr_list_link   439
/* obs kse_switchin              440 */
#define __NR_ksem_timedwait      441
#define __NR_thr_suspend         442
#define __NR_thr_wake            443
#define __NR_kldunloadf          444
#define __NR_audit               445
#define __NR_auditon             446
#define __NR_getauid             447
#define __NR_setauid             448
#define __NR_getaudit            449
#define __NR_setaudit            450
#define __NR_getaudit_addr       451
#define __NR_setaudit_addr       452
#define __NR_auditctl            453
#define __NR__umtx_op            454
#define __NR_thr_new             455
#define __NR_sigqueue            456
#define __NR_kmq_open            457
#define __NR_kmq_setattr         458
#define __NR_kmq_timedreceive    459
#define __NR_kmq_timedsend       460
#define __NR_kmq_notify          461
#define __NR_kmq_unlink          462
#define __NR_abort2              463
#define __NR_thr_set_name        464
#define __NR_aio_fsync           465
#define __NR_rtprio_thread       466
#define __NR_nosys467            467
#define __NR_nosys468            468
#define __NR___getpath_fromfd    469
#define __NR___getpath_fromaddr  470
#define __NR_sctp_peeloff        471
#define __NR_sctp_generic_sendmsg 472
#define __NR_sctp_generic_sendmsg_iov 473
#define __NR_sctp_generic_recvmsg 474
#define __NR_pread               475
#define __NR_pwrite              476
#define __NR_mmap                477
#define __NR_lseek               478
#define __NR_truncate            479
#define __NR_ftruncate           480
#define __NR_thr_kill2           481

// __NR_freebsd12_shm_open from FreeBSD 13
#define __NR_shm_open            482
#define __NR_shm_unlink          483
#define __NR_cpuset              484
#define __NR_cpuset_setid        485
#define __NR_cpuset_getid        486
#define __NR_cpuset_getaffinity  487
#define __NR_cpuset_setaffinity  488
#define __NR_faccessat           489
#define __NR_fchmodat            490
#define __NR_fchownat            491
#define __NR_fexecve             492

// __FreeBSD_version 1200031
#define __NR_freebsd11_fstatat   493

#define __NR_futimesat           494
#define __NR_linkat              495
#define __NR_mkdirat             496
#define __NR_mkfifoat            497

// __FreeBSD_version 1200031
#define __NR_freebsd11_mknodat   498

#define __NR_openat              499
#define __NR_readlinkat          500
#define __NR_renameat            501
#define __NR_symlinkat           502
#define __NR_unlinkat            503
#define __NR_posix_openpt        504
#define __NR_jail_get            506
#define __NR_jail_set            507
#define __NR_jail_remove         508

// __NR_freebsd12_closefrom from FreeBSD 13
#define __NR_closefrom           509
#define __NR___semctl            510
#define __NR_msgctl              511
#define __NR_shmctl              512
#define __NR_lpathconf           513
/* obs cap_new                   514 */
#define __NR___cap_rights_get    515
#define __NR_cap_enter           516
#define __NR_cap_getmode         517
#define __NR_pdfork              518
#define __NR_pdkill              519
#define __NR_pdgetpid            520
#define __NR_pselect             522
#define __NR_getloginclass       523
#define __NR_setloginclass       524
#define __NR_rctl_get_racct      525
#define __NR_rctl_get_rules      526
#define __NR_rctl_get_limits     527
#define __NR_rctl_add_rule       528
#define __NR_rctl_remove_rule    529
#define __NR_posix_fallocate     530
#define __NR_posix_fadvise       531
#define __NR_wait6               532
#define __NR_cap_rights_limit    533
#define __NR_cap_ioctls_limit    534
#define __NR_cap_ioctls_get      535
#define __NR_cap_fcntls_limit    536
#define __NR_cap_fcntls_get      537
#define __NR_bindat              538
#define __NR_connectat           539
#define __NR_chflagsat           540
#define __NR_accept4             541
#define __NR_pipe2               542
#define __NR_aio_mlock           543
#define __NR_procctl             544
#define __NR_ppoll               545
#define __NR_futimens            546
#define __NR_utimensat           547

/* obs numa_getaffinity          548 */
/* obs numa_setaffinity          549 */
#define __NR_fdatasync           550

// __FreeBSD_version 1200031
#define __NR_fstat               551
#define __NR_fstatat             552
#define __NR_fhstat              553
#define __NR_getdirentries       554
#define __NR_statfs              555
#define __NR_fstatfs             556
#define __NR_getfsstat           557
#define __NR_fhstatfs            558
#define __NR_mknodat             559

// __FreeBSD_version 1200033
#define __NR_kevent              560

#define __NR_cpuset_getdomain    561
#define __NR_cpuset_setdomain    562
#define __NR_getrandom           563

// __FreeBSD_version 1200031
#define __NR_getfhat             564
#define __NR_fhlink              565
#define __NR_fhlinkat            566
#define __NR_fhreadlink          567

// __FreeBSD_version 1300018
#define __NR_funlinkat           568
#define __NR_copy_file_range     569
// __FreeBSD_version 1201522 and 1300045
#define __NR___sysctlbyname      570
#define __NR_shm_open2           571
#define __NR_shm_rename          572
#define __NR_sigfastblock        573
// __FreeBSD_version 1300080
#define __NR___realpathat        574
// __FreeBSD_version 1300091
#define __NR_close_range         575

#define __NR_rpctls_syscall      576
#define __NR___specialfd         577
#define __NR_aio_writev          578
#define __NR_aio_readv           579

<<<<<<< HEAD
#endif

#if (FREEBSD_VERS >= FREEBSD_13_1)

#if (FREEBSD_VERS >= FREEBSD_14_0)
=======
// __FreeBSD_version 1400030
>>>>>>> 69bc6d7c
#define __NR_fspacectl           580
#endif
#define __NR_sched_getcpu        581
#define __NR_swapoff             582

<<<<<<< HEAD
#endif

#if (FREEBSD_VERS >= FREEBSD_15) || (FREEBSD_VERS >= FREEBSD_13_3)

#define __NR_kqueuex             583
#define __NR_membarrier          584

#endif

#if (FREEBSD_VERS >= FREEBSD_14_0)  || (FREEBSD_VERS >= FREEBSD_13_4)

=======
#define __NR_kqueuex             583
#define __NR_membarrier          584

>>>>>>> 69bc6d7c
#define __NR_timerfd_create      585
#define __NR_timerfd_gettime     586
#define __NR_timerfd_settime     587

// __FreeBSD_version 1400507 and 1500012
#define __NR_kcmp                588

#define __NR_getrlimitusage      589

#if (FREEBSD_VERS >= FREEBSD_14_1) || (FREEBSD_VERS >= FREEBSD_13_3)

#define __NR_kcmp                588

#endif

#define __NR_fake_sigreturn      1000

#endif /* VKI_UNISTD_FREEBSD_H */<|MERGE_RESOLUTION|>--- conflicted
+++ resolved
@@ -233,12 +233,6 @@
 
 // __FreeBSD_version 1200031
 #define __NR_freebsd11_getdirentries 196
-<<<<<<< HEAD
-#else
-#define __NR_getdirentries       196
-#endif
-=======
->>>>>>> 69bc6d7c
 //#define __NR_freebsd6_mmap       197
 #define __NR___syscall           198
 /* #define __NR_freebsd6_lseek      199 */
@@ -617,37 +611,15 @@
 #define __NR_aio_writev          578
 #define __NR_aio_readv           579
 
-<<<<<<< HEAD
-#endif
-
-#if (FREEBSD_VERS >= FREEBSD_13_1)
-
-#if (FREEBSD_VERS >= FREEBSD_14_0)
-=======
 // __FreeBSD_version 1400030
->>>>>>> 69bc6d7c
 #define __NR_fspacectl           580
 #endif
 #define __NR_sched_getcpu        581
 #define __NR_swapoff             582
 
-<<<<<<< HEAD
-#endif
-
-#if (FREEBSD_VERS >= FREEBSD_15) || (FREEBSD_VERS >= FREEBSD_13_3)
-
 #define __NR_kqueuex             583
 #define __NR_membarrier          584
 
-#endif
-
-#if (FREEBSD_VERS >= FREEBSD_14_0)  || (FREEBSD_VERS >= FREEBSD_13_4)
-
-=======
-#define __NR_kqueuex             583
-#define __NR_membarrier          584
-
->>>>>>> 69bc6d7c
 #define __NR_timerfd_create      585
 #define __NR_timerfd_gettime     586
 #define __NR_timerfd_settime     587
