#!/bin/sh

# Verify consistency of the regression test files present in a directory with
# the contents of the EXTRA_DIST Makefile.am variable.

# Expand variables in a Makefile ($(NAME) syntax), evaluate $(add_suffix ...)
# and ignore $(noinst_SCRIPTS).
parse_makefile() {
  cat "$1" |
  awk '/\\$/ {
         n = $0
         sub("\\\\$", "", n)
         if (line != "")
           line = line " " n
         else
           line = n
       }
       /[^\\]$/ {
         if (line != "") {
           print line " " $0
           line = ""
         } else {
           print
         }
       }' |
  awk '{
         if (match($0, "^ *[A-Za-z_]* *= *.*$")) {
           varname = $0
           gsub("^ *", "", varname)
           gsub(" *=.*", "", varname)
           value = $0
           gsub("^ *[A-Za-z_]* *= *", "", value)
           var[varname] = value
         }
         for (v in var)
           gsub("\\$\\( *" v " *\\)", var[v])
         while ((pos = match($0, "\\$\\( *addsuffix *[^,)]*, *[^)]*\\)")) >= 1) {
           suffix = substr($0, pos)
           gsub("^\\$\\( *addsuffix *", "", suffix)
           gsub(",.*", "", suffix)
           names = substr($0, pos)
           gsub("^\\$\\( *addsuffix *[^,)]*, *", "", names)
           gsub("\\).*", "", names)
           split(names, name)
           name_and_suff=""
           for (n in name)
             name_and_suff = name_and_suff " " name[n] suffix
           sub("\\$\\( *addsuffix *[^,)]*, *[^)]*\\)", name_and_suff)
         }
         print
       }' |
  sed 's/\$(noinst_SCRIPTS)//'
}

if [ $# = 0 ]; then
  echo "Error: tool name argument is missing."
  exit 1
fi

rc=0

# For all directories specified as an argument, find the Makefile.am files
# beneath and check the consistency of the files *.vgtest and *.exp* files
# in that directory with the filenames specified in EXTRA_DIST in Makefile.am.
for t in "$@"
do
  find $t -name Makefile.am |
  while read m; do
    d="$(dirname "$m")"
    (
      rc=0
      if cd $d; then
        parsed_makefile="$(parse_makefile Makefile.am)"
        for f in $(ls -d *.exp* *.gdb *.vgtest 2>/dev/null)
        do
          if [ "$f" = "*.exp*" -o "$f" = "*.gdb" -o "$f" = "*.vgtest" ]; then
            continue
          fi
          if ! echo "${parsed_makefile}" 2>/dev/null | grep '^ *EXTRA_DIST *=' |
               grep -qw "$f"
          then
            echo "$m:1: error: $f is missing in EXTRA_DIST"
            rc=1
          fi
        done

<<<<<<< HEAD
        # check that filter files (but nor ones derived from filter*.in) are in dist_noinst_SCRIPTS
        for f in $(ls -d filter* 2>/dev/null | grep -v \.in)
=======
        # check that filter files (but nor ones derived from filter*.in and emacs backup files)
        # are in dist_noinst_SCRIPTS
        for f in $(ls -d filter* 2>/dev/null | grep -v -e \.in -e '.*~$')
>>>>>>> a215f02d
        do
          if [ ! -e "$f".in ]; then
            if ! echo "${parsed_makefile}" 2>/dev/null | grep '^ *dist_noinst_SCRIPTS *=' |
               grep -qw "$f"
            then
              echo "$m:1: error: $f is missing in dist_noinst_SCRIPTS"
              rc=1
            fi
          fi
        done
        
        # check that filter files derived from filter*.in are in noinst_SCRIPTS
        for f in $(ls -d filter*\.in 2>/dev/null )
        do
          f2=`echo $f | sed 's/\.in//'`
          if ! echo "${parsed_makefile}" 2>/dev/null | grep '^ *noinst_SCRIPTS *=' |
             grep -qw "$f2"
          then
            echo "$m:1: error: $f2 is missing in noinst_SCRIPTS"
            rc=1
          fi
        done

        for f in $(parse_makefile Makefile.am | sed -n 's/^ *EXTRA_DIST *=//p')
        do
          if [ ! -e "$f" ]; then
            echo "$m:1: error: $f is in EXTRA_DIST but doesn't exist"
            rc=1
          fi
        done

        for f in $(parse_makefile Makefile.am | sed -n 's/^ *dist_noinst_SCRIPTS *=//p')
        do
          if [ ! -e "$f" ]; then
            echo "$m:1: error: $f is in dist_noinst_SCRIPTS but doesn't exist"
            rc=1
          fi
        done
      fi
      [ $rc = 0 ]
    )
    if [ $? != 0 ]; then
      rc=1
    fi
    [ $rc = 0 ]
  done
  if [ $? != 0 ]; then
    rc=1
  fi
  [ $rc = 0 ]
done
exit $?<|MERGE_RESOLUTION|>--- conflicted
+++ resolved
@@ -84,14 +84,9 @@
           fi
         done
 
-<<<<<<< HEAD
-        # check that filter files (but nor ones derived from filter*.in) are in dist_noinst_SCRIPTS
-        for f in $(ls -d filter* 2>/dev/null | grep -v \.in)
-=======
         # check that filter files (but nor ones derived from filter*.in and emacs backup files)
         # are in dist_noinst_SCRIPTS
         for f in $(ls -d filter* 2>/dev/null | grep -v -e \.in -e '.*~$')
->>>>>>> a215f02d
         do
           if [ ! -e "$f".in ]; then
             if ! echo "${parsed_makefile}" 2>/dev/null | grep '^ *dist_noinst_SCRIPTS *=' |
@@ -102,7 +97,7 @@
             fi
           fi
         done
-        
+
         # check that filter files derived from filter*.in are in noinst_SCRIPTS
         for f in $(ls -d filter*\.in 2>/dev/null )
         do
