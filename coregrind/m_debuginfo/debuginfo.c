--- conflicted
+++ resolved
@@ -683,18 +683,6 @@
       been successfully read.  And that shouldn't happen until we have
       both a r-x and rw- mapping for the object.  Hence: */
    vg_assert(di->fsm.have_rx_map);
-<<<<<<< HEAD
-#if defined(VGO_darwin) && DARWIN_VERS >= DARWIN_11_00
-   // not required, in the case of a DSC map we only have r-x
-   // (technically the DSC has multiple mappings but what's the point of adding all of them?)
-   if (di->fsm.have_ro_map) {
-     vg_assert(di->fsm.rw_map_count);
-   }
-#else
-   vg_assert(di->fsm.rw_map_count);
-#endif
-=======
->>>>>>> a215f02d
    for (i = 0; i < VG_(sizeXA)(di->fsm.maps); i++) {
       const DebugInfoMapping* map = VG_(indexXA)(di->fsm.maps, i);
       /* We are interested in r-x mappings only */
@@ -1475,11 +1463,7 @@
    /* So, finally, are we in an accept state? */
    vg_assert(!di->have_dinfo);
    if (di->fsm.have_rx_map &&
-<<<<<<< HEAD
-       di->fsm.rw_map_count == rw_load_count) {
-=======
        di->fsm.rw_map_count == expected_rw_load_count) {
->>>>>>> a215f02d
       /* Ok, so, finally, we found what we need, and we haven't
          already read debuginfo for this object.  So let's do so now.
          Yee-ha! */
