
include $(top_srcdir)/Makefile.tool-tests.am

dist_noinst_SCRIPTS = filter_stderr

INSN_TESTS = insn_basic insn_mmx insn_sse insn_sse2 insn_fpu

EXTRA_DIST = \
	$(addsuffix .stderr.exp,$(INSN_TESTS)) \
	$(addsuffix .stdout.exp,$(INSN_TESTS)) \
	$(addsuffix .vgtest,$(INSN_TESTS)) \
	bt_everything.stderr.exp bt_everything.stdout.exp \
		bt_everything.vgtest \
	bug132146.vgtest bug132146.stderr.exp bug132146.stdout.exp \
	bug279698.vgtest bug279698.stderr.exp bug279698.stdout.exp \
	bug492210_1.vgtest bug492210_1.stderr.exp \
	bug492210_2.vgtest bug492210_2.stderr.exp \
	fxsave-amd64.vgtest fxsave-amd64.stdout.exp fxsave-amd64.stderr.exp \
	insn-bsfl.vgtest insn-bsfl.stdout.exp insn-bsfl.stderr.exp \
	insn-pcmpistri.vgtest insn-pcmpistri.stdout.exp insn-pcmpistri.stderr.exp \
	insn-pmovmskb.vgtest insn-pmovmskb.stdout.exp insn-pmovmskb.stderr.exp \
		insn-pmovmskb.stderr.exp-clang \
	more_x87_fp.stderr.exp more_x87_fp.stdout.exp more_x87_fp.vgtest \
	pcmpgt.stderr.exp pcmpgt.vgtest \
	rh2257546_128.vgtest \
		rh2257546_128.stderr.exp rh2257546_128.stdout.exp \
	rh2257546_256.vgtest \
		rh2257546_256.stderr.exp rh2257546_256.stdout.exp \
	sh-mem-vec128-plo-no.vgtest \
		sh-mem-vec128-plo-no.stderr.exp \
		sh-mem-vec128-plo-no.stdout.exp \
	sh-mem-vec128-plo-yes.vgtest \
		sh-mem-vec128-plo-yes.stderr.exp \
		sh-mem-vec128-plo-yes.stdout.exp \
	sh-mem-vec256-plo-no.vgtest \
		sh-mem-vec256-plo-no.stderr.exp \
		sh-mem-vec256-plo-no.stdout.exp \
	sh-mem-vec256-plo-yes.vgtest \
		sh-mem-vec256-plo-yes.stderr.exp \
		sh-mem-vec256-plo-yes.stdout.exp \
	shr_edx.stderr.exp shr_edx.stdout.exp shr_edx.vgtest \
	sse_memory.stderr.exp sse_memory.stdout.exp sse_memory.vgtest \
	xor-undef-amd64.stderr.exp xor-undef-amd64.stdout.exp \
	xor-undef-amd64.stderr.exp-freebsd xor-undef-amd64.vgtest \
	xsave-avx.vgtest xsave-avx.stdout.exp xsave-avx.stderr.exp

check_PROGRAMS = \
	bt_everything \
	bug132146 \
	bug279698 \
	fxsave-amd64 \
	insn-bsfl \
	insn-pmovmskb \
	pcmpgt \
	rh2257546_128 \
	sh-mem-vec128 \
	sse_memory \
	xor-undef-amd64

if BUILD_AVX_TESTS
 check_PROGRAMS += rh2257546_256 sh-mem-vec256 xsave-avx
endif
if HAVE_ASM_CONSTRAINT_P
 check_PROGRAMS += insn-pcmpistri
endif
# clang 3.5.0 barfs about -mfancy-math-387
if !COMPILER_IS_CLANG
 check_PROGRAMS += \
 	more_x87_fp
endif

# initially this was a "not clang" test
# but the problem is macOS, not clang
if !VGCONF_OS_IS_DARWIN
 check_PROGRAMS += \
<<<<<<< HEAD
	shr_edx \
	bug492210
=======
	bug492210 \
	shr_edx
>>>>>>> af81aade
endif

AM_CFLAGS    += @FLAG_M64@
AM_CXXFLAGS  += @FLAG_M64@
AM_CCASFLAGS += @FLAG_M64@

bug492210_CFLAGS	= ${AM_CFLAGS} @FLAG_NO_PIE@ @FLAG_W_NO_UNINITIALIZED@
fxsave_amd64_CFLAGS	= $(AM_CFLAGS) @FLAG_NO_PIE@
insn_pcmpistri_CFLAGS	= $(AM_CFLAGS)
more_x87_fp_CFLAGS	= $(AM_CFLAGS) -O -ffast-math -mfpmath=387 \
				-mfancy-math-387
more_x87_fp_LDADD	= -lm
pcmpgt_SOURCES = pcmpgt.cpp
shr_edx_CFLAGS		= $(AM_CFLAGS) @FLAG_NO_PIE@ @FLAG_W_NO_UNINITIALIZED@<|MERGE_RESOLUTION|>--- conflicted
+++ resolved
@@ -73,13 +73,8 @@
 # but the problem is macOS, not clang
 if !VGCONF_OS_IS_DARWIN
  check_PROGRAMS += \
-<<<<<<< HEAD
-	shr_edx \
-	bug492210
-=======
 	bug492210 \
 	shr_edx
->>>>>>> af81aade
 endif
 
 AM_CFLAGS    += @FLAG_M64@
