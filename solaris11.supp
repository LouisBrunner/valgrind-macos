# This is a real problem in the Solaris libc. It is caused by a read past the
# FILE structure. It's an intentional hack to differentiate between two file
# structures, FILE and xFILE.
{
   Solaris:snprintf
   Memcheck:Cond
   fun:getxfdat
   ...
   fun:_ndoprnt
   fun:snprintf
}

# The same problem as above.
{
   Solaris:vsnprintf
   Memcheck:Cond
   fun:getxfdat
   ...
   fun:_ndoprnt
   fun:vsnprintf
}

# Solaris libc doesn't deallocate I/O buffers on program exit.
{
   Solaris:file_buffer_malloc
   Memcheck:Leak
   fun:malloc
   fun:_findbuf
   obj:/lib/libc.so.1
   obj:/lib/libc.so.1
}

#----------------------------------------------------------------------------#
# Solaris libc reinitializes mutex udp->ld_lock in the child's post-fork
# handler.
{
   Solaris:postfork_child_mutex_reinit
   drd:MutexErr
   fun:mutex_init
   fun:postfork1_child
   fun:forkx
}

{
   Solaris:std::lock_guard<std::mutex>::lock_guard
   Helgrind:Race
   fun:_ZL18__gthread_active_pv
   fun:_ZL20__gthread_mutex_lockP14_pthread_mutex
   fun:_ZNSt5mutex4lockEv
   fun:_ZNSt10lock_guardISt5mutexEC1ERS0_
}
{
   Solaris:pthread_once
   Helgrind:Race
   fun:pthread_once
}
{
   Solaris:gomp_init_task
   drd:ConflictingAccess
   fun:priority_queue_init
   fun:gomp_init_task
   fun:gomp_team_start
   fun:GOMP_parallel
<<<<<<< HEAD
}
=======
}
# conflict between printf and _setorientation on data symbol "_iob"
{
   Illumos:printf
   Helgrind:Race
   ...
   fun:printf
}
# conflict between pthread_barrier_init and pthread_barrier_wait
{
   Illumos:pthread_barrier_init
   Helgrind:Race
   fun:pthread_barrier_init
}
# conflict between pthread_barrier_destroy and pthread_barrier_wait
{
   Illumos:pthread_barrier_destroy
   Helgrind:Race
   fun:memset
   fun:pthread_barrier_destroy
   fun:pthread_barrier_destroy
}
>>>>>>> 957d7350
<|MERGE_RESOLUTION|>--- conflicted
+++ resolved
@@ -61,9 +61,6 @@
    fun:gomp_init_task
    fun:gomp_team_start
    fun:GOMP_parallel
-<<<<<<< HEAD
-}
-=======
 }
 # conflict between printf and _setorientation on data symbol "_iob"
 {
@@ -86,4 +83,3 @@
    fun:pthread_barrier_destroy
    fun:pthread_barrier_destroy
 }
->>>>>>> 957d7350
